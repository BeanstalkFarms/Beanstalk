const { expect } = require('chai');
const { deploy } = require('../scripts/deploy.js');
const { readPrune, toBN, signSiloDepositTokenPermit, signSiloDepositTokensPermit } = require('../utils');
const { EXTERNAL, INTERNAL, INTERNAL_EXTERNAL, INTERNAL_TOLERANT } = require('./utils/balances.js')
const { BEAN, THREE_POOL, BEAN_3_CURVE, UNRIPE_LP, UNRIPE_BEAN, THREE_CURVE } = require('./utils/constants');
const { to18, to6, toStalk, toBean } = require('./utils/helpers.js')
const { takeSnapshot, revertToSnapshot } = require("./utils/snapshot");
const { time, mineUpTo, mine } = require("@nomicfoundation/hardhat-network-helpers");
const ZERO_BYTES = ethers.utils.formatBytes32String('0x0')

let user,user2,owner;
let userAddress, ownerAddress, user2Address;

let pru;


function pruneToStalk(value) {
  return prune(value).mul(toBN('10000'))
}

function prune(value) {
  return toBN(value).mul(toBN(pru)).div(to18('1'))
}

describe('Silo Token', function () {
  before(async function () {
    pru = await readPrune();
    [owner,user,user2,flashLoanExploiter] = await ethers.getSigners();
    userAddress = user.address;
    user2Address = user2.address;
    flashLoanExploiterAddress = flashLoanExploiter.address;
    const contracts = await deploy("Test", false, true);
    ownerAddress = contracts.account;
    this.diamond = contracts.beanstalkDiamond;
    this.season = await ethers.getContractAt('MockSeasonFacet', this.diamond.address);
    this.silo = await ethers.getContractAt('MockSiloFacet', this.diamond.address);
    this.convert = await ethers.getContractAt('MockConvertFacet', this.diamond.address);
    this.unripe = await ethers.getContractAt('MockUnripeFacet', this.diamond.address);

    this.threeCurve = await ethers.getContractAt('MockToken', THREE_CURVE);
    this.beanMetapool = await ethers.getContractAt('IMockCurvePool', BEAN_3_CURVE);
    await this.beanMetapool.set_supply(ethers.utils.parseUnits('2000000', 6));
    await this.beanMetapool.set_balances([
      ethers.utils.parseUnits('1000000',6),
      ethers.utils.parseEther('1000000')
    ]);

    const SiloToken = await ethers.getContractFactory("MockToken");
    this.siloToken = await SiloToken.deploy("Silo", "SILO")
    await this.siloToken.deployed()

    this.siloToken2 = await SiloToken.deploy("Silo", "SILO")
    await this.siloToken2.deployed()

    await this.season.teleportSunrise(10);
    this.season.deployStemsUpgrade();

    await this.silo.mockWhitelistToken(
      this.siloToken.address, 
      this.silo.interface.getSighash("mockBDV(uint256 amount)"), 
      '10000',
      1e6 //aka "1 seed"
      );

    await this.season.siloSunrise(0);
    await this.siloToken.connect(user).approve(this.silo.address, '100000000000');
    await this.siloToken.connect(user2).approve(this.silo.address, '100000000000'); 
    await this.siloToken.mint(userAddress, '10000');
    await this.siloToken.mint(user2Address, '10000');
    await this.siloToken2.connect(user).approve(this.silo.address, '100000000000');
    await this.siloToken2.mint(userAddress, '10000');

    await this.siloToken.connect(owner).approve(this.silo.address, to18('10000')); 
    await this.siloToken.mint(ownerAddress, to18('10000'));

    this.unripeBeans = await ethers.getContractAt('MockToken', UNRIPE_BEAN);
    await this.unripeBeans.connect(user).mint(userAddress, to6('10000'))
    await this.unripeBeans.connect(user).approve(this.silo.address, to18('10000'))
    await this.unripe.addUnripeToken(UNRIPE_BEAN, this.siloToken.address, ZERO_BYTES)
    await this.unripe.connect(owner).addUnderlying(
      UNRIPE_BEAN,
      to6('10000').mul(toBN(pru)).div(to18('1'))
    )

    this.unripeLP = await ethers.getContractAt('MockToken', UNRIPE_LP);
    await this.unripeLP.connect(user).mint(userAddress, to6('10000'))
    await this.unripeLP.connect(user).approve(this.silo.address, to18('10000'))
    await this.unripe.addUnripeToken(UNRIPE_LP, this.siloToken.address, ZERO_BYTES)
    await this.unripe.connect(owner).addUnderlying(
      UNRIPE_LP,
      toBN(pru).mul(toBN('10000'))
    )

    this.beanThreeCurve = await ethers.getContractAt('MockMeta3Curve', BEAN_3_CURVE);
    await this.beanThreeCurve.set_supply(ethers.utils.parseEther('2000000'));
    await this.beanThreeCurve.set_balances([
      ethers.utils.parseUnits('1000000',6),
      ethers.utils.parseEther('1000000')
    ]);
    await this.beanThreeCurve.set_balances([
      ethers.utils.parseUnits('1200000',6),
      ethers.utils.parseEther('1000000')
    ]);
  });

  beforeEach(async function () {
    snapshotId = await takeSnapshot();
  });

  afterEach(async function () {
    await revertToSnapshot(snapshotId);
  });

  describe('deposit', function () {
    describe('reverts', function () {
      it('reverts if BDV is 0', async function () {
        await expect(this.silo.connect(user).deposit(this.siloToken.address, '0', 0x00, EXTERNAL)).to.revertedWith('Silo: No Beans under Token.');
      });

      it('reverts if deposits a non whitelisted token', async function () {
        await expect(this.silo.connect(user).deposit(this.siloToken2.address, '0', 0x00, EXTERNAL)).to.revertedWith('Diamond: Function does not exist');
      });
    });

    describe('single deposit', function () {
      beforeEach(async function () {
        await this.season.teleportSunrise(10);
<<<<<<< HEAD
        this.season.deployStemsUpgrade();

        this.result = await this.silo.connect(user).deposit(this.siloToken.address, '1000', EXTERNAL)
=======
        this.season.deployGrownStalkPerBdv();
        console.log('await this.silo.cumulativeGrownStalkPerBdv(this.siloToken.address): ', await this.silo.cumulativeGrownStalkPerBdv(this.siloToken.address));
        this.result = await this.silo.connect(user).deposit(this.siloToken.address, '1000', 0x00, EXTERNAL)
>>>>>>> 9fc81663
      });
  
      it('properly updates the total balances', async function () {
        expect(await this.silo.getTotalDeposited(this.siloToken.address)).to.eq('1000');
        //expect(await this.silo.totalSeeds()).to.eq('1000');
        expect(await this.silo.totalStalk()).to.eq('10000000');
      });
  
      it('properly updates the user balance', async function () {
        //expect(await this.silo.balanceOfSeeds(userAddress)).to.eq('1000');
        expect(await this.silo.balanceOfStalk(userAddress)).to.eq('10000000');
      });
  
      it('properly adds the crate', async function () {
        const stem = await this.silo.seasonToStem(this.siloToken.address, '10');

        const deposit = await this.silo.getDeposit(userAddress, this.siloToken.address, stem);

        expect(deposit[0]).to.eq('1000');
        expect(deposit[1]).to.eq('1000');
      })

      it('emits Deposit event', async function () {
        const stem = await this.silo.seasonToStem(this.siloToken.address, '10');
        await expect(this.result).to.emit(this.silo, 'AddDeposit').withArgs(userAddress, this.siloToken.address, stem, '1000', '1000');
      });
    });
  
    describe('2 deposits same grown stalk per bdv', function () {
      beforeEach(async function () {
        await this.season.teleportSunrise(10);
<<<<<<< HEAD
        this.season.deployStemsUpgrade();
        this.result = await this.silo.connect(user).deposit(this.siloToken.address, '1000', EXTERNAL)
        this.result = await this.silo.connect(user).deposit(this.siloToken.address, '1000', EXTERNAL)
=======
        this.season.deployGrownStalkPerBdv();
        this.result = await this.silo.connect(user).deposit(this.siloToken.address, '1000', 0x00, EXTERNAL)
        this.result = await this.silo.connect(user).deposit(this.siloToken.address, '1000', 0x00, EXTERNAL)
>>>>>>> 9fc81663
      });
  
      it('properly updates the total balances', async function () {
        expect(await this.silo.getTotalDeposited(this.siloToken.address)).to.eq('2000');
        //expect(await this.silo.totalSeeds()).to.eq('2000');
        expect(await this.silo.totalStalk()).to.eq('20000000');
      });
  
      it('properly updates the user balance', async function () {
        //expect(await this.silo.balanceOfSeeds(userAddress)).to.eq('2000');
        expect(await this.silo.balanceOfStalk(userAddress)).to.eq('20000000');
      });
  
      it('properly adds the crate', async function () {
        const stem = await this.silo.seasonToStem(this.siloToken.address, '10');
        const deposit = await this.silo.getDeposit(userAddress, this.siloToken.address, stem);
        expect(deposit[0]).to.eq('2000');
        expect(deposit[1]).to.eq('2000');
      })
    });
  
    describe('2 deposits 2 users', function () {
      beforeEach(async function () {
        await this.season.teleportSunrise(10);
<<<<<<< HEAD
        this.season.deployStemsUpgrade();
        this.result = await this.silo.connect(user).deposit(this.siloToken.address, '1000', EXTERNAL);
        this.result = await this.silo.connect(user2).deposit(this.siloToken.address, '1000', EXTERNAL);
=======
        this.season.deployGrownStalkPerBdv();
        this.result = await this.silo.connect(user).deposit(this.siloToken.address, '1000', 0x00, EXTERNAL);
        this.result = await this.silo.connect(user2).deposit(this.siloToken.address, '1000', 0x00, EXTERNAL);
>>>>>>> 9fc81663
      });
  
      it('properly updates the total balances', async function () {
        expect(await this.silo.getTotalDeposited(this.siloToken.address)).to.eq('2000');
        //expect(await this.silo.totalSeeds()).to.eq('2000');
        expect(await this.silo.totalStalk()).to.eq('20000000');
      });
  
      it('properly updates the user balance', async function () {
        //expect(await this.silo.balanceOfSeeds(userAddress)).to.eq('1000');
        expect(await this.silo.balanceOfStalk(userAddress)).to.eq('10000000');
      });
      it('properly updates the user2 balance', async function () {
        //expect(await this.silo.balanceOfSeeds(user2Address)).to.eq('1000');
        expect(await this.silo.balanceOfStalk(user2Address)).to.eq('10000000');
      });
  
      it('properly adds the crate', async function () {
        const stem = await this.silo.seasonToStem(this.siloToken.address, '10');
        let deposit = await this.silo.getDeposit(userAddress, this.siloToken.address, stem);
        expect(deposit[0]).to.eq('1000');
        expect(deposit[1]).to.eq('1000');
        deposit = await this.silo.getDeposit(user2Address, this.siloToken.address, stem);
        expect(deposit[0]).to.eq('1000');
        expect(deposit[1]).to.eq('1000');
      });
    });
  });

  describe('withdraw', function () {
    beforeEach(async function () {
      await this.season.teleportSunrise(10);
<<<<<<< HEAD
      // this.season.deployStemsUpgrade();
      await this.silo.connect(user).deposit(this.siloToken.address, '1000', EXTERNAL);
    })
    describe('reverts', function () {
      it('reverts if amount is 0', async function () {
        const stem = await this.silo.seasonToStem(this.siloToken.address, '10');

        await expect(this.silo.connect(user).withdrawDeposit(this.siloToken.address, stem, '1001', EXTERNAL)).to.revertedWith('Silo: Crate balance too low.');
=======
      // this.season.deployGrownStalkPerBdv();
      await this.silo.connect(user).deposit(this.siloToken.address, '1000', 0x00, EXTERNAL);
    })
    describe('reverts', function () {
      it('reverts if amount is 0', async function () {
        const grownStalkPerBdv = await this.silo.seasonToGrownStalkPerBdv(this.siloToken.address, '10');
        console.log('grownStalkPerBdv: ', grownStalkPerBdv);
        await expect(this.silo.connect(user).withdrawDeposit(this.siloToken.address, grownStalkPerBdv, '1001', 0x00, EXTERNAL)).to.revertedWith('Must line up with season');
        // await expect(this.silo.connect(user).withdrawDeposit(this.siloToken.address, grownStalkPerBdv, '1001', EXTERNAL)).to.revertedWith('Silo: Crate balance too low.'); //TODOSEEDS write a test that reverts with crate balance too low (needs to be deposited before grown stalk per bdv is deployed)
>>>>>>> 9fc81663
      });

      it('reverts if deposits + withdrawals is a different length', async function () {
        await expect(this.silo.connect(user).withdrawDeposits(this.siloToken.address, ['1', '2'], ['1001'], [0x00], EXTERNAL)).to.revertedWith('Silo: Crates, amounts are diff lengths.');
      });
    });

    describe('withdraw token by season', async function () {
      describe('withdraw 1 Bean crate', async function () {
        beforeEach(async function () {
          const stem = await this.silo.seasonToStem(this.siloToken.address, '10');
          userBalanceBefore = await this.siloToken.balanceOf(userAddress);
<<<<<<< HEAD
          this.result = await this.silo.connect(user).withdrawDeposit(this.siloToken.address, stem, '1000', EXTERNAL);
=======
          this.result = await this.silo.connect(user).withdrawDeposit(this.siloToken.address, grownStalkPerBdv, '1000', 0x00, EXTERNAL);
>>>>>>> 9fc81663
        });
    
        it('properly updates the total balances', async function () {
          expect(await this.silo.getTotalDeposited(this.siloToken.address)).to.eq('0');
          expect(await this.silo.totalStalk()).to.eq('0');
          //expect(await this.silo.totalSeeds()).to.eq('0');
        });

        it('properly updates the user balance', async function () {
          expect(await this.silo.balanceOfStalk(userAddress)).to.eq('0');
          //expect(await this.silo.balanceOfSeeds(userAddress)).to.eq('0');
          expect((await this.siloToken.balanceOf(userAddress)).sub(userBalanceBefore)).to.eq('1000');
        });

        

        it('properly removes the deposit', async function () {
          const stem = await this.silo.seasonToStem(this.siloToken.address, '10');
          const deposit = await this.silo.getDeposit(userAddress, this.siloToken.address, stem);
          expect(deposit[0]).to.eq('0');
          expect(deposit[1]).to.eq('0');
        });

        // it('properly adds the withdrawal', async function () {
        //   expect(await this.silo.getWithdrawal(userAddress, this.siloToken.address, 27)).to.eq('1000');
        // });
    
        it('emits RemoveDeposit event', async function () {
          const stem = await this.silo.seasonToStem(this.siloToken.address, '10');
          await expect(this.result).to.emit(this.silo, 'RemoveDeposit').withArgs(userAddress, this.siloToken.address, stem, '1000', '1000');
        });
      });
      
      describe('withdraw part of a bean crate', function () {
        beforeEach(async function () {
<<<<<<< HEAD
          const stem = await this.silo.seasonToStem(this.siloToken.address, '10');
          this.result = await this.silo.connect(user).withdrawDeposit(this.siloToken.address, stem, '500', EXTERNAL);
=======
          const grownStalkPerBdv = await this.silo.seasonToGrownStalkPerBdv(this.siloToken.address, '10');
          this.result = await this.silo.connect(user).withdrawDeposit(this.siloToken.address, grownStalkPerBdv, '500', 0x00, EXTERNAL);
>>>>>>> 9fc81663
        });
    
        it('properly updates the total balances', async function () {
          expect(await this.silo.getTotalDeposited(this.siloToken.address)).to.eq('500');
          expect(await this.silo.totalStalk()).to.eq('5000000');
          //expect(await this.silo.totalSeeds()).to.eq('500');
        });
        it('properly updates the user balance', async function () {
          expect(await this.silo.balanceOfStalk(userAddress)).to.eq('5000000');
          //expect(await this.silo.balanceOfSeeds(userAddress)).to.eq('500');
          expect((await this.siloToken.balanceOf(userAddress)).sub(userBalanceBefore)).to.eq('500');
        });

        it('properly removes the deposit', async function () {
          const stem = await this.silo.seasonToStem(this.siloToken.address, '10');
          const deposit = await this.silo.getDeposit(userAddress, this.siloToken.address, stem);
          expect(deposit[0]).to.eq('500');
          expect(deposit[1]).to.eq('500');
        });

        // it('properly adds the withdrawal', async function () {
        //   expect(await this.silo.getWithdrawal(userAddress, this.siloToken.address, 27)).to.eq('500');
        // });

        it('emits RemoveDeposit event', async function () {
          const stem = await this.silo.seasonToStem(this.siloToken.address, '10');
          await expect(this.result).to.emit(this.silo, 'RemoveDeposit').withArgs(userAddress, this.siloToken.address, stem, '500', '500');
        });
      });
    });

    describe("withdraw token by seasons", async function (){
      describe('1 full and 1 partial token crates', function () {
        beforeEach(async function () {
          await this.season.teleportSunrise(10);
          this.season.deployStemsUpgrade();
          await this.season.siloSunrise(0);
          await this.silo.connect(user).deposit(this.siloToken.address, '1000', 0x00, EXTERNAL);
          userBalanceBefore = await this.siloToken.balanceOf(userAddress);
          this.result = await this.silo.connect(user).withdrawDeposits(this.siloToken.address, [0,1],['500','1000'], [0x00,0x00], EXTERNAL);
        });
    
        it('properly updates the total balances', async function () {
          expect(await this.silo.getTotalDeposited(this.siloToken.address)).to.eq('500');
          expect(await this.silo.totalStalk()).to.eq('5000500');
          //expect(await this.silo.totalSeeds()).to.eq('500');
        });
        it('properly updates the user balance', async function () {
          expect(await this.silo.balanceOfStalk(userAddress)).to.eq('5000500');
          //expect(await this.silo.balanceOfSeeds(userAddress)).to.eq('500');
          expect((await this.siloToken.balanceOf(userAddress)).sub(userBalanceBefore)).to.eq('1500');

        });
        it('properly removes the crate', async function () {
          let dep = await this.silo.getDeposit(userAddress, this.siloToken.address, 0);
          expect(dep[0]).to.equal('500')
          expect(dep[1]).to.equal('500')
          dep = await this.silo.getDeposit(userAddress, this.siloToken.address, 1);
          expect(dep[0]).to.equal('0')
          expect(dep[1]).to.equal('0')
        });
        it('emits RemoveDeposits event', async function () {
          await expect(this.result).to.emit(this.silo, 'RemoveDeposits').withArgs(userAddress, this.siloToken.address, [0,1], ['500', '1000'], '1500', ['500', '1000']);
        });
      });
      describe('2 token crates', function () {
        beforeEach(async function () {
          await this.season.teleportSunrise(10);
          this.season.deployStemsUpgrade();
          await this.season.siloSunrise(0);
          await this.silo.connect(user).deposit(this.siloToken.address, '1000', 0x00, EXTERNAL);
          userBalanceBefore = await this.siloToken.balanceOf(userAddress);
          this.result = await this.silo.connect(user).withdrawDeposits(this.siloToken.address, [0,1],['1000','1000'], [0x00, 0x00], EXTERNAL);
        });
    
        it('properly updates the total balances', async function () {
          expect(await this.silo.getTotalDeposited(this.siloToken.address)).to.eq('0');
          expect(await this.silo.totalStalk()).to.eq('0');
          //expect(await this.silo.totalSeeds()).to.eq('0');
        });
        it('properly updates the user balance', async function () {
          expect(await this.silo.balanceOfStalk(userAddress)).to.eq('0');
          //expect(await this.silo.balanceOfSeeds(userAddress)).to.eq('0');
          expect((await this.siloToken.balanceOf(userAddress)).sub(userBalanceBefore)).to.eq('2000');
        });
        it('properly removes the crate', async function () {
          let dep = await this.silo.getDeposit(userAddress, this.siloToken.address, 0);
          expect(dep[0]).to.equal('0')
          expect(dep[1]).to.equal('0')
          dep = await this.silo.getDeposit(userAddress, this.siloToken.address, 1);
          expect(dep[0]).to.equal('0')
          expect(dep[1]).to.equal('0')
        });
        it('emits RemoveDeposits event', async function () {
          await expect(this.result).to.emit(this.silo, 'RemoveDeposits').withArgs(userAddress, this.siloToken.address, [0,1], ['1000', '1000'], '2000', ['1000', '1000']);
        });
      });
    });
  });

  describe("Curve BDV", async function () {
    before(async function () {
      this.threePool = await ethers.getContractAt('Mock3Curve', THREE_POOL);
      await this.threePool.set_virtual_price(ethers.utils.parseEther('1'));
      this.beanThreeCurve = await ethers.getContractAt('MockMeta3Curve', BEAN_3_CURVE);
      await this.beanThreeCurve.set_supply(ethers.utils.parseEther('2000000'));
      await this.beanThreeCurve.set_A_precise('1000');
      await this.beanThreeCurve.set_virtual_price(ethers.utils.parseEther('1'));
      await this.beanThreeCurve.set_balances([
        ethers.utils.parseUnits('1000000',6),
        ethers.utils.parseEther('1000000')
      ]);
      await this.beanThreeCurve.set_balances([
        ethers.utils.parseUnits('1200000',6),
        ethers.utils.parseEther('1000000')
      ]);
    });

    it("properly checks bdv", async function () {
      this.curveBDV = await ethers.getContractAt('BDVFacet', this.diamond.address);
      expect(await this.curveBDV.curveToBDV(ethers.utils.parseEther('200'))).to.equal(ethers.utils.parseUnits('200',6));
    })

    it("properly checks bdv", async function () {
      await this.threePool.set_virtual_price(ethers.utils.parseEther('1.02'));
      this.curveBDV = await ethers.getContractAt('BDVFacet', this.diamond.address);
      expect(await this.curveBDV.curveToBDV(ethers.utils.parseEther('2'))).to.equal('1998191');
    })
  })

  /*
  //can no longer withdraw unripe beans without doing the stems migration
  describe('Withdraw Unripe Beans', async function () {
    describe("Just legacy Bean Deposit", async function () {
      beforeEach(async function () {
        //fast forward to season 10 because that's the zero point for our stem index
        await this.season.teleportSunrise(10);
        this.season.deployStemsUpgrade();

        await this.silo.connect(user).mockUnripeBeanDeposit('10', to6('10')) //deposit in season 10
        
      })

      it("Check mock works", async function () {
        expect(await this.silo.getTotalDeposited(UNRIPE_BEAN)).to.eq(to6('10'));
        expect(await this.silo.totalStalk()).to.eq(pruneToStalk(to6('10')));
        //expect(await this.silo.totalSeeds()).to.eq(pruneToSeeds(to6('10')));
      })

      it('get Deposit', async function () {
        //if the deposit season was 2, what should the stem be?
        //call silo.stemToSeason()
        const stem = await this.silo.seasonToStem(UNRIPE_BEAN, '10');

        const deposit = await this.silo.getDeposit(user.address, UNRIPE_BEAN, stem)
        expect(deposit[0]).to.equal(to6('10'))
        expect(deposit[1]).to.equal(prune(to6('10')))
      })
      
      it('revert if withdrawn too much', async function () {
<<<<<<< HEAD
        const stem = await this.silo.seasonToStem(UNRIPE_BEAN, '10');
        await expect(this.silo.connect(user).withdrawDeposit(UNRIPE_BEAN, stem, to6('11'), EXTERNAL)).to.be.revertedWith('Silo: Crate balance too low.')
=======
        const grownStalkPerBdv = await this.silo.seasonToGrownStalkPerBdv(UNRIPE_BEAN, '10');
        await expect(this.silo.connect(user).withdrawDeposit(UNRIPE_BEAN, grownStalkPerBdv, to6('11'), 0x00, EXTERNAL)).to.be.revertedWith('Silo: Crate balance too low.')
>>>>>>> 9fc81663
      });
      
      describe("Withdraw", async function () {
        beforeEach(async function () {
          userBalanceBefore = await this.unripeBeans.balanceOf(userAddress);

          const stem = await this.silo.seasonToStem(UNRIPE_BEAN, '10');

<<<<<<< HEAD
          this.result = await this.silo.connect(user).withdrawDeposit(UNRIPE_BEAN, stem, to6('1'), EXTERNAL)
=======
          this.result = await this.silo.connect(user).withdrawDeposit(UNRIPE_BEAN, grownStalkPerBdv, to6('1'), 0x00, EXTERNAL)
>>>>>>> 9fc81663
        })

        it('properly updates the total balances', async function () {
          expect(await this.silo.getTotalDeposited(UNRIPE_BEAN)).to.eq(to6('9'));
          expect(await this.silo.totalStalk()).to.eq(pruneToStalk(to6('9')));
        });
        it('properly updates the user balance', async function () {
          expect(await this.silo.balanceOfStalk(userAddress)).to.eq(pruneToStalk(to6('9')));
          //expect(await this.silo.balanceOfSeeds(userAddress)).to.eq(pruneToSeeds(to6('9')));
          expect((await this.unripeBeans.balanceOf(userAddress)).sub(userBalanceBefore)).to.eq(to6('1'));
        });
        
        it('properly removes the crate', async function () {
          const stem = await this.silo.seasonToStem(UNRIPE_BEAN, '10');
          let dep = await this.silo.getDeposit(userAddress, UNRIPE_BEAN, stem);
          expect(dep[0]).to.equal(to6('9'))
          expect(dep[1]).to.equal(prune(to6('9')))
        });
        it('emits RemoveDeposit event', async function () {
          const stem = await this.silo.seasonToStem(UNRIPE_BEAN, '10');

          await expect(this.result).to.emit(this.silo, 'RemoveDeposit').withArgs(userAddress, UNRIPE_BEAN, stem, to6('1'), '185564');
        });
      })
    })
    describe("Legacy and new Bean Deposit", async function () {
      beforeEach(async function () {
        //fast forward to season 10 because that's the zero point for our stem index
        await this.season.teleportSunrise(10);
        this.season.deployStemsUpgrade();

        await this.silo.connect(user).deposit(UNRIPE_BEAN, to6('10'), 0x00, EXTERNAL)

        await this.silo.connect(user).mockUnripeBeanDeposit('10', to6('10'))

      })

      it("Check mock works", async function () {
        expect(await this.silo.getTotalDeposited(UNRIPE_BEAN)).to.eq(to6('20'));
        expect(await this.silo.totalStalk()).to.eq(pruneToStalk(to6('10')).add(pruneToStalk(to6('10'))));
        //expect(await this.silo.totalSeeds()).to.eq(pruneToSeeds(to6('10')).add(pruneToSeeds(to6('10'))));
      })

      it('get Deposit', async function () {
        const stem = await this.silo.seasonToStem(UNRIPE_BEAN, '10');
        const deposit = await this.silo.getDeposit(user.address, UNRIPE_BEAN, stem)
        expect(deposit[0]).to.equal(to6('20'))
        expect(deposit[1]).to.equal(prune(to6('10')).add(prune(to6('10'))))
      })
      
      it('revert if withdrawn too much', async function () {
<<<<<<< HEAD
        const stem = await this.silo.seasonToStem(UNRIPE_BEAN, '10');
        await expect(this.silo.connect(user).withdrawDeposit(UNRIPE_BEAN, stem, to6('21'), EXTERNAL)).to.be.revertedWith('Silo: Crate balance too low.')
=======
        const grownStalkPerBdv = await this.silo.seasonToGrownStalkPerBdv(UNRIPE_BEAN, '10');
        await expect(this.silo.connect(user).withdrawDeposit(UNRIPE_BEAN, grownStalkPerBdv, to6('21'), 0x00, EXTERNAL)).to.be.revertedWith('Silo: Crate balance too low.')
>>>>>>> 9fc81663
      });
      
      describe("Withdraw", async function () {
        beforeEach(async function () {
          userBalanceBefore = await this.unripeBeans.balanceOf(userAddress);


<<<<<<< HEAD
          const stem = await this.silo.seasonToStem(UNRIPE_BEAN, '10');
          this.result = await this.silo.connect(user).withdrawDeposit(UNRIPE_BEAN, stem, to6('11'), EXTERNAL);
=======
          const grownStalkPerBdv = await this.silo.seasonToGrownStalkPerBdv(UNRIPE_BEAN, '10');
          this.result = await this.silo.connect(user).withdrawDeposit(UNRIPE_BEAN, grownStalkPerBdv, to6('11'), 0x00, EXTERNAL);
>>>>>>> 9fc81663


        })

        it('properly updates the total balances', async function () {
          
          expect(await this.silo.getTotalDeposited(UNRIPE_BEAN)).to.eq(to6('9'));
          
          expect(await this.silo.totalStalk()).to.eq(pruneToStalk(to6('9')));
          //expect(await this.silo.totalSeeds()).to.eq(pruneToSeeds(to6('9')));
        });
        it('properly updates the user balance', async function () {
          expect(await this.silo.balanceOfStalk(userAddress)).to.eq(pruneToStalk(to6('9')));
          //expect(await this.silo.balanceOfSeeds(userAddress)).to.eq(pruneToSeeds(to6('9')));
          expect((await this.unripeBeans.balanceOf(userAddress)).sub(userBalanceBefore)).to.eq(to6('11'));
        });
        it('properly removes the crate', async function () {
          const stem = await this.silo.seasonToStem(UNRIPE_BEAN, '10');
          let dep = await this.silo.getDeposit(userAddress, UNRIPE_BEAN, stem);
          expect(dep[0]).to.equal(to6('9'))
          expect(dep[1]).to.equal(prune(to6('9')))
        });
        it('emits RemoveDeposit event', async function () {
          const stem = await this.silo.seasonToStem(UNRIPE_BEAN, '10');
          await expect(this.result).to.emit(this.silo, 'RemoveDeposit').withArgs(userAddress, UNRIPE_BEAN, stem, to6('11'), '2041210');
        });
      })
    })
  });*/

/*
  describe('Withdraw Unripe LP from BDV', async function () {
    describe("Just legacy LP Deposit BDV", async function () {
      beforeEach(async function () {
        await this.season.teleportSunrise(10);
        this.season.deployStemsUpgrade();
        await this.silo.connect(user).mockUnripeLPDeposit('0', '10', to18('0.000000083406453'), to6('10'))
      })

      it("Check mock works", async function () {
        expect(await this.silo.getTotalDeposited(UNRIPE_LP)).to.eq(to6('10'));
        expect(await this.silo.totalStalk()).to.eq(pruneToStalk(to6('10')));
        //expect(await this.silo.totalSeeds()).to.eq(pruneToSeeds(to6('10'), 4));
      })

      it('get Deposit', async function () {
        const stem = await this.silo.seasonToStem(UNRIPE_LP, '10');
        const deposit = await this.silo.getDeposit(user.address, UNRIPE_LP, stem)
        expect(deposit[0]).to.equal(to6('10'))
        expect(deposit[1]).to.equal(prune(to6('10')))
      })
      
      it('revert if withdrawn too much', async function () {
        userBalanceBefore = await this.unripeLP.balanceOf(userAddress);
<<<<<<< HEAD
        const stem = await this.silo.seasonToStem(UNRIPE_LP, '10');
        await expect(this.silo.connect(user).withdrawDeposit(UNRIPE_LP, stem, to6('11'), EXTERNAL)).to.be.revertedWith('Silo: Crate balance too low.')
=======
        const grownStalkPerBdv = await this.silo.seasonToGrownStalkPerBdv(UNRIPE_LP, '10');
        await expect(this.silo.connect(user).withdrawDeposit(UNRIPE_LP, grownStalkPerBdv, to6('11'), 0x00, EXTERNAL)).to.be.revertedWith('Silo: Crate balance too low.')
>>>>>>> 9fc81663
      });
      
      describe("Withdraw", async function () {
        beforeEach(async function () {
<<<<<<< HEAD
          const stem = await this.silo.seasonToStem(UNRIPE_LP, '10');
          this.result = await this.silo.connect(user).withdrawDeposit(UNRIPE_LP, stem, to6('1'), EXTERNAL)
=======
          const grownStalkPerBdv = await this.silo.seasonToGrownStalkPerBdv(UNRIPE_LP, '10');
          this.result = await this.silo.connect(user).withdrawDeposit(UNRIPE_LP, grownStalkPerBdv, to6('1'), 0x00, EXTERNAL)
>>>>>>> 9fc81663
        })

        it('properly updates the total balances', async function () {
          expect(await this.silo.getTotalDeposited(UNRIPE_LP)).to.eq(to6('9'));
          expect(await this.silo.totalStalk()).to.eq(pruneToStalk(to6('9')));
          //expect(await this.silo.totalSeeds()).to.eq(pruneToSeeds(to6('9'), 4));
        });

        it('properly updates the user balance', async function () {
          expect(await this.silo.balanceOfStalk(userAddress)).to.eq(pruneToStalk(to6('9')));
          //expect(await this.silo.balanceOfSeeds(userAddress)).to.eq(pruneToSeeds(to6('9'), 4));
          expect((await this.unripeLP.balanceOf(userAddress)).sub(userBalanceBefore)).to.eq(to6('1'));
        });

        it('properly removes the crate', async function () {
          const stem = await this.silo.seasonToStem(UNRIPE_LP, '10');
          let dep = await this.silo.getDeposit(userAddress, UNRIPE_LP, stem);
          expect(dep[0]).to.equal(to6('9'))
          expect(dep[1]).to.equal(prune(to6('9')))
        });

        it('emits RemoveDeposit event', async function () {
          const stem = await this.silo.seasonToStem(UNRIPE_LP, '10');
          await expect(this.result).to.emit(this.silo, 'RemoveDeposit').withArgs(userAddress, UNRIPE_LP, stem, to6('1'), '185564');
        });
      })
    })
  
    describe("Just 3CRV LP Deposit", async function () {
      beforeEach(async function () {
        await this.season.teleportSunrise(10);

        const stemTip = await this.silo.stemTipForToken(this.unripeLP.address);

        // const seasonToDepositIn = await this.silo.stemToSeason(this.unripeLP.address, stemTip);

        await this.silo.connect(user).mockUnripeLPDeposit('1', '10', to18('10.08028951'), to6('10'))
      })

      it("Check mock works", async function () {
        expect(await this.silo.getTotalDeposited(UNRIPE_LP)).to.eq(to6('10'));
        expect(await this.silo.totalStalk()).to.eq(pruneToStalk(to6('10')));
        //expect(await this.silo.totalSeeds()).to.eq(pruneToSeeds(to6('10'), 4));
      })

      it('get Deposit', async function () {
        const stem = await this.silo.seasonToStem(UNRIPE_LP, '10');

        const deposit = await this.silo.getDeposit(user.address, UNRIPE_LP, stem);
        expect(deposit[0]).to.equal(to6('10'))
        expect(deposit[1]).to.equal(prune(to6('10')))
      })
      
      it('revert if withdrawn too much', async function () {
<<<<<<< HEAD
        const stem = await this.silo.seasonToStem(UNRIPE_LP, '10');
        await expect(this.silo.connect(user).withdrawDeposit(UNRIPE_LP, stem, to6('11'), EXTERNAL)).to.be.revertedWith('Silo: Crate balance too low.')
=======
        const grownStalkPerBdv = await this.silo.seasonToGrownStalkPerBdv(UNRIPE_LP, '10');
        await expect(this.silo.connect(user).withdrawDeposit(UNRIPE_LP, grownStalkPerBdv, to6('11'), 0x00, EXTERNAL)).to.be.revertedWith('Silo: Crate balance too low.')
>>>>>>> 9fc81663
      });
      
      describe("Withdraw", async function () {
        beforeEach(async function () {
          userBalanceBefore = await this.unripeLP.balanceOf(userAddress);
<<<<<<< HEAD
          const stem = await this.silo.seasonToStem(UNRIPE_LP, '10');
          this.result = await this.silo.connect(user).withdrawDeposit(UNRIPE_LP, stem, to6('1'), EXTERNAL)
=======
          const grownStalkPerBdv = await this.silo.seasonToGrownStalkPerBdv(UNRIPE_LP, '10');
          this.result = await this.silo.connect(user).withdrawDeposit(UNRIPE_LP, grownStalkPerBdv, to6('1'), 0x00, EXTERNAL)
>>>>>>> 9fc81663
        })

        it('properly updates the total balances', async function () {
          expect(await this.silo.getTotalDeposited(UNRIPE_LP)).to.eq(to6('9'));
          expect(await this.silo.totalStalk()).to.eq(pruneToStalk(to6('9')));
          //expect(await this.silo.totalSeeds()).to.eq(pruneToSeeds(to6('9'), 4));
        });

        it('properly updates the user balance', async function () {
          expect(await this.silo.balanceOfStalk(userAddress)).to.eq(pruneToStalk(to6('9')));
          //expect(await this.silo.balanceOfSeeds(userAddress)).to.eq(pruneToSeeds(to6('9'), 4));
          expect((await this.unripeLP.balanceOf(userAddress)).sub(userBalanceBefore)).to.eq(to6('1'));
        });

        it('properly removes the crate', async function () {
          const stem = await this.silo.seasonToStem(UNRIPE_LP, '10');
          let dep = await this.silo.getDeposit(userAddress, UNRIPE_LP, stem);
          expect(dep[0]).to.equal(to6('9'))
          expect(dep[1]).to.equal(prune(to6('9')))
        });

        it('emits RemoveDeposit event', async function () {
          const stem = await this.silo.seasonToStem(UNRIPE_LP, '10');
          await expect(this.result).to.emit(this.silo, 'RemoveDeposit').withArgs(userAddress, UNRIPE_LP, stem, to6('1'), '185564');
        });
      })
    })

    describe("Just BEAN:LUSD LP Deposit", async function () {
      beforeEach(async function () {
        await this.season.teleportSunrise(10);
        this.season.deployStemsUpgrade();
        await this.silo.connect(user).mockUnripeLPDeposit('2', '10', to18('10.17182243'), to6('10'))
      })

      it("Check mock works", async function () {
        expect(await this.silo.getTotalDeposited(UNRIPE_LP)).to.eq(to6('10'));
        expect(await this.silo.totalStalk()).to.eq(pruneToStalk(to6('10')));
        //expect(await this.silo.totalSeeds()).to.eq(pruneToSeeds(to6('10'), 4));
      })

      it('get Deposit', async function () {
        const stem = await this.silo.seasonToStem(UNRIPE_LP, '10');
        const deposit = await this.silo.getDeposit(user.address, UNRIPE_LP, stem)
        expect(deposit[0]).to.equal(to6('10'))
        expect(deposit[1]).to.equal(prune(to6('10')))
      })
      
      it('revert if withdrawn too much', async function () {
<<<<<<< HEAD
        const stem = await this.silo.seasonToStem(UNRIPE_LP, '10');
        await expect(this.silo.connect(user).withdrawDeposit(UNRIPE_LP, stem, to6('11'), EXTERNAL)).to.be.revertedWith('Silo: Crate balance too low.')
=======
        const grownStalkPerBdv = await this.silo.seasonToGrownStalkPerBdv(UNRIPE_LP, '10');
        await expect(this.silo.connect(user).withdrawDeposit(UNRIPE_LP, grownStalkPerBdv, to6('11'), 0x00, EXTERNAL)).to.be.revertedWith('Silo: Crate balance too low.')
>>>>>>> 9fc81663
      });
      
      describe("Withdraw", async function () {
        beforeEach(async function () {
          userBalanceBefore = await this.unripeLP.balanceOf(userAddress);
<<<<<<< HEAD
          const stem = await this.silo.seasonToStem(UNRIPE_LP, '10');
          this.result = await this.silo.connect(user).withdrawDeposit(UNRIPE_LP, stem, to6('1'), EXTERNAL)
=======
          const grownStalkPerBdv = await this.silo.seasonToGrownStalkPerBdv(UNRIPE_LP, '10');
          this.result = await this.silo.connect(user).withdrawDeposit(UNRIPE_LP, grownStalkPerBdv, to6('1'), 0x00, EXTERNAL)
>>>>>>> 9fc81663
        })

        it('properly updates the total balances', async function () {
          expect(await this.silo.getTotalDeposited(UNRIPE_LP)).to.eq(to6('9'));
          expect(await this.silo.totalStalk()).to.eq(pruneToStalk(to6('9')));
          //expect(await this.silo.totalSeeds()).to.eq(pruneToSeeds(to6('9'), 4));
        });

        it('properly updates the user balance', async function () {
          expect(await this.silo.balanceOfStalk(userAddress)).to.eq(pruneToStalk(to6('9')));
          //expect(await this.silo.balanceOfSeeds(userAddress)).to.eq(pruneToSeeds(to6('9'), 4));
          expect((await this.unripeLP.balanceOf(userAddress)).sub(userBalanceBefore)).to.eq(to6('1'));

        });

        it('properly removes the crate', async function () {
          const stem = await this.silo.seasonToStem(UNRIPE_LP, '10');
          let dep = await this.silo.getDeposit(userAddress, UNRIPE_LP, stem);
          expect(dep[0]).to.equal(to6('9'))
          expect(dep[1]).to.equal(prune(to6('9')))
        });

        it('emits RemoveDeposit event', async function () {
          const stem = await this.silo.seasonToStem(UNRIPE_LP, '10');
          await expect(this.result).to.emit(this.silo, 'RemoveDeposit').withArgs(userAddress, UNRIPE_LP, stem, to6('1'), '185564');
        });
      })
    })

    describe("All 4 LP Deposit", async function () {
      beforeEach(async function () {
        await this.season.teleportSunrise(10);
        this.season.deployStemsUpgrade();
        await this.silo.connect(user).mockUnripeLPDeposit('0', '10', to18('0.000000020851613'), to6('2.5'))
        await this.silo.connect(user).mockUnripeLPDeposit('1', '10', to18('2.5200723775'), to6('2.5'))
        await this.silo.connect(user).mockUnripeLPDeposit('2', '10', to18('2.5429556075'), to6('2.5'))
        await this.silo.connect(user).deposit(UNRIPE_LP, to6('2.5'), 0x00, EXTERNAL)
      })

      it("Check mock works", async function () {
        expect(await this.silo.getTotalDeposited(UNRIPE_LP)).to.eq(to6('10'));
        expect(await this.silo.totalStalk()).to.eq(pruneToStalk(to6('2.5')).mul(toBN('4')).sub(toBN('10000')));
        //expect(await this.silo.totalSeeds()).to.eq(pruneToSeeds(to6('2.5'), 4).mul(toBN('4')).sub(toBN('4')));
      })

      it('get Deposit', async function () {
        const stem = await this.silo.seasonToStem(UNRIPE_LP, '10');
        const deposit = await this.silo.getDeposit(user.address, UNRIPE_LP, stem)
        expect(deposit[0]).to.equal(to6('10'))
        expect(deposit[1]).to.equal(prune(to6('7.5')).add(prune(to6('2.5'))).sub(toBN('1')))
      })
      
      it('revert if withdrawn too much', async function () {
<<<<<<< HEAD
        const stem = await this.silo.seasonToStem(UNRIPE_LP, '10');
        await expect(this.silo.connect(user).withdrawDeposit(UNRIPE_LP, stem, to6('11'), EXTERNAL)).to.be.revertedWith('Silo: Crate balance too low.')
=======
        const grownStalkPerBdv = await this.silo.seasonToGrownStalkPerBdv(UNRIPE_LP, '10');
        await expect(this.silo.connect(user).withdrawDeposit(UNRIPE_LP, grownStalkPerBdv, to6('11'), 0x00, EXTERNAL)).to.be.revertedWith('Silo: Crate balance too low.')
>>>>>>> 9fc81663
      });
      
      describe("Withdraw", async function () {
        beforeEach(async function () {
          userBalanceBefore = await this.unripeLP.balanceOf(userAddress);
<<<<<<< HEAD
          const stem = await this.silo.seasonToStem(UNRIPE_LP, '10');
          this.result = await this.silo.connect(user).withdrawDeposit(UNRIPE_LP, stem, to6('9'), EXTERNAL)
=======
          const grownStalkPerBdv = await this.silo.seasonToGrownStalkPerBdv(UNRIPE_LP, '10');
          this.result = await this.silo.connect(user).withdrawDeposit(UNRIPE_LP, grownStalkPerBdv, to6('9'), 0x00, EXTERNAL)
>>>>>>> 9fc81663
        })

        it('properly updates the total balances', async function () {
          expect(await this.silo.getTotalDeposited(UNRIPE_LP)).to.eq(to6('1'));
          expect(await this.silo.totalStalk()).to.eq(pruneToStalk(to6('1')).sub(toBN('10000')));
          //expect(await this.silo.totalSeeds()).to.eq(pruneToSeeds(to6('1'), 4).sub(toBN('4')));
        });

        it('properly updates the user balance', async function () {
          expect(await this.silo.balanceOfStalk(userAddress)).to.eq(pruneToStalk(to6('1')).sub(toBN('10000')));
          //expect(await this.silo.balanceOfSeeds(userAddress)).to.eq(pruneToSeeds(to6('1'), 4).sub(toBN('4')));
          expect((await this.unripeLP.balanceOf(userAddress)).sub(userBalanceBefore)).to.eq(to6('9'));
        });

        it('properly removes the crate', async function () {
          const stem = await this.silo.seasonToStem(UNRIPE_LP, '10');
          let dep = await this.silo.getDeposit(userAddress, UNRIPE_LP, stem);
          expect(dep[0]).to.equal(to6('1'))
          expect(dep[1]).to.equal(prune(to6('1')))
        });

        it('emits RemoveDeposit event', async function () {
          const stem = await this.silo.seasonToStem(UNRIPE_LP, '10');
          await expect(this.result).to.emit(this.silo, 'RemoveDeposit').withArgs(userAddress, UNRIPE_LP, stem, to6('9'), '1670080');
        });
      })
    })
  })*/

  describe("Transfer", async function () {
    describe("reverts", async function() {
      beforeEach(async function () {
        await this.season.teleportSunrise(10);
<<<<<<< HEAD
        this.season.deployStemsUpgrade();
        await this.silo.connect(user).deposit(this.siloToken.address, '100', EXTERNAL)
=======
        this.season.deployGrownStalkPerBdv();
        await this.silo.connect(user).deposit(this.siloToken.address, '100', 0x00, EXTERNAL)
>>>>>>> 9fc81663
        await this.season.siloSunrise('0')
        await this.silo.connect(user).deposit(this.siloToken.address, '100', 0x00, EXTERNAL)
      })

      it('reverts if the amounts array is empty', async function () {
        await expect(this.silo.connect(user).transferDeposits(userAddress, user2Address, this.siloToken.address, [], [], [0x00])).to.revertedWith('Silo: amounts array is empty');
      })

      it('reverts if the amount in array is 0', async function () {
        await expect(this.silo.connect(user).transferDeposits(userAddress, user2Address, this.siloToken.address, ['2', '3'], ['100', '0'], [0x00])).to.revertedWith('Silo: amount in array is 0');
      })
    })
    describe("Single", async function () {
      beforeEach(async function () {
        await this.season.teleportSunrise(10);
        this.season.deployStemsUpgrade();
      })
      
      it('returns the correct value', async function () {
<<<<<<< HEAD
        await this.silo.connect(user).deposit(this.siloToken.address, '100', EXTERNAL)
        const stem = await this.silo.seasonToStem(this.siloToken.address, '10');
        this.result = await this.silo.connect(user).callStatic.transferDeposit(userAddress, user2Address, this.siloToken.address, stem, '50')
=======
        await this.silo.connect(user).deposit(this.siloToken.address, '100', 0x00, EXTERNAL)
        const grownStalkPerBdv = await this.silo.seasonToGrownStalkPerBdv(this.siloToken.address, '10');
        this.result = await this.silo.connect(user).callStatic.transferDeposit(userAddress, user2Address, this.siloToken.address, grownStalkPerBdv, '50', 0x00)
>>>>>>> 9fc81663
        expect(this.result).to.be.equal('50')
      })

      beforeEach(async function () {
<<<<<<< HEAD
        await this.silo.connect(user).deposit(this.siloToken.address, '100', EXTERNAL)
        const stem = await this.silo.seasonToStem(this.siloToken.address, '10');
        this.result = await this.silo.connect(user).transferDeposit(userAddress, user2Address, this.siloToken.address, stem, '50')
=======
        await this.silo.connect(user).deposit(this.siloToken.address, '100', 0x00, EXTERNAL)
        const grownStalkPerBdv = await this.silo.seasonToGrownStalkPerBdv(this.siloToken.address, '10');
        this.result = await this.silo.connect(user).transferDeposit(userAddress, user2Address, this.siloToken.address, grownStalkPerBdv, '50', 0x00)
>>>>>>> 9fc81663
      })

      it('removes the deposit from the sender', async function () {
        const stem = await this.silo.seasonToStem(this.siloToken.address, '10');
        const deposit = await this.silo.getDeposit(userAddress, this.siloToken.address, stem)
        expect(deposit[0]).to.equal('50');
        expect(deposit[0]).to.equal('50');
      })

      it('updates users stalk and seeds', async function () {
        expect(await this.silo.balanceOfStalk(userAddress)).to.be.equal('500000')
        //expect(await this.silo.balanceOfSeeds(userAddress)).to.be.equal('50')
      })

      it('add the deposit to the recipient', async function () {
        const stem = await this.silo.seasonToStem(this.siloToken.address, '10');
        const deposit = await this.silo.getDeposit(user2Address, this.siloToken.address, stem)
        expect(deposit[0]).to.equal('50');
        expect(deposit[0]).to.equal('50');
      })

      it('updates users stalk and seeds', async function () {
        expect(await this.silo.balanceOfStalk(user2Address)).to.be.equal('500000')
        //expect(await this.silo.balanceOfSeeds(user2Address)).to.be.equal('50')
      })

      it('updates total stalk and seeds', async function () {
        expect(await this.silo.totalStalk()).to.be.equal('1000000')
        // //expect(await this.silo.totalSeeds()).to.be.equal('100')
      })
    })

    describe("Single all", async function () {
      beforeEach(async function () {
        await this.season.teleportSunrise(10);
<<<<<<< HEAD
        this.season.deployStemsUpgrade();
        await this.silo.connect(user).deposit(this.siloToken.address, '100', EXTERNAL)
        const stem = await this.silo.seasonToStem(this.siloToken.address, '10');
        await this.silo.connect(user).transferDeposit(userAddress, user2Address, this.siloToken.address, stem, '100')
=======
        this.season.deployGrownStalkPerBdv();
        await this.silo.connect(user).deposit(this.siloToken.address, '100', 0x00, EXTERNAL)
        const grownStalkPerBdv = await this.silo.seasonToGrownStalkPerBdv(this.siloToken.address, '10');
        await this.silo.connect(user).transferDeposit(userAddress, user2Address, this.siloToken.address, grownStalkPerBdv, '100', 0x00)
>>>>>>> 9fc81663
      })

      it('removes the deposit from the sender', async function () {
        const stem = await this.silo.seasonToStem(this.siloToken.address, '10');
        const deposit = await this.silo.getDeposit(userAddress, this.siloToken.address, stem)
        expect(deposit[0]).to.equal('0');
        expect(deposit[0]).to.equal('0');
      })

      it('updates users stalk and seeds', async function () {
        expect(await this.silo.balanceOfStalk(userAddress)).to.be.equal('0')
        //expect(await this.silo.balanceOfSeeds(userAddress)).to.be.equal('0')
      })

      it('add the deposit to the recipient', async function () {
        const stem = await this.silo.seasonToStem(this.siloToken.address, '10');
        const deposit = await this.silo.getDeposit(user2Address, this.siloToken.address, stem)
        expect(deposit[0]).to.equal('100');
        expect(deposit[0]).to.equal('100');
      })

      it('updates users stalk and seeds', async function () {
        expect(await this.silo.balanceOfStalk(user2Address)).to.be.equal('1000000')
        //expect(await this.silo.balanceOfSeeds(user2Address)).to.be.equal('100')
      })

      it('updates total stalk and seeds', async function () {
        expect(await this.silo.totalStalk()).to.be.equal('1000000')
        //expect(await this.silo.totalSeeds()).to.be.equal('100')
      })
    })

    describe("Multiple", async function () {
      it('returns the correct value', async function () {
        
        // await this.season.teleportSunrise(10);
        // await this.silo.connect(user).deposit(this.siloToken.address, '100', EXTERNAL)
        // await this.season.siloSunrise('0')
        // await this.silo.connect(user).deposit(this.siloToken.address, '100', EXTERNAL)

<<<<<<< HEAD
        const stem10 = await this.silo.seasonToStem(this.siloToken.address, '10');
        const stem11 = await this.silo.seasonToStem(this.siloToken.address, '11');
        this.result = await this.silo.connect(user).callStatic.transferDeposits(userAddress, user2Address, this.siloToken.address, [stem10, stem11], ['50','25'])
=======
        const grownStalkPerBdv10 = await this.silo.seasonToGrownStalkPerBdv(this.siloToken.address, '10');
        const grownStalkPerBdv11 = await this.silo.seasonToGrownStalkPerBdv(this.siloToken.address, '11');
        this.result = await this.silo.connect(user).callStatic.transferDeposits(userAddress, user2Address, this.siloToken.address, [grownStalkPerBdv10, grownStalkPerBdv11], ['50','25'], [ 0x00, 0x00])
>>>>>>> 9fc81663
      })

      beforeEach(async function () {
        await this.season.teleportSunrise(10);
<<<<<<< HEAD
        this.season.deployStemsUpgrade();
        await this.silo.connect(user).deposit(this.siloToken.address, '100', EXTERNAL)
=======
        this.season.deployGrownStalkPerBdv();
        await this.silo.connect(user).deposit(this.siloToken.address, '100', 0x00, EXTERNAL)
>>>>>>> 9fc81663
        await this.season.siloSunrise('0')
        await this.silo.connect(user).deposit(this.siloToken.address, '100', 0x00, EXTERNAL)

        const stem10 = await this.silo.seasonToStem(this.siloToken.address, '10');
        const stem11 = await this.silo.seasonToStem(this.siloToken.address, '11');
        
<<<<<<< HEAD
        this.result = await this.silo.connect(user).transferDeposits(userAddress, user2Address, this.siloToken.address, [stem10, stem11], ['50','25'])
=======
        this.result = await this.silo.connect(user).transferDeposits(userAddress, user2Address, this.siloToken.address, [grownStalkPerBdv10, grownStalkPerBdv11], ['50','25'], [0x00,0x00])
>>>>>>> 9fc81663
      })

      it('removes the deposit from the sender', async function () {

        const stem10 = await this.silo.seasonToStem(this.siloToken.address, '10');
        let deposit = await this.silo.getDeposit(userAddress, this.siloToken.address, stem10)
        expect(deposit[0]).to.equal('50');
        expect(deposit[0]).to.equal('50');
        const stem11 = await this.silo.seasonToStem(this.siloToken.address, '11');
        deposit = await this.silo.getDeposit(userAddress, this.siloToken.address, stem11)
        expect(deposit[0]).to.equal('75');
        expect(deposit[0]).to.equal('75');
      })

      it('updates users stalk and seeds', async function () {
        expect(await this.silo.balanceOfStalk(userAddress)).to.be.equal('1250050')
        //expect(await this.silo.balanceOfSeeds(userAddress)).to.be.equal('125')
      })

      it('add the deposit to the recipient', async function () {
        const stem10 = await this.silo.seasonToStem(this.siloToken.address, '10');
        let deposit = await this.silo.getDeposit(user2Address, this.siloToken.address, stem10)
        expect(deposit[0]).to.equal('50');
        expect(deposit[0]).to.equal('50');
        const stem11 = await this.silo.seasonToStem(this.siloToken.address, '11');
        deposit = await this.silo.getDeposit(user2Address, this.siloToken.address, stem11)
        expect(deposit[0]).to.equal('25');
        expect(deposit[0]).to.equal('25');
      })

      it('updates users stalk and seeds', async function () {
        expect(await this.silo.balanceOfStalk(user2Address)).to.be.equal('750050')
        //expect(await this.silo.balanceOfSeeds(user2Address)).to.be.equal('75')
      })

      it('updates total stalk and seeds', async function () {
        expect(await this.silo.totalStalk()).to.be.equal('2000100')
        //expect(await this.silo.totalSeeds()).to.be.equal('200')
      })
    })

    describe("Single with allowance", async function () {
      beforeEach(async function () {
        await this.season.teleportSunrise(10);
<<<<<<< HEAD
        this.season.deployStemsUpgrade();
        await this.silo.connect(user).deposit(this.siloToken.address, '100', EXTERNAL)
        await this.silo.connect(user).approveDeposit(ownerAddress, this.siloToken.address, '100');
        const stem = await this.silo.seasonToStem(this.siloToken.address, '10');
        await this.silo.connect(owner).transferDeposit(userAddress, user2Address, this.siloToken.address, stem, '50')
=======
        this.season.deployGrownStalkPerBdv();
        await this.silo.connect(user).deposit(this.siloToken.address, '100', 0x00, EXTERNAL)
        await this.silo.connect(user).approveDeposit(ownerAddress, this.siloToken.address, '100');
        const grownStalkPerBdv = await this.silo.seasonToGrownStalkPerBdv(this.siloToken.address, '10');
        await this.silo.connect(owner).transferDeposit(userAddress, user2Address, this.siloToken.address, grownStalkPerBdv, '50', 0x00)
>>>>>>> 9fc81663
      })

      it('removes the deposit from the sender', async function () {
        const stem = await this.silo.seasonToStem(this.siloToken.address, '10');
        const deposit = await this.silo.getDeposit(userAddress, this.siloToken.address, stem)
        expect(deposit[0]).to.equal('50');
        expect(deposit[0]).to.equal('50');
      })

      it('updates users stalk and seeds', async function () {
        expect(await this.silo.balanceOfStalk(userAddress)).to.be.equal('500000')
        //expect(await this.silo.balanceOfSeeds(userAddress)).to.be.equal('50')
      })

      it('add the deposit to the recipient', async function () {
        const stem = await this.silo.seasonToStem(this.siloToken.address, '10');
        const deposit = await this.silo.getDeposit(user2Address, this.siloToken.address, stem)
        expect(deposit[0]).to.equal('50');
        expect(deposit[0]).to.equal('50');
      })

      it('updates users stalk and seeds', async function () {
        expect(await this.silo.balanceOfStalk(user2Address)).to.be.equal('500000')
        //expect(await this.silo.balanceOfSeeds(user2Address)).to.be.equal('50')
      })

      it('updates total stalk and seeds', async function () {
        expect(await this.silo.totalStalk()).to.be.equal('1000000')
        //expect(await this.silo.totalSeeds()).to.be.equal('100')
      })

      it('properly updates users token allowance', async function () {
        expect(await this.silo.depositAllowance(userAddress, ownerAddress, this.siloToken.address)).to.be.equal('50')
      })
    })

    describe("Single with no allowance", async function () {
      beforeEach(async function () {
        await this.season.teleportSunrise(10);
<<<<<<< HEAD
        this.season.deployStemsUpgrade();
        await this.silo.connect(user).deposit(this.siloToken.address, '100', EXTERNAL)
      })

      it('reverts with no allowance', async function () {
        const stem = await this.silo.seasonToStem(this.siloToken.address, '10');
        await expect(this.silo.connect(owner).transferDeposit(userAddress, user2Address, this.siloToken.address, stem, '50')).to.revertedWith('Silo: insufficient allowance');
=======
        this.season.deployGrownStalkPerBdv();
        await this.silo.connect(user).deposit(this.siloToken.address, '100', 0x00, EXTERNAL)
      })

      it('reverts with no allowance', async function () {
        const grownStalkPerBdv = await this.silo.seasonToGrownStalkPerBdv(this.siloToken.address, '10');
        await expect(this.silo.connect(owner).transferDeposit(userAddress, user2Address, this.siloToken.address, grownStalkPerBdv, '50', 0x00)).to.revertedWith('Silo: insufficient allowance');
>>>>>>> 9fc81663
      })
    })

    describe("Single all with allowance", async function () {
      beforeEach(async function () {
        await this.season.teleportSunrise(10);
<<<<<<< HEAD
        this.season.deployStemsUpgrade();
        await this.silo.connect(user).deposit(this.siloToken.address, '100', EXTERNAL)
        await this.silo.connect(user).approveDeposit(ownerAddress, this.siloToken.address, '100');
        const stem = await this.silo.seasonToStem(this.siloToken.address, '10');
        await this.silo.connect(owner).transferDeposit(userAddress, user2Address, this.siloToken.address, stem, '100');
=======
        this.season.deployGrownStalkPerBdv();
        await this.silo.connect(user).deposit(this.siloToken.address, '100', 0x00, EXTERNAL)
        await this.silo.connect(user).approveDeposit(ownerAddress, this.siloToken.address, '100');
        const grownStalkPerBdv = await this.silo.seasonToGrownStalkPerBdv(this.siloToken.address, '10');
        await this.silo.connect(owner).transferDeposit(userAddress, user2Address, this.siloToken.address, grownStalkPerBdv, '100', 0x00);
>>>>>>> 9fc81663
      })

      it('removes the deposit from the sender', async function () {
        const stem = await this.silo.seasonToStem(this.siloToken.address, '10');
        const deposit = await this.silo.getDeposit(userAddress, this.siloToken.address, stem)
        expect(deposit[0]).to.equal('0');
        expect(deposit[0]).to.equal('0');
      })

      it('updates users stalk and seeds', async function () {
        expect(await this.silo.balanceOfStalk(userAddress)).to.be.equal('0')
        //expect(await this.silo.balanceOfSeeds(userAddress)).to.be.equal('0')
      })

      it('add the deposit to the recipient', async function () {
        const stem = await this.silo.seasonToStem(this.siloToken.address, '10');
        const deposit = await this.silo.getDeposit(user2Address, this.siloToken.address, stem)
        expect(deposit[0]).to.equal('100');
        expect(deposit[0]).to.equal('100');
      })

      it('updates users stalk and seeds', async function () {
        expect(await this.silo.balanceOfStalk(user2Address)).to.be.equal('1000000')
        //expect(await this.silo.balanceOfSeeds(user2Address)).to.be.equal('100')
      })

      it('updates total stalk and seeds', async function () {
        expect(await this.silo.totalStalk()).to.be.equal('1000000')
        //expect(await this.silo.totalSeeds()).to.be.equal('100')
      })

      it('properly updates users token allowance', async function () {
        expect(await this.silo.depositAllowance(userAddress, ownerAddress, this.siloToken.address)).to.be.equal('0')
      })
    })

    describe("Multiple with allowance", async function () {
      beforeEach(async function () {
        await this.season.teleportSunrise(10);
<<<<<<< HEAD
        this.season.deployStemsUpgrade();
        await this.silo.connect(user).deposit(this.siloToken.address, '100', EXTERNAL)
=======
        this.season.deployGrownStalkPerBdv();
        await this.silo.connect(user).deposit(this.siloToken.address, '100', 0x00, EXTERNAL)
>>>>>>> 9fc81663
        await this.season.siloSunrise('0')
        await this.silo.connect(user).deposit(this.siloToken.address, '100', 0x00, EXTERNAL)
        await this.silo.connect(user).approveDeposit(ownerAddress, this.siloToken.address, '200');
<<<<<<< HEAD
        const stem10 = await this.silo.seasonToStem(this.siloToken.address, '10');
        const stem11 = await this.silo.seasonToStem(this.siloToken.address, '11');
        await this.silo.connect(owner).transferDeposits(userAddress, user2Address, this.siloToken.address, [stem10, stem11], ['50','25'])
=======
        const grownStalkPerBdv10 = await this.silo.seasonToGrownStalkPerBdv(this.siloToken.address, '10');
        const grownStalkPerBdv11 = await this.silo.seasonToGrownStalkPerBdv(this.siloToken.address, '11');
        await this.silo.connect(owner).transferDeposits(userAddress, user2Address, this.siloToken.address, [grownStalkPerBdv10, grownStalkPerBdv11], ['50','25'], [0x00, 0x00])
>>>>>>> 9fc81663
      })

      it('removes the deposit from the sender', async function () {
        const stem10 = await this.silo.seasonToStem(this.siloToken.address, '10');
        let deposit = await this.silo.getDeposit(userAddress, this.siloToken.address, stem10)
        expect(deposit[0]).to.equal('50');
        expect(deposit[0]).to.equal('50');
        const stem11 = await this.silo.seasonToStem(this.siloToken.address, '11');
        deposit = await this.silo.getDeposit(userAddress, this.siloToken.address, stem11)
        expect(deposit[0]).to.equal('75');
        expect(deposit[0]).to.equal('75');
      })

      it('updates users stalk and seeds', async function () {
        expect(await this.silo.balanceOfStalk(userAddress)).to.be.equal('1250050')
        //expect(await this.silo.balanceOfSeeds(userAddress)).to.be.equal('125')
      })

      it('add the deposit to the recipient', async function () {
        const stem10 = await this.silo.seasonToStem(this.siloToken.address, '10');
        let deposit = await this.silo.getDeposit(user2Address, this.siloToken.address, stem10)
        expect(deposit[0]).to.equal('50');
        expect(deposit[0]).to.equal('50');
        const stem11 = await this.silo.seasonToStem(this.siloToken.address, '11');
        deposit = await this.silo.getDeposit(user2Address, this.siloToken.address, stem11)
        expect(deposit[0]).to.equal('25');
        expect(deposit[0]).to.equal('25');
      })

      it('updates users stalk and seeds', async function () {
        expect(await this.silo.balanceOfStalk(user2Address)).to.be.equal('750050')
        //expect(await this.silo.balanceOfSeeds(user2Address)).to.be.equal('75')
      })

      it('updates total stalk and seeds', async function () {
        expect(await this.silo.totalStalk()).to.be.equal('2000100')
        // //expect(await this.silo.totalSeeds()).to.be.equal('200')
      })

      it('properly updates users token allowance', async function () {
        expect(await this.silo.depositAllowance(userAddress, ownerAddress, this.siloToken.address)).to.be.equal('125')
      })
    })

    describe("Multiple with no allowance", async function () {
      beforeEach(async function () {
        await this.season.teleportSunrise(10);
<<<<<<< HEAD
        this.season.deployStemsUpgrade();
        await this.silo.connect(user).deposit(this.siloToken.address, '100', EXTERNAL)
=======
        this.season.deployGrownStalkPerBdv();
        await this.silo.connect(user).deposit(this.siloToken.address, '100', 0x00, EXTERNAL)
>>>>>>> 9fc81663
        await this.season.siloSunrise('0')
        await this.silo.connect(user).deposit(this.siloToken.address, '100', 0x00, EXTERNAL)
      })

      it('reverts with no allowance', async function () {
<<<<<<< HEAD
        const stem10 = await this.silo.seasonToStem(this.siloToken.address, '10');
        const stem11 = await this.silo.seasonToStem(this.siloToken.address, '11');
        await expect(this.silo.connect(owner).transferDeposits(userAddress, user2Address, this.siloToken.address, [stem10, stem11], ['50','25'])).to.revertedWith('Silo: insufficient allowance');
=======
        const grownStalkPerBdv10 = await this.silo.seasonToGrownStalkPerBdv(this.siloToken.address, '10');
        const grownStalkPerBdv11 = await this.silo.seasonToGrownStalkPerBdv(this.siloToken.address, '11');
        await expect(this.silo.connect(owner).transferDeposits(userAddress, user2Address, this.siloToken.address, [grownStalkPerBdv10, grownStalkPerBdv11], ['50','25'], [0x00, 0x00])).to.revertedWith('Silo: insufficient allowance');
>>>>>>> 9fc81663
      })
    })
  })

  describe("Update Unripe Deposit", async function () {
    describe("1 deposit, some", async function () {
      beforeEach(async function () {
        await this.season.teleportSunrise(10);
<<<<<<< HEAD
        this.season.deployStemsUpgrade();

        await this.silo.connect(user).depositLegacy(UNRIPE_BEAN, to6('5'), EXTERNAL)

=======
        this.season.deployGrownStalkPerBdv();
        await this.silo.connect(user).deposit(UNRIPE_BEAN, to6('5'), 0x00, EXTERNAL)
>>>>>>> 9fc81663
        await this.silo.connect(user).mockUnripeBeanDeposit(10, to6('5'))

        await this.unripe.connect(owner).addUnderlying(
          UNRIPE_BEAN,
          to6('1000')
        )

        const stem10 = await this.silo.seasonToStem(UNRIPE_BEAN, '10');
        //migrate to new deposit system since the mock stuff deposits in old one (still useful to test)
        await this.silo.mowAndMigrate(user.address, [UNRIPE_BEAN], [['10']], [[to6('10')]]);
        
        this.result = await this.convert.connect(user).enrootDeposit(UNRIPE_BEAN, stem10, to6('5'));
      })

      it('properly updates the total balances', async function () {
        expect(await this.silo.getTotalDeposited(UNRIPE_BEAN)).to.eq(to6('10'));
        expect(await this.silo.totalStalk()).to.eq(pruneToStalk(to6('10')).add(toStalk('0.5')));
      });

      it('properly updates the user balance', async function () {
        expect(await this.silo.balanceOfStalk(userAddress)).to.eq(pruneToStalk(to6('10')).add(toStalk('0.5')));
      });

      it('properly removes the crate', async function () {
        const stem10 = await this.silo.seasonToStem(this.siloToken.address, '10');
        let dep = await this.silo.getDeposit(userAddress, UNRIPE_BEAN, stem10);
        
        expect(dep[0]).to.equal(to6('10'))
        expect(dep[1]).to.equal(prune(to6('10')).add(to6('0.5')))
      });

      it('emits Remove and Add Deposit event', async function () {
        const stem10 = await this.silo.seasonToStem(this.siloToken.address, '10');
        await expect(this.result).to.emit(this.silo, 'RemoveDeposit').withArgs(userAddress, UNRIPE_BEAN, stem10, to6('5'), '927823');
        await expect(this.result).to.emit(this.silo, 'AddDeposit').withArgs(userAddress, UNRIPE_BEAN, stem10, to6('5'), prune(to6('5')).add(to6('0.5')));
      });
    });

    describe("1 deposit after 1 season, all", async function () {
      beforeEach(async function () {
        await this.season.teleportSunrise(10);
<<<<<<< HEAD
        this.season.deployStemsUpgrade();
        await this.silo.connect(user).depositLegacy(UNRIPE_BEAN, to6('5'), EXTERNAL) //need to do legacy deposit to simulate pre-stems upgrade
=======
        this.season.deployGrownStalkPerBdv();
        await this.silo.connect(user).deposit(UNRIPE_BEAN, to6('5'), 0x00, EXTERNAL)
>>>>>>> 9fc81663
        await this.silo.connect(user).mockUnripeBeanDeposit('10', to6('5'))
        
        await this.season.lightSunrise()

        await this.unripe.connect(owner).addUnderlying(
          UNRIPE_BEAN,
          to6('5000').sub(to6('10000').mul(toBN(pru)).div(to18('1')))
        )

        // const stem10 = await this.silo.seasonToStem(UNRIPE_BEAN, '10');

        await this.silo.mowAndMigrate(user.address, [UNRIPE_BEAN], [['10']], [[to6('10')]]);

        this.result = await this.convert.connect(user).enrootDeposit(UNRIPE_BEAN, '0', to6('10'));
      })

      it('properly updates the total balances', async function () {
        expect(await this.silo.getTotalDeposited(UNRIPE_BEAN)).to.eq(to6('10'));
        expect(await this.silo.totalStalk()).to.eq('50013711292'); //someone please check my math here, before it was 500.1 without the 3711292. That extra part comes from mow and migrate.
      });

      it('properly updates the user balance', async function () {
        expect(await this.silo.balanceOfStalk(userAddress)).to.eq('50013711292');
        //expect(await this.silo.balanceOfSeeds(userAddress)).to.eq(to6('10'));
      });

      it('properly removes the crate', async function () {
        const stem10 = await this.silo.seasonToStem(UNRIPE_BEAN, '10');
        let dep = await this.silo.getDeposit(userAddress, UNRIPE_BEAN, stem10);
        expect(dep[0]).to.equal(to6('10'))
        expect(dep[1]).to.equal(to6('5'))
      });

      it('emits Remove and Add Deposit event', async function () {
        const stem10 = await this.silo.seasonToStem(UNRIPE_BEAN, '10');
        await expect(this.result).to.emit(this.silo, 'RemoveDeposit').withArgs(userAddress, UNRIPE_BEAN, stem10, to6('10'), '1855646');
        await expect(this.result).to.emit(this.silo, 'AddDeposit').withArgs(userAddress, UNRIPE_BEAN, stem10, to6('10'), to6('5'));
      });
    });

    describe("2 deposit, all", async function () {
      beforeEach(async function () {
        await this.season.teleportSunrise(10);
        await this.silo.connect(user).mockUnripeBeanDeposit('10', to6('5'))

        await this.season.lightSunrise()
<<<<<<< HEAD
        await this.silo.connect(user).depositLegacy(UNRIPE_BEAN, to6('5'), EXTERNAL)
=======
        await this.silo.connect(user).deposit(UNRIPE_BEAN, to6('5'), 0x00, EXTERNAL)
>>>>>>> 9fc81663
        
        this.season.deployStemsUpgrade();
        
        await this.unripe.connect(owner).addUnderlying(
          UNRIPE_BEAN,
          to6('5000').sub(to6('10000').mul(toBN(pru)).div(to18('1')))
        )


        await this.silo.mowAndMigrate(user.address, [UNRIPE_BEAN], [['10', '11']], [[to6('5'), to6('5')]]);

        const stem10 = await this.silo.seasonToStem(UNRIPE_BEAN, '10');

        const stem11 = await this.silo.seasonToStem(UNRIPE_BEAN, '11');
        this.result = await this.convert.connect(user).enrootDeposits(UNRIPE_BEAN, [stem10, stem11], [to6('5'), to6('5')]);
      })

      it('properly updates the total balances', async function () {
        expect(await this.silo.getTotalDeposited(UNRIPE_BEAN)).to.eq(to6('10'));
        expect(await this.silo.totalStalk()).to.eq(toStalk('5.0005'));
        //expect(await this.silo.totalSeeds()).to.eq(to6('10'));
      });

      it('properly updates the user balance', async function () {
        expect(await this.silo.balanceOfStalk(userAddress)).to.eq(toStalk('5.0005'));
        //expect(await this.silo.balanceOfSeeds(userAddress)).to.eq(to6('10'));
      });

      it('properly removes the crate', async function () {
        const stem10 = await this.silo.seasonToStem(UNRIPE_BEAN, '10');
        let dep = await this.silo.getDeposit(userAddress, UNRIPE_BEAN, stem10);
        expect(dep[0]).to.equal(to6('5'))
        expect(dep[1]).to.equal(to6('2.5'))
      });

      it('emits Remove and Add Deposits event', async function () {
        const stem10 = await this.silo.seasonToStem(UNRIPE_BEAN, '10');
        const stem11 = await this.silo.seasonToStem(UNRIPE_BEAN, '11');
        await expect(this.result).to.emit(this.silo, 'RemoveDeposits').withArgs(userAddress, UNRIPE_BEAN, [stem10,stem11], [to6('5'), to6('5')], to6('10'), ['927823', '927823']);
        await expect(this.result).to.emit(this.silo, 'AddDeposit').withArgs(userAddress, UNRIPE_BEAN, stem10, to6('5'), to6('2.5'));
        await expect(this.result).to.emit(this.silo, 'AddDeposit').withArgs(userAddress, UNRIPE_BEAN, stem11, to6('5'), to6('2.5'));
      });
    });
  });

  describe("Deposit Approval", async function () {
    describe("approve allowance", async function () {
      beforeEach(async function () {
        this.result = await this.silo.connect(user).approveDeposit(user2Address, this.siloToken.address, '100');
      })

      it('properly updates users token allowance', async function () {
        expect(await this.silo.depositAllowance(userAddress, user2Address, this.siloToken.address)).to.be.equal('100')
      })

      it('emits DepositApproval event', async function () {
        await expect(this.result).to.emit(this.silo, 'DepositApproval').withArgs(userAddress ,user2Address, this.siloToken.address, '100');
      });
    })

    describe("increase and decrease allowance", async function () {
      beforeEach(async function () {
        await this.silo.connect(user).approveDeposit(user2Address, this.siloToken.address, '100');
      })

      it('properly increase users token allowance', async function () {
        await this.silo.connect(user).increaseDepositAllowance(user2Address, this.siloToken.address, '100');
        expect(await this.silo.depositAllowance(userAddress, user2Address, this.siloToken.address)).to.be.equal('200')
      })

      it('properly decrease users token allowance', async function () {
        await this.silo.connect(user).decreaseDepositAllowance(user2Address, this.siloToken.address, '25')
        expect(await this.silo.depositAllowance(userAddress, user2Address, this.siloToken.address)).to.be.equal('75')
      })

      it('decrease users token allowance below zero', async function () {
        await expect(this.silo.connect(user).decreaseDepositAllowance(user2Address, this.siloToken.address, '101')).to.revertedWith('Silo: decreased allowance below zero');
      })

      it('emits DepositApproval event on increase', async function () {
        const result = await this.silo.connect(user).increaseDepositAllowance(user2Address, this.siloToken.address, '25');
        await expect(result).to.emit(this.silo, 'DepositApproval').withArgs(userAddress ,user2Address, this.siloToken.address, '125');
      });

      it('emits DepositApproval event on decrease', async function () {
        const result = await this.silo.connect(user).decreaseDepositAllowance(user2Address, this.siloToken.address, '25');
        await expect(result).to.emit(this.silo, 'DepositApproval').withArgs(userAddress ,user2Address, this.siloToken.address, '75');
      });
    })

    describe("Approve Deposit Permit", async function () {
      describe('reverts', function () {
        it('reverts if depositPermitDomainSeparator is invalid', async function () {
          expect(await this.silo.connect(user).depositPermitDomainSeparator()).to.be.equal("0xf47372c4b0d604ded919ee3604a1b1e88c7cd7d7d2fcfffc36f016e19bede4ef");
        });
      });
  
      describe("single token permit", async function() {
        describe('reverts', function () {
          it('reverts if permit expired', async function () {
            const nonce = await this.silo.connect(user).depositPermitNonces(userAddress);
            const signature = await signSiloDepositTokenPermit(user, userAddress, user2Address, this.siloToken.address, '1000', nonce, 1000);
            await expect(this.silo.connect(user).permitDeposit(
              signature.owner, 
              signature.spender, 
              signature.token, 
              signature.value, 
              signature.deadline, 
              signature.split.v, 
              signature.split.r, 
              signature.split.s
            )).to.be.revertedWith("Silo: permit expired deadline")
          });
  
          it('reverts if permit invalid signature', async function () {
            const nonce = await this.silo.connect(user).depositPermitNonces(userAddress);
            const signature = await signSiloDepositTokenPermit(user, userAddress, user2Address, this.siloToken.address, '1000', nonce);
            await expect(this.silo.connect(user).permitDeposit(
              user2Address, 
              signature.spender, 
              signature.token, 
              signature.value, 
              signature.deadline, 
              signature.split.v, 
              signature.split.r, 
              signature.split.s
            )).to.be.revertedWith("Silo: permit invalid signature")
          });
  
          it("reverts when transfer too much", async function() {
            await this.season.teleportSunrise(10);
<<<<<<< HEAD
            this.season.deployStemsUpgrade();
            await this.silo.connect(user).deposit(this.siloToken.address, '1000', EXTERNAL)
=======
            this.season.deployGrownStalkPerBdv();
            await this.silo.connect(user).deposit(this.siloToken.address, '1000', 0x00, EXTERNAL)
>>>>>>> 9fc81663
            const nonce = await this.silo.connect(user).depositPermitNonces(userAddress);
            const signature = await signSiloDepositTokenPermit(user, userAddress, user2Address, this.siloToken.address, '500', nonce);
            await this.silo.connect(user2).permitDeposit(
              signature.owner, 
              signature.spender, 
              signature.token, 
              signature.value, 
              signature.deadline, 
              signature.split.v, 
              signature.split.r, 
              signature.split.s
            )
  
            const stem10 = await this.silo.seasonToStem(UNRIPE_BEAN, '10');
            await expect(
<<<<<<< HEAD
              this.silo.connect(user2).transferDeposit(userAddress, user2Address, this.siloToken.address, stem10, '1000')
            ).to.be.revertedWith("Silo: insufficient allowance")
  
            await expect(
              this.silo.connect(user2).transferDeposits(userAddress, user2Address, this.siloToken.address, [stem10], ['1000'])
=======
              this.silo.connect(user2).transferDeposit(userAddress, user2Address, this.siloToken.address, grownStalkPerBdv10, '1000', 0x00)
            ).to.be.revertedWith("Silo: insufficient allowance")
  
            await expect(
              this.silo.connect(user2).transferDeposits(userAddress, user2Address, this.siloToken.address, [grownStalkPerBdv10], ['1000'], [0x00])
>>>>>>> 9fc81663
            ).to.be.revertedWith("Silo: insufficient allowance")
          });
        });
  
        describe("approve permit", async function() {
          beforeEach(async function () {
            // Create permit
            await this.season.teleportSunrise(10);
            this.season.deployStemsUpgrade();
            const nonce = await this.silo.connect(user).depositPermitNonces(userAddress);
            const signature = await signSiloDepositTokenPermit(user, userAddress, user2Address, this.siloToken.address, '1000', nonce);
            this.result = await this.silo.connect(user).permitDeposit(
              signature.owner, 
              signature.spender, 
              signature.token, 
              signature.value, 
              signature.deadline, 
              signature.split.v, 
              signature.split.r, 
              signature.split.s
            );
          });
  
          it("allow transfer all single deposit", async function() {
<<<<<<< HEAD
            const stem10 = await this.silo.seasonToStem(UNRIPE_BEAN, '10');
            await this.silo.connect(user).deposit(this.siloToken.address, '1000', EXTERNAL)
            await this.silo.connect(user2).transferDeposit(userAddress, user2Address, this.siloToken.address, stem10, '1000')
=======
            const grownStalkPerBdv10 = await this.silo.seasonToGrownStalkPerBdv(UNRIPE_BEAN, '10');
            await this.silo.connect(user).deposit(this.siloToken.address, '1000', 0x00, EXTERNAL)
            await this.silo.connect(user2).transferDeposit(userAddress, user2Address, this.siloToken.address, grownStalkPerBdv10, '1000', 0x00)
>>>>>>> 9fc81663
  
            const user1Deposit = await this.silo.getDeposit(userAddress, this.siloToken.address, stem10)
            expect(user1Deposit[0]).to.equal('0');
            expect(user1Deposit[1]).to.equal('0');
  
            const user2Deposit = await this.silo.getDeposit(user2Address, this.siloToken.address, stem10)
            expect(user2Deposit[0]).to.equal('1000');
            expect(user2Deposit[1]).to.equal('1000');
          });
  
          it("allow transfer all multiple deposits", async function() {
<<<<<<< HEAD
            const stem10 = await this.silo.seasonToStem(UNRIPE_BEAN, '10');
            await this.silo.connect(user).deposit(this.siloToken.address, '1000', EXTERNAL)
            await this.silo.connect(user2).transferDeposits(userAddress, user2Address, this.siloToken.address, [stem10], ['1000'])
=======
            const grownStalkPerBdv10 = await this.silo.seasonToGrownStalkPerBdv(UNRIPE_BEAN, '10');
            await this.silo.connect(user).deposit(this.siloToken.address, '1000', 0x00, EXTERNAL)
            await this.silo.connect(user2).transferDeposits(userAddress, user2Address, this.siloToken.address, [grownStalkPerBdv10], ['1000'], [0x00])
>>>>>>> 9fc81663
  
            const user1Deposit = await this.silo.getDeposit(userAddress, this.siloToken.address, stem10)
            expect(user1Deposit[0]).to.equal('0');
            expect(user1Deposit[1]).to.equal('0');
  
            const user2Deposit = await this.silo.getDeposit(user2Address, this.siloToken.address, stem10)
            expect(user2Deposit[0]).to.equal('1000');
            expect(user2Deposit[1]).to.equal('1000');
          });
  
          it("allow transfer some deposit", async function() {
<<<<<<< HEAD
            const stem10 = await this.silo.seasonToStem(UNRIPE_BEAN, '10');
            await this.silo.connect(user).deposit(this.siloToken.address, '1000', EXTERNAL)
            await this.silo.connect(user2).transferDeposit(userAddress, user2Address, this.siloToken.address, stem10, '400')
=======
            const grownStalkPerBdv10 = await this.silo.seasonToGrownStalkPerBdv(UNRIPE_BEAN, '10');
            await this.silo.connect(user).deposit(this.siloToken.address, '1000', 0x00, EXTERNAL)
            await this.silo.connect(user2).transferDeposit(userAddress, user2Address, this.siloToken.address, grownStalkPerBdv10, '400', 0x00)
>>>>>>> 9fc81663
  
            const user1Deposit = await this.silo.getDeposit(userAddress, this.siloToken.address, stem10)
            expect(user1Deposit[0]).to.equal('600');
            expect(user1Deposit[1]).to.equal('600');
  
            const user2Deposit = await this.silo.getDeposit(user2Address, this.siloToken.address, stem10)
            expect(user2Deposit[0]).to.equal('400');
            expect(user2Deposit[1]).to.equal('400');
          });
  
          it("properly updates user permit nonce", async function() {
            expect(await this.silo.depositPermitNonces(userAddress)).to.be.equal('1')
          });
  
          it('properly updates user token allowance', async function () {
            expect(await this.silo.depositAllowance(userAddress, user2Address, this.siloToken.address)).to.be.equal('1000')
          });
  
          it('emits DepositApproval event', async function () {
            await expect(this.result).to.emit(this.silo, 'DepositApproval').withArgs(userAddress ,user2Address, this.siloToken.address, '1000');
          });
        });
      });
  
      describe("multiple tokens permit", async function() {
        describe('reverts', function () {
          beforeEach(async function () {
            await this.season.teleportSunrise(10);
            this.season.deployStemsUpgrade();
          });

          it('reverts if permit expired', async function () {
            const nonce = await this.silo.connect(user).depositPermitNonces(userAddress);
            const signature = await signSiloDepositTokensPermit(user, userAddress, user2Address, [this.siloToken.address], ['1000'], nonce, 1000);
            await expect(this.silo.connect(user).permitDeposits(
              signature.owner, 
              signature.spender, 
              signature.tokens, 
              signature.values, 
              signature.deadline, 
              signature.split.v, 
              signature.split.r, 
              signature.split.s
            )).to.be.revertedWith("Silo: permit expired deadline")
          });
  
          it('reverts if permit invalid signature', async function () {
            const nonce = await this.silo.connect(user).depositPermitNonces(userAddress);
            const signature = await signSiloDepositTokensPermit(user, userAddress, user2Address, [this.siloToken.address], ['1000'], nonce);
            await expect(this.silo.connect(user).permitDeposits(
              user2Address, 
              signature.spender, 
              signature.tokens, 
              signature.values, 
              signature.deadline, 
              signature.split.v, 
              signature.split.r, 
              signature.split.s
            )).to.be.revertedWith("Silo: permit invalid signature")
          });
  
          it("reverts when transfer too much", async function() {
            await this.silo.connect(user).deposit(this.siloToken.address, '1000', 0x00, EXTERNAL)
            const nonce = await this.silo.connect(user).depositPermitNonces(userAddress);
            const signature = await signSiloDepositTokensPermit(user, userAddress, user2Address, [this.siloToken.address], ['500'], nonce);
            await this.silo.connect(user2).permitDeposits(
              signature.owner, 
              signature.spender, 
              signature.tokens, 
              signature.values, 
              signature.deadline, 
              signature.split.v, 
              signature.split.r, 
              signature.split.s
            )

            const stem10 = await this.silo.seasonToStem(UNRIPE_BEAN, '10');
  
            await expect(
<<<<<<< HEAD
              this.silo.connect(user2).transferDeposit(userAddress, user2Address, this.siloToken.address, stem10, '1000')
            ).to.be.revertedWith("Silo: insufficient allowance")
  
            await expect(
              this.silo.connect(user2).transferDeposits(userAddress, user2Address, this.siloToken.address, [stem10], ['1000'])
=======
              this.silo.connect(user2).transferDeposit(userAddress, user2Address, this.siloToken.address, grownStalkPerBdv10, '1000', 0x00)
            ).to.be.revertedWith("Silo: insufficient allowance")
  
            await expect(
              this.silo.connect(user2).transferDeposits(userAddress, user2Address, this.siloToken.address, [grownStalkPerBdv10], ['1000'],[0x00])
>>>>>>> 9fc81663
            ).to.be.revertedWith("Silo: insufficient allowance")
          });
        });
  
        describe("approve permit", async function() {
          beforeEach(async function () {
            await this.season.teleportSunrise(10);
            this.season.deployStemsUpgrade();

            // Create permit
            const nonce = await this.silo.connect(user).depositPermitNonces(userAddress);
            const signature = await signSiloDepositTokensPermit(user, userAddress, user2Address, [this.siloToken.address], ['1000'], nonce);
            this.result = await this.silo.connect(user).permitDeposits(
              signature.owner, 
              signature.spender, 
              signature.tokens, 
              signature.values, 
              signature.deadline, 
              signature.split.v, 
              signature.split.r, 
              signature.split.s
            );
          });
  
          it("allow transfer all deposit", async function() {
<<<<<<< HEAD
            const stem10 = await this.silo.seasonToStem(UNRIPE_BEAN, '10');
            await this.silo.connect(user).deposit(this.siloToken.address, '1000', EXTERNAL)
            await this.silo.connect(user2).transferDeposit(userAddress, user2Address, this.siloToken.address, stem10, '1000')
=======
            const grownStalkPerBdv10 = await this.silo.seasonToGrownStalkPerBdv(UNRIPE_BEAN, '10');
            await this.silo.connect(user).deposit(this.siloToken.address, '1000', 0x00, EXTERNAL)
            await this.silo.connect(user2).transferDeposit(userAddress, user2Address, this.siloToken.address, grownStalkPerBdv10, '1000', 0x00)
>>>>>>> 9fc81663
  
            const user1Deposit = await this.silo.getDeposit(userAddress, this.siloToken.address, stem10)
            expect(user1Deposit[0]).to.equal('0');
            expect(user1Deposit[1]).to.equal('0');
  
            const user2Deposit = await this.silo.getDeposit(user2Address, this.siloToken.address, stem10)
            expect(user2Deposit[0]).to.equal('1000');
            expect(user2Deposit[1]).to.equal('1000');
          });
  
          it("allow transfer all deposits", async function() {
<<<<<<< HEAD
            const stem10 = await this.silo.seasonToStem(UNRIPE_BEAN, '10');
            await this.silo.connect(user).deposit(this.siloToken.address, '1000', EXTERNAL)
            await this.silo.connect(user2).transferDeposits(userAddress, user2Address, this.siloToken.address, [stem10], ['1000'])
=======
            const grownStalkPerBdv10 = await this.silo.seasonToGrownStalkPerBdv(UNRIPE_BEAN, '10');
            await this.silo.connect(user).deposit(this.siloToken.address, '1000', 0x00, EXTERNAL)
            await this.silo.connect(user2).transferDeposits(userAddress, user2Address, this.siloToken.address, [grownStalkPerBdv10], ['1000'], [0x00])
>>>>>>> 9fc81663
  
            const user1Deposit = await this.silo.getDeposit(userAddress, this.siloToken.address, stem10)
            expect(user1Deposit[0]).to.equal('0');
            expect(user1Deposit[1]).to.equal('0');
  
            const user2Deposit = await this.silo.getDeposit(user2Address, this.siloToken.address, stem10)
            expect(user2Deposit[0]).to.equal('1000');
            expect(user2Deposit[1]).to.equal('1000');
          });
  
          it("allow transfer some deposit", async function() {
<<<<<<< HEAD
            const stem10 = await this.silo.seasonToStem(UNRIPE_BEAN, '10');
            await this.silo.connect(user).deposit(this.siloToken.address, '1000', EXTERNAL)
            await this.silo.connect(user2).transferDeposit(userAddress, user2Address, this.siloToken.address, stem10, '400')
=======
            const grownStalkPerBdv10 = await this.silo.seasonToGrownStalkPerBdv(UNRIPE_BEAN, '10');
            await this.silo.connect(user).deposit(this.siloToken.address, '1000', 0x00, EXTERNAL)
            await this.silo.connect(user2).transferDeposit(userAddress, user2Address, this.siloToken.address, grownStalkPerBdv10, '400', 0x00)
>>>>>>> 9fc81663
  
            const user1Deposit = await this.silo.getDeposit(userAddress, this.siloToken.address, stem10)
            expect(user1Deposit[0]).to.equal('600');
            expect(user1Deposit[1]).to.equal('600');
  
            const user2Deposit = await this.silo.getDeposit(user2Address, this.siloToken.address, stem10)
            expect(user2Deposit[0]).to.equal('400');
            expect(user2Deposit[1]).to.equal('400');
          });
  
          it("properly updates user permit nonce", async function() {
            expect(await this.silo.depositPermitNonces(userAddress)).to.be.equal('1')
          });
  
          it('properly updates user token allowance', async function () {
            expect(await this.silo.depositAllowance(userAddress, user2Address, this.siloToken.address)).to.be.equal('1000')
          });
  
          it('emits DepositApproval event', async function () {
            await expect(this.result).to.emit(this.silo, 'DepositApproval').withArgs(userAddress ,user2Address, this.siloToken.address, '1000');
          });
        });
      });
    });
  });

  describe("flash loan exploit", async function () {
    before(async function () {
      await this.siloToken.mint(flashLoanExploiterAddress, '1000');
      await this.siloToken.connect(flashLoanExploiter).approve(this.silo.address, '100000000000'); 
    })
    beforeEach(async function () {
      await this.season.teleportSunrise(10);
      this.season.deployStemsUpgrade();
      await network.provider.send("evm_setAutomine", [false]);
      await this.silo.connect(flashLoanExploiter).deposit(this.siloToken.address, '1000', 0x00, EXTERNAL);
      await this.season.connect(user).siloSunrise(100);
<<<<<<< HEAD
      const stem10 = await this.silo.seasonToStem(this.siloToken.address, '10');
      this.result = await this.silo.connect(flashLoanExploiter).withdrawDeposit(this.siloToken.address, stem10, '1000', EXTERNAL)
=======
      const grownStalkPerBdv10 = await this.silo.seasonToGrownStalkPerBdv(this.siloToken.address, '10');
      this.result = await this.silo.connect(flashLoanExploiter).withdrawDeposit(this.siloToken.address, grownStalkPerBdv10, '1000', 0x00, EXTERNAL)
>>>>>>> 9fc81663
      await network.provider.send("evm_mine");
      await network.provider.send("evm_setAutomine", [true]);
      getStartTime = await time.latest();
    });

    it('0 grown stalk', async function () {
      await expect(await this.silo.balanceOfGrownStalk(flashLoanExploiterAddress, this.siloToken.address)).to.eq('0');
      await expect(await this.silo.balanceOfRoots(flashLoanExploiterAddress)).to.eq('0');
    });

    it('does not allocate bean mints to the user', async function () {
      await expect( await this.silo.balanceOfEarnedBeans(flashLoanExploiterAddress)).to.eq('0');
    });

    it('does not allocate bean mints to user after the vesting period', async function () {
      await mineUpTo((await ethers.provider.getBlockNumber()) + 25 + 1);
      await expect(await this.silo.balanceOfGrownStalk(flashLoanExploiterAddress, this.siloToken.address)).to.eq('0');
      await expect(await this.silo.balanceOfEarnedBeans(flashLoanExploiterAddress)).to.eq('0');
      await expect(await this.silo.balanceOfRoots(flashLoanExploiterAddress)).to.eq('0');
    });
  });
});<|MERGE_RESOLUTION|>--- conflicted
+++ resolved
@@ -125,15 +125,9 @@
     describe('single deposit', function () {
       beforeEach(async function () {
         await this.season.teleportSunrise(10);
-<<<<<<< HEAD
         this.season.deployStemsUpgrade();
-
-        this.result = await this.silo.connect(user).deposit(this.siloToken.address, '1000', EXTERNAL)
-=======
-        this.season.deployGrownStalkPerBdv();
         console.log('await this.silo.cumulativeGrownStalkPerBdv(this.siloToken.address): ', await this.silo.cumulativeGrownStalkPerBdv(this.siloToken.address));
         this.result = await this.silo.connect(user).deposit(this.siloToken.address, '1000', 0x00, EXTERNAL)
->>>>>>> 9fc81663
       });
   
       it('properly updates the total balances', async function () {
@@ -165,15 +159,9 @@
     describe('2 deposits same grown stalk per bdv', function () {
       beforeEach(async function () {
         await this.season.teleportSunrise(10);
-<<<<<<< HEAD
         this.season.deployStemsUpgrade();
-        this.result = await this.silo.connect(user).deposit(this.siloToken.address, '1000', EXTERNAL)
-        this.result = await this.silo.connect(user).deposit(this.siloToken.address, '1000', EXTERNAL)
-=======
-        this.season.deployGrownStalkPerBdv();
         this.result = await this.silo.connect(user).deposit(this.siloToken.address, '1000', 0x00, EXTERNAL)
         this.result = await this.silo.connect(user).deposit(this.siloToken.address, '1000', 0x00, EXTERNAL)
->>>>>>> 9fc81663
       });
   
       it('properly updates the total balances', async function () {
@@ -198,15 +186,9 @@
     describe('2 deposits 2 users', function () {
       beforeEach(async function () {
         await this.season.teleportSunrise(10);
-<<<<<<< HEAD
         this.season.deployStemsUpgrade();
-        this.result = await this.silo.connect(user).deposit(this.siloToken.address, '1000', EXTERNAL);
-        this.result = await this.silo.connect(user2).deposit(this.siloToken.address, '1000', EXTERNAL);
-=======
-        this.season.deployGrownStalkPerBdv();
         this.result = await this.silo.connect(user).deposit(this.siloToken.address, '1000', 0x00, EXTERNAL);
         this.result = await this.silo.connect(user2).deposit(this.siloToken.address, '1000', 0x00, EXTERNAL);
->>>>>>> 9fc81663
       });
   
       it('properly updates the total balances', async function () {
@@ -239,26 +221,13 @@
   describe('withdraw', function () {
     beforeEach(async function () {
       await this.season.teleportSunrise(10);
-<<<<<<< HEAD
-      // this.season.deployStemsUpgrade();
-      await this.silo.connect(user).deposit(this.siloToken.address, '1000', EXTERNAL);
-    })
-    describe('reverts', function () {
-      it('reverts if amount is 0', async function () {
-        const stem = await this.silo.seasonToStem(this.siloToken.address, '10');
-
-        await expect(this.silo.connect(user).withdrawDeposit(this.siloToken.address, stem, '1001', EXTERNAL)).to.revertedWith('Silo: Crate balance too low.');
-=======
       // this.season.deployGrownStalkPerBdv();
       await this.silo.connect(user).deposit(this.siloToken.address, '1000', 0x00, EXTERNAL);
     })
     describe('reverts', function () {
       it('reverts if amount is 0', async function () {
         const grownStalkPerBdv = await this.silo.seasonToGrownStalkPerBdv(this.siloToken.address, '10');
-        console.log('grownStalkPerBdv: ', grownStalkPerBdv);
         await expect(this.silo.connect(user).withdrawDeposit(this.siloToken.address, grownStalkPerBdv, '1001', 0x00, EXTERNAL)).to.revertedWith('Must line up with season');
-        // await expect(this.silo.connect(user).withdrawDeposit(this.siloToken.address, grownStalkPerBdv, '1001', EXTERNAL)).to.revertedWith('Silo: Crate balance too low.'); //TODOSEEDS write a test that reverts with crate balance too low (needs to be deposited before grown stalk per bdv is deployed)
->>>>>>> 9fc81663
       });
 
       it('reverts if deposits + withdrawals is a different length', async function () {
@@ -271,11 +240,7 @@
         beforeEach(async function () {
           const stem = await this.silo.seasonToStem(this.siloToken.address, '10');
           userBalanceBefore = await this.siloToken.balanceOf(userAddress);
-<<<<<<< HEAD
-          this.result = await this.silo.connect(user).withdrawDeposit(this.siloToken.address, stem, '1000', EXTERNAL);
-=======
           this.result = await this.silo.connect(user).withdrawDeposit(this.siloToken.address, grownStalkPerBdv, '1000', 0x00, EXTERNAL);
->>>>>>> 9fc81663
         });
     
         it('properly updates the total balances', async function () {
@@ -311,13 +276,8 @@
       
       describe('withdraw part of a bean crate', function () {
         beforeEach(async function () {
-<<<<<<< HEAD
-          const stem = await this.silo.seasonToStem(this.siloToken.address, '10');
-          this.result = await this.silo.connect(user).withdrawDeposit(this.siloToken.address, stem, '500', EXTERNAL);
-=======
           const grownStalkPerBdv = await this.silo.seasonToGrownStalkPerBdv(this.siloToken.address, '10');
           this.result = await this.silo.connect(user).withdrawDeposit(this.siloToken.address, grownStalkPerBdv, '500', 0x00, EXTERNAL);
->>>>>>> 9fc81663
         });
     
         it('properly updates the total balances', async function () {
@@ -478,13 +438,8 @@
       })
       
       it('revert if withdrawn too much', async function () {
-<<<<<<< HEAD
-        const stem = await this.silo.seasonToStem(UNRIPE_BEAN, '10');
-        await expect(this.silo.connect(user).withdrawDeposit(UNRIPE_BEAN, stem, to6('11'), EXTERNAL)).to.be.revertedWith('Silo: Crate balance too low.')
-=======
         const grownStalkPerBdv = await this.silo.seasonToGrownStalkPerBdv(UNRIPE_BEAN, '10');
         await expect(this.silo.connect(user).withdrawDeposit(UNRIPE_BEAN, grownStalkPerBdv, to6('11'), 0x00, EXTERNAL)).to.be.revertedWith('Silo: Crate balance too low.')
->>>>>>> 9fc81663
       });
       
       describe("Withdraw", async function () {
@@ -493,11 +448,7 @@
 
           const stem = await this.silo.seasonToStem(UNRIPE_BEAN, '10');
 
-<<<<<<< HEAD
-          this.result = await this.silo.connect(user).withdrawDeposit(UNRIPE_BEAN, stem, to6('1'), EXTERNAL)
-=======
           this.result = await this.silo.connect(user).withdrawDeposit(UNRIPE_BEAN, grownStalkPerBdv, to6('1'), 0x00, EXTERNAL)
->>>>>>> 9fc81663
         })
 
         it('properly updates the total balances', async function () {
@@ -549,13 +500,8 @@
       })
       
       it('revert if withdrawn too much', async function () {
-<<<<<<< HEAD
         const stem = await this.silo.seasonToStem(UNRIPE_BEAN, '10');
-        await expect(this.silo.connect(user).withdrawDeposit(UNRIPE_BEAN, stem, to6('21'), EXTERNAL)).to.be.revertedWith('Silo: Crate balance too low.')
-=======
-        const grownStalkPerBdv = await this.silo.seasonToGrownStalkPerBdv(UNRIPE_BEAN, '10');
         await expect(this.silo.connect(user).withdrawDeposit(UNRIPE_BEAN, grownStalkPerBdv, to6('21'), 0x00, EXTERNAL)).to.be.revertedWith('Silo: Crate balance too low.')
->>>>>>> 9fc81663
       });
       
       describe("Withdraw", async function () {
@@ -563,13 +509,8 @@
           userBalanceBefore = await this.unripeBeans.balanceOf(userAddress);
 
 
-<<<<<<< HEAD
           const stem = await this.silo.seasonToStem(UNRIPE_BEAN, '10');
-          this.result = await this.silo.connect(user).withdrawDeposit(UNRIPE_BEAN, stem, to6('11'), EXTERNAL);
-=======
-          const grownStalkPerBdv = await this.silo.seasonToGrownStalkPerBdv(UNRIPE_BEAN, '10');
           this.result = await this.silo.connect(user).withdrawDeposit(UNRIPE_BEAN, grownStalkPerBdv, to6('11'), 0x00, EXTERNAL);
->>>>>>> 9fc81663
 
 
         })
@@ -624,24 +565,14 @@
       
       it('revert if withdrawn too much', async function () {
         userBalanceBefore = await this.unripeLP.balanceOf(userAddress);
-<<<<<<< HEAD
         const stem = await this.silo.seasonToStem(UNRIPE_LP, '10');
-        await expect(this.silo.connect(user).withdrawDeposit(UNRIPE_LP, stem, to6('11'), EXTERNAL)).to.be.revertedWith('Silo: Crate balance too low.')
-=======
-        const grownStalkPerBdv = await this.silo.seasonToGrownStalkPerBdv(UNRIPE_LP, '10');
         await expect(this.silo.connect(user).withdrawDeposit(UNRIPE_LP, grownStalkPerBdv, to6('11'), 0x00, EXTERNAL)).to.be.revertedWith('Silo: Crate balance too low.')
->>>>>>> 9fc81663
       });
       
       describe("Withdraw", async function () {
         beforeEach(async function () {
-<<<<<<< HEAD
           const stem = await this.silo.seasonToStem(UNRIPE_LP, '10');
-          this.result = await this.silo.connect(user).withdrawDeposit(UNRIPE_LP, stem, to6('1'), EXTERNAL)
-=======
-          const grownStalkPerBdv = await this.silo.seasonToGrownStalkPerBdv(UNRIPE_LP, '10');
           this.result = await this.silo.connect(user).withdrawDeposit(UNRIPE_LP, grownStalkPerBdv, to6('1'), 0x00, EXTERNAL)
->>>>>>> 9fc81663
         })
 
         it('properly updates the total balances', async function () {
@@ -696,25 +627,15 @@
       })
       
       it('revert if withdrawn too much', async function () {
-<<<<<<< HEAD
         const stem = await this.silo.seasonToStem(UNRIPE_LP, '10');
-        await expect(this.silo.connect(user).withdrawDeposit(UNRIPE_LP, stem, to6('11'), EXTERNAL)).to.be.revertedWith('Silo: Crate balance too low.')
-=======
-        const grownStalkPerBdv = await this.silo.seasonToGrownStalkPerBdv(UNRIPE_LP, '10');
         await expect(this.silo.connect(user).withdrawDeposit(UNRIPE_LP, grownStalkPerBdv, to6('11'), 0x00, EXTERNAL)).to.be.revertedWith('Silo: Crate balance too low.')
->>>>>>> 9fc81663
       });
       
       describe("Withdraw", async function () {
         beforeEach(async function () {
           userBalanceBefore = await this.unripeLP.balanceOf(userAddress);
-<<<<<<< HEAD
           const stem = await this.silo.seasonToStem(UNRIPE_LP, '10');
-          this.result = await this.silo.connect(user).withdrawDeposit(UNRIPE_LP, stem, to6('1'), EXTERNAL)
-=======
-          const grownStalkPerBdv = await this.silo.seasonToGrownStalkPerBdv(UNRIPE_LP, '10');
           this.result = await this.silo.connect(user).withdrawDeposit(UNRIPE_LP, grownStalkPerBdv, to6('1'), 0x00, EXTERNAL)
->>>>>>> 9fc81663
         })
 
         it('properly updates the total balances', async function () {
@@ -764,25 +685,15 @@
       })
       
       it('revert if withdrawn too much', async function () {
-<<<<<<< HEAD
         const stem = await this.silo.seasonToStem(UNRIPE_LP, '10');
-        await expect(this.silo.connect(user).withdrawDeposit(UNRIPE_LP, stem, to6('11'), EXTERNAL)).to.be.revertedWith('Silo: Crate balance too low.')
-=======
-        const grownStalkPerBdv = await this.silo.seasonToGrownStalkPerBdv(UNRIPE_LP, '10');
         await expect(this.silo.connect(user).withdrawDeposit(UNRIPE_LP, grownStalkPerBdv, to6('11'), 0x00, EXTERNAL)).to.be.revertedWith('Silo: Crate balance too low.')
->>>>>>> 9fc81663
       });
       
       describe("Withdraw", async function () {
         beforeEach(async function () {
           userBalanceBefore = await this.unripeLP.balanceOf(userAddress);
-<<<<<<< HEAD
           const stem = await this.silo.seasonToStem(UNRIPE_LP, '10');
-          this.result = await this.silo.connect(user).withdrawDeposit(UNRIPE_LP, stem, to6('1'), EXTERNAL)
-=======
-          const grownStalkPerBdv = await this.silo.seasonToGrownStalkPerBdv(UNRIPE_LP, '10');
           this.result = await this.silo.connect(user).withdrawDeposit(UNRIPE_LP, grownStalkPerBdv, to6('1'), 0x00, EXTERNAL)
->>>>>>> 9fc81663
         })
 
         it('properly updates the total balances', async function () {
@@ -836,25 +747,15 @@
       })
       
       it('revert if withdrawn too much', async function () {
-<<<<<<< HEAD
         const stem = await this.silo.seasonToStem(UNRIPE_LP, '10');
-        await expect(this.silo.connect(user).withdrawDeposit(UNRIPE_LP, stem, to6('11'), EXTERNAL)).to.be.revertedWith('Silo: Crate balance too low.')
-=======
-        const grownStalkPerBdv = await this.silo.seasonToGrownStalkPerBdv(UNRIPE_LP, '10');
         await expect(this.silo.connect(user).withdrawDeposit(UNRIPE_LP, grownStalkPerBdv, to6('11'), 0x00, EXTERNAL)).to.be.revertedWith('Silo: Crate balance too low.')
->>>>>>> 9fc81663
       });
       
       describe("Withdraw", async function () {
         beforeEach(async function () {
           userBalanceBefore = await this.unripeLP.balanceOf(userAddress);
-<<<<<<< HEAD
           const stem = await this.silo.seasonToStem(UNRIPE_LP, '10');
-          this.result = await this.silo.connect(user).withdrawDeposit(UNRIPE_LP, stem, to6('9'), EXTERNAL)
-=======
-          const grownStalkPerBdv = await this.silo.seasonToGrownStalkPerBdv(UNRIPE_LP, '10');
           this.result = await this.silo.connect(user).withdrawDeposit(UNRIPE_LP, grownStalkPerBdv, to6('9'), 0x00, EXTERNAL)
->>>>>>> 9fc81663
         })
 
         it('properly updates the total balances', async function () {
@@ -888,13 +789,8 @@
     describe("reverts", async function() {
       beforeEach(async function () {
         await this.season.teleportSunrise(10);
-<<<<<<< HEAD
         this.season.deployStemsUpgrade();
-        await this.silo.connect(user).deposit(this.siloToken.address, '100', EXTERNAL)
-=======
-        this.season.deployGrownStalkPerBdv();
         await this.silo.connect(user).deposit(this.siloToken.address, '100', 0x00, EXTERNAL)
->>>>>>> 9fc81663
         await this.season.siloSunrise('0')
         await this.silo.connect(user).deposit(this.siloToken.address, '100', 0x00, EXTERNAL)
       })
@@ -914,28 +810,16 @@
       })
       
       it('returns the correct value', async function () {
-<<<<<<< HEAD
-        await this.silo.connect(user).deposit(this.siloToken.address, '100', EXTERNAL)
-        const stem = await this.silo.seasonToStem(this.siloToken.address, '10');
-        this.result = await this.silo.connect(user).callStatic.transferDeposit(userAddress, user2Address, this.siloToken.address, stem, '50')
-=======
         await this.silo.connect(user).deposit(this.siloToken.address, '100', 0x00, EXTERNAL)
         const grownStalkPerBdv = await this.silo.seasonToGrownStalkPerBdv(this.siloToken.address, '10');
         this.result = await this.silo.connect(user).callStatic.transferDeposit(userAddress, user2Address, this.siloToken.address, grownStalkPerBdv, '50', 0x00)
->>>>>>> 9fc81663
         expect(this.result).to.be.equal('50')
       })
 
       beforeEach(async function () {
-<<<<<<< HEAD
-        await this.silo.connect(user).deposit(this.siloToken.address, '100', EXTERNAL)
-        const stem = await this.silo.seasonToStem(this.siloToken.address, '10');
-        this.result = await this.silo.connect(user).transferDeposit(userAddress, user2Address, this.siloToken.address, stem, '50')
-=======
         await this.silo.connect(user).deposit(this.siloToken.address, '100', 0x00, EXTERNAL)
         const grownStalkPerBdv = await this.silo.seasonToGrownStalkPerBdv(this.siloToken.address, '10');
         this.result = await this.silo.connect(user).transferDeposit(userAddress, user2Address, this.siloToken.address, grownStalkPerBdv, '50', 0x00)
->>>>>>> 9fc81663
       })
 
       it('removes the deposit from the sender', async function () {
@@ -971,17 +855,10 @@
     describe("Single all", async function () {
       beforeEach(async function () {
         await this.season.teleportSunrise(10);
-<<<<<<< HEAD
-        this.season.deployStemsUpgrade();
-        await this.silo.connect(user).deposit(this.siloToken.address, '100', EXTERNAL)
-        const stem = await this.silo.seasonToStem(this.siloToken.address, '10');
-        await this.silo.connect(user).transferDeposit(userAddress, user2Address, this.siloToken.address, stem, '100')
-=======
         this.season.deployGrownStalkPerBdv();
         await this.silo.connect(user).deposit(this.siloToken.address, '100', 0x00, EXTERNAL)
         const grownStalkPerBdv = await this.silo.seasonToGrownStalkPerBdv(this.siloToken.address, '10');
         await this.silo.connect(user).transferDeposit(userAddress, user2Address, this.siloToken.address, grownStalkPerBdv, '100', 0x00)
->>>>>>> 9fc81663
       })
 
       it('removes the deposit from the sender', async function () {
@@ -1022,37 +899,22 @@
         // await this.season.siloSunrise('0')
         // await this.silo.connect(user).deposit(this.siloToken.address, '100', EXTERNAL)
 
-<<<<<<< HEAD
-        const stem10 = await this.silo.seasonToStem(this.siloToken.address, '10');
-        const stem11 = await this.silo.seasonToStem(this.siloToken.address, '11');
-        this.result = await this.silo.connect(user).callStatic.transferDeposits(userAddress, user2Address, this.siloToken.address, [stem10, stem11], ['50','25'])
-=======
         const grownStalkPerBdv10 = await this.silo.seasonToGrownStalkPerBdv(this.siloToken.address, '10');
         const grownStalkPerBdv11 = await this.silo.seasonToGrownStalkPerBdv(this.siloToken.address, '11');
         this.result = await this.silo.connect(user).callStatic.transferDeposits(userAddress, user2Address, this.siloToken.address, [grownStalkPerBdv10, grownStalkPerBdv11], ['50','25'], [ 0x00, 0x00])
->>>>>>> 9fc81663
-      })
-
-      beforeEach(async function () {
-        await this.season.teleportSunrise(10);
-<<<<<<< HEAD
-        this.season.deployStemsUpgrade();
-        await this.silo.connect(user).deposit(this.siloToken.address, '100', EXTERNAL)
-=======
+      })
+
+      beforeEach(async function () {
+        await this.season.teleportSunrise(10);
         this.season.deployGrownStalkPerBdv();
         await this.silo.connect(user).deposit(this.siloToken.address, '100', 0x00, EXTERNAL)
->>>>>>> 9fc81663
         await this.season.siloSunrise('0')
         await this.silo.connect(user).deposit(this.siloToken.address, '100', 0x00, EXTERNAL)
 
         const stem10 = await this.silo.seasonToStem(this.siloToken.address, '10');
         const stem11 = await this.silo.seasonToStem(this.siloToken.address, '11');
         
-<<<<<<< HEAD
-        this.result = await this.silo.connect(user).transferDeposits(userAddress, user2Address, this.siloToken.address, [stem10, stem11], ['50','25'])
-=======
         this.result = await this.silo.connect(user).transferDeposits(userAddress, user2Address, this.siloToken.address, [grownStalkPerBdv10, grownStalkPerBdv11], ['50','25'], [0x00,0x00])
->>>>>>> 9fc81663
       })
 
       it('removes the deposit from the sender', async function () {
@@ -1097,19 +959,11 @@
     describe("Single with allowance", async function () {
       beforeEach(async function () {
         await this.season.teleportSunrise(10);
-<<<<<<< HEAD
-        this.season.deployStemsUpgrade();
-        await this.silo.connect(user).deposit(this.siloToken.address, '100', EXTERNAL)
-        await this.silo.connect(user).approveDeposit(ownerAddress, this.siloToken.address, '100');
-        const stem = await this.silo.seasonToStem(this.siloToken.address, '10');
-        await this.silo.connect(owner).transferDeposit(userAddress, user2Address, this.siloToken.address, stem, '50')
-=======
         this.season.deployGrownStalkPerBdv();
         await this.silo.connect(user).deposit(this.siloToken.address, '100', 0x00, EXTERNAL)
         await this.silo.connect(user).approveDeposit(ownerAddress, this.siloToken.address, '100');
         const grownStalkPerBdv = await this.silo.seasonToGrownStalkPerBdv(this.siloToken.address, '10');
         await this.silo.connect(owner).transferDeposit(userAddress, user2Address, this.siloToken.address, grownStalkPerBdv, '50', 0x00)
->>>>>>> 9fc81663
       })
 
       it('removes the deposit from the sender', async function () {
@@ -1149,15 +1003,6 @@
     describe("Single with no allowance", async function () {
       beforeEach(async function () {
         await this.season.teleportSunrise(10);
-<<<<<<< HEAD
-        this.season.deployStemsUpgrade();
-        await this.silo.connect(user).deposit(this.siloToken.address, '100', EXTERNAL)
-      })
-
-      it('reverts with no allowance', async function () {
-        const stem = await this.silo.seasonToStem(this.siloToken.address, '10');
-        await expect(this.silo.connect(owner).transferDeposit(userAddress, user2Address, this.siloToken.address, stem, '50')).to.revertedWith('Silo: insufficient allowance');
-=======
         this.season.deployGrownStalkPerBdv();
         await this.silo.connect(user).deposit(this.siloToken.address, '100', 0x00, EXTERNAL)
       })
@@ -1165,26 +1010,17 @@
       it('reverts with no allowance', async function () {
         const grownStalkPerBdv = await this.silo.seasonToGrownStalkPerBdv(this.siloToken.address, '10');
         await expect(this.silo.connect(owner).transferDeposit(userAddress, user2Address, this.siloToken.address, grownStalkPerBdv, '50', 0x00)).to.revertedWith('Silo: insufficient allowance');
->>>>>>> 9fc81663
       })
     })
 
     describe("Single all with allowance", async function () {
       beforeEach(async function () {
         await this.season.teleportSunrise(10);
-<<<<<<< HEAD
-        this.season.deployStemsUpgrade();
-        await this.silo.connect(user).deposit(this.siloToken.address, '100', EXTERNAL)
-        await this.silo.connect(user).approveDeposit(ownerAddress, this.siloToken.address, '100');
-        const stem = await this.silo.seasonToStem(this.siloToken.address, '10');
-        await this.silo.connect(owner).transferDeposit(userAddress, user2Address, this.siloToken.address, stem, '100');
-=======
         this.season.deployGrownStalkPerBdv();
         await this.silo.connect(user).deposit(this.siloToken.address, '100', 0x00, EXTERNAL)
         await this.silo.connect(user).approveDeposit(ownerAddress, this.siloToken.address, '100');
         const grownStalkPerBdv = await this.silo.seasonToGrownStalkPerBdv(this.siloToken.address, '10');
         await this.silo.connect(owner).transferDeposit(userAddress, user2Address, this.siloToken.address, grownStalkPerBdv, '100', 0x00);
->>>>>>> 9fc81663
       })
 
       it('removes the deposit from the sender', async function () {
@@ -1224,25 +1060,14 @@
     describe("Multiple with allowance", async function () {
       beforeEach(async function () {
         await this.season.teleportSunrise(10);
-<<<<<<< HEAD
-        this.season.deployStemsUpgrade();
-        await this.silo.connect(user).deposit(this.siloToken.address, '100', EXTERNAL)
-=======
         this.season.deployGrownStalkPerBdv();
         await this.silo.connect(user).deposit(this.siloToken.address, '100', 0x00, EXTERNAL)
->>>>>>> 9fc81663
         await this.season.siloSunrise('0')
         await this.silo.connect(user).deposit(this.siloToken.address, '100', 0x00, EXTERNAL)
         await this.silo.connect(user).approveDeposit(ownerAddress, this.siloToken.address, '200');
-<<<<<<< HEAD
-        const stem10 = await this.silo.seasonToStem(this.siloToken.address, '10');
-        const stem11 = await this.silo.seasonToStem(this.siloToken.address, '11');
-        await this.silo.connect(owner).transferDeposits(userAddress, user2Address, this.siloToken.address, [stem10, stem11], ['50','25'])
-=======
         const grownStalkPerBdv10 = await this.silo.seasonToGrownStalkPerBdv(this.siloToken.address, '10');
         const grownStalkPerBdv11 = await this.silo.seasonToGrownStalkPerBdv(this.siloToken.address, '11');
         await this.silo.connect(owner).transferDeposits(userAddress, user2Address, this.siloToken.address, [grownStalkPerBdv10, grownStalkPerBdv11], ['50','25'], [0x00, 0x00])
->>>>>>> 9fc81663
       })
 
       it('removes the deposit from the sender', async function () {
@@ -1290,27 +1115,16 @@
     describe("Multiple with no allowance", async function () {
       beforeEach(async function () {
         await this.season.teleportSunrise(10);
-<<<<<<< HEAD
-        this.season.deployStemsUpgrade();
-        await this.silo.connect(user).deposit(this.siloToken.address, '100', EXTERNAL)
-=======
         this.season.deployGrownStalkPerBdv();
         await this.silo.connect(user).deposit(this.siloToken.address, '100', 0x00, EXTERNAL)
->>>>>>> 9fc81663
         await this.season.siloSunrise('0')
         await this.silo.connect(user).deposit(this.siloToken.address, '100', 0x00, EXTERNAL)
       })
 
       it('reverts with no allowance', async function () {
-<<<<<<< HEAD
-        const stem10 = await this.silo.seasonToStem(this.siloToken.address, '10');
-        const stem11 = await this.silo.seasonToStem(this.siloToken.address, '11');
-        await expect(this.silo.connect(owner).transferDeposits(userAddress, user2Address, this.siloToken.address, [stem10, stem11], ['50','25'])).to.revertedWith('Silo: insufficient allowance');
-=======
         const grownStalkPerBdv10 = await this.silo.seasonToGrownStalkPerBdv(this.siloToken.address, '10');
         const grownStalkPerBdv11 = await this.silo.seasonToGrownStalkPerBdv(this.siloToken.address, '11');
         await expect(this.silo.connect(owner).transferDeposits(userAddress, user2Address, this.siloToken.address, [grownStalkPerBdv10, grownStalkPerBdv11], ['50','25'], [0x00, 0x00])).to.revertedWith('Silo: insufficient allowance');
->>>>>>> 9fc81663
       })
     })
   })
@@ -1319,15 +1133,9 @@
     describe("1 deposit, some", async function () {
       beforeEach(async function () {
         await this.season.teleportSunrise(10);
-<<<<<<< HEAD
-        this.season.deployStemsUpgrade();
-
-        await this.silo.connect(user).depositLegacy(UNRIPE_BEAN, to6('5'), EXTERNAL)
-
-=======
         this.season.deployGrownStalkPerBdv();
         await this.silo.connect(user).deposit(UNRIPE_BEAN, to6('5'), 0x00, EXTERNAL)
->>>>>>> 9fc81663
+        await this.silo.connect(user).depositLegacy(UNRIPE_BEAN, to6('5'), EXTERNAL)
         await this.silo.connect(user).mockUnripeBeanDeposit(10, to6('5'))
 
         await this.unripe.connect(owner).addUnderlying(
@@ -1369,13 +1177,9 @@
     describe("1 deposit after 1 season, all", async function () {
       beforeEach(async function () {
         await this.season.teleportSunrise(10);
-<<<<<<< HEAD
-        this.season.deployStemsUpgrade();
-        await this.silo.connect(user).depositLegacy(UNRIPE_BEAN, to6('5'), EXTERNAL) //need to do legacy deposit to simulate pre-stems upgrade
-=======
         this.season.deployGrownStalkPerBdv();
         await this.silo.connect(user).deposit(UNRIPE_BEAN, to6('5'), 0x00, EXTERNAL)
->>>>>>> 9fc81663
+        await this.silo.connect(user).depositLegacy(UNRIPE_BEAN, to6('5'), EXTERNAL) //need to do legacy deposit to simulate pre-stems upgrade
         await this.silo.connect(user).mockUnripeBeanDeposit('10', to6('5'))
         
         await this.season.lightSunrise()
@@ -1422,11 +1226,8 @@
         await this.silo.connect(user).mockUnripeBeanDeposit('10', to6('5'))
 
         await this.season.lightSunrise()
-<<<<<<< HEAD
+        await this.silo.connect(user).deposit(UNRIPE_BEAN, to6('5'), 0x00, EXTERNAL)
         await this.silo.connect(user).depositLegacy(UNRIPE_BEAN, to6('5'), EXTERNAL)
-=======
-        await this.silo.connect(user).deposit(UNRIPE_BEAN, to6('5'), 0x00, EXTERNAL)
->>>>>>> 9fc81663
         
         this.season.deployStemsUpgrade();
         
@@ -1558,13 +1359,8 @@
   
           it("reverts when transfer too much", async function() {
             await this.season.teleportSunrise(10);
-<<<<<<< HEAD
-            this.season.deployStemsUpgrade();
-            await this.silo.connect(user).deposit(this.siloToken.address, '1000', EXTERNAL)
-=======
             this.season.deployGrownStalkPerBdv();
             await this.silo.connect(user).deposit(this.siloToken.address, '1000', 0x00, EXTERNAL)
->>>>>>> 9fc81663
             const nonce = await this.silo.connect(user).depositPermitNonces(userAddress);
             const signature = await signSiloDepositTokenPermit(user, userAddress, user2Address, this.siloToken.address, '500', nonce);
             await this.silo.connect(user2).permitDeposit(
@@ -1580,19 +1376,11 @@
   
             const stem10 = await this.silo.seasonToStem(UNRIPE_BEAN, '10');
             await expect(
-<<<<<<< HEAD
-              this.silo.connect(user2).transferDeposit(userAddress, user2Address, this.siloToken.address, stem10, '1000')
-            ).to.be.revertedWith("Silo: insufficient allowance")
-  
-            await expect(
-              this.silo.connect(user2).transferDeposits(userAddress, user2Address, this.siloToken.address, [stem10], ['1000'])
-=======
               this.silo.connect(user2).transferDeposit(userAddress, user2Address, this.siloToken.address, grownStalkPerBdv10, '1000', 0x00)
             ).to.be.revertedWith("Silo: insufficient allowance")
   
             await expect(
               this.silo.connect(user2).transferDeposits(userAddress, user2Address, this.siloToken.address, [grownStalkPerBdv10], ['1000'], [0x00])
->>>>>>> 9fc81663
             ).to.be.revertedWith("Silo: insufficient allowance")
           });
         });
@@ -1617,15 +1405,9 @@
           });
   
           it("allow transfer all single deposit", async function() {
-<<<<<<< HEAD
-            const stem10 = await this.silo.seasonToStem(UNRIPE_BEAN, '10');
-            await this.silo.connect(user).deposit(this.siloToken.address, '1000', EXTERNAL)
-            await this.silo.connect(user2).transferDeposit(userAddress, user2Address, this.siloToken.address, stem10, '1000')
-=======
             const grownStalkPerBdv10 = await this.silo.seasonToGrownStalkPerBdv(UNRIPE_BEAN, '10');
             await this.silo.connect(user).deposit(this.siloToken.address, '1000', 0x00, EXTERNAL)
             await this.silo.connect(user2).transferDeposit(userAddress, user2Address, this.siloToken.address, grownStalkPerBdv10, '1000', 0x00)
->>>>>>> 9fc81663
   
             const user1Deposit = await this.silo.getDeposit(userAddress, this.siloToken.address, stem10)
             expect(user1Deposit[0]).to.equal('0');
@@ -1637,15 +1419,9 @@
           });
   
           it("allow transfer all multiple deposits", async function() {
-<<<<<<< HEAD
-            const stem10 = await this.silo.seasonToStem(UNRIPE_BEAN, '10');
-            await this.silo.connect(user).deposit(this.siloToken.address, '1000', EXTERNAL)
-            await this.silo.connect(user2).transferDeposits(userAddress, user2Address, this.siloToken.address, [stem10], ['1000'])
-=======
             const grownStalkPerBdv10 = await this.silo.seasonToGrownStalkPerBdv(UNRIPE_BEAN, '10');
             await this.silo.connect(user).deposit(this.siloToken.address, '1000', 0x00, EXTERNAL)
             await this.silo.connect(user2).transferDeposits(userAddress, user2Address, this.siloToken.address, [grownStalkPerBdv10], ['1000'], [0x00])
->>>>>>> 9fc81663
   
             const user1Deposit = await this.silo.getDeposit(userAddress, this.siloToken.address, stem10)
             expect(user1Deposit[0]).to.equal('0');
@@ -1657,15 +1433,9 @@
           });
   
           it("allow transfer some deposit", async function() {
-<<<<<<< HEAD
-            const stem10 = await this.silo.seasonToStem(UNRIPE_BEAN, '10');
-            await this.silo.connect(user).deposit(this.siloToken.address, '1000', EXTERNAL)
-            await this.silo.connect(user2).transferDeposit(userAddress, user2Address, this.siloToken.address, stem10, '400')
-=======
             const grownStalkPerBdv10 = await this.silo.seasonToGrownStalkPerBdv(UNRIPE_BEAN, '10');
             await this.silo.connect(user).deposit(this.siloToken.address, '1000', 0x00, EXTERNAL)
             await this.silo.connect(user2).transferDeposit(userAddress, user2Address, this.siloToken.address, grownStalkPerBdv10, '400', 0x00)
->>>>>>> 9fc81663
   
             const user1Deposit = await this.silo.getDeposit(userAddress, this.siloToken.address, stem10)
             expect(user1Deposit[0]).to.equal('600');
@@ -1745,19 +1515,11 @@
             const stem10 = await this.silo.seasonToStem(UNRIPE_BEAN, '10');
   
             await expect(
-<<<<<<< HEAD
-              this.silo.connect(user2).transferDeposit(userAddress, user2Address, this.siloToken.address, stem10, '1000')
-            ).to.be.revertedWith("Silo: insufficient allowance")
-  
-            await expect(
-              this.silo.connect(user2).transferDeposits(userAddress, user2Address, this.siloToken.address, [stem10], ['1000'])
-=======
               this.silo.connect(user2).transferDeposit(userAddress, user2Address, this.siloToken.address, grownStalkPerBdv10, '1000', 0x00)
             ).to.be.revertedWith("Silo: insufficient allowance")
   
             await expect(
               this.silo.connect(user2).transferDeposits(userAddress, user2Address, this.siloToken.address, [grownStalkPerBdv10], ['1000'],[0x00])
->>>>>>> 9fc81663
             ).to.be.revertedWith("Silo: insufficient allowance")
           });
         });
@@ -1783,15 +1545,9 @@
           });
   
           it("allow transfer all deposit", async function() {
-<<<<<<< HEAD
-            const stem10 = await this.silo.seasonToStem(UNRIPE_BEAN, '10');
-            await this.silo.connect(user).deposit(this.siloToken.address, '1000', EXTERNAL)
-            await this.silo.connect(user2).transferDeposit(userAddress, user2Address, this.siloToken.address, stem10, '1000')
-=======
             const grownStalkPerBdv10 = await this.silo.seasonToGrownStalkPerBdv(UNRIPE_BEAN, '10');
             await this.silo.connect(user).deposit(this.siloToken.address, '1000', 0x00, EXTERNAL)
             await this.silo.connect(user2).transferDeposit(userAddress, user2Address, this.siloToken.address, grownStalkPerBdv10, '1000', 0x00)
->>>>>>> 9fc81663
   
             const user1Deposit = await this.silo.getDeposit(userAddress, this.siloToken.address, stem10)
             expect(user1Deposit[0]).to.equal('0');
@@ -1803,15 +1559,9 @@
           });
   
           it("allow transfer all deposits", async function() {
-<<<<<<< HEAD
-            const stem10 = await this.silo.seasonToStem(UNRIPE_BEAN, '10');
-            await this.silo.connect(user).deposit(this.siloToken.address, '1000', EXTERNAL)
-            await this.silo.connect(user2).transferDeposits(userAddress, user2Address, this.siloToken.address, [stem10], ['1000'])
-=======
             const grownStalkPerBdv10 = await this.silo.seasonToGrownStalkPerBdv(UNRIPE_BEAN, '10');
             await this.silo.connect(user).deposit(this.siloToken.address, '1000', 0x00, EXTERNAL)
             await this.silo.connect(user2).transferDeposits(userAddress, user2Address, this.siloToken.address, [grownStalkPerBdv10], ['1000'], [0x00])
->>>>>>> 9fc81663
   
             const user1Deposit = await this.silo.getDeposit(userAddress, this.siloToken.address, stem10)
             expect(user1Deposit[0]).to.equal('0');
@@ -1823,15 +1573,9 @@
           });
   
           it("allow transfer some deposit", async function() {
-<<<<<<< HEAD
-            const stem10 = await this.silo.seasonToStem(UNRIPE_BEAN, '10');
-            await this.silo.connect(user).deposit(this.siloToken.address, '1000', EXTERNAL)
-            await this.silo.connect(user2).transferDeposit(userAddress, user2Address, this.siloToken.address, stem10, '400')
-=======
             const grownStalkPerBdv10 = await this.silo.seasonToGrownStalkPerBdv(UNRIPE_BEAN, '10');
             await this.silo.connect(user).deposit(this.siloToken.address, '1000', 0x00, EXTERNAL)
             await this.silo.connect(user2).transferDeposit(userAddress, user2Address, this.siloToken.address, grownStalkPerBdv10, '400', 0x00)
->>>>>>> 9fc81663
   
             const user1Deposit = await this.silo.getDeposit(userAddress, this.siloToken.address, stem10)
             expect(user1Deposit[0]).to.equal('600');
@@ -1869,13 +1613,8 @@
       await network.provider.send("evm_setAutomine", [false]);
       await this.silo.connect(flashLoanExploiter).deposit(this.siloToken.address, '1000', 0x00, EXTERNAL);
       await this.season.connect(user).siloSunrise(100);
-<<<<<<< HEAD
-      const stem10 = await this.silo.seasonToStem(this.siloToken.address, '10');
-      this.result = await this.silo.connect(flashLoanExploiter).withdrawDeposit(this.siloToken.address, stem10, '1000', EXTERNAL)
-=======
       const grownStalkPerBdv10 = await this.silo.seasonToGrownStalkPerBdv(this.siloToken.address, '10');
       this.result = await this.silo.connect(flashLoanExploiter).withdrawDeposit(this.siloToken.address, grownStalkPerBdv10, '1000', 0x00, EXTERNAL)
->>>>>>> 9fc81663
       await network.provider.send("evm_mine");
       await network.provider.send("evm_setAutomine", [true]);
       getStartTime = await time.latest();
