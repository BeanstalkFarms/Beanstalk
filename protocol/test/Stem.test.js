--- conflicted
+++ resolved
@@ -50,11 +50,7 @@
         facetNames: ['EnrootFacet', 'ConvertFacet', 'WhitelistFacet', 'MockSiloFacet', 'MockSeasonFacet', 'MigrationFacet', 'SiloGettersFacet'],
         initFacetName: 'InitBipNewSilo',
         libraryNames: [
-<<<<<<< HEAD
-          'LibGauge', 'LibConvert', 'LibLockedUnderlying', 'LibCurveMinting', 'LibIncentive', 'LibWellMinting'
-=======
-          'LibGauge', 'LibConvert', 'LibLockedUnderlying', 'LibCurveMinting', 'LibIncentive', 'LibGerminate'
->>>>>>> 54446e05
+          'LibGauge', 'LibConvert', 'LibLockedUnderlying', 'LibCurveMinting', 'LibIncentive', 'LibWellMinting', 'LibGerminate'
         ],
         facetLibraries: {
           'MockSeasonFacet': [
@@ -62,11 +58,8 @@
             'LibIncentive',
             'LibLockedUnderlying',
             'LibCurveMinting',
-<<<<<<< HEAD
             'LibWellMinting',
-=======
             'LibGerminate'
->>>>>>> 54446e05
           ],
           'ConvertFacet': [
             'LibConvert'
