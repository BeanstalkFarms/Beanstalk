--- conflicted
+++ resolved
@@ -8,11 +8,7 @@
 
 import "../../../libraries/Silo/LibSilo.sol";
 import "../../../libraries/Silo/LibBeanSilo.sol";
-<<<<<<< HEAD
 import "../../../libraries/Silo/LibTokenSilo.sol";
-=======
-import "../../../libraries/Silo/LibLPSilo.sol";
->>>>>>> ac414ed3
 import "../../../libraries/LibCheck.sol";
 import "../../../libraries/LibInternal.sol";
 import "../../../libraries/LibMarket.sol";
@@ -43,10 +39,6 @@
     }
 
     function _convertAddAndDepositLP(
-<<<<<<< HEAD
-        address lp_address,
-=======
->>>>>>> ac414ed3
         uint256 lp,
         LibMarket.AddLiquidity calldata al,
         uint32[] memory crates,
@@ -72,22 +64,13 @@
             LibMarket.allocatedBeans(transferAmount);
         }
 
-<<<<<<< HEAD
-        w.i = w.stalkRemoved.div(LibTokenSilo.beanDenominatedValue(lp_address, lp.add(w.newLP)), "Silo: No LP Beans.");
-        uint32 depositSeason = uint32(season().sub(w.i.div(s.seedsPerBDV[lp_address])));
-=======
-        w.i = w.stalkRemoved.div(LibLPSilo.lpToLPBeans(lp.add(w.newLP)), "Silo: No LP Beans.");
-        uint32 depositSeason = uint32(season().sub(w.i.div(C.getSeedsPerLPBean())));
->>>>>>> ac414ed3
+        w.i = w.stalkRemoved.div(LibTokenSilo.beanDenominatedValue(s.c.pair, lp.add(w.newLP)), "Silo: No LP Beans.");
+        uint32 depositSeason = uint32(season().sub(w.i.div(s.seedsPerBDV[s.c.pair])));
 
         if (lp > 0) pair().transferFrom(msg.sender, address(this), lp);
 	
         lp = lp.add(w.newLP);
-<<<<<<< HEAD
-        _depositLP(lp_address, lp, LibTokenSilo.beanDenominatedValue(lp_address, lp), depositSeason);
-=======
-        _depositLP(lp, LibLPSilo.lpToLPBeans(lp), depositSeason);
->>>>>>> ac414ed3
+        _depositLP(s.c.pair, lp, LibTokenSilo.beanDenominatedValue(s.c.pair, lp), depositSeason);
         LibCheck.beanBalanceCheck();
         LibSilo.updateBalanceOfRainStalk(msg.sender);
     }
@@ -98,21 +81,12 @@
 
     function _depositLP(address lp_address, uint256 amount, uint256 lpb, uint32 _s) internal {
         require(lpb > 0, "Silo: No Beans under LP.");
-<<<<<<< HEAD
         LibTokenSilo.incrementDepositedToken(lp_address, amount);
         uint256 seeds = lpb.mul(s.seedsPerBDV[lp_address]);
         if (season() == _s) LibSilo.depositSiloAssets(msg.sender, seeds, lpb.mul(10000));
         else LibSilo.depositSiloAssets(msg.sender, seeds, lpb.mul(10000).add(season().sub(_s).mul(seeds)));
 
         LibTokenSilo.addDeposit(lp_address, msg.sender, _s, amount, lpb.mul(s.seedsPerBDV[lp_address]));
-=======
-        LibLPSilo.incrementDepositedLP(amount);
-        uint256 seeds = lpb.mul(C.getSeedsPerLPBean());
-        if (season() == _s) LibSilo.depositSiloAssets(msg.sender, seeds, lpb.mul(10000));
-        else LibSilo.depositSiloAssets(msg.sender, seeds, lpb.mul(10000).add(season().sub(_s).mul(seeds)));
-
-        LibLPSilo.addLPDeposit(msg.sender, _s, amount, lpb.mul(C.getSeedsPerLPBean()));
->>>>>>> ac414ed3
 
         LibCheck.lpBalanceCheck();
     }
@@ -133,15 +107,9 @@
         uint256 i = 0;
         while ((i < crates.length) && (lpRemoved < maxLP)) {
             if (lpRemoved.add(amounts[i]) < maxLP)
-<<<<<<< HEAD
                 (depositLP, depositSeeds) = LibTokenSilo.removeDeposit(lp_address, msg.sender, crates[i], amounts[i]);
             else
                 (depositLP, depositSeeds) = LibTokenSilo.removeDeposit(lp_address, msg.sender, crates[i], maxLP.sub(lpRemoved));
-=======
-                (depositLP, depositSeeds) = LibLPSilo.removeLPDeposit(msg.sender, crates[i], amounts[i]);
-            else
-                (depositLP, depositSeeds) = LibLPSilo.removeLPDeposit(msg.sender, crates[i], maxLP.sub(lpRemoved));
->>>>>>> ac414ed3
             lpRemoved = lpRemoved.add(depositLP);
             seedsRemoved = seedsRemoved.add(depositSeeds);
             stalkRemoved = stalkRemoved.add(depositSeeds.mul(C.getStalkPerLPSeed()).add(
@@ -154,11 +122,7 @@
             amounts[i] = 0;
             i++;
         }
-<<<<<<< HEAD
         LibTokenSilo.decrementDepositedToken(lp_address, lpRemoved);
-=======
-        LibLPSilo.decrementDepositedLP(lpRemoved);
->>>>>>> ac414ed3
         LibSilo.withdrawSiloAssets(msg.sender, seedsRemoved, stalkRemoved);
         stalkRemoved = stalkRemoved.sub(seedsRemoved.mul(C.getStalkPerLPSeed()));
         emit LPRemove(msg.sender, crates, amounts, lpRemoved);
