/**
 * SPDX-License-Identifier: MIT
 **/

pragma solidity =0.7.6;
pragma experimental ABIEncoderV2;

import {SafeMath} from "@openzeppelin/contracts/math/SafeMath.sol";
import {SafeCast} from "@openzeppelin/contracts/utils/SafeCast.sol";
import "../LibAppStorage.sol";
import "../../C.sol";
import "~/libraries/LibSafeMath32.sol";
import "~/libraries/LibSafeMath128.sol";
import "~/libraries/LibSafeMathSigned128.sol";
import "~/libraries/LibSafeMathSigned96.sol";
import "~/libraries/LibBytes.sol";


/**
 * @title LibTokenSilo
 * @author Publius
 * @notice Contains functions for depositing, withdrawing and claiming
 * whitelisted Silo tokens.
 *
 * For functionality related to Stalk, and Roots, see {LibSilo}.
 */
library LibTokenSilo {
    using SafeMath for uint256;
    using LibSafeMath128 for uint128;
    using LibSafeMath32 for uint32;
    using LibSafeMathSigned128 for int128;
    using SafeCast for int128;
    using SafeCast for uint256;
    using LibSafeMathSigned96 for int96;


    //////////////////////// ENUM ////////////////////////
    /**
     * @dev when a user deposits or withdraws a deposit, the
     * {TrasferSingle} event is emitted. However, in the case
     * of a transfer, this emission is ommited. This enum is
     * used to determine if the event should be emitted.
     */
    enum Transfer {
        emitTransferSingle,
        noEmitTransferSingle
    }

    //////////////////////// EVENTS ////////////////////////

    /**
     * @dev IMPORTANT: copy of {TokenSilo-AddDeposit}, check there for details.
     */
    event AddDeposit(
        address indexed account,
        address indexed token,
        int96 stem,
        uint256 amount,
        uint256 bdv
    );

    // added as the ERC1155 deposit upgrade
    event TransferSingle(
        address indexed operator, 
        address indexed sender, 
        address indexed recipient, 
        uint256 depositId, 
        uint256 amount
    );


    //////////////////////// ACCOUNTING: TOTALS ////////////////////////
    
    /**
     * @dev Increment the total amount of `token` deposited in the Silo.
     */
    function incrementTotalDeposited(address token, uint256 amount) internal {
        AppStorage storage s = LibAppStorage.diamondStorage();
        s.siloBalances[token].deposited = s.siloBalances[token].deposited.add(
            amount
        );
    }

    /**
     * @dev Decrement the total amount of `token` deposited in the Silo.
     */
    function decrementTotalDeposited(address token, uint256 amount) internal {
        AppStorage storage s = LibAppStorage.diamondStorage();
        s.siloBalances[token].deposited = s.siloBalances[token].deposited.sub(
            amount
        );
    }

    //////////////////////// ADD DEPOSIT ////////////////////////

    /**
     * @return stalk The amount of Stalk received for this Deposit.
     * 
     * @dev Calculate the current BDV for `amount` of `token`, then perform 
     * Deposit accounting.
     */
    function deposit(
        address account,
        address token,
        int96 stem,
        uint256 amount
    ) internal returns (uint256) {
        uint256 bdv = beanDenominatedValue(token, amount);
        return depositWithBDV(account, token, stem, amount, bdv);
    }

    /**
     * @dev Once the BDV received for Depositing `amount` of `token` is known, 
     * add a Deposit for `account` and update the total amount Deposited.
     *
     * `s.ss[token].stalkIssuedPerBdv` stores the number of Stalk per BDV for `token`.
     */
    function depositWithBDV(
        address account,
        address token,
        int96 stem,
        uint256 amount,
        uint256 bdv
    ) internal returns (uint256 stalk) {
        require(bdv > 0, "Silo: No Beans under Token.");
        AppStorage storage s = LibAppStorage.diamondStorage();
        
        incrementTotalDeposited(token, amount);     
        addDepositToAccount(
            account, 
            token, 
            stem, 
            amount, 
            bdv, 
            Transfer.emitTransferSingle  
        ); 
        stalk = bdv.mul(s.ss[token].stalkIssuedPerBdv);
    }

    /**
     * @dev Add `amount` of `token` to a user's Deposit in `stemTipForToken`. Requires a
     * precalculated `bdv`.
     *
     * If a Deposit doesn't yet exist, one is created. Otherwise, the existing
     * Deposit is updated.
     * 
     * `amount` & `bdv` are downcasted uint256 -> uint128 to optimize storage cost,
     * since both values can be packed into one slot.
     * 
     * Unlike {removeDepositFromAccount}, this function DOES EMIT an 
     * {AddDeposit} event. See {removeDepositFromAccount} for more details.
     */
    function addDepositToAccount(
        address account,
        address token,
        int96 stem,
        uint256 amount,
        uint256 bdv,
        Transfer transferType
    ) internal {
        AppStorage storage s = LibAppStorage.diamondStorage();
        uint256 depositId = LibBytes.packAddressAndStem(
            token,
            stem
        );

        // add amount to the deposits, and update the deposit.
        s.a[account].deposits[depositId].amount = 
            s.a[account].deposits[depositId].amount.add(amount.toUint128());
        s.a[account].deposits[depositId].bdv = 
            s.a[account].deposits[depositId].bdv.add(bdv.toUint128());
        
        // get token and GSPBDV of the depositData, for updating mow status and emitting event 
        // update the mow status (note: mow status is per token, not per depositId)
        // SafeMath not necessary as the bdv is already checked to be <= type(uint128).max
        s.a[account].mowStatuses[token].bdv = uint128(s.a[account].mowStatuses[token].bdv.add(uint128(bdv)));

        /** 
         *  {addDepositToAccount} is used for both depositing and transferring deposits.
         *  In the case of a deposit, only the {TransferSingle} Event needs to be emitted.
         *  In the case of a transfer, a different {TransferSingle}/{TransferBatch} 
         *  Event is emitted in {TokenSilo._transferDeposit(s)}, 
         *  and thus, this event is ommited.
         */
        if(transferType == Transfer.emitTransferSingle){
            emit TransferSingle(
                msg.sender, // operator
                address(0), // from
                account, // to
                uint256(depositId), // depositID
                amount // token amount
            );
        }
        emit AddDeposit(account, token, stem, amount, bdv);
    }

    //////////////////////// REMOVE DEPOSIT ////////////////////////

    /**
     * @dev Remove `amount` of `token` from a user's Deposit in `stem`.
     *
     * A "Crate" refers to the existing Deposit in storage at:
     *  `s.a[account].deposits[token][stem]`
     *
     * Partially removing a Deposit should scale its BDV proportionally. For ex.
     * removing 80% of the tokens from a Deposit should reduce its BDV by 80%.
     *
     * During an update, `amount` & `bdv` are cast uint256 -> uint128 to
     * optimize storage cost, since both values can be packed into one slot.
     *
     * This function DOES **NOT** EMIT a {RemoveDeposit} event. This
     * asymmetry occurs because {removeDepositFromAccount} is called in a loop
     * in places where multiple deposits are removed simultaneously, including
     * {TokenSilo-removeDepositsFromAccount} and {TokenSilo-_transferDeposits}.
     */

    function removeDepositFromAccount(
        address account,
        address token,
        int96 stem,
        uint256 amount
    ) internal returns (uint256 crateBDV) {
        AppStorage storage s = LibAppStorage.diamondStorage();
<<<<<<< HEAD
        uint256 depositId = LibBytes.packAddressAndStem(token,stem);

        uint256 crateAmount = s.a[account].deposits[depositId].amount;
        crateBDV = s.a[account].deposits[depositId].bdv;

        require(amount <= crateAmount, "Silo: Crate balance too low.");

        // Partial remove
        if (amount < crateAmount) {
            uint256 removedBDV = amount.mul(crateBDV).div(crateAmount);
            uint256 updatedBDV = crateBDV.sub(removedBDV);
            uint256 updatedAmount = crateAmount.sub(amount);

            // SafeCast unnecessary b/c updatedAmount <= crateAmount and updatedBDV <= crateBDV, which are both <= type(uint128).max
            s.a[account].deposits[depositId].amount = uint128(updatedAmount);
            s.a[account].deposits[depositId].bdv = uint128(updatedBDV);
            //remove from the mow status bdv amount, which keeps track of total token deposited per farmer
            s.a[account].mowStatuses[token].bdv = s.a[account].mowStatuses[token].bdv.sub(
                removedBDV.toUint128()
            );
            return removedBDV;
        }
        // Full remove
        if (crateAmount > 0) delete s.a[account].deposits[depositId];
=======
        uint256 crateAmount;
        (crateAmount, crateBDV) = (
            s.a[account].deposits[token][id].amount,
            s.a[account].deposits[token][id].bdv
        );

        // If amount to remove is greater than the amount in the Deposit, migrate legacy Deposit to new Deposit
        if (amount > crateAmount) {
            // If Unripe Deposit, fetch whole Deposit balance and delete legacy deposit references.
            if (LibUnripeSilo.isUnripeBean(token)) {
                (crateAmount, crateBDV) = LibUnripeSilo.unripeBeanDeposit(account, id);
                LibUnripeSilo.removeUnripeBeanDeposit(account, id);
            } else if (LibUnripeSilo.isUnripeLP(token)) {
                (crateAmount, crateBDV) = LibUnripeSilo.unripeLPDeposit(account, id);
                LibUnripeSilo.removeUnripeLPDeposit(account, id);
            }
            require(crateAmount >= amount, "Silo: Crate balance too low.");
        }

        // Partial Withdraw
        if (amount < crateAmount) {
            uint256 base = amount.mul(crateBDV).div(crateAmount);
            uint256 newBase = crateBDV.sub(base);
            uint256 newAmount = crateAmount.sub(amount);
            require(
                newBase <= uint128(-1) && newAmount <= uint128(-1),
                "Silo: uint128 overflow."
            );
            s.a[account].deposits[token][id].amount = uint128(newAmount);
            s.a[account].deposits[token][id].bdv = uint128(newBase);
            return base;
        }

        // Full Withdraw
        delete s.a[account].deposits[token][id];
    }
>>>>>>> 938b3920


        // SafeMath unnecessary b/c crateBDV <= type(uint128).max
        s.a[account].mowStatuses[token].bdv = s.a[account].mowStatuses[token].bdv.sub(
            uint128(crateBDV)
        );
    }

    //////////////////////// GETTERS ////////////////////////

    /**
     * @dev Calculate the BDV ("Bean Denominated Value") for `amount` of `token`.
     * 
     * Makes a call to a BDV function defined in the SiloSettings for this 
     * `token`. See {AppStorage.sol:Storage-SiloSettings} for more information.
     */
    function beanDenominatedValue(address token, uint256 amount)
        internal
        view
        returns (uint256 bdv)
    {
        AppStorage storage s = LibAppStorage.diamondStorage();
        require(s.ss[token].selector != bytes4(0), "Silo: Token not whitelisted");

        (bool success, bytes memory data) = address(this).staticcall(
            encodeBdvFunction(
                token,
                s.ss[token].encodeType,
                s.ss[token].selector,
                amount
            )
        );

        if (!success) {
            if (data.length == 0) revert();
            assembly {
                revert(add(32, data), mload(data))
            }
        }

        assembly {
            bdv := mload(add(data, add(0x20, 0)))
        }
    }

    function encodeBdvFunction(
        address token,
        bytes1 encodeType,
        bytes4 selector,
        uint256 amount
    )
        internal
        pure
        returns (bytes memory callData)
    {
        if (encodeType == 0x00) {
            callData = abi.encodeWithSelector(
                selector,
                amount
            );
        } else if (encodeType == 0x01) {
            callData = abi.encodeWithSelector(
                selector,
                token,
                amount
            );
        } else {
            revert("Silo: Invalid encodeType");
        }
    }

    /**
     * @dev Locate the `amount` and `bdv` for a user's Deposit in storage.
     * 
     * Silo V3 Deposits are stored within each {Account} as a mapping of:
     *  `address token => int96 stem => { uint128 amount, uint128 bdv }`
     * 
     * Silo V2 deposits are only usable after a successful migration, see
     * mowAndMigrate within the Migration facet.
     *
     * FIXME(naming): rename to `getDeposit()`?
     */
    function tokenDeposit(
        address account,
        address token,
        int96 stem
    ) internal view returns (uint256 amount, uint256 bdv) {
        AppStorage storage s = LibAppStorage.diamondStorage();
        uint256 depositId = LibBytes.packAddressAndStem(
            token,
            stem
        );
        amount = s.a[account].deposits[depositId].amount;
        bdv = s.a[account].deposits[depositId].bdv;
    }
    
    /**
     * @dev Get the number of Stalk per BDV per Season for a whitelisted token. Formerly just seeds.
     * Note this is stored as 1e6, i.e. 1_000_000 units of this is equal to 1 old seed.
     */
    function stalkEarnedPerSeason(address token) internal view returns (uint256) {
        AppStorage storage s = LibAppStorage.diamondStorage();
        return uint256(s.ss[token].stalkEarnedPerSeason);
    }

    /**
     * @dev Get the number of Stalk per BDV for a whitelisted token. Formerly just stalk.
     */
    function stalkIssuedPerBdv(address token) internal view returns (uint256) {
        AppStorage storage s = LibAppStorage.diamondStorage();
        return uint256(s.ss[token].stalkIssuedPerBdv);
    }

    //this returns grown stalk with no decimals
    function stemTipForToken(address token)
        internal
        view
        returns (int96 _stemTipForToken)
    {
        AppStorage storage s = LibAppStorage.diamondStorage();
        
        // SafeCast unnecessary because all casted variables are types smaller that int96.
        _stemTipForToken = s.ss[token].milestoneStem +
        int96(s.ss[token].stalkEarnedPerSeason).mul(
            int96(s.season.current).sub(int96(s.ss[token].milestoneSeason))
        ).div(1e6); //round here 
    }

    function grownStalkForDeposit(
        address account,
        address token,
        int96 stem
    )
        internal
        view
        returns (uint grownStalk)
    {
        // stemTipForToken(token) > depositGrownStalkPerBdv for all valid Deposits
        int96 _stemTip = stemTipForToken(token);
        require(stem <= _stemTip, "Silo: Invalid Deposit");
         // The check in the above line guarantees that subtraction result is positive
         // and thus the cast to `uint256` is safe.
        uint deltaStemTip = uint256(_stemTip.sub(stem));
        (, uint bdv) = tokenDeposit(account, token, stem);

        grownStalk = deltaStemTip.mul(bdv);
    }

    //this does not include stalk that has not been mowed
    //this function is used to convert, to see how much stalk would have been grown by a deposit at a 
    //given grown stalk index
    function calculateStalkFromStemAndBdv(IERC20 token, int96 grownStalkIndexOfDeposit, uint256 bdv)
        internal
        view
        returns (int96 grownStalk)
    {
        int96 _stemTipForToken = LibTokenSilo.stemTipForToken(address(token));
        return _stemTipForToken.sub(grownStalkIndexOfDeposit).mul(toInt96(bdv));
    }

    //this is only used in ConvertFacet
    function calculateGrownStalkAndStem(IERC20 token, uint256 grownStalk, uint256 bdv)
        internal
        view 
        returns (uint256 _grownStalk, int96 stem)
    {
        int96 _stemTipForToken = LibTokenSilo.stemTipForToken(address(token));
        stem = _stemTipForToken.sub(toInt96(grownStalk.div(bdv)));
        _grownStalk = uint256(_stemTipForToken.sub(stem).mul(toInt96(bdv)));
    }


    //takes in grownStalk total by a previous deposit, and a bdv, returns
    //what the stem index should be to have that same amount of grown stalk for the input token
    function grownStalkAndBdvToStem(IERC20 token, uint256 grownStalk, uint256 bdv)
        internal
        view
        returns (int96 cumulativeGrownStalk)
    {
        //first get current latest grown stalk index
        int96 _stemTipForToken = LibTokenSilo.stemTipForToken(address(token));
        //then calculate how much stalk each individual bdv has grown
        //there's a > 0 check here, because if you have a small amount of unripe bean deposit, the bdv could
        //end up rounding to zero, then you get a divide by zero error and can't migrate without losing that deposit
        int96 grownStalkPerBdv = bdv > 0 ? toInt96(grownStalk.div(bdv)) : 0;
        //then subtract from the current latest index, so we get the index the deposit should have happened at
        return _stemTipForToken.sub(grownStalkPerBdv);
    }

    function toInt96(uint256 value) internal pure returns (int96 downcasted) {
        require(value <= uint256(type(int96).max), "SafeCast: value doesn't fit in an int96");
        return int96(value);
    }
}<|MERGE_RESOLUTION|>--- conflicted
+++ resolved
@@ -14,6 +14,7 @@
 import "~/libraries/LibSafeMathSigned128.sol";
 import "~/libraries/LibSafeMathSigned96.sol";
 import "~/libraries/LibBytes.sol";
+import "./LibUnripeSilo.sol";
 
 
 /**
@@ -221,32 +222,6 @@
         uint256 amount
     ) internal returns (uint256 crateBDV) {
         AppStorage storage s = LibAppStorage.diamondStorage();
-<<<<<<< HEAD
-        uint256 depositId = LibBytes.packAddressAndStem(token,stem);
-
-        uint256 crateAmount = s.a[account].deposits[depositId].amount;
-        crateBDV = s.a[account].deposits[depositId].bdv;
-
-        require(amount <= crateAmount, "Silo: Crate balance too low.");
-
-        // Partial remove
-        if (amount < crateAmount) {
-            uint256 removedBDV = amount.mul(crateBDV).div(crateAmount);
-            uint256 updatedBDV = crateBDV.sub(removedBDV);
-            uint256 updatedAmount = crateAmount.sub(amount);
-
-            // SafeCast unnecessary b/c updatedAmount <= crateAmount and updatedBDV <= crateBDV, which are both <= type(uint128).max
-            s.a[account].deposits[depositId].amount = uint128(updatedAmount);
-            s.a[account].deposits[depositId].bdv = uint128(updatedBDV);
-            //remove from the mow status bdv amount, which keeps track of total token deposited per farmer
-            s.a[account].mowStatuses[token].bdv = s.a[account].mowStatuses[token].bdv.sub(
-                removedBDV.toUint128()
-            );
-            return removedBDV;
-        }
-        // Full remove
-        if (crateAmount > 0) delete s.a[account].deposits[depositId];
-=======
         uint256 crateAmount;
         (crateAmount, crateBDV) = (
             s.a[account].deposits[token][id].amount,
@@ -282,14 +257,6 @@
 
         // Full Withdraw
         delete s.a[account].deposits[token][id];
-    }
->>>>>>> 938b3920
-
-
-        // SafeMath unnecessary b/c crateBDV <= type(uint128).max
-        s.a[account].mowStatuses[token].bdv = s.a[account].mowStatuses[token].bdv.sub(
-            uint128(crateBDV)
-        );
     }
 
     //////////////////////// GETTERS ////////////////////////
