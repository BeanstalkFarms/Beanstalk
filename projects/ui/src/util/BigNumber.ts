import { Token, TokenValue } from '@beanstalk/sdk';
import BigNumber from 'bignumber.js';
import { ZERO_BN } from '~/constants';

export const BN = (v: BigNumber.Value) => new BigNumber(v);

// @ts-ignore
// BigNumber.prototype.toJSON = function toJSON() {
//   return {
//     type: 'BigNumber.js',
//     // bignumber can rehydrate hex numbers with decimals
//     // 0x4.5c316a055757d5a9eb2 = 4.360129
//     hex: `0x${this.toString(16)}`,
//   };
// };

<<<<<<< HEAD
/**
 * Calculates the logarithm of a BigNumber value with a specified base.
 * @param base - The base of the logarithm.
 * @param value - The value for which to calculate the logarithm.
 * @returns result of the logarithm calculation.
 */
export const logBN = (_base: number, value: BigNumber): BigNumber => {
  const base = BigNumber.isBigNumber(_base) ? _base.toNumber() : _base;

  // Calculate the natural logarithm of the base using JavaScript's Math.log
  const naturalLogBase = new BigNumber(Math.log(base));

  // Calculate the natural logarithm of the value
  const naturalLogValue = new BigNumber(Math.log(value.toNumber()));

  // Divide the natural logarithm of the value by the natural logarithm of the base
  // to calculate the logarithm with the specified base
  return naturalLogValue.dividedBy(naturalLogBase);
};
=======
export function normalizeBN(
  value: BigNumber | undefined | null,
  _gt?: BigNumber.Value,
) {
  return (value && value.gt(_gt || 0) ? value : ZERO_BN);
}

export function tokenValueToBN(
  value: TokenValue | BigNumber
) {
  if (value instanceof BigNumber) return value;
  return new BigNumber(value.toHuman());
}

export function bnToTokenValue(token: Token, value: TokenValue | BigNumber) {
  if (value instanceof TokenValue) return value;
  return token.amount(value.toString());
}
>>>>>>> 3829bec1
<|MERGE_RESOLUTION|>--- conflicted
+++ resolved
@@ -14,7 +14,6 @@
 //   };
 // };
 
-<<<<<<< HEAD
 /**
  * Calculates the logarithm of a BigNumber value with a specified base.
  * @param base - The base of the logarithm.
@@ -34,17 +33,14 @@
   // to calculate the logarithm with the specified base
   return naturalLogValue.dividedBy(naturalLogBase);
 };
-=======
 export function normalizeBN(
   value: BigNumber | undefined | null,
-  _gt?: BigNumber.Value,
+  _gt?: BigNumber.Value
 ) {
-  return (value && value.gt(_gt || 0) ? value : ZERO_BN);
+  return value && value.gt(_gt || 0) ? value : ZERO_BN;
 }
 
-export function tokenValueToBN(
-  value: TokenValue | BigNumber
-) {
+export function tokenValueToBN(value: TokenValue | BigNumber) {
   if (value instanceof BigNumber) return value;
   return new BigNumber(value.toHuman());
 }
@@ -52,5 +48,4 @@
 export function bnToTokenValue(token: Token, value: TokenValue | BigNumber) {
   if (value instanceof TokenValue) return value;
   return token.amount(value.toString());
-}
->>>>>>> 3829bec1
+}