import React, { useCallback, useEffect, useMemo, useRef } from 'react';
import {
  ERC20Token,
  FarmFromMode,
  FarmToMode,
  NativeToken,
  Token,
  TokenValue,
} from '@beanstalk/sdk';
import { Box, Divider, Link, Stack, Typography } from '@mui/material';
import BigNumber from 'bignumber.js';
import { Formik, FormikHelpers, FormikProps } from 'formik';
import { useSelector } from 'react-redux';
import { IconSize } from '~/components/App/muiTheme';
import WarningAlert from '~/components/Common/Alert/WarningAlert';
import {
  BalanceFromFragment,
  FormStateNew,
  FormTokenStateNew,
  FormTxnsFormState,
  SettingInput,
  SlippageSettingsFragment,
  SmartSubmitButton,
  TxnPreview,
  TxnSeparator,
  TxnSettings,
} from '~/components/Common/Form';
import {
  BalanceFrom,
  balanceFromToMode,
} from '~/components/Common/Form/BalanceFromRow';
import ClaimBeanDrawerToggle from '~/components/Common/Form/FormTxn/ClaimBeanDrawerToggle';
import AdditionalTxnsAccordion from '~/components/Common/Form/FormTxn/AdditionalTxnsAccordion';
import TokenOutput from '~/components/Common/Form/TokenOutput';
import TokenQuoteProviderWithParams from '~/components/Common/Form/TokenQuoteProviderWithParams';
import { TokenSelectMode } from '~/components/Common/Form/TokenSelectDialog';
import TokenSelectDialogNew from '~/components/Common/Form/TokenSelectDialogNew';
import TokenIcon from '~/components/Common/TokenIcon';
import TxnAccordion from '~/components/Common/TxnAccordion';
import TransactionToast from '~/components/Common/TxnToast';
import { ZERO_BN } from '~/constants';
import usePrice from '~/hooks/beanstalk/usePrice';
import useTokenMap from '~/hooks/chain/useTokenMap';
import useToggle from '~/hooks/display/useToggle';
import useFarmerFormTxnsActions from '~/hooks/farmer/form-txn/useFarmerFormTxnActions';
import useFarmerBalances from '~/hooks/farmer/useFarmerBalances';
import usePreferredToken from '~/hooks/farmer/usePreferredToken';
import useAccount from '~/hooks/ledger/useAccount';
import useFormMiddleware from '~/hooks/ledger/useFormMiddleware';
import { QuoteHandlerWithParams } from '~/hooks/ledger/useQuoteWithParams';
import useSdk, { getNewToOldToken } from '~/hooks/sdk';
import { AppState } from '~/state';
import { useFetchPools } from '~/state/bean/pools/updater';
import { useFetchBeanstalkField } from '~/state/beanstalk/field/updater';
import { FC } from '~/types';
import {
  MinBN,
  displayBN,
  displayFullBN,
  normaliseTV,
  tokenValueToBN,
} from '~/util';
import { ActionType } from '~/util/Actions';
import FormWithDrawer from '~/components/Common/Form/FormWithDrawer';
import ClaimBeanDrawerContent from '~/components/Common/Form/FormTxn/ClaimBeanDrawerContent';
import FormTxnProvider from '~/components/Common/Form/FormTxnProvider';
import useFormTxnContext from '~/hooks/sdk/useFormTxnContext';
<<<<<<< HEAD
import { ClaimAndDoX, FormTxn, SowFarmStep } from '~/lib/Txn';
import useTemperature from '~/hooks/beanstalk/useTemperature';
=======
import { ClaimAndDoX, SowFarmStep } from '~/lib/Txn';
>>>>>>> b9ffa107

type SowFormValues = FormStateNew & {
  settings: SlippageSettingsFragment & {
    minTemperature: BigNumber | undefined;
  };
} & FormTxnsFormState &
  BalanceFromFragment & {
    claimableBeans: FormTokenStateNew;
  };

type SowFormQuoteParams = {
  fromMode: FarmFromMode;
};

const defaultFarmActionsFormState = {
  preset: 'claim',
  primary: undefined,
  secondary: undefined,
};

const SowForm: FC<
  FormikProps<SowFormValues> & {
    handleQuote: QuoteHandlerWithParams<SowFormQuoteParams>;
    balances: ReturnType<typeof useFarmerBalances>;
    temperature: BigNumber;
    soil: BigNumber;
    tokenList: (ERC20Token | NativeToken)[];
    beanstalkField: AppState['_beanstalk']['field'];
    // formRef: React.MutableRefObject<HTMLDivElement | null>;
  }
> = ({
  // Formik
  values,
  isSubmitting,
  setFieldValue,
  //
  beanstalkField,
  balances,
  temperature,
  soil,
  tokenList,
  handleQuote,
}) => {
  const sdk = useSdk();
  const account = useAccount();
  const [isTokenSelectVisible, showTokenSelect, hideTokenSelect] = useToggle();
  const formRef = useRef<HTMLDivElement | null>(null);

  /// Chain
  const Bean = sdk.tokens.BEAN;
  const erc20TokenMap = useTokenMap<ERC20Token | NativeToken>(tokenList);

  ///
  const beanPrice = usePrice();

  /// Derived
  const tokenIn = values.tokens[0].token; // converting from token
  const amountIn = values.tokens[0].amount; // amount of from token
  const amountOut = values.tokens[0].amountOut; // amount of to token
  const maxAmountIn = values.tokens[0].maxAmountIn;
  const tokenInBalance =
    balances[tokenIn.symbol === 'ETH' ? 'eth' : tokenIn.address];
  const claimedBeansUsed = values.claimableBeans.amount;

  /// Calculations
  const hasSoil = soil.gt(0);
  const beans = Bean.equals(tokenIn)
    ? amountIn || ZERO_BN
    : amountOut || ZERO_BN;
  const totalBeansAmount = beans.plus(claimedBeansUsed || ZERO_BN);
  const isSubmittable = hasSoil && totalBeansAmount?.gt(0);
  const numPods = totalBeansAmount.multipliedBy(temperature.div(100).plus(1));
  const podLineLength = beanstalkField.podIndex.minus(
    beanstalkField.harvestableIndex
  );
  const maxAmountUsed = maxAmountIn ? totalBeansAmount.div(maxAmountIn) : null;

  const txnActions = useFarmerFormTxnsActions({
    showGraphicOnClaim: Bean.equals(tokenIn),
    claimBeansState: values.claimableBeans,
  });

  const handleSetBalanceFrom = useCallback(
    (_balanceFrom: BalanceFrom) => {
      setFieldValue('balanceFrom', _balanceFrom);
    },
    [setFieldValue]
  );

  /// Token select
  const handleSelectTokens = useCallback(
    (_tokens: Set<Token>) => {
      // If the user has typed some existing values in,
      // save them. Add new tokens to the end of the list.
      // FIXME: match sorting of erc20TokenList
      const copy = new Set(_tokens);
      const newValue = values.tokens.filter((x) => {
        copy.delete(x.token);
        return _tokens.has(x.token);
      });
      setFieldValue('tokens', [
        ...Array.from(copy).map((_token) => ({
          token: _token,
          amount: undefined,
        })),
        ...newValue,
      ]);
      setFieldValue('farmActions', defaultFarmActionsFormState);
      setFieldValue('claimableBeans', {
        token: Bean,
        amount: null,
      });
    },
    [values.tokens, setFieldValue, Bean]
  );

  /// FIXME: standardized `maxAmountIn` approach?
  /// When `tokenIn` or `tokenOut` changes, refresh the
  /// max amount that the user can input of `tokenIn`.
  useEffect(() => {
    (async () => {
      console.debug('[Sow][finding max for token]...');
      if (!account) {
        console.debug(
          '[Sow][get maxAmountIn]: Execution reverted. Signer required'
        );
        return;
      }
      if (!soil.gt(0)) return;
      const isSupportedToken = Boolean(
        tokenList.find((tk) => tokenIn.address === tk.address)
      );
      if (!isSupportedToken) {
        setFieldValue('tokens.0.maxAmountIn', ZERO_BN);
        throw new Error(`Unsupported tokenIn: ${tokenIn.symbol}`);
      }

      const max = await SowFarmStep.getMaxForToken(
        sdk,
        tokenIn,
        account,
        FarmFromMode.EXTERNAL,
        sdk.tokens.BEAN.amount(soil.toString() || '0')
      );

      setFieldValue('tokens.0.maxAmountIn', tokenValueToBN(max));
    })();
  }, [account, sdk, setFieldValue, soil, tokenIn, tokenList]);

  const quoteHandlerParams = useMemo(
    () => ({
      fromMode: balanceFromToMode(values.balanceFrom),
    }),
    [values.balanceFrom]
  );

  const useClaimedQuoteParams = useMemo(
    () => ({
      fromMode: FarmFromMode.INTERNAL_TOLERANT,
    }),
    []
  );

  return (
    <FormWithDrawer autoComplete="off" siblingRef={formRef}>
      <TokenSelectDialogNew
        open={isTokenSelectVisible}
        handleClose={hideTokenSelect}
        handleSubmit={handleSelectTokens}
        selected={values.tokens}
        balances={balances}
        tokenList={Object.values(erc20TokenMap)}
        mode={TokenSelectMode.SINGLE}
        balanceFrom={values.balanceFrom}
        setBalanceFrom={handleSetBalanceFrom}
      />
      <Stack gap={1} ref={formRef}>
        {/* Input Field */}
        <TokenQuoteProviderWithParams<SowFormQuoteParams>
          key="tokens.0"
          name="tokens.0"
          tokenOut={Bean}
          disabled={!hasSoil || !maxAmountIn}
          max={MinBN(
            maxAmountIn || ZERO_BN,
            tokenInBalance?.[values.balanceFrom] || ZERO_BN
          )}
          balance={tokenInBalance || undefined}
          state={values.tokens[0]}
          showTokenSelect={showTokenSelect}
          handleQuote={handleQuote}
          params={quoteHandlerParams}
          balanceFrom={values.balanceFrom}
          disableTokenSelect={!hasSoil || !maxAmountIn}
        />
        {hasSoil && <ClaimBeanDrawerToggle />}
        {!hasSoil ? (
          <Box>
            <WarningAlert sx={{ color: 'black' }}>
              There is currently no Soil.{' '}
              <Link
                href="https://docs.bean.money/almanac/farm/field#soil"
                target="_blank"
                rel="noreferrer"
              >
                Learn more
              </Link>
            </WarningAlert>
          </Box>
        ) : null}
        {isSubmittable ? (
          <>
            <TxnSeparator />
            <TokenOutput>
              <TokenOutput.Row
                token={sdk.tokens.PODS}
                amount={numPods}
                amountSuffix={` @ ${displayBN(podLineLength)}`}
              />
            </TokenOutput>
            {maxAmountUsed && maxAmountUsed.gt(0.9) ? (
              <WarningAlert>
                If there is less Soil at the time of execution, this transaction
                will Sow Beans into the remaining Soil and send any unused Beans
                to your Farm Balance.
                {/* You are Sowing {displayFullBN(maxAmountUsed.times(100), 4, 0)}% of remaining Soil.  */}
              </WarningAlert>
            ) : null}
            <AdditionalTxnsAccordion />
            <Box>
              <TxnAccordion defaultExpanded={false}>
                <TxnPreview
                  actions={[
                    {
                      type: ActionType.BUY_BEANS,
                      beanAmount: totalBeansAmount,
                      beanPrice: beanPrice,
                      token: getNewToOldToken(tokenIn),
                      tokenAmount: amountIn || ZERO_BN,
                    },
                    {
                      type: ActionType.BURN_BEANS,
                      amount: totalBeansAmount,
                    },
                    {
                      type: ActionType.RECEIVE_PODS,
                      podAmount: numPods,
                      placeInLine: podLineLength,
                    },
                  ]}
                  {...txnActions}
                />
                <Divider sx={{ my: 2, opacity: 0.4 }} />
                <Box pb={1}>
                  <Typography variant="body2" alignItems="center">
                    Pods become <strong>Harvestable</strong> on a first in,
                    first out{' '}
                    <Link
                      href="https://docs.bean.money/almanac/protocol/glossary#fifo"
                      target="_blank"
                      rel="noreferrer"
                      underline="hover"
                    >
                      (FIFO)
                    </Link>{' '}
                    basis. Upon <strong>Harvest</strong>, each Pod is redeemed
                    for{' '}
                    <span>
                      <TokenIcon
                        token={Bean}
                        css={{ height: IconSize.xs, marginTop: 2.6 }}
                      />
                    </span>
                    1.
                  </Typography>
                </Box>
              </TxnAccordion>
            </Box>
          </>
        ) : null}
        <SmartSubmitButton
          type="submit"
          variant="contained"
          color="primary"
          size="large"
          disabled={!isSubmittable || isSubmitting}
          contract={sdk.contracts.beanstalk}
          tokens={values.tokens}
          mode="auto"
        >
          Sow
        </SmartSubmitButton>
      </Stack>
      <FormWithDrawer.Drawer title="Use Claimable Beans">
        <ClaimBeanDrawerContent
          maxBeans={soil}
          beansUsed={beans}
          quoteProviderProps={{
            tokenOut: Bean,
            name: 'claimableBeans',
            state: values.claimableBeans,
            params: useClaimedQuoteParams,
            handleQuote,
          }}
        />
      </FormWithDrawer.Drawer>
    </FormWithDrawer>
  );
};

// ---------------------------------------------------

const SowFormContainer: FC<{}> = () => {
  const sdk = useSdk();
  const account = useAccount();

  /// Beanstalk
  const beanstalkField = useSelector<AppState, AppState['_beanstalk']['field']>(
    (state) => state._beanstalk.field
  );
  const [{ current: temperature }] = useTemperature();
  // const temperature = beanstalkField.temperature.scaled;
  const soil = beanstalkField.soil;

  /// Farmer
  const balances = useFarmerBalances();

  const [refetchBeanstalkField] = useFetchBeanstalkField();
  const [refetchPools] = useFetchPools();

  /// Form
  const middleware = useFormMiddleware();
  const { txnBundler, refetch } = useFormTxnContext();

  const { preferredTokens, tokenList } = useMemo(() => {
    const tokens = SowFarmStep.getPreferredTokens(sdk.tokens);
    return {
      preferredTokens: tokens.preferred,
      tokenList: tokens.tokenList,
    };
  }, [sdk]);

  const baseToken = usePreferredToken(preferredTokens, 'use-best');
  const initialValues: SowFormValues = useMemo(
    () => ({
      settings: {
        slippage: 0.1, // 0.1%,
        minTemperature: undefined,
      },
      tokens: [
        {
          token: baseToken as ERC20Token | NativeToken,
          amount: undefined,
        },
        {
          // claimable BEANs
          token: sdk.tokens.BEAN,
          amount: undefined,
        },
      ],
      farmActions: {
        ...defaultFarmActionsFormState,
      },
      claimableBeans: {
        token: sdk.tokens.BEAN,
        amount: undefined,
      },
      balanceFrom: BalanceFrom.TOTAL,
    }),
    [baseToken, sdk.tokens.BEAN]
  );

  /// Handlers
  // This handler does not run when _tokenIn = _tokenOut
  // _tokenOut === Bean
  const handleQuote = useCallback<QuoteHandlerWithParams<SowFormQuoteParams>>(
    async (_tokenIn, _amountIn, _tokenOut, { fromMode: _fromMode }) => {
      if (!account) {
        throw new Error('Signer Required');
      }

      const result = await SowFarmStep.getAmountOut(
        sdk,
        _tokenIn,
        normaliseTV(_tokenIn, _amountIn),
        _fromMode,
        account
      );

      return {
        amountOut: tokenValueToBN(result),
      };
    },
    [account, sdk]
  );

  const onSubmit = useCallback(
    async (
      values: SowFormValues,
      formActions: FormikHelpers<SowFormValues>
    ) => {
      let txToast;
      try {
        middleware.before();
        const { BEAN: bean, PODS } = sdk.tokens;

        const formData = values.tokens[0];
        const claimData = values.claimableBeans;
        const tokenIn = formData.token;
        const amountIn = normaliseTV(tokenIn, formData.amount);
        const amountBeans = normaliseTV(
          bean,
          bean.equals(tokenIn) ? formData.amount : formData.amountOut
        );
        const claimedBeansUsed = normaliseTV(bean, claimData.amount);
        const totalBeans = amountBeans.add(claimedBeansUsed);

        if (totalBeans.lte(0)) {
          throw new Error('No amount set');
        }
        if (!account) {
          throw new Error('Signer required');
        }

        if (!values.settings.slippage) {
          throw new Error('Slippage required');
        }

<<<<<<< HEAD
        const scaledTemp = TokenValue.fromHuman(temperature.toString(), 6);
=======
        const _scaledTemp = await sdk.contracts.beanstalk.temperature();
        const scaledTemp = TokenValue.fromBlockchain(_scaledTemp, 6);
>>>>>>> b9ffa107

        const _minTemp = TokenValue.fromHuman(
          (values.settings.minTemperature || ZERO_BN).toString(),
          6
        );
        const minTemperature = _minTemp.gt(scaledTemp) ? _minTemp : scaledTemp;
        const minSoil = amountBeans.mul(1 - values.settings.slippage / 100);

        const amountPods = totalBeans.mul(minTemperature.div(100).add(1));

        txToast = new TransactionToast({
          loading: `Sowing ${displayFullBN(
            totalBeans,
            bean.decimals
          )} Beans for ${displayFullBN(amountPods, PODS.decimals)} Pods...`,
          success: 'Sow successful.',
        });

        const sowTxn = new SowFarmStep(sdk, account);
        const claimAndDoX = new ClaimAndDoX(
          sdk,
          normaliseTV(bean, claimData.maxAmountIn),
          normaliseTV(bean, claimData.amount),
          values.farmActions.transferToMode || FarmToMode.INTERNAL
        );

        sowTxn.build(
          tokenIn,
          amountIn,
          minTemperature,
          minSoil,
          balanceFromToMode(values.balanceFrom),
          claimAndDoX
        );

        const performed = txnBundler.setFarmSteps(values.farmActions);

        const { execute } = await txnBundler.bundle(
          sowTxn,
          amountIn,
          values.settings.slippage
        );

        const txn = await execute();
        txToast.confirming(txn);

        const reciept = await txn.wait();
        await refetch(
          performed,
          {
            farmerField: true,
            farmerBalances: true,
          },
          [refetchBeanstalkField, refetchPools]
        );

        txToast.success(reciept);
        formActions.resetForm();
      } catch (err) {
        console.error(err);
        if (txToast) {
          txToast.error(err);
        } else {
          const errorToast = new TransactionToast({});
          errorToast.error(err);
        }
      } finally {
        formActions.setSubmitting(false);
      }
    },
    [
      middleware,
      sdk,
      account,
      temperature,
      txnBundler,
      refetch,
      refetchBeanstalkField,
      refetchPools,
    ]
  );

  return (
    <Formik<SowFormValues> initialValues={initialValues} onSubmit={onSubmit}>
      {(formikProps: FormikProps<SowFormValues>) => (
        <>
          <TxnSettings placement="form-top-right">
            <>
              <SettingInput
                name="settings.slippage"
                label="Slippage Tolerance"
                endAdornment="%"
              />
              <SettingInput
                name="settings.minTemperature"
                label="Min Temperature"
              />
            </>
          </TxnSettings>
          <SowForm
            beanstalkField={beanstalkField}
            handleQuote={handleQuote}
            balances={balances}
            temperature={temperature}
            soil={soil}
            tokenList={tokenList}
            {...formikProps}
          />
        </>
      )}
    </Formik>
  );
};

const Sow: React.FC<{}> = () => (
  <FormTxnProvider>
    <SowFormContainer />
  </FormTxnProvider>
);

export default Sow;<|MERGE_RESOLUTION|>--- conflicted
+++ resolved
@@ -65,12 +65,8 @@
 import ClaimBeanDrawerContent from '~/components/Common/Form/FormTxn/ClaimBeanDrawerContent';
 import FormTxnProvider from '~/components/Common/Form/FormTxnProvider';
 import useFormTxnContext from '~/hooks/sdk/useFormTxnContext';
-<<<<<<< HEAD
-import { ClaimAndDoX, FormTxn, SowFarmStep } from '~/lib/Txn';
+import { ClaimAndDoX, SowFarmStep } from '~/lib/Txn';
 import useTemperature from '~/hooks/beanstalk/useTemperature';
-=======
-import { ClaimAndDoX, SowFarmStep } from '~/lib/Txn';
->>>>>>> b9ffa107
 
 type SowFormValues = FormStateNew & {
   settings: SlippageSettingsFragment & {
@@ -499,12 +495,7 @@
           throw new Error('Slippage required');
         }
 
-<<<<<<< HEAD
         const scaledTemp = TokenValue.fromHuman(temperature.toString(), 6);
-=======
-        const _scaledTemp = await sdk.contracts.beanstalk.temperature();
-        const scaledTemp = TokenValue.fromBlockchain(_scaledTemp, 6);
->>>>>>> b9ffa107
 
         const _minTemp = TokenValue.fromHuman(
           (values.settings.minTemperature || ZERO_BN).toString(),
