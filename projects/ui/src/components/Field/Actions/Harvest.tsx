import React, { useCallback, useMemo } from 'react';
import { Box, Stack, Typography } from '@mui/material';
import { Form, Formik, FormikHelpers, FormikProps } from 'formik';
import BigNumber from 'bignumber.js';
<<<<<<< HEAD
=======
import { useAccount as useWagmiAccount, useProvider } from 'wagmi';
import StyledAccordionSummary from '~/components/Common/Accordion/AccordionSummary';
>>>>>>> 0fbd2435
import {
  FormTxnsFormState,
  SmartSubmitButton,
  TokenInputField,
  TxnPreview,
  TxnSeparator,
} from '~/components/Common/Form';
import { ActionType } from '~/util/Actions';
<<<<<<< HEAD
import { FarmToMode } from '~/lib/Beanstalk/Farm';
import { displayFullBN } from '~/util';
=======
import Farm, { FarmToMode } from '~/lib/Beanstalk/Farm';
import { displayFullBN, toStringBaseUnitBN } from '~/util';
>>>>>>> 0fbd2435
import useFarmerField from '~/hooks/farmer/useFarmerField';
import { PODS } from '~/constants/tokens';
import copy from '~/constants/copy';
import FarmModeField from '~/components/Common/Form/FarmModeField';
import TransactionToast from '~/components/Common/TxnToast';
import { ZERO_BN } from '~/constants';
import TokenAdornment from '~/components/Common/Form/TokenAdornment';
import { FC } from '~/types';
import useFormMiddleware from '~/hooks/ledger/useFormMiddleware';
import Row from '~/components/Common/Row';
import TokenIcon from '~/components/Common/TokenIcon';
import useSdk from '~/hooks/sdk';
import TokenOutput from '~/components/Common/Form/TokenOutput';
import TxnAccordion from '~/components/Common/TxnAccordion';
import useAccount from '~/hooks/ledger/useAccount';
import useFarmerFormTxnsActions from '~/hooks/farmer/form-txn/useFarmerFormTxnActions';
import { FormTxn, FormTxnBuilder } from '~/util/FormTxns';
import useFarmerFormTxns from '~/hooks/farmer/form-txn/useFarmerFormTxns';
import FormTxnsSecondaryOptions from '~/components/Common/Form/FormTxnsSecondaryOptions';

// -----------------------------------------------------------------------

type HarvestFormValues = {
  amount: BigNumber;
  destination: FarmToMode | undefined;
} & FormTxnsFormState;

type Props = FormikProps<HarvestFormValues> & {
  harvestablePods: BigNumber;
};

const QuickHarvestForm: FC<Props> = ({
  // Custom
  harvestablePods,
  // Formike
  values,
  isSubmitting,
}) => {
  /// Derived
  const amount = harvestablePods;
  const isSubmittable =
    amount && amount.gt(0) && values.destination !== undefined;

  return (
    <Form autoComplete="off" noValidate>
      <Stack gap={1}>
        <Stack px={0.5} spacing={0.5}>
          <Row justifyContent="space-between">
            <Typography color="primary">Harvestable Pods</Typography>
            <Row gap={0.5}>
              <TokenIcon token={PODS} />
              <Typography variant="h3">{displayFullBN(amount, 0)}</Typography>
            </Row>
          </Row>
          <FarmModeField name="destination" />
        </Stack>
        <SmartSubmitButton
          loading={isSubmitting}
          disabled={!isSubmittable || isSubmitting}
          type="submit"
          variant="contained"
          color="primary"
          size="medium"
          tokens={[]}
          mode="auto"
        >
          Harvest
        </SmartSubmitButton>
      </Stack>
    </Form>
  );
};

// -----------------------------------------------------------------------

const HarvestForm: FC<Props> = ({
  // Custom
  harvestablePods,
  // Formik
  values,
  isSubmitting,
}) => {
  const sdk = useSdk();
  const txnActions = useFarmerFormTxnsActions();

  /// Derived
  const amount = harvestablePods;
  const isSubmittable =
    amount && amount.gt(0) && values.destination !== undefined;

  return (
    <Form autoComplete="off" noValidate>
      <Stack gap={1}>
        {/* Claimable Token */}
        <TokenInputField
          name="amount"
          balance={amount}
          balanceLabel="Harvestable Balance"
          disabled
          InputProps={{
            endAdornment: <TokenAdornment token={PODS} />,
          }}
        />
        {values.amount?.gt(0) ? (
          <>
            {/* Setting: Destination */}
            <FarmModeField name="destination" />
            <TxnSeparator mt={-1} />
            <TokenOutput>
              <TokenOutput.Row
                token={sdk.tokens.BEAN}
                amount={values.amount || ZERO_BN}
              />
            </TokenOutput>
            {/* <Box>
              <Alert
                color="warning"
                icon={
                  <IconWrapper boxSize={IconSize.medium}><WarningAmberIcon
                    sx={{ fontSize: IconSize.small }} />
                  </IconWrapper>
                }
              >
                You can Harvest your Pods and Deposit Beans into the Silo in one transaction on the&nbsp;
                <Link href={`/#/silo/${bean.address}`}>Bean</Link> or <Link href={`/#/silo/${lp.address}`}>LP</Link> Deposit
                page.
              </Alert>
            </Box> */}
            <FormTxnsSecondaryOptions />
            <Box>
              <TxnAccordion defaultExpanded={false}>
                <TxnPreview
                  actions={[
                    {
                      type: ActionType.HARVEST,
                      amount: amount,
                    },
                    {
                      type: ActionType.RECEIVE_BEANS,
                      amount: amount,
                      destination: values.destination,
                    },
                  ]}
                  {...txnActions}
                />
              </TxnAccordion>
            </Box>
          </>
        ) : null}
        <SmartSubmitButton
          loading={isSubmitting}
          disabled={!isSubmittable || isSubmitting}
          type="submit"
          variant="contained"
          color="primary"
          size="large"
          tokens={[]}
          mode="auto"
        >
          Harvest
        </SmartSubmitButton>
      </Stack>
    </Form>
  );
};

const Harvest: FC<{ quick?: boolean }> = ({ quick }) => {
  ///
  const sdk = useSdk();
  const account = useAccount();

  /// Farmer
  const farmerFormTxns = useFarmerFormTxns();
  const farmerField = useFarmerField();

  /// Form
  const middleware = useFormMiddleware();
  const initialValues: HarvestFormValues = useMemo(
    () => ({
      amount: farmerField.harvestablePods || null,
      destination: undefined,
      farmActions: {
        preset: 'noPrimary',
        primary: undefined,
        secondary: undefined,
        exclude: [FormTxn.HARVEST],
      },
    }),
    [farmerField.harvestablePods]
  );

  /// Handlers
  const onSubmit = useCallback(
    async (
      values: HarvestFormValues,
      formActions: FormikHelpers<HarvestFormValues>
    ) => {
      let txToast;
      try {
        middleware.before();

        if (!account) {
          throw new Error('Connect a wallet first.');
        }
        if (!farmerField.harvestablePods.gt(0)) {
          throw new Error('No Harvestable Pods.');
        }
        if (!farmerField.harvestablePlots) {
          throw new Error('No Harvestable Plots.');
        }
        if (!values.destination) {
          throw new Error('No destination set.');
        }

        txToast = new TransactionToast({
          loading: `Harvesting ${displayFullBN(
            farmerField.harvestablePods,
            PODS.displayDecimals
          )} Pods.`,
          success: `Harvest successful. Added ${displayFullBN(
            farmerField.harvestablePods,
            PODS.displayDecimals
          )} Beans to your ${copy.MODES[values.destination]}.`,
        });

        const plotIds = Object.keys(farmerField.harvestablePlots).map(
          (harvestIdx) =>
            sdk.tokens.PODS.amount(harvestIdx.toString()).blockchainString
        );

        const harvestFormTxnFunction = FormTxnBuilder.getFunction(
          FormTxn.HARVEST
        );
        const harvest = harvestFormTxnFunction(sdk, {
          plotIds,
          toMode: values.destination,
        }).getSteps();

        const { execute, performed } = await FormTxnBuilder.compile(
          sdk,
          values.farmActions,
          farmerFormTxns.getGenerators,
          harvest,
          undefined,
          0.1
        );

        const txn = await execute();
        txToast.confirming(txn);

        const receipt = await txn.wait();

        await farmerFormTxns.refetch(performed, {
          farmerField: true,
          farmerBalances: true,
        });

        txToast.success(receipt);
        formActions.resetForm();
      } catch (err) {
        if (txToast) {
          txToast.error(err);
        } else {
          const errorToast = new TransactionToast({});
          errorToast.error(err);
        }
        formActions.setSubmitting(false);
      }
    },
    [
      middleware,
      account,
      farmerField.harvestablePods,
      farmerField.harvestablePlots,
      sdk,
      farmerFormTxns,
    ]
  );

  return (
    <Formik initialValues={initialValues} onSubmit={onSubmit}>
      {(formikProps) => (
        <Stack spacing={1}>
          {quick ? (
            <QuickHarvestForm
              harvestablePods={farmerField.harvestablePods}
              {...formikProps}
            />
          ) : (
            <HarvestForm
              harvestablePods={farmerField.harvestablePods}
              {...formikProps}
            />
          )}
        </Stack>
      )}
    </Formik>
  );
};

export default Harvest;<|MERGE_RESOLUTION|>--- conflicted
+++ resolved
@@ -2,11 +2,7 @@
 import { Box, Stack, Typography } from '@mui/material';
 import { Form, Formik, FormikHelpers, FormikProps } from 'formik';
 import BigNumber from 'bignumber.js';
-<<<<<<< HEAD
-=======
-import { useAccount as useWagmiAccount, useProvider } from 'wagmi';
-import StyledAccordionSummary from '~/components/Common/Accordion/AccordionSummary';
->>>>>>> 0fbd2435
+import { FarmToMode } from '@beanstalk/sdk';
 import {
   FormTxnsFormState,
   SmartSubmitButton,
@@ -15,13 +11,7 @@
   TxnSeparator,
 } from '~/components/Common/Form';
 import { ActionType } from '~/util/Actions';
-<<<<<<< HEAD
-import { FarmToMode } from '~/lib/Beanstalk/Farm';
 import { displayFullBN } from '~/util';
-=======
-import Farm, { FarmToMode } from '~/lib/Beanstalk/Farm';
-import { displayFullBN, toStringBaseUnitBN } from '~/util';
->>>>>>> 0fbd2435
 import useFarmerField from '~/hooks/farmer/useFarmerField';
 import { PODS } from '~/constants/tokens';
 import copy from '~/constants/copy';
@@ -252,10 +242,8 @@
             sdk.tokens.PODS.amount(harvestIdx.toString()).blockchainString
         );
 
-        const harvestFormTxnFunction = FormTxnBuilder.getFunction(
-          FormTxn.HARVEST
-        );
-        const harvest = harvestFormTxnFunction(sdk, {
+        const txnFunction = FormTxnBuilder.getFunction(FormTxn.HARVEST);
+        const harvest = txnFunction(sdk, {
           plotIds,
           toMode: values.destination,
         }).getSteps();
@@ -288,6 +276,7 @@
           const errorToast = new TransactionToast({});
           errorToast.error(err);
         }
+      } finally {
         formActions.setSubmitting(false);
       }
     },
