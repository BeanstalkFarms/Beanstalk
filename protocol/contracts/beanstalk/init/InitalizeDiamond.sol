--- conflicted
+++ resolved
@@ -46,12 +46,8 @@
         addInterfaces();
         initalizeSeason();
         initalizeField();
-<<<<<<< HEAD
+        initalizeFarmAndTractor();
         initalizeSilo(uint16(s.sys.season.current));
-=======
-        initalizeFarmAndTractor();
-        initalizeSilo(uint16(s.season.current));
->>>>>>> e883e947
         initalizeSeedGauge(INIT_BEAN_TO_MAX_LP_GP_RATIO, INIT_AVG_GSPBDV);
 
         address[] memory tokens = new address[](2);
@@ -112,16 +108,9 @@
      * @notice Initalizes field parameters.
      */
     function initalizeField() internal {
-<<<<<<< HEAD
         s.sys.weather.temp = 1;
         s.sys.weather.thisSowTime = type(uint32).max;
         s.sys.weather.lastSowTime = type(uint32).max;
-        s.sys.isFarm = 1;
-=======
-        s.w.t = 1;
-        s.w.thisSowTime = type(uint32).max;
-        s.w.lastSowTime = type(uint32).max;
->>>>>>> e883e947
     }
 
     /**
@@ -219,7 +208,7 @@
     }
 
     function initalizeFarmAndTractor() public {
-        s.isFarm = 1;
+        s.sys.isFarm = 1;
         LibTractor._resetPublisher();
     }
 }