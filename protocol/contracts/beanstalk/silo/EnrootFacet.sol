/**
 * SPDX-License-Identifier: MIT
 **/

pragma solidity =0.7.6;
pragma experimental ABIEncoderV2;

import {LibTractor} from "contracts/libraries/LibTractor.sol";
import "contracts/libraries/Silo/LibSilo.sol";
import "contracts/libraries/Silo/LibTokenSilo.sol";
import "./SiloFacet/Silo.sol";
import "contracts/libraries/LibSafeMath32.sol";
import "../ReentrancyGuard.sol";


/**
 * @author Publius
 * @title Enroot Facet handles enrooting Update Deposits
 **/
contract EnrootFacet is ReentrancyGuard {
    using SafeMath for uint256;
    using SafeCast for uint256;

    event RemoveDeposit(
        address indexed account,
        address indexed token,
        int96 stem,
        uint256 amount,
        uint256 bdv
    );

    event RemoveDeposits(
        address indexed account,
        address indexed token,
        int96[] stems,
        uint256[] amounts,
        uint256 amount,
        uint256[] bdvs
    );
    
    /**
     * @notice EnrootData is a struct that holds data needed for enrooting a token.
     */
    struct EnrootData {
        uint256 newTotalBdv;
        uint256 totalAmountRemoved;
        uint256 stalkAdded;
        uint256 bdvAdded;
        int96 stemTip;
        uint32 stalkPerBdv;
    }

    modifier mowSender(address token) {
       LibSilo._mow(msg.sender, token);
        _;
    }

    //////////////////////// UPDATE UNRIPE DEPOSITS ////////////////////////

    /**
     * @notice Update the BDV of an Unripe Deposit. Allows the user to claim
     * Stalk as the BDV of Unripe tokens increases during the Barn
     * Raise. This was introduced as a part of the Replant.
     *
     * @dev Should revert if `ogBDV > newBDV`. A user cannot lose BDV during an
     * Enroot operation.
     *
     * Gas optimization: We neglect to check if `token` is whitelisted. If a
     * token is not whitelisted, it cannot be Deposited, and thus cannot be Removed.
     * 
     * {LibTokenSilo-removeDepositFromAccount} should revert if there isn't
     * enough balance of `token` to remove.
     * Because the amount and the stem of an Deposit does not change, 
     * an ERC1155 event does not need to be emitted.
     * 
     */
    function enrootDeposit(
        address token,
        int96 stem,
        uint256 amount
    ) external payable nonReentrant mowSender(token) {
        require(s.u[token].underlyingToken != address(0), "Silo: token not unripe");

        // remove Deposit and Redeposit with new BDV
        uint256 ogBDV = LibTokenSilo.removeDepositFromAccount(
            LibTractor._getUser(),
            token,
            stem,
            amount
        );
<<<<<<< HEAD
        emit RemoveDeposit(LibTractor._getUser(), token, stem, amount, ogBDV); // Remove Deposit does not emit an event, while Add Deposit does.
=======

        // Remove Deposit does not emit an event, while Add Deposit does.
        emit RemoveDeposit(msg.sender, token, stem, amount, ogBDV); 
>>>>>>> 54446e05

        // Calculate the current BDV for `amount` of `token` and add a Deposit.
        uint256 newBDV = LibTokenSilo.beanDenominatedValue(token, amount);

        LibTokenSilo.addDepositToAccount(
            LibTractor._getUser(), 
            token, 
            stem, 
            amount,
            newBDV,
            LibTokenSilo.Transfer.noEmitTransferSingle
        ); // emits AddDeposit event

        // Calculate the difference in BDV. Reverts if `ogBDV > newBDV`.
        uint256 deltaBDV = newBDV.sub(ogBDV);

        LibTokenSilo.incrementTotalDepositedBdv(token, deltaBDV);

        // enroots should mint active stalk,
        // as unripe assets have been in the system for at least 1 season.
        uint256 deltaStalk = deltaBDV.mul(s.ss[token].stalkIssuedPerBdv).add(
            LibSilo.stalkReward(stem, LibTokenSilo.stemTipForToken(token), uint128(deltaBDV))
        );

<<<<<<< HEAD
        LibSilo.mintStalk(LibTractor._getUser(), deltaStalk);
    }

    modifier mowSender(address token) {
       LibSilo._mow(LibTractor._getUser(), token);
        _;
=======
        LibSilo.mintActiveStalk(msg.sender, deltaStalk.toUint128());
>>>>>>> 54446e05
    }

    /** 
     * @notice Update the BDV of Unripe Deposits. Allows the user to claim Stalk
     * as the BDV of Unripe tokens increases during the Barn Raise.
     * This was introduced as a part of the Replant.
     *
     * @dev Should revert if `ogBDV > newBDV`. A user cannot lose BDV during an
     * Enroot operation.
     *
     * Gas optimization: We neglect to check if `token` is whitelisted. If a
     * token is not whitelisted, it cannot be Deposited, and thus cannot be Removed.
     * {removeDepositsFromAccount} should revert if there isn't enough balance of `token`
     * to remove.
     */
    function enrootDeposits(
        address token,
        int96[] calldata stems,
        uint256[] calldata amounts
    ) external payable nonReentrant mowSender(token) {
        require(s.u[token].underlyingToken != address(0), "Silo: token not unripe");
        // First, remove Deposits because every deposit is in a different season,
        // we need to get the total Stalk, not just BDV.
        LibSilo.AssetsRemoved memory ar = LibSilo._removeDepositsFromAccount(LibTractor._getUser(), token, stems, amounts);

        // Get enroot data.
        EnrootData memory enrootData = _getTokenEnrootData(token, ar);

        // Iterate through all stems, redeposit the tokens with new BDV and
        // summate new Stalk.
        for (uint256 i; i < stems.length; ++i) {

            uint256 depositBdv;
            if (i+1 == stems.length) {
                // Ensure that a rounding error does not occur by using the
                // remainder BDV for the last Deposit
                depositBdv = enrootData.newTotalBdv.sub(enrootData.bdvAdded);
            } else {
                // depositBdv is a proportional amount of the total bdv.
                // Cheaper than calling the BDV function multiple times.
                depositBdv = amounts[i].mul(enrootData.newTotalBdv).div(
                    enrootData.totalAmountRemoved
                );
            }
<<<<<<< HEAD
            LibTokenSilo.addDepositToAccount(
                LibTractor._getUser(),
                token,
                stems[i],
                amounts[i],
                depositBdv,
                LibTokenSilo.Transfer.noEmitTransferSingle
            );
            
            stalkAdded = stalkAdded.add(
                depositBdv.mul(_stalkPerBdv).add(
                    LibSilo.stalkReward(
                        stems[i],
                        _lastStem,
                        uint128(depositBdv)
                    )
=======

            enrootData.stalkAdded = enrootData.stalkAdded.add(
                addDepositAndCalculateStalk(
                    token,
                    stems[i],
                    amounts[i],
                    depositBdv,
                    enrootData.stemTip,
                    enrootData.stalkPerBdv
>>>>>>> 54446e05
                )
            );

            enrootData.bdvAdded = enrootData.bdvAdded.add(depositBdv);
        }

        // increment bdv and mint stalk.
        // bdv and stalk from enrooting does not germinate 
        // given that the assets are unripe.
        // reverts if bdvAdded < bdvRemoved.
        LibTokenSilo.incrementTotalDepositedBdv(
            token, 
            enrootData.bdvAdded.sub(
                ar.active.bdv
                    .add(ar.even.bdv)
                    .add(ar.odd.bdv)
            )
        );
        LibSilo.mintActiveStalk(
            msg.sender, 
            enrootData.stalkAdded.sub(
                ar.active.stalk
                .add(ar.even.stalk)
                .add(ar.odd.stalk)
                .add(ar.grownStalkFromGermDeposits)
            )
        );
    }

<<<<<<< HEAD
        // Mint Stalk associated with the delta BDV.
        LibSilo.mintStalk(
            LibTractor._getUser(),
            stalkAdded.sub(ar.stalkRemoved)
=======
    /**
     * @notice Gets data needed for enrooting a token.
     * @dev placed outside for stack overflow reasons.
     */
    function _getTokenEnrootData(
        address token,
        LibSilo.AssetsRemoved memory ar
    ) private view returns (EnrootData memory enrootData) {
        // get the new total bdv.
        enrootData.newTotalBdv = LibTokenSilo.beanDenominatedValue(
            token,
            ar.active.tokens
                .add(ar.odd.tokens)
                .add(ar.even.tokens)
        );
        // summate the total amount removed.
        enrootData.totalAmountRemoved = 
            ar.active.tokens
                .add(ar.odd.tokens)
                .add(ar.even.tokens);
        
        // get the stemTip and stalkPerBdv.
        enrootData.stemTip = LibTokenSilo.stemTipForToken(token);
        // get the stalk per BDV.
        enrootData.stalkPerBdv = s.ss[token].stalkIssuedPerBdv;
    }
    
    /**
     * @notice Adds a deposit to the account and calculates the stalk added.
     * @dev Placed in a function for stack overflow reasons.
     */
    function addDepositAndCalculateStalk(
        address token,
        int96 stem,
        uint256 amount,
        uint256 bdv,
        int96 stemTip,
        uint32 stalkPerBdv
    ) private returns (uint256 stalkAdded) {
        LibTokenSilo.addDepositToAccount(
            msg.sender,
            token,
            stem,
            amount,
            bdv,
            LibTokenSilo.Transfer.noEmitTransferSingle
        );

        return bdv.mul(stalkPerBdv).add(
            LibSilo.stalkReward(
                stem,
                stemTip,
                uint128(bdv) // safeCast not needed because bdv is already uint128.
            )
>>>>>>> 54446e05
        );
    }

}<|MERGE_RESOLUTION|>--- conflicted
+++ resolved
@@ -51,7 +51,7 @@
     }
 
     modifier mowSender(address token) {
-       LibSilo._mow(msg.sender, token);
+       LibSilo._mow(LibTractor._getUser(), token);
         _;
     }
 
@@ -88,13 +88,7 @@
             stem,
             amount
         );
-<<<<<<< HEAD
         emit RemoveDeposit(LibTractor._getUser(), token, stem, amount, ogBDV); // Remove Deposit does not emit an event, while Add Deposit does.
-=======
-
-        // Remove Deposit does not emit an event, while Add Deposit does.
-        emit RemoveDeposit(msg.sender, token, stem, amount, ogBDV); 
->>>>>>> 54446e05
 
         // Calculate the current BDV for `amount` of `token` and add a Deposit.
         uint256 newBDV = LibTokenSilo.beanDenominatedValue(token, amount);
@@ -119,16 +113,7 @@
             LibSilo.stalkReward(stem, LibTokenSilo.stemTipForToken(token), uint128(deltaBDV))
         );
 
-<<<<<<< HEAD
-        LibSilo.mintStalk(LibTractor._getUser(), deltaStalk);
-    }
-
-    modifier mowSender(address token) {
-       LibSilo._mow(LibTractor._getUser(), token);
-        _;
-=======
-        LibSilo.mintActiveStalk(msg.sender, deltaStalk.toUint128());
->>>>>>> 54446e05
+        LibSilo.mintActiveStalk(LibTractor._getUser(), deltaStalk.toUint128());
     }
 
     /** 
@@ -173,24 +158,6 @@
                     enrootData.totalAmountRemoved
                 );
             }
-<<<<<<< HEAD
-            LibTokenSilo.addDepositToAccount(
-                LibTractor._getUser(),
-                token,
-                stems[i],
-                amounts[i],
-                depositBdv,
-                LibTokenSilo.Transfer.noEmitTransferSingle
-            );
-            
-            stalkAdded = stalkAdded.add(
-                depositBdv.mul(_stalkPerBdv).add(
-                    LibSilo.stalkReward(
-                        stems[i],
-                        _lastStem,
-                        uint128(depositBdv)
-                    )
-=======
 
             enrootData.stalkAdded = enrootData.stalkAdded.add(
                 addDepositAndCalculateStalk(
@@ -200,7 +167,6 @@
                     depositBdv,
                     enrootData.stemTip,
                     enrootData.stalkPerBdv
->>>>>>> 54446e05
                 )
             );
 
@@ -220,7 +186,7 @@
             )
         );
         LibSilo.mintActiveStalk(
-            msg.sender, 
+            LibTractor._getUser(), 
             enrootData.stalkAdded.sub(
                 ar.active.stalk
                 .add(ar.even.stalk)
@@ -230,12 +196,6 @@
         );
     }
 
-<<<<<<< HEAD
-        // Mint Stalk associated with the delta BDV.
-        LibSilo.mintStalk(
-            LibTractor._getUser(),
-            stalkAdded.sub(ar.stalkRemoved)
-=======
     /**
      * @notice Gets data needed for enrooting a token.
      * @dev placed outside for stack overflow reasons.
@@ -276,7 +236,7 @@
         uint32 stalkPerBdv
     ) private returns (uint256 stalkAdded) {
         LibTokenSilo.addDepositToAccount(
-            msg.sender,
+            LibTractor._getUser(),
             token,
             stem,
             amount,
@@ -290,7 +250,6 @@
                 stemTip,
                 uint128(bdv) // safeCast not needed because bdv is already uint128.
             )
->>>>>>> 54446e05
         );
     }
 
