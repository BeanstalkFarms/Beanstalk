/*
 * SPDX-License-Identifier: MIT
 */

pragma solidity 0.7.6;
pragma experimental ABIEncoderV2;

import "@openzeppelin/contracts/cryptography/MerkleProof.sol";
import {IERC20} from "@openzeppelin/contracts/token/ERC20/IERC20.sol";
import {SafeERC20} from "@openzeppelin/contracts/token/ERC20/SafeERC20.sol";
import {SafeMath} from "@openzeppelin/contracts/math/SafeMath.sol";
import {IBean} from "contracts/interfaces/IBean.sol";
import {LibDiamond} from "contracts/libraries/LibDiamond.sol";
import {LibUnripe} from "contracts/libraries/LibUnripe.sol";
import {LibTransfer} from "contracts/libraries/Token/LibTransfer.sol";
import "contracts/C.sol";
import "contracts/beanstalk/ReentrancyGuard.sol";
import "contracts/libraries/LibUnripe.sol";

/// @author ZrowGz, Publius
/// @title VestingFacet
/// @notice Manage the logic of the vesting process for the Barnraised Funds

contract UnripeFacet is ReentrancyGuard {
    using SafeERC20 for IERC20;
    using LibTransfer for IERC20;
    using SafeMath for uint256;

    uint256 constant DECIMALS = 1e6;

    event AddUnripeToken(
        address indexed unripeToken,
        address indexed underlyingToken,
        bytes32 merkleRoot
    );

    event ChangeUnderlying(address indexed token, int256 underlying);

    event SwitchUnderlyingToken(address indexed token, address indexed underlyingToken);

    event Chop(
        address indexed account,
        address indexed token,
        uint256 amount,
        uint256 underlying
    );

    event Pick(
        address indexed account,
        address indexed token,
        uint256 amount
    );

    function chop(
        address unripeToken,
        uint256 amount,
        LibTransfer.From fromMode,
        LibTransfer.To toMode
    ) external payable nonReentrant returns (uint256 underlyingAmount) {
        uint256 unripeSupply = IERC20(unripeToken).totalSupply();

        amount = LibTransfer.burnToken(IBean(unripeToken), amount, msg.sender, fromMode);

        underlyingAmount = _getPenalizedUnderlying(unripeToken, amount, unripeSupply);

        require(underlyingAmount > 0, "Chop: no underlying");

        LibUnripe.decrementUnderlying(unripeToken, underlyingAmount);

        address underlyingToken = s.u[unripeToken].underlyingToken;

        IERC20(underlyingToken).sendToken(underlyingAmount, msg.sender, toMode);

        emit Chop(msg.sender, unripeToken, amount, underlyingAmount);
    }

    function pick(
        address token,
        uint256 amount,
        bytes32[] memory proof,
        LibTransfer.To mode
    ) external payable nonReentrant {
        bytes32 root = s.u[token].merkleRoot;
        require(root != bytes32(0), "UnripeClaim: invalid token");
        require(
            !picked(msg.sender, token),
            "UnripeClaim: already picked"
        );

        bytes32 leaf = keccak256(abi.encodePacked(msg.sender, amount));
        require(
            MerkleProof.verify(proof, root, leaf),
            "UnripeClaim: invalid proof"
        );
        s.unripeClaimed[token][msg.sender] = true;

        LibTransfer.sendToken(IERC20(token), amount, msg.sender, mode);

        emit Pick(msg.sender, token, amount);
    }

    function picked(address account, address token)
        public
        view
        returns (bool)
    {
        return s.unripeClaimed[token][account];
    }

    function getUnderlying(address unripeToken, uint256 amount)
        public
        view
        returns (uint256 redeem)
    {
        return LibUnripe._getUnderlying(unripeToken, amount, IERC20(unripeToken).totalSupply());
    }

    function getPenalty(address unripeToken)
        external
        view
        returns (uint256 penalty)
    {
        return getPenalizedUnderlying(unripeToken, DECIMALS);
    }

    function getPenalizedUnderlying(address unripeToken, uint256 amount)
        public
        view
        returns (uint256 redeem)
    {
        return _getPenalizedUnderlying(unripeToken, amount, IERC20(unripeToken).totalSupply());
    }

    function _getPenalizedUnderlying(address unripeToken, uint256 amount, uint256 supply)
        public
        view
        returns (uint256 redeem)
    {
        return LibUnripe._getPenalizedUnderlying(unripeToken, amount, supply);
    }

    function isUnripe(address unripeToken) external view returns (bool unripe) {
        return LibUnripe.isUnripe(unripeToken);
    }

    function balanceOfUnderlying(address unripeToken, address account)
        external
        view
        returns (uint256 underlying)
    {
        return
            getUnderlying(unripeToken, IERC20(unripeToken).balanceOf(account));
    }

    function balanceOfPenalizedUnderlying(address unripeToken, address account)
        external
        view
        returns (uint256 underlying)
    {
        return
            getPenalizedUnderlying(
                unripeToken,
                IERC20(unripeToken).balanceOf(account)
            );
    }

    function getRecapFundedPercent(address unripeToken)
        public
        view
        returns (uint256 percent)
    {
        if (unripeToken == C.UNRIPE_BEAN) {
            return LibUnripe.percentBeansRecapped();
        } else if (unripeToken == C.UNRIPE_LP) {
            return LibUnripe.percentLPRecapped();
        }
        revert("not vesting");
    }

    function getPercentPenalty(address unripeToken)
        external
        view
        returns (uint256 penalty)
    {
        return LibUnripe.getRecapPaidPercentAmount(getRecapFundedPercent(unripeToken));
    }

    function getRecapPaidPercent() external view returns (uint256 penalty) {
        penalty = LibUnripe.getRecapPaidPercentAmount(DECIMALS);
    }

    function getUnderlyingPerUnripeToken(address unripeToken)
        external
        view
        returns (uint256 underlyingPerToken)
    {
        underlyingPerToken = s
            .u[unripeToken]
            .balanceOfUnderlying
            .mul(DECIMALS)
            .div(IERC20(unripeToken).totalSupply());
    }

    function getTotalUnderlying(address unripeToken)
        external
        view
        returns (uint256 underlying)
    {
        return s.u[unripeToken].balanceOfUnderlying;
    }

    function addUnripeToken(
        address unripeToken,
        address underlyingToken,
        bytes32 root
    ) external payable nonReentrant {
        LibDiamond.enforceIsOwnerOrContract();
        s.u[unripeToken].underlyingToken = underlyingToken;
        s.u[unripeToken].merkleRoot = root;
        emit AddUnripeToken(unripeToken, underlyingToken, root);
    }

    function getUnderlyingToken(address unripeToken)
        external
        view
        returns (address underlyingToken)
    {
        return s.u[unripeToken].underlyingToken;
    }

    /////////////// UNDERLYING TOKEN MIGRATION //////////////////

    /**
     * @notice Adds underlying tokens to an Unripe Token.
     * @param unripeToken The Unripe Token to add underlying tokens to.
     * @param amount The amount of underlying tokens to add.
     * @dev Used to migrate the underlying token of an Unripe Token to a new token.
     * Only callable by the contract owner.
     */
    function addMigratedUnderlying(address unripeToken, uint256 amount) external payable nonReentrant {
        LibDiamond.enforceIsContractOwner();
        IERC20(s.u[unripeToken].underlyingToken).safeTransferFrom(
            msg.sender,
            address(this),
            amount
        );
        LibUnripe.incrementUnderlying(unripeToken, amount);
    }

<<<<<<< HEAD
    function getLockedBeans() public view returns (uint256) {
        return LibUnripe.getLockedBeans();
=======
    /**
     * @notice Switches the Underlying Token of an Unripe Token.
     * @param unripeToken The Unripe Token to switch the underlying token of.
     * @param newUnderlyingToken The new underlying token to switch to.
     * @dev `s.u[unripeToken].balanceOfUnderlying` must be 0.
     */
    function switchUnderlyingToken(address unripeToken, address newUnderlyingToken) external payable {
        LibDiamond.enforceIsContractOwner();
        require(s.u[unripeToken].balanceOfUnderlying == 0, "Unripe: Underlying balance > 0");
        LibUnripe.switchUnderlyingToken(unripeToken, newUnderlyingToken);
>>>>>>> 64d781e0
    }
}<|MERGE_RESOLUTION|>--- conflicted
+++ resolved
@@ -247,10 +247,6 @@
         LibUnripe.incrementUnderlying(unripeToken, amount);
     }
 
-<<<<<<< HEAD
-    function getLockedBeans() public view returns (uint256) {
-        return LibUnripe.getLockedBeans();
-=======
     /**
      * @notice Switches the Underlying Token of an Unripe Token.
      * @param unripeToken The Unripe Token to switch the underlying token of.
@@ -261,6 +257,9 @@
         LibDiamond.enforceIsContractOwner();
         require(s.u[unripeToken].balanceOfUnderlying == 0, "Unripe: Underlying balance > 0");
         LibUnripe.switchUnderlyingToken(unripeToken, newUnderlyingToken);
->>>>>>> 64d781e0
+    }
+
+    function getLockedBeans() public view returns (uint256) {
+        return LibUnripe.getLockedBeans();
     }
 }