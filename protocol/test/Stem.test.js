<<<<<<< HEAD
const { expect } = require('chai');
const { deploy } = require('../scripts/deploy.js')
const { EXTERNAL, INTERNAL, INTERNAL_EXTERNAL, INTERNAL_TOLERANT } = require('./utils/balances.js')
const { to18, to6, toStalk } = require('./utils/helpers.js')
const { impersonateBeanstalkOwner, impersonateSigner } = require('../utils/signer.js')
const { mintEth } = require('../utils/mint.js')
const { BEAN, BEANSTALK, BCM, BEAN_3_CURVE, UNRIPE_BEAN, UNRIPE_LP, THREE_CURVE, ETH_USD_CHAINLINK_AGGREGATOR, BEAN_ETH_WELL } = require('./utils/constants')
const { takeSnapshot, revertToSnapshot } = require("./utils/snapshot");
const { upgradeWithNewFacets } = require("../scripts/diamond");
const { time, mineUpTo, mine } = require("@nomicfoundation/hardhat-network-helpers");
const { ConvertEncoder } = require('./utils/encoder.js');
const { BigNumber } = require('ethers');
const { deployBasin } = require('../scripts/basin.js');
const { setReserves } = require('../utils/well.js');
const { setEthUsdPrice, setEthUsdcPrice, setEthUsdChainlinkPrice } = require('../utils/oracle.js');
const { impersonateChainlinkAggregator, impersonateEthUsdcUniswap, impersonateBean, impersonateWeth } = require('../scripts/impersonate.js');
const { bipMigrateUnripeBean3CrvToBeanEth } = require('../scripts/bips.js');
const { finishBeanEthMigration } = require('../scripts/beanEthMigration.js');
const { toBN } = require('../utils/helpers.js');
const { mockBipAddConvertDataFacet } = require('../utils/gauge.js'); 
require('dotenv').config();

let user,user2,owner;
let userAddress, ownerAddress, user2Address;


describe('Silo V3: Grown Stalk Per Bdv deployment', function () {
    before(async function () {
      try {
        await network.provider.request({
          method: "hardhat_reset",
          params: [
          {
              forking: {
                jsonRpcUrl: process.env.FORKING_RPC,
                blockNumber: 16664100 //a random semi-recent block close to Grown Stalk Per Bdv pre-deployment
              },
            },
          ],
        });
      } catch(error) {
        console.log('forking error in Silo V3: Grown Stalk Per Bdv:');
        console.log(error);
        return
      }
  
      const signer = await impersonateBeanstalkOwner()
      await upgradeWithNewFacets({
        diamondAddress: BEANSTALK,
        facetNames: ['EnrootFacet', 'ConvertFacet', 'WhitelistFacet', 'MockSiloFacet', 'MockSeasonFacet', 'MigrationFacet', 'SiloGettersFacet'],
        initFacetName: 'InitBipNewSilo',
        libraryNames: [
          'LibGauge', 'LibConvert', 'LibLockedUnderlying', 'LibCurveMinting', 'LibIncentive', 'LibGerminate', 'LibSilo', 'LibWellMinting'
        ],
        facetLibraries: {
          'MockSeasonFacet': [
            'LibGauge', 
            'LibIncentive',
            'LibLockedUnderlying',
            'LibCurveMinting',
            'LibWellMinting',
            'LibGerminate'
          ],
          'ConvertFacet': [
            'LibConvert'
          ],
          'MockSiloFacet': [
            'LibSilo'
          ],
          'EnrootFacet': [
            'LibSilo'
          ]
        },
        bip: false,
        object: false,
        verbose: false,
        account: signer
      });
  
      [owner,user,user2] = await ethers.getSigners();
      userAddress = user.address;
      user2Address = user2.address;
      this.diamond = BEANSTALK;
  
      this.season = await ethers.getContractAt('MockSeasonFacet', this.diamond);
      this.seasonGetter = await ethers.getContractAt('SeasonGettersFacet', this.diamond);


      this.silo = await ethers.getContractAt('MockSiloFacet', this.diamond);
      this.siloGetters = await ethers.getContractAt('SiloGettersFacet', this.diamond);
      this.migrate = await ethers.getContractAt('MigrationFacet', this.diamond);
      this.convert = await ethers.getContractAt('ConvertFacet', this.diamond);
      this.whitelist = await ethers.getContractAt('WhitelistFacet', this.diamond);
      this.bean = await ethers.getContractAt('Bean', BEAN);
      this.beanMetapool = await ethers.getContractAt('IMockCurvePool', BEAN_3_CURVE);
      this.unripeBean = await ethers.getContractAt('MockToken', UNRIPE_BEAN)
      this.unripeLP = await ethers.getContractAt('MockToken', UNRIPE_LP)
      this.threeCurve = await ethers.getContractAt('MockToken', THREE_CURVE);
      this.well = (await deployBasin(true, undefined, false, true)).well
      this.season

      await impersonateChainlinkAggregator(ETH_USD_CHAINLINK_AGGREGATOR)
      await impersonateEthUsdcUniswap()

      await setEthUsdChainlinkPrice('1000')

      await impersonateBean()
      await impersonateWeth()

      await setReserves(owner, this.well, [to6('100001'), to18('100')])

      await bipMigrateUnripeBean3CrvToBeanEth(true, undefined, false)
      await finishBeanEthMigration()
=======
const { expect } = require("chai");
const { deploy } = require("../scripts/deploy.js");
const { EXTERNAL, INTERNAL, INTERNAL_EXTERNAL, INTERNAL_TOLERANT } = require("./utils/balances.js");
const { to18, to6, toStalk } = require("./utils/helpers.js");
const { impersonateBeanstalkOwner, impersonateSigner } = require("../utils/signer.js");
const { mintEth } = require("../utils/mint.js");
const {
  BEAN,
  BEANSTALK,
  BCM,
  BEAN_3_CURVE,
  UNRIPE_BEAN,
  UNRIPE_LP,
  THREE_CURVE,
  ETH_USD_CHAINLINK_AGGREGATOR,
  BEAN_ETH_WELL
} = require("./utils/constants");
const { takeSnapshot, revertToSnapshot } = require("./utils/snapshot");
const { upgradeWithNewFacets } = require("../scripts/diamond");
const { time, mineUpTo, mine } = require("@nomicfoundation/hardhat-network-helpers");
const { ConvertEncoder } = require("./utils/encoder.js");
const { BigNumber } = require("ethers");
const { deployBasin } = require("../scripts/basin.js");
const { setReserves } = require("../utils/well.js");
const { setEthUsdPrice, setEthUsdcPrice, setEthUsdChainlinkPrice } = require("../utils/oracle.js");
const {
  impersonateChainlinkAggregator,
  impersonateEthUsdcUniswap,
  impersonateBean,
  impersonateWeth
} = require("../scripts/impersonate.js");
const { bipMigrateUnripeBean3CrvToBeanEth } = require("../scripts/bips.js");
const { finishBeanEthMigration } = require("../scripts/beanEthMigration.js");
const { toBN } = require("../utils/helpers.js");
const { mockBipAddConvertDataFacet } = require("../utils/gauge.js");
require("dotenv").config();

let user, user2, owner;
let userAddress, ownerAddress, user2Address;

describe("Silo V3: Grown Stalk Per Bdv deployment", function () {
  before(async function () {
    try {
      await network.provider.request({
        method: "hardhat_reset",
        params: [
          {
            forking: {
              jsonRpcUrl: process.env.FORKING_RPC,
              blockNumber: 16664100 //a random semi-recent block close to Grown Stalk Per Bdv pre-deployment
            }
          }
        ]
      });
    } catch (error) {
      console.log("forking error in Silo V3: Grown Stalk Per Bdv:");
      console.log(error);
      return;
    }

    const signer = await impersonateBeanstalkOwner();
    await upgradeWithNewFacets({
      diamondAddress: BEANSTALK,
      facetNames: [
        "EnrootFacet",
        "ConvertFacet",
        "WhitelistFacet",
        "MockSiloFacet",
        "MockSeasonFacet",
        "MigrationFacet",
        "SiloGettersFacet"
      ],
      initFacetName: "InitBipNewSilo",
      libraryNames: [
        "LibGauge",
        "LibConvert",
        "LibLockedUnderlying",
        "LibCurveMinting",
        "LibWellMinting",
        "LibIncentive",
        "LibGerminate",
        "LibSilo"
      ],
      facetLibraries: {
        MockSeasonFacet: [
          "LibGauge",
          "LibIncentive",
          "LibLockedUnderlying",
          "LibCurveMinting",
          "LibWellMinting",
          "LibGerminate"
        ],
        ConvertFacet: ["LibConvert"],
        MockSiloFacet: ["LibSilo"],
        EnrootFacet: ["LibSilo"]
      },
      bip: false,
      object: false,
      verbose: false,
      account: signer
>>>>>>> 45afeaf1
    });

    [owner, user, user2] = await ethers.getSigners();
    userAddress = user.address;
    user2Address = user2.address;
    this.diamond = BEANSTALK;

    this.season = await ethers.getContractAt("MockSeasonFacet", this.diamond);
    this.seasonGetter = await ethers.getContractAt("SeasonGettersFacet", this.diamond);

    this.silo = await ethers.getContractAt("MockSiloFacet", this.diamond);
    this.siloGetters = await ethers.getContractAt("SiloGettersFacet", this.diamond);
    this.migrate = await ethers.getContractAt("MigrationFacet", this.diamond);
    this.convert = await ethers.getContractAt("ConvertFacet", this.diamond);
    this.whitelist = await ethers.getContractAt("WhitelistFacet", this.diamond);
    this.bean = await ethers.getContractAt("Bean", BEAN);
    this.beanMetapool = await ethers.getContractAt("IMockCurvePool", BEAN_3_CURVE);
    this.unripeBean = await ethers.getContractAt("MockToken", UNRIPE_BEAN);
    this.unripeLP = await ethers.getContractAt("MockToken", UNRIPE_LP);
    this.threeCurve = await ethers.getContractAt("MockToken", THREE_CURVE);
    this.well = (await deployBasin(true, undefined, false, true)).well;
    this.season;

    await impersonateChainlinkAggregator(ETH_USD_CHAINLINK_AGGREGATOR);
    await impersonateEthUsdcUniswap();

    await setEthUsdChainlinkPrice("1000");

    await impersonateBean();
    await impersonateWeth();

    await setReserves(owner, this.well, [to6("100001"), to18("100")]);

    await bipMigrateUnripeBean3CrvToBeanEth(true, undefined, false);
    await finishBeanEthMigration();
  });

  beforeEach(async function () {
    snapshotId = await takeSnapshot();
  });

  afterEach(async function () {
    await revertToSnapshot(snapshotId);
  });

  describe("properly updates the silo info", function () {
    it("for bean", async function () {
      const settings = await this.siloGetters.tokenSettings(this.bean.address);

      expect(settings["stalkEarnedPerSeason"]).to.eq(2000000);
      expect(settings["stalkIssuedPerBdv"]).to.eq(10000);
      expect(settings["milestoneSeason"]).to.eq(await this.seasonGetter.season());
      expect(settings["milestoneStem"]).to.eq(0);
    });

    it("for curve metapool", async function () {
      const settings = await this.siloGetters.tokenSettings(this.beanMetapool.address);

      expect(settings["stalkEarnedPerSeason"]).to.eq(4000000);
      expect(settings["stalkIssuedPerBdv"]).to.eq(10000);
      expect(settings["milestoneSeason"]).to.eq(await this.seasonGetter.season());
      expect(settings["milestoneStem"]).to.eq(0);
    });

    it("for unripe bean", async function () {
      const settings = await this.siloGetters.tokenSettings(this.unripeBean.address);

      expect(settings["stalkEarnedPerSeason"]).to.eq(0);
      expect(settings["stalkIssuedPerBdv"]).to.eq(10000);
      expect(settings["milestoneSeason"]).to.eq(await this.seasonGetter.season());
      expect(settings["milestoneStem"]).to.eq(0);
    });

    it("for unripe LP", async function () {
      const settings = await this.siloGetters.tokenSettings(this.unripeLP.address);

      expect(settings["stalkEarnedPerSeason"]).to.eq(0);
      expect(settings["stalkIssuedPerBdv"]).to.eq(10000);
      expect(settings["milestoneSeason"]).to.eq(await this.seasonGetter.season());
      expect(settings["milestoneStem"]).to.eq(0);
    });
  });

  describe("stem values for all tokens zero", function () {
    it("for bean", async function () {
      expect(await this.siloGetters.stemTipForToken(this.bean.address)).to.eq(0);
    });
    it("for curve metapool", async function () {
      expect(await this.siloGetters.stemTipForToken(this.beanMetapool.address)).to.eq(0);
    });
    it("for unripe bean", async function () {
      expect(await this.siloGetters.stemTipForToken(this.unripeBean.address)).to.eq(0);
    });
    it("for unripe LP", async function () {
      expect(await this.siloGetters.stemTipForToken(this.unripeLP.address)).to.eq(0);
    });
  });

  //get deposits for a sample big depositor, verify they can migrate their deposits correctly
  describe("properly migrates deposits", function () {
    it("for a sample depositor", async function () {
      //get deposit data using a query like this: https://graph.node.bean.money/subgraphs/name/beanstalk/graphql?query=%7B%0A++silos%28orderBy%3A+stalk%2C+orderDirection%3A+desc%2C+first%3A+2%29+%7B%0A++++farmer+%7B%0A++++++id%0A++++++plots+%7B%0A++++++++season%0A++++++++source%0A++++++%7D%0A++++++silo+%7B%0A++++++++id%0A++++++%7D%0A++++++deposits+%7B%0A++++++++season%0A++++++++token%0A++++++%7D%0A++++%7D%0A++++stalk%0A++%7D%0A%7D

      const depositorAddress = "0x5e68bb3de6133baee55eeb6552704df2ec09a824";
      const tokens = [
        "0x1bea0050e63e05fbb5d8ba2f10cf5800b6224449",
        "0x1bea3ccd22f4ebd3d37d731ba31eeca95713716d",
        "0xbea0000029ad1c77d3d5d23ba2d8893db9d1efab"
      ];
      const seasons = [[6074], [6061], [6137]];

      const amounts = [];
      const bdvs = [];
      for (let i = 0; i < tokens.length; i++) {
        const newSeason = [];
        bdvs.push(toBN("0"));
        for (let j = 0; j < seasons[i].length; j++) {
          const deposit = await this.migrate.getDepositLegacy(
            depositorAddress,
            tokens[i],
            seasons[i][j]
          );
          bdvs[i] = bdvs[i].add(deposit[1]);
          newSeason.push(deposit[0].toString());
        }
        amounts.push(newSeason);
      }

      console.log(bdvs);

      const depositorSigner = await impersonateSigner(depositorAddress);
      await this.silo.connect(depositorSigner);

      const balanceOfStalkBefore = await this.siloGetters.balanceOfStalk(depositorAddress);
      const balanceOfStalkUpUntilStemsDeployment =
        await this.migrate.balanceOfGrownStalkUpToStemsDeployment(depositorAddress);

      //need an array of all the tokens that have been deposited and their corresponding seasons
      await this.migrate.mowAndMigrate(depositorAddress, tokens, seasons, amounts, 0, 0, []);

      //verify balance of stalk after is equal to balance of stalk before plus the stalk earned up until stems deployment
      const balanceOfStalkAfter = await this.siloGetters.balanceOfStalk(depositorAddress);
      expect(balanceOfStalkAfter).to.be.equal(
        balanceOfStalkBefore.add(balanceOfStalkUpUntilStemsDeployment)
      );

      //now mow and it shouldn't revert
      await this.silo.mow(depositorAddress, this.beanMetapool.address);

      // after the seed Gauge init script, migrating does not increment total BDV.
      // for(let i=0; i<tokens.length; i++) {
      //   expect(await this.migrate.totalMigratedBdv(tokens[i])).to.be.equal(bdvs[i])
      // }
    });

    it("for a third sample depositor", async function () {
      const depositorAddress = ethers.utils.getAddress(
        "0xc46c1b39e6c86115620f5297e98859529b92ad14"
      );
      const tokens = [
        ethers.utils.getAddress("0x1bea0050e63e05fbb5d8ba2f10cf5800b6224449"),
        ethers.utils.getAddress("0x1bea3ccd22f4ebd3d37d731ba31eeca95713716d")
      ];

      const seasons = [
        [6008, 6074],
        [6004, 6008]
      ];

      const amounts = [];
      for (let i = 0; i < seasons.length; i++) {
        const newSeason = [];
        for (let j = 0; j < seasons[i].length; j++) {
          const deposit = await this.migrate.getDepositLegacy(
            depositorAddress,
            tokens[i],
            seasons[i][j]
          );
          newSeason.push(deposit[0].toString());
        }
        amounts.push(newSeason);
      }

      const depositorSigner = await impersonateSigner(depositorAddress);
      await this.silo.connect(depositorSigner);

      this.migrateResult = await this.migrate.mowAndMigrate(
        depositorAddress,
        tokens,
        seasons,
        amounts,
        0,
        0,
        []
      );

      const oldRemoveDepositAbi = [
        {
          anonymous: false,
          inputs: [
            { indexed: true, internalType: "address", name: "account", type: "address" },
            { indexed: true, internalType: "address", name: "token", type: "address" },
            { indexed: false, internalType: "uint32", name: "season", type: "uint32" },
            { indexed: false, internalType: "uint256", name: "amount", type: "uint256" }
          ],
          name: "RemoveDeposit",
          type: "event"
        }
      ];

      const oldRemoveDepositInterface = new ethers.utils.Interface(oldRemoveDepositAbi);
      const customMigrate = new ethers.Contract(
        this.migrate.address,
        oldRemoveDepositInterface,
        this.migrate.signer
      );

      //check for emitting Legacy RemoveDeposit events
      await expect(this.migrateResult)
        .to.emit(customMigrate, "RemoveDeposit")
        .withArgs(depositorAddress, tokens[0], seasons[0][0], amounts[0][0]);
      await expect(this.migrateResult)
        .to.emit(customMigrate, "RemoveDeposit")
        .withArgs(depositorAddress, tokens[0], seasons[0][1], amounts[0][1]);
      await expect(this.migrateResult)
        .to.emit(customMigrate, "RemoveDeposit")
        .withArgs(depositorAddress, tokens[1], seasons[1][0], amounts[1][0]);
      await expect(this.migrateResult)
        .to.emit(customMigrate, "RemoveDeposit")
        .withArgs(depositorAddress, tokens[1], seasons[1][1], amounts[1][1]);

      await this.silo.mow(depositorAddress, this.beanMetapool.address);
    });

    it("for a depositor with a lot of deposits", async function () {
      const depositorAddress = "0x77700005bea4de0a78b956517f099260c2ca9a26";
      const tokens = ["0xbea0000029ad1c77d3d5d23ba2d8893db9d1efab"];

      const seasons = [
        [
          5342, 5735, 5948, 6083, 6087, 6092, 6093, 6097, 6098, 6100, 6101, 6103, 6106, 6108, 6109,
          6110, 6122, 6131, 6147, 6163, 6172, 6178, 6183, 6198, 6199, 6213, 6219, 6228, 6248, 6263,
          6266, 6269, 6271, 6272, 6275, 6298, 6338, 6339, 6340, 6358, 6411, 6435, 6441, 6454, 6500,
          6519, 6538, 6562, 6565, 6575, 6590, 6601, 6654, 6706, 6724, 6735, 6754, 6767, 6799, 6805,
          6816, 6819, 6823, 6879, 6913, 6916, 6958, 7006, 7012, 7046, 7059, 7091, 7110, 7116, 7133,
          7152, 7202, 7295, 7310, 7452, 7562, 7563, 7582, 7664, 7690, 7754, 7793, 7805, 7814, 7848,
          7884, 7920, 7922, 7960, 7983, 7993, 7999, 8003, 8006, 8010, 8014, 8020, 8021, 8024, 8041,
          8055, 8073, 8074, 8075, 8092, 8100, 8111, 8115, 8121, 8135, 8137, 8148, 8157, 8159, 8162,
          8170, 8173, 8176, 8183, 8193, 8198, 8205, 8209, 8216, 8230, 8231, 8234, 8235, 8237, 8248,
          8258, 8259, 8265, 8285, 8288, 8290, 8295, 8296, 8301, 8305, 8309, 8314, 8316, 8325, 8351,
          8384, 8387, 8388, 8416, 8429, 8432, 8435, 8439, 8448, 8451, 8452, 8457, 8458, 8473, 8477,
          8484, 8486, 8487, 8491, 8507, 8518, 8522, 8524, 8525, 8526, 8527, 8528, 8529, 8530, 8532,
          8535, 8541, 8542, 8544, 8550, 8552, 8553, 8554, 8559, 8560, 8575, 8576, 8577, 8578, 8579,
          8581, 8582, 8591, 8593, 8594
        ]
      ];

      const amounts = [];
      for (let i = 0; i < seasons.length; i++) {
        const newSeason = [];
        for (let j = 0; j < seasons[i].length; j++) {
          const deposit = await this.migrate.getDepositLegacy(
            depositorAddress,
            tokens[i],
            seasons[i][j]
          );
          newSeason.push(deposit[0].toString());
        }
        amounts.push(newSeason);
      }

      const depositorSigner = await impersonateSigner(depositorAddress, true);
      await this.migrate
        .connect(depositorSigner)
        .mowAndMigrate(depositorAddress, tokens, seasons, amounts, 0, 0, []);
      await this.silo.mow(depositorAddress, this.beanMetapool.address);
    });

    //verify that after migration, stalk is properly calculated
    describe("verify stalk amounts after migration for a whale", function () {
      beforeEach(async function () {
        this.depositorAddress = "0x5e68bb3de6133baee55eeb6552704df2ec09a824";
        const tokens = [
          "0x1bea0050e63e05fbb5d8ba2f10cf5800b6224449",
          "0x1bea3ccd22f4ebd3d37d731ba31eeca95713716d",
          "0xbea0000029ad1c77d3d5d23ba2d8893db9d1efab"
        ];
        const seasons = [[6074], [6061], [6137]];

        const amounts = [];
        for (let i = 0; i < seasons.length; i++) {
          const newSeason = [];
          for (let j = 0; j < seasons[i].length; j++) {
            const deposit = await this.migrate.getDepositLegacy(
              this.depositorAddress,
              tokens[i],
              seasons[i][j]
            );
            newSeason.push(deposit[0].toString());
          }
          amounts.push(newSeason);
        }

        const depositorSigner = await impersonateSigner(this.depositorAddress);
        await this.silo.connect(depositorSigner);

        this.stalkBeforeUser = await this.siloGetters.balanceOfStalk(this.depositorAddress);
        this.stalkBeforeTotal = await this.siloGetters.totalStalk();

        this.balanceOfStalkUpUntilStemsDeployment =
          await this.migrate.balanceOfGrownStalkUpToStemsDeployment(this.depositorAddress);

        //need an array of all the tokens that have been deposited and their corresponding seasons
        await this.migrate.mowAndMigrate(this.depositorAddress, tokens, seasons, amounts, 0, 0, []);
      });

      it("properly migrates the user balances", async function () {
        expect(await this.siloGetters.balanceOfStalk(this.depositorAddress)).to.eq(
          this.stalkBeforeUser.add(this.balanceOfStalkUpUntilStemsDeployment)
        );
      });

      it("properly migrates the total balances", async function () {
        expect(await this.siloGetters.totalStalk()).to.eq(
          this.stalkBeforeTotal.add(this.balanceOfStalkUpUntilStemsDeployment)
        );
      });
    });

    it("fails to migrate for incorrect season input", async function () {
      const depositorAddress = "0x5e68bb3de6133baee55eeb6552704df2ec09a824";
      const tokens = [
        "0x1bea0050e63e05fbb5d8ba2f10cf5800b6224449",
        "0x1bea3ccd22f4ebd3d37d731ba31eeca95713716d"
      ];
      const seasons = [[6074], [6061]];

      const amounts = [];
      for (let i = 0; i < seasons.length; i++) {
        const newSeason = [];
        for (let j = 0; j < seasons[i].length; j++) {
          const deposit = await this.migrate.getDepositLegacy(
            depositorAddress,
            tokens[i],
            seasons[i][j]
          );
          newSeason.push(deposit[0].toString());
        }
        amounts.push(newSeason);
      }

      //need an array of all the tokens that have been deposited and their corresponding seasons
      await expect(
        this.migrate.mowAndMigrate(depositorAddress, tokens, seasons, seasons, 0, 0, [])
      ).to.be.revertedWith("seeds misalignment, double check submitted deposits");
      await expect(this.silo.mow(depositorAddress, this.beanMetapool.address)).to.be.revertedWith(
        "Silo: Migration needed"
      );
    });
  });

  describe("properly calculates stalk on migration if you migrate later", function () {
    it("for a sample depositor", async function () {
      const depositorAddress = "0x5e68bb3de6133baee55eeb6552704df2ec09a824";
      const tokens = [
        "0x1bea0050e63e05fbb5d8ba2f10cf5800b6224449",
        "0x1bea3ccd22f4ebd3d37d731ba31eeca95713716d",
        "0xbea0000029ad1c77d3d5d23ba2d8893db9d1efab"
      ];
      const seasons = [[6074], [6061], [6137]];

      const amounts = [];
      for (let i = 0; i < seasons.length; i++) {
        const newSeason = [];
        for (let j = 0; j < seasons[i].length; j++) {
          const deposit = await this.migrate.getDepositLegacy(
            depositorAddress,
            tokens[i],
            seasons[i][j]
          );
          newSeason.push(deposit[0].toString());
        }
        amounts.push(newSeason);
      }

      const depositorSigner = await impersonateSigner(depositorAddress);
      await this.silo.connect(depositorSigner);

      const seasonsJump = 1000000; //if you change this number to any other positive number, test should still pass

      await this.season.fastForward(seasonsJump);

      const balanceOfStalkBefore = await this.siloGetters.balanceOfStalk(depositorAddress);
      const balanceOfStalkUpUntilStemsDeployment =
        await this.migrate.balanceOfGrownStalkUpToStemsDeployment(depositorAddress);

      //get balance of grown stalk for each token and add them up
      var totalBalanceOfGrownStalk = ethers.BigNumber.from(0);
      for (let i = 0; i < tokens.length; i++) {
        const stemTip = await this.siloGetters.stemTipForToken(tokens[i]);
        const [amount, bdv] = await this.migrate.getDepositLegacy(
          depositorAddress,
          tokens[i],
          seasons[i][0]
        );
        const amountOfGrownStalkPerToken = stemTip.mul(bdv).div(toBN("1000000"));
        totalBalanceOfGrownStalk = totalBalanceOfGrownStalk.add(amountOfGrownStalkPerToken);
      }

      await this.migrate.mowAndMigrate(depositorAddress, tokens, seasons, amounts, 0, 0, []);

      //verify balance of stalk after is equal to balance of stalk before plus the stalk earned up until stems deployment
      const balanceOfStalkAfter = await this.siloGetters.balanceOfStalk(depositorAddress);

      const calculatedTotalAfter = balanceOfStalkBefore
        .add(balanceOfStalkUpUntilStemsDeployment)
        .add(totalBalanceOfGrownStalk);

      //verify that the stalk amount for this user is equal to the grown stalk they should have earned up until stems deployment,
      //plus the grown stalk they should have earned after stems deployment
      expect(balanceOfStalkAfter).to.be.equal(calculatedTotalAfter);

      //now mow and it shouldn't revert
      await this.silo.mow(depositorAddress, this.beanMetapool.address);
    });
  });

  describe("reverts if you try to mow before migrating", function () {
    it("for a sample whale", async function () {
      const depositorAddress = "0x10bf1dcb5ab7860bab1c3320163c6dddf8dcc0e4";
      const depositorSigner = await impersonateSigner(depositorAddress);
      await this.silo.connect(depositorSigner);
      //need an array of all the tokens that have been deposited and their corresponding seasons
      await expect(this.silo.mow(depositorAddress, this.beanMetapool.address)).to.be.revertedWith(
        "Silo: Migration needed"
      );
    });
  });

  describe("update grown stalk per bdv per season rate", function () {
    it("change rate a few times and check stemTipForToken", async function () {
      this.silo = await ethers.getContractAt("MockSiloFacet", this.diamond);
      const beanstalkOwner = await impersonateBeanstalkOwner();
      await this.season.teleportSunrise(await this.siloGetters.stemStartSeason());

      expect(await this.siloGetters.stemTipForToken(this.beanMetapool.address)).to.eq(0);

      //change rate to 5 and check after 1 season
      await this.whitelist
        .connect(beanstalkOwner)
        .updateStalkPerBdvPerSeasonForToken(this.beanMetapool.address, 5 * 1e6);
      await this.season.siloSunrise(0);
      expect(await this.siloGetters.stemTipForToken(this.beanMetapool.address)).to.eq(to6("5"));

      //change rate to 1 and check after 5 seasons
      await this.whitelist
        .connect(beanstalkOwner)
        .updateStalkPerBdvPerSeasonForToken(this.beanMetapool.address, 1 * 1e6);
      await this.season.fastForward(5);
      expect(await this.siloGetters.stemTipForToken(this.beanMetapool.address)).to.eq(to6("10"));
    });
  });

  describe("fractional seeds", function () {
    it("change rate to something fractional and check stemTipForToken", async function () {
      this.silo = await ethers.getContractAt("MockSiloFacet", this.diamond);
      const beanstalkOwner = await impersonateBeanstalkOwner();
      await this.season.teleportSunrise(await this.siloGetters.stemStartSeason());

      expect(await this.siloGetters.stemTipForToken(this.beanMetapool.address)).to.eq(0);

      // change rate to 2.5 and check after 1 season
      await this.whitelist
        .connect(beanstalkOwner)
        .updateStalkPerBdvPerSeasonForToken(this.beanMetapool.address, 2.5 * 1e6);
      await this.season.siloSunrise(0);
      expect(await this.siloGetters.stemTipForToken(this.beanMetapool.address)).to.eq(to6("2.5"));

      //change rate to 3.5 and check after 5 seasons
      await this.whitelist
        .connect(beanstalkOwner)
        .updateStalkPerBdvPerSeasonForToken(this.beanMetapool.address, 3.5 * 1e6);
      await this.season.fastForward(5);
      expect(await this.siloGetters.stemTipForToken(this.beanMetapool.address)).to.eq(to6("20")); //in theory should equal 20 but because of rounding down twice it's 19
    });

    //write a test that Mows after a fractional seeds season goes by and checks... something?
  });

  describe("Silo interaction tests after deploying grown stalk per bdv", function () {
    it("attempt to withdraw before migrating", async function () {
      const depositorAddress = "0x10bf1dcb5ab7860bab1c3320163c6dddf8dcc0e4";
      const depositorSigner = await impersonateSigner(depositorAddress);
      await this.silo.connect(depositorSigner);

      const token = "0x1bea0050e63e05fbb5d8ba2f10cf5800b6224449";

      const seasons = [1964, 2281];

      for (let i = 0; i < seasons.length; i++) {
        const season = seasons[i];
        seasons[i] = await this.silo.mockSeasonToStem(token, season);
      }

      //single withdraw
      await expect(
        this.silo.connect(depositorSigner).withdrawDeposit(token, seasons[0], to6("1"), EXTERNAL)
      ).to.be.revertedWith("Silo: Migration needed");

      //multi withdraw
      await expect(
        this.silo
          .connect(depositorSigner)
          .withdrawDeposits(token, seasons, [to6("1"), to6("1")], EXTERNAL)
      ).to.be.revertedWith("Silo: Migration needed");
    });

    //attempt to convert before migrating
    it("attempt to convert LP before migrating", async function () {
      const depositorAddress = "0x5e68bb3de6133baee55eeb6552704df2ec09a824";
      const token = "0x1bea3ccd22f4ebd3d37d731ba31eeca95713716d";
      const stem = await this.silo.mockSeasonToStem(token, 6061);
      const depositorSigner = await impersonateSigner(depositorAddress, true);
      await this.silo.connect(depositorSigner);
      await expect(
        this.convert
          .connect(depositorSigner)
          .convert(
            ConvertEncoder.convertCurveLPToBeans(to6("7863"), to6("0"), this.beanMetapool.address),
            [stem],
            [to6("7863")]
          )
      ).to.be.revertedWith("Silo: Migration needed");
    });

    // Testing that a single convert type fails before migrating should be sufficient given
    // that the the migration check happens in the shared logic in `convert(...)`.
    // Tests for other convert types are commented out until they are fixed.

    it("attempt to convert bean before migrating", async function () {
      const depositorAddress = "0x10bf1dcb5ab7860bab1c3320163c6dddf8dcc0e4";
      const token = "0xbea0000029ad1c77d3d5d23ba2d8893db9d1efab";
      const stem = await this.silo.mockSeasonToStem(token, 7563);

      const threecrvHolder = "0xe74b28c2eAe8679e3cCc3a94d5d0dE83CCB84705";
      const threecrvSigner = await impersonateSigner(threecrvHolder);
      await this.threeCurve
        .connect(threecrvSigner)
        .approve(this.beanMetapool.address, to18("100000000000"));
      await this.beanMetapool
        .connect(threecrvSigner)
        .add_liquidity([to6("0"), to18("10000000")], to18("150"));
      const depositorSigner = await impersonateSigner(depositorAddress, true);
      await this.silo.connect(depositorSigner);
      await expect(
        this.convert
          .connect(depositorSigner)
          .convert(
            ConvertEncoder.convertBeansToCurveLP(
              to6("345000"),
              to6("340000"),
              this.beanMetapool.address
            ),
            [stem],
            [to6("345000")]
          )
      ).to.be.revertedWith("Convert: Invalid payload");
    });

    it("attempt to convert unripe LP before migrating", async function () {
      const depositorAddress = "0x5e68bb3de6133baee55eeb6552704df2ec09a824";
      const token = "0x1bea3ccd22f4ebd3d37d731ba31eeca95713716d";
      const stem = await this.silo.mockSeasonToStem(token, 6061);
      const depositorSigner = await impersonateSigner(depositorAddress, true);
      await this.silo.connect(depositorSigner);

      await expect(
        this.convert
          .connect(depositorSigner)
          .convert(ConvertEncoder.convertUnripeLPToBeans(to6("7863"), "0"), [stem], [to6("7863")])
      ).to.be.revertedWith("Silo: Migration needed");
    });

    it("attempt to convert unripe bean before migrating", async function () {
      const reserves = await this.well.getReserves();
      await setReserves(owner, this.well, [reserves[0], reserves[1].add(to18("50"))]);

      const urBean = "0x1bea0050e63e05fbb5d8ba2f10cf5800b6224449";
      const stem = await this.silo.mockSeasonToStem(urBean, 6074);
      const depositorAddress = "0x10bf1dcb5ab7860bab1c3320163c6dddf8dcc0e4";
      const depositorSigner = await impersonateSigner(depositorAddress, true);
      await expect(
        this.convert
          .connect(depositorSigner)
          .convert(
            ConvertEncoder.convertUnripeBeansToLP(to6("345000"), to6("0")),
            [stem],
            [to6("345000")]
          )
      ).to.be.revertedWith("Silo: Migration needed");
    });
  });
});<|MERGE_RESOLUTION|>--- conflicted
+++ resolved
@@ -1,118 +1,3 @@
-<<<<<<< HEAD
-const { expect } = require('chai');
-const { deploy } = require('../scripts/deploy.js')
-const { EXTERNAL, INTERNAL, INTERNAL_EXTERNAL, INTERNAL_TOLERANT } = require('./utils/balances.js')
-const { to18, to6, toStalk } = require('./utils/helpers.js')
-const { impersonateBeanstalkOwner, impersonateSigner } = require('../utils/signer.js')
-const { mintEth } = require('../utils/mint.js')
-const { BEAN, BEANSTALK, BCM, BEAN_3_CURVE, UNRIPE_BEAN, UNRIPE_LP, THREE_CURVE, ETH_USD_CHAINLINK_AGGREGATOR, BEAN_ETH_WELL } = require('./utils/constants')
-const { takeSnapshot, revertToSnapshot } = require("./utils/snapshot");
-const { upgradeWithNewFacets } = require("../scripts/diamond");
-const { time, mineUpTo, mine } = require("@nomicfoundation/hardhat-network-helpers");
-const { ConvertEncoder } = require('./utils/encoder.js');
-const { BigNumber } = require('ethers');
-const { deployBasin } = require('../scripts/basin.js');
-const { setReserves } = require('../utils/well.js');
-const { setEthUsdPrice, setEthUsdcPrice, setEthUsdChainlinkPrice } = require('../utils/oracle.js');
-const { impersonateChainlinkAggregator, impersonateEthUsdcUniswap, impersonateBean, impersonateWeth } = require('../scripts/impersonate.js');
-const { bipMigrateUnripeBean3CrvToBeanEth } = require('../scripts/bips.js');
-const { finishBeanEthMigration } = require('../scripts/beanEthMigration.js');
-const { toBN } = require('../utils/helpers.js');
-const { mockBipAddConvertDataFacet } = require('../utils/gauge.js'); 
-require('dotenv').config();
-
-let user,user2,owner;
-let userAddress, ownerAddress, user2Address;
-
-
-describe('Silo V3: Grown Stalk Per Bdv deployment', function () {
-    before(async function () {
-      try {
-        await network.provider.request({
-          method: "hardhat_reset",
-          params: [
-          {
-              forking: {
-                jsonRpcUrl: process.env.FORKING_RPC,
-                blockNumber: 16664100 //a random semi-recent block close to Grown Stalk Per Bdv pre-deployment
-              },
-            },
-          ],
-        });
-      } catch(error) {
-        console.log('forking error in Silo V3: Grown Stalk Per Bdv:');
-        console.log(error);
-        return
-      }
-  
-      const signer = await impersonateBeanstalkOwner()
-      await upgradeWithNewFacets({
-        diamondAddress: BEANSTALK,
-        facetNames: ['EnrootFacet', 'ConvertFacet', 'WhitelistFacet', 'MockSiloFacet', 'MockSeasonFacet', 'MigrationFacet', 'SiloGettersFacet'],
-        initFacetName: 'InitBipNewSilo',
-        libraryNames: [
-          'LibGauge', 'LibConvert', 'LibLockedUnderlying', 'LibCurveMinting', 'LibIncentive', 'LibGerminate', 'LibSilo', 'LibWellMinting'
-        ],
-        facetLibraries: {
-          'MockSeasonFacet': [
-            'LibGauge', 
-            'LibIncentive',
-            'LibLockedUnderlying',
-            'LibCurveMinting',
-            'LibWellMinting',
-            'LibGerminate'
-          ],
-          'ConvertFacet': [
-            'LibConvert'
-          ],
-          'MockSiloFacet': [
-            'LibSilo'
-          ],
-          'EnrootFacet': [
-            'LibSilo'
-          ]
-        },
-        bip: false,
-        object: false,
-        verbose: false,
-        account: signer
-      });
-  
-      [owner,user,user2] = await ethers.getSigners();
-      userAddress = user.address;
-      user2Address = user2.address;
-      this.diamond = BEANSTALK;
-  
-      this.season = await ethers.getContractAt('MockSeasonFacet', this.diamond);
-      this.seasonGetter = await ethers.getContractAt('SeasonGettersFacet', this.diamond);
-
-
-      this.silo = await ethers.getContractAt('MockSiloFacet', this.diamond);
-      this.siloGetters = await ethers.getContractAt('SiloGettersFacet', this.diamond);
-      this.migrate = await ethers.getContractAt('MigrationFacet', this.diamond);
-      this.convert = await ethers.getContractAt('ConvertFacet', this.diamond);
-      this.whitelist = await ethers.getContractAt('WhitelistFacet', this.diamond);
-      this.bean = await ethers.getContractAt('Bean', BEAN);
-      this.beanMetapool = await ethers.getContractAt('IMockCurvePool', BEAN_3_CURVE);
-      this.unripeBean = await ethers.getContractAt('MockToken', UNRIPE_BEAN)
-      this.unripeLP = await ethers.getContractAt('MockToken', UNRIPE_LP)
-      this.threeCurve = await ethers.getContractAt('MockToken', THREE_CURVE);
-      this.well = (await deployBasin(true, undefined, false, true)).well
-      this.season
-
-      await impersonateChainlinkAggregator(ETH_USD_CHAINLINK_AGGREGATOR)
-      await impersonateEthUsdcUniswap()
-
-      await setEthUsdChainlinkPrice('1000')
-
-      await impersonateBean()
-      await impersonateWeth()
-
-      await setReserves(owner, this.well, [to6('100001'), to18('100')])
-
-      await bipMigrateUnripeBean3CrvToBeanEth(true, undefined, false)
-      await finishBeanEthMigration()
-=======
 const { expect } = require("chai");
 const { deploy } = require("../scripts/deploy.js");
 const { EXTERNAL, INTERNAL, INTERNAL_EXTERNAL, INTERNAL_TOLERANT } = require("./utils/balances.js");
@@ -213,7 +98,6 @@
       object: false,
       verbose: false,
       account: signer
->>>>>>> 45afeaf1
     });
 
     [owner, user, user2] = await ethers.getSigners();
