--- conflicted
+++ resolved
@@ -412,7 +412,10 @@
         return LibChainlinkOracle.getEthUsdPrice();
     }
 
-<<<<<<< HEAD
+    function getChainlinkTwapEthUsdPrice(uint256 lookback) external view returns (uint256) {
+        return LibChainlinkOracle.getEthUsdTwap(lookback);
+    }
+
     function setBeanToMaxLpGpPerBdvRatio(uint128 percent) external {
         s.seedGauge.beanToMaxLpGpPerBdvRatio = percent;
     }
@@ -460,9 +463,5 @@
         uint256[2] memory reserves
     ) external {
         s.co.balances = reserves;
-=======
-    function getChainlinkTwapEthUsdPrice(uint256 lookback) external view returns (uint256) {
-        return LibChainlinkOracle.getEthUsdTwap(lookback);
->>>>>>> 2fb32eb2
     }
 }