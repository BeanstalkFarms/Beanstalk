import {
  Box,
  Button,
  ButtonGroup,
  IconButton,
  InputAdornment,
  Link,
  MenuItem,
  Select,
  Stack,
  TextField,
  Tooltip,
  Typography,
} from '@mui/material';
import { FC } from '~/types';
import { ethers } from 'ethers';
import CheckIcon from '@mui/icons-material/Check';
import CloseIcon from '@mui/icons-material/Close';
import { DateTime } from 'luxon';
import React, { useCallback, useMemo, useState } from 'react';
import { useDispatch } from 'react-redux';
import { DataSource } from '@beanstalk/sdk';
import { FontSize } from '~/components/App/muiTheme';
import {
  StyledDialog,
  StyledDialogContent,
  StyledDialogTitle,
} from '~/components/Common/Dialog';
import Row from '~/components/Common/Row';
import { SGEnvironments, SUBGRAPH_ENVIRONMENTS } from '~/graph/endpoints';
import useSetting from '~/hooks/app/useSetting';
import useFarmerSiloBalances from '~/hooks/farmer/useFarmerSiloBalances';
import { save } from '~/state';
import {
  setNextSunrise,
  setRemainingUntilSunrise,
} from '~/state/beanstalk/sun/actions';
import { clearApolloCache, trimAddress } from '~/util';
import useChainId from '~/hooks/chain/useChainId';
import { CHAIN_INFO } from '~/constants';
import { useAccount } from 'wagmi';
import OutputField from '../Common/Form/OutputField';

const Split: FC<{}> = ({ children }) => (
  <Row justifyContent="space-between" gap={1}>
    {children}
  </Row>
);

const buttonStyle = {
  variant: 'outlined' as const,
  color: 'dark' as const,
  size: 'small' as const,
  sx: { fontWeight: 400, color: 'text.primary' },
  disableElevation: true,
};

const buttonProps = <T extends any>(curr: T, set: (v: any) => void, v: T) => {
  if (curr === v) {
    return {
      color: 'primary' as const,
      onClick: undefined,
    };
  }
  return {
    onClick: () => set(v),
  };
};

const SelectInputProps = {
  sx: {
    py: 0.5,
    fontSize: FontSize.base,
  },
};

const SettingsDialog: FC<{ open: boolean; onClose?: () => void }> = ({
  open,
  onClose,
}) => {
  const chainId = useChainId();
  const [denomination, setDenomination] = useSetting('denomination');
  const [subgraphEnv, setSubgraphEnv] = useSetting('subgraphEnv');
  const [datasource, setDataSource] = useSetting('datasource');
<<<<<<< HEAD
  const [impersonatedAccount, setImpersonatedAccount] = useSetting('impersonatedAccount');
  const [internalAccount, setInternalAccount] = useState(impersonatedAccount);
  const [isAddressValid, setIsAddressValid] = useState<boolean | undefined>(undefined);
=======
  const [impersonatedAccount, setImpersonatedAccount] = useSetting(
    'impersonatedAccount'
  );
  const [internalAccount, setInternalAccount] = useState(impersonatedAccount);
  const [isAddressValid, setIsAddressValid] = useState<boolean | undefined>(
    undefined
  );
>>>>>>> 0a4d5f9e
  const dispatch = useDispatch();
  const siloBalances = useFarmerSiloBalances();
  const account = useAccount();

<<<<<<< HEAD
  const checkAddress = useCallback((address: string) => {
    if (address) {
      const isValid = ethers.utils.isAddress(address);
      if (isValid) {
        setInternalAccount(address);
      };
      setIsAddressValid(isValid);
    } else {
      setIsAddressValid(undefined);
    }
  }, [setInternalAccount]);

  useMemo(() => {
    if (!account.address) {
      setInternalAccount('')
      setIsAddressValid(undefined);
      setImpersonatedAccount('');
    };
=======
  const checkAddress = useCallback(
    (address: string) => {
      if (address) {
        const isValid = ethers.utils.isAddress(address);
        if (isValid) {
          setInternalAccount(address);
        }
        setIsAddressValid(isValid);
      } else {
        setIsAddressValid(undefined);
      }
    },
    [setInternalAccount]
  );

  useMemo(() => {
    if (!account.address) {
      setInternalAccount('');
      setIsAddressValid(undefined);
      setImpersonatedAccount('');
    }
>>>>>>> 0a4d5f9e
  }, [account.address, setImpersonatedAccount]);

  /// Cache
  const clearCache = useCallback(() => {
    clearApolloCache();
    localStorage.removeItem('advancedChartTimePeriod');
    localStorage.removeItem('advancedChartSelectedCharts');
    localStorage.removeItem('advancedChartRange');
    localStorage.removeItem('advancedChartPreset');
  }, []);
  const updateSubgraphEnv = useCallback(
    (env: SGEnvironments) => {
      setSubgraphEnv(env);
      save();
      clearApolloCache();
    },
    [setSubgraphEnv]
  );

  /// Dev Controls
  const setSeasonTimer = useCallback(() => {
    const _next = DateTime.now().plus({ second: 5 });
    dispatch(setNextSunrise(_next));
    dispatch(setRemainingUntilSunrise(_next.diffNow()));
  }, [dispatch]);
  const exportDepositsCSV = useCallback(() => {
    const rows = Object.keys(siloBalances).reduce(
      (prev, curr) => {
        prev.push(
          ...siloBalances[curr].deposited.crates.map((crate) => [
            curr,
            crate.amount,
            crate.bdv,
            crate.stem,
            crate.stalk.total,
            crate.stalk.base,
            crate.stalk.grown,
            crate.seeds,
          ])
        );
        return prev;
      },
      [
        [
          'Token',
          'Amount',
          'BDV',
          'Season',
          'Total Stalk',
          'Base Stalk',
          'Grown Stalk',
          'Seeds',
        ],
      ] as any[]
    );
    window.open(
      encodeURI(
        `data:text/csv;charset=utf-8,${rows.map((r) => r.join(',')).join('\n')}`
      )
    );
  }, [siloBalances]);

  const closeDialog = () => {
    if (impersonatedAccount !== internalAccount) {
      setImpersonatedAccount(internalAccount);
<<<<<<< HEAD
    };
=======
    }
>>>>>>> 0a4d5f9e
    onClose && onClose();
  };

  return (
    <StyledDialog open={open} onClose={closeDialog}>
      <StyledDialogTitle onClose={closeDialog}>Settings</StyledDialogTitle>
      <StyledDialogContent sx={{ px: 2, pb: 2 }}>
        <Stack gap={2}>
          <Stack gap={1}>
            <Split>
              <Typography color="text.secondary">Fiat display</Typography>
              {/* @ts-ignore */}
              <ButtonGroup variant="outlined" color="dark" disableRipple>
                <Button
                  {...buttonStyle}
                  {...buttonProps(denomination, setDenomination, 'usd')}
                >
                  {denomination === 'usd' ? '✓ ' : undefined}USD
                </Button>
                <Button
                  {...buttonStyle}
                  {...buttonProps(denomination, setDenomination, 'bdv')}
                >
                  {denomination === 'bdv' ? '✓ ' : undefined}BDV
                </Button>
              </ButtonGroup>
            </Split>
            <Split>
              <Typography color="text.secondary">Subgraph</Typography>
              <Box>
                <Select
                  value={subgraphEnv || SGEnvironments.BF_PROD}
                  size="small"
                  onChange={(e) =>
                    updateSubgraphEnv(e.target.value as SGEnvironments)
                  }
                  inputProps={SelectInputProps}
                >
                  {Object.values(SGEnvironments).map((value) => (
                    <MenuItem key={value} value={value}>
                      {SUBGRAPH_ENVIRONMENTS[value as SGEnvironments]?.name ||
                        'Unknown'}
                    </MenuItem>
                  ))}
                </Select>
              </Box>
            </Split>
            <Split>
              <Typography color="text.secondary">Data source</Typography>
              {/* @ts-ignore */}
              <ButtonGroup variant="outlined" color="dark" disableRipple>
                <Button
                  {...buttonStyle}
                  {...buttonProps(datasource, setDataSource, DataSource.LEDGER)}
                >
                  {datasource === DataSource.LEDGER ? '✓ ' : undefined}
                  Blockchain
                </Button>
                <Button
                  {...buttonStyle}
                  {...buttonProps(
                    datasource,
                    setDataSource,
                    DataSource.SUBGRAPH
                  )}
                >
                  {datasource === DataSource.SUBGRAPH ? '✓ ' : undefined}
                  Subgraph
                </Button>
              </ButtonGroup>
            </Split>
            <Split>
<<<<<<< HEAD
              <Typography color="text.secondary">Impersonate Account</Typography>
=======
              <Typography color="text.secondary">
                Impersonate Account
              </Typography>
>>>>>>> 0a4d5f9e
              {internalAccount ? (
                <OutputField size="small">
                  <Row spacing={1}>
                    <CheckIcon
                      sx={{ height: 20, width: 20, fontSize: '100%' }}
                      color="primary"
                    />
                    <Typography>
                      <Tooltip title="View on Etherscan">
                        <Link
                          underline="hover"
                          color="text.primary"
                          href={`${CHAIN_INFO[chainId].explorer}/address/${internalAccount}`}
                          target="_blank"
                          rel="noreferrer"
                        >
                          {trimAddress(internalAccount)}
                        </Link>
                      </Tooltip>
                    </Typography>
                  </Row>
                  <Box>
<<<<<<< HEAD
                    <IconButton onClick={() => {setInternalAccount('')}}>
                      <CloseIcon sx={{ height: 20, width: 20, fontSize: '100%' }} />
=======
                    <IconButton
                      onClick={() => {
                        setInternalAccount('');
                      }}
                    >
                      <CloseIcon
                        sx={{ height: 20, width: 20, fontSize: '100%' }}
                      />
>>>>>>> 0a4d5f9e
                    </IconButton>
                  </Box>
                </OutputField>
              ) : (
<<<<<<< HEAD
                <TextField 
                  sx={{ width: 180 }}
                  placeholder="0x0000" 
                  size='small' 
                  color='primary'
                  InputProps={{
                    startAdornment:  (
                      isAddressValid === false &&
                        <InputAdornment position="start" sx={{ ml: -1, mr: 0 }}>
                          <CloseIcon color="warning" sx={{ scale: '80%' }} />
                        </InputAdornment>
                    ),
                  }}
                  onChange={(e) => {checkAddress(e.target.value)}} 
=======
                <TextField
                  sx={{ width: 180 }}
                  placeholder="0x0000"
                  size="small"
                  color="primary"
                  InputProps={{
                    startAdornment: isAddressValid === false && (
                      <InputAdornment position="start" sx={{ ml: -1, mr: 0 }}>
                        <CloseIcon color="warning" sx={{ scale: '80%' }} />
                      </InputAdornment>
                    ),
                  }}
                  onChange={(e) => {
                    checkAddress(e.target.value);
                  }}
>>>>>>> 0a4d5f9e
                />
              )}
            </Split>
            <Split>
              <Typography color="text.secondary">Clear cache</Typography>
              <Button {...buttonStyle} onClick={clearCache}>
                Clear
              </Button>
            </Split>
          </Stack>
          <Stack gap={1}>
            <Typography variant="h4">Info</Typography>
            <Split>
              <Typography color="text.secondary">Version</Typography>
              <Box>
                {(import.meta.env.VITE_COMMIT_HASH || '0.0.0').substring(0, 6)}
              </Box>
            </Split>
            <Split>
              <Typography color="text.secondary">Commit</Typography>
              <Box>
                {import.meta.env.VITE_GIT_COMMIT_REF?.slice(0, 6) || 'HEAD'}
              </Box>
            </Split>
            <Split>
              <Typography color="text.secondary">Host</Typography>
              <Box>{import.meta.env.VITE_HOST || 'unknown'}</Box>
            </Split>
          </Stack>
          {import.meta.env.DEV ? (
            <>
              <Stack gap={1}>
                <Typography variant="h4">Dev Controls</Typography>
                <Split>
                  <Typography color="text.secondary">
                    Set Season timer
                  </Typography>
                  <Button {...buttonStyle} onClick={setSeasonTimer}>
                    in 5s
                  </Button>
                </Split>
                <Split>
                  <Typography color="text.secondary">
                    Export Deposits
                  </Typography>
                  <Button {...buttonStyle} onClick={exportDepositsCSV}>
                    Export
                  </Button>
                </Split>
              </Stack>
            </>
          ) : null}
        </Stack>
      </StyledDialogContent>
    </StyledDialog>
  );
};

export default SettingsDialog;<|MERGE_RESOLUTION|>--- conflicted
+++ resolved
@@ -82,11 +82,6 @@
   const [denomination, setDenomination] = useSetting('denomination');
   const [subgraphEnv, setSubgraphEnv] = useSetting('subgraphEnv');
   const [datasource, setDataSource] = useSetting('datasource');
-<<<<<<< HEAD
-  const [impersonatedAccount, setImpersonatedAccount] = useSetting('impersonatedAccount');
-  const [internalAccount, setInternalAccount] = useState(impersonatedAccount);
-  const [isAddressValid, setIsAddressValid] = useState<boolean | undefined>(undefined);
-=======
   const [impersonatedAccount, setImpersonatedAccount] = useSetting(
     'impersonatedAccount'
   );
@@ -94,31 +89,10 @@
   const [isAddressValid, setIsAddressValid] = useState<boolean | undefined>(
     undefined
   );
->>>>>>> 0a4d5f9e
   const dispatch = useDispatch();
   const siloBalances = useFarmerSiloBalances();
   const account = useAccount();
 
-<<<<<<< HEAD
-  const checkAddress = useCallback((address: string) => {
-    if (address) {
-      const isValid = ethers.utils.isAddress(address);
-      if (isValid) {
-        setInternalAccount(address);
-      };
-      setIsAddressValid(isValid);
-    } else {
-      setIsAddressValid(undefined);
-    }
-  }, [setInternalAccount]);
-
-  useMemo(() => {
-    if (!account.address) {
-      setInternalAccount('')
-      setIsAddressValid(undefined);
-      setImpersonatedAccount('');
-    };
-=======
   const checkAddress = useCallback(
     (address: string) => {
       if (address) {
@@ -140,7 +114,6 @@
       setIsAddressValid(undefined);
       setImpersonatedAccount('');
     }
->>>>>>> 0a4d5f9e
   }, [account.address, setImpersonatedAccount]);
 
   /// Cache
@@ -206,11 +179,7 @@
   const closeDialog = () => {
     if (impersonatedAccount !== internalAccount) {
       setImpersonatedAccount(internalAccount);
-<<<<<<< HEAD
-    };
-=======
     }
->>>>>>> 0a4d5f9e
     onClose && onClose();
   };
 
@@ -283,13 +252,9 @@
               </ButtonGroup>
             </Split>
             <Split>
-<<<<<<< HEAD
-              <Typography color="text.secondary">Impersonate Account</Typography>
-=======
               <Typography color="text.secondary">
                 Impersonate Account
               </Typography>
->>>>>>> 0a4d5f9e
               {internalAccount ? (
                 <OutputField size="small">
                   <Row spacing={1}>
@@ -312,10 +277,6 @@
                     </Typography>
                   </Row>
                   <Box>
-<<<<<<< HEAD
-                    <IconButton onClick={() => {setInternalAccount('')}}>
-                      <CloseIcon sx={{ height: 20, width: 20, fontSize: '100%' }} />
-=======
                     <IconButton
                       onClick={() => {
                         setInternalAccount('');
@@ -324,27 +285,10 @@
                       <CloseIcon
                         sx={{ height: 20, width: 20, fontSize: '100%' }}
                       />
->>>>>>> 0a4d5f9e
                     </IconButton>
                   </Box>
                 </OutputField>
               ) : (
-<<<<<<< HEAD
-                <TextField 
-                  sx={{ width: 180 }}
-                  placeholder="0x0000" 
-                  size='small' 
-                  color='primary'
-                  InputProps={{
-                    startAdornment:  (
-                      isAddressValid === false &&
-                        <InputAdornment position="start" sx={{ ml: -1, mr: 0 }}>
-                          <CloseIcon color="warning" sx={{ scale: '80%' }} />
-                        </InputAdornment>
-                    ),
-                  }}
-                  onChange={(e) => {checkAddress(e.target.value)}} 
-=======
                 <TextField
                   sx={{ width: 180 }}
                   placeholder="0x0000"
@@ -360,7 +304,6 @@
                   onChange={(e) => {
                     checkAddress(e.target.value);
                   }}
->>>>>>> 0a4d5f9e
                 />
               )}
             </Split>
