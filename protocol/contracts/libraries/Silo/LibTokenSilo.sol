/**
 * SPDX-License-Identifier: MIT
 **/

pragma solidity ^0.8.20;

import {LibRedundantMath256} from "contracts/libraries/LibRedundantMath256.sol";
import {SafeCast} from "@openzeppelin/contracts/utils/math/SafeCast.sol";
import {LibAppStorage} from "../LibAppStorage.sol";
import {AppStorage} from "contracts/beanstalk/storage/AppStorage.sol";
import {Deposited, GerminationSide} from "contracts/beanstalk/storage/System.sol";
import {C} from "../../C.sol";
import {LibRedundantMath32} from "contracts/libraries/LibRedundantMath32.sol";
import {LibRedundantMath128} from "contracts/libraries/LibRedundantMath128.sol";
import {LibRedundantMathSigned128} from "contracts/libraries/LibRedundantMathSigned128.sol";
import {LibRedundantMathSigned96} from "contracts/libraries/LibRedundantMathSigned96.sol";
import {LibBytes} from "contracts/libraries/LibBytes.sol";
import {LibGerminate} from "contracts/libraries/Silo/LibGerminate.sol";
import {LibWhitelistedTokens} from "contracts/libraries/Silo/LibWhitelistedTokens.sol";
import {LibTractor} from "contracts/libraries/LibTractor.sol";

/**
 * @title LibTokenSilo
 * @author Publius, Pizzaman1337
 * @notice Contains functions for depositing, withdrawing and claiming
 * whitelisted Silo tokens.
 *
 * For functionality related to Stalk, and Roots, see {LibSilo}.
 */
library LibTokenSilo {
    using LibRedundantMath256 for uint256;
    using LibRedundantMath128 for uint128;
    using LibRedundantMath32 for uint32;
    using LibRedundantMathSigned128 for int128;
    using SafeCast for int128;
    using SafeCast for uint256;
    using LibRedundantMathSigned96 for int96;

    uint256 constant PRECISION = 1e6; // increased precision from to silo v3.1.

    //////////////////////// ENUM ////////////////////////
    /**
     * @dev when a user deposits or withdraws a deposit, the
     * {TrasferSingle} event is emitted. However, in the case
     * of a transfer, this emission is ommited. This enum is
     * used to determine if the event should be emitted.
     */
    enum Transfer {
        emitTransferSingle,
        noEmitTransferSingle
    }

    //////////////////////// EVENTS ////////////////////////

    /**
     * @dev IMPORTANT: copy of {TokenSilo-AddDeposit}, check there for details.
     */
    event AddDeposit(
        address indexed account,
        address indexed token,
        int96 stem,
        uint256 amount,
        uint256 bdv
    );

    /**
     * @dev IMPORTANT: copy of {TokenSilo-RemoveDeposit}, check there for details.
     */
    event RemoveDeposit(
        address indexed account,
        address indexed token,
        int96 stem,
        uint256 amount,
        uint256 bdv
    );

    // added as the ERC1155 deposit upgrade
    event TransferSingle(
        address indexed operator,
        address indexed sender,
        address indexed recipient,
        uint256 depositId,
        uint256 amount
    );

    //////////////////////// ACCOUNTING: TOTALS GERMINATING ////////////////////////

    /**
     * @notice Increment the total amount and bdv of `token` germinating in the Silo.
     * @dev when an asset is `deposited` in the silo, it is not immediately eliable for
     * bean mints. It must `germinate` (stay deposited the silo) for a certain
     * amount of seasons (the remainer of the current season + 1). This function
     * increments the total amount and bdv germinating in the silo. The {sunrise}
     * function ends the germination process for even or odd germinating deposits.
     *
     * This protects beanstalk from flashloan attacks, and makes `totalDeposited` and
     * `totalDepositedBdv` significantly more MEV resistant.
     */
    function incrementTotalGerminating(
        address token,
        uint256 amount,
        uint256 bdv,
        GerminationSide side
    ) internal {
        AppStorage storage s = LibAppStorage.diamondStorage();

        // verify side is valid
        if (side != GerminationSide.ODD && side != GerminationSide.EVEN) {
            revert("invalid germinationSide"); // should not ever get here
        }

        // increment germinating amount and bdv.
        s.sys.silo.germinating[side][token].amount += amount.toUint128();
        s.sys.silo.germinating[side][token].bdv += bdv.toUint128();

        // emit event.
        emit LibGerminate.TotalGerminatingBalanceChanged(
            s.sys.season.current,
            token,
            int256(amount),
            int256(bdv)
        );
    }

    /**
     * @notice Decrement the total amount and bdv of `token` germinating in the Silo.
     * @dev `decrementTotalGerminating` should be used when removing deposits
     * that are < 2 seasons old.
     */
    function decrementTotalGerminating(
        address token,
        uint256 amount,
        uint256 bdv,
        GerminationSide side
    ) internal {
        AppStorage storage s = LibAppStorage.diamondStorage();

        // verify side is valid
        if (side != GerminationSide.ODD && side != GerminationSide.EVEN) {
            revert("invalid germinationSide"); // should not ever get here
        }

        // decrement germinating amount and bdv.
<<<<<<< HEAD
        s.sys.silo.germinating[side][token].amount -= amount.toUint128();
        s.sys.silo.germinating[side][token].bdv -= bdv.toUint128();

=======
        germinate.deposited[token].amount = germinate.deposited[token].amount.sub(
            amount.toUint128()
        );
        germinate.deposited[token].bdv = germinate.deposited[token].bdv.sub(bdv.toUint128());
    
>>>>>>> 36b8574b
        emit LibGerminate.TotalGerminatingBalanceChanged(
            LibGerminate.getSeasonGerminationSide() == side
                ? s.sys.season.current
                : s.sys.season.current - 1,
            token,
            -int256(amount),
            -int256(bdv)
        );
    }

    /**
     * @notice Increment the total bdv of `token` germinating in the Silo. Used in Enroot.
     */
    function incrementTotalGerminatingBdv(
        address token,
        uint256 bdv,
        GerminationSide side
    ) internal {
        AppStorage storage s = LibAppStorage.diamondStorage();

        if (side != GerminationSide.ODD && side != GerminationSide.EVEN) {
            revert("invalid germinationSide"); // should not ever get here
        }
        s.sys.silo.germinating[side][token].bdv += bdv.toUint128();

        emit LibGerminate.TotalGerminatingBalanceChanged(
            LibGerminate.getSeasonGerminationSide() == side
                ? s.sys.season.current
                : s.sys.season.current - 1,
            token,
            0,
            int256(bdv)
        );
    }

    //////////////////////// ACCOUNTING: TOTALS ////////////////////////

    /**
     * @dev Increment the total amount and bdv of `token` deposited in the Silo.
     * @dev `IncrementTotalDeposited` should be used when removing deposits that are
     * >= 2 seasons old (ex. when a user converts).
     */
    function incrementTotalDeposited(address token, uint256 amount, uint256 bdv) internal {
        AppStorage storage s = LibAppStorage.diamondStorage();
        s.sys.silo.balances[token].deposited = s.sys.silo.balances[token].deposited.add(
            amount.toUint128()
        );
        s.sys.silo.balances[token].depositedBdv = s.sys.silo.balances[token].depositedBdv.add(
            bdv.toUint128()
        );
    }

    /**
     * @notice Decrement the total amount and bdv of `token` deposited in the Silo.
     * @dev `decrementTotalDeposited` should be used when removing deposits that are
     * >= 2 seasons old.
     */
    function decrementTotalDeposited(address token, uint256 amount, uint256 bdv) internal {
        AppStorage storage s = LibAppStorage.diamondStorage();
        s.sys.silo.balances[token].deposited = s.sys.silo.balances[token].deposited.sub(
            amount.toUint128()
        );
        s.sys.silo.balances[token].depositedBdv = s.sys.silo.balances[token].depositedBdv.sub(
            bdv.toUint128()
        );
    }

    /**
     * @notice Increment the total bdv of `token` deposited in the Silo. Used in Enroot.
     */
    function incrementTotalDepositedBdv(address token, uint256 bdv) internal {
        AppStorage storage s = LibAppStorage.diamondStorage();
        s.sys.silo.balances[token].depositedBdv = s.sys.silo.balances[token].depositedBdv.add(
            bdv.toUint128()
        );
    }

    //////////////////////// ADD DEPOSIT ////////////////////////

    /**
     * @return stalk The amount of Stalk received for this Deposit.
     *
     * @dev Calculate the current BDV for `amount` of `token`, then perform
     * Deposit accounting.
     */
    function deposit(
        address account,
        address token,
        int96 stem,
        uint256 amount
    ) internal returns (uint256 stalk, GerminationSide) {
        uint256 bdv = beanDenominatedValue(token, amount);
        return depositWithBDV(account, token, stem, amount, bdv);
    }

    /**
     * @dev Once the BDV received for Depositing `amount` of `token` is known,
     * add a Deposit for `account` and update the total amount Deposited.
     *
     * `s.sys.assetSettings[token].stalkIssuedPerBdv` stores the number of Stalk per BDV for `token`.
     */
    function depositWithBDV(
        address account,
        address token,
        int96 stem,
        uint256 amount,
        uint256 bdv
    ) internal returns (uint256 stalk, GerminationSide side) {
        require(bdv > 0, "Silo: No Beans under Token.");
        AppStorage storage s = LibAppStorage.diamondStorage();

        // determine whether the deposit is odd or even germinating
        side = LibGerminate.getSeasonGerminationSide();

        // all new deposits will increment total germination.
        incrementTotalGerminating(token, amount, bdv, side);

        addDepositToAccount(account, token, stem, amount, bdv, Transfer.emitTransferSingle);

        stalk = bdv.mul(s.sys.silo.assetSettings[token].stalkIssuedPerBdv);
    }

    /**
     * @dev Add `amount` of `token` to a user's Deposit in `stemTipForToken`. Requires a
     * precalculated `bdv`.
     *
     * If a Deposit doesn't yet exist, one is created. Otherwise, the existing
     * Deposit is updated.
     *
     * `amount` & `bdv` are downcasted uint256 -> uint128 to optimize storage cost,
     * since both values can be packed into one slot.
     *
     * Unlike {removeDepositFromAccount}, this function DOES EMIT an
     * {AddDeposit} event. See {removeDepositFromAccount} for more details.
     */
    function addDepositToAccount(
        address account,
        address token,
        int96 stem,
        uint256 amount,
        uint256 bdv,
        Transfer transferType
    ) internal {
        AppStorage storage s = LibAppStorage.diamondStorage();
        uint256 depositId = LibBytes.packAddressAndStem(token, stem);

        // add a depositId to an account's depositList, if there is not an existing deposit.
        if (s.accts[account].deposits[depositId].amount == 0) {
            s.accts[account].depositIdList[token].push(depositId);
        }
        // add amount and bdv to the deposits.
        s.accts[account].deposits[depositId].amount = s
            .accts[account]
            .deposits[depositId]
            .amount
            .add(amount.toUint128());
        s.accts[account].deposits[depositId].bdv = s.accts[account].deposits[depositId].bdv.add(
            bdv.toUint128()
        );

        // Will not overflow b/c crateBDV <= type(uint128).max
        s.accts[account].mowStatuses[token].bdv = s.accts[account].mowStatuses[token].bdv.add(
            bdv.toUint128()
        );

        /**
         *  {addDepositToAccount} is used for both depositing and transferring deposits.
         *  In the case of a deposit, only the {TransferSingle} Event needs to be emitted.
         *  In the case of a transfer, a different {TransferSingle}/{TransferBatch}
         *  Event is emitted in {TokenSilo._transferDeposit(s)},
         *  and thus, this event is ommited.
         */
        if (transferType == Transfer.emitTransferSingle) {
            emit TransferSingle(
                LibTractor._user(), // operator
                address(0), // from
                account, // to
                depositId, // depositID
                amount // token amount
            );
        }
        emit AddDeposit(account, token, stem, amount, bdv);
    }

    //////////////////////// REMOVE DEPOSIT ////////////////////////

    /**
     * @dev Remove `amount` of `token` from a user's Deposit in `stem`.
     *
     * A "Crate" refers to the existing Deposit in storage at:
     *  `s.accts[account].deposits[token][stem]`
     *
     * Partially removing a Deposit should scale its BDV proportionally. For ex.
     * removing 80% of the tokens from a Deposit should reduce its BDV by 80%.
     *
     * During an update, `amount` & `bdv` are cast uint256 -> uint128 to
     * optimize storage cost, since both values can be packed into one slot.
     *
     * This function DOES **NOT** EMIT a {RemoveDeposit} event. This
     * asymmetry occurs because {removeDepositFromAccount} is called in a loop
     * in places where multiple deposits are removed simultaneously, including
     * {TokenSilo-removeDepositsFromAccount} and {TokenSilo-_transferDeposits}.
     */

    function removeDepositFromAccount(
        address account,
        address token,
        int96 stem,
        uint256 amount
    ) internal returns (uint256 crateBDV) {
        AppStorage storage s = LibAppStorage.diamondStorage();
        uint256 depositId = LibBytes.packAddressAndStem(token, stem);

        uint256 crateAmount = s.accts[account].deposits[depositId].amount;
        crateBDV = s.accts[account].deposits[depositId].bdv;
        require(amount <= crateAmount, "Silo: Crate balance too low.");

        // Partial remove
        if (amount < crateAmount) {
            // round up removal of BDV. (x - 1)/y + 1
            // https://stackoverflow.com/questions/17944
            uint256 removedBDV = amount.sub(1).mul(crateBDV).div(crateAmount).add(1);
            uint256 updatedBDV = crateBDV.sub(removedBDV);
            uint256 updatedAmount = crateAmount.sub(amount);

            // SafeCast unnecessary b/c updatedAmount <= crateAmount and updatedBDV <= crateBDV,
            // which are both <= type(uint128).max
<<<<<<< HEAD
            s.accts[account].deposits[depositId].amount = uint128(updatedAmount);
            s.accts[account].deposits[depositId].bdv = uint128(updatedBDV);

            s.accts[account].mowStatuses[token].bdv = s.accts[account].mowStatuses[token].bdv.sub(
                uint128(removedBDV)
=======
            s.a[account].deposits[depositId].amount = updatedAmount.toUint128();
            s.a[account].deposits[depositId].bdv = updatedBDV.toUint128();
            
            s.a[account].mowStatuses[token].bdv = s.a[account].mowStatuses[token].bdv.sub(
                removedBDV.toUint128()
>>>>>>> 36b8574b
            );

            return removedBDV;
        }
        // Full remove
        if (crateAmount > 0) {
            delete s.accts[account].deposits[depositId];
            removeDepositIDfromAccountList(account, token, depositId);
        }

<<<<<<< HEAD
        // Will not overflow b/c crateBDV <= type(uint128).max
        s.accts[account].mowStatuses[token].bdv = s.accts[account].mowStatuses[token].bdv.sub(
            uint128(crateBDV)
=======
        // SafeMath unnecessary b/c crateBDV <= type(uint128).max
        s.a[account].mowStatuses[token].bdv = s.a[account].mowStatuses[token].bdv.sub(
            crateBDV.toUint128()
>>>>>>> 36b8574b
        );
    }

    //////////////////////// GETTERS ////////////////////////

    /**
     * @dev Calculate the BDV ("Bean Denominated Value") for `amount` of `token`.
     *
     * Makes a call to a BDV function defined in the AssetSettings for this
     * `token`. See {AppStorage.sol:Storage-AssetSettings} for more information.
     */
    function beanDenominatedValue(
        address token,
        uint256 amount
    ) internal view returns (uint256 bdv) {
        AppStorage storage s = LibAppStorage.diamondStorage();
        require(
            s.sys.silo.assetSettings[token].selector != bytes4(0),
            "Silo: Token not whitelisted"
        );

        (bool success, bytes memory data) = address(this).staticcall(
            encodeBdvFunction(
                token,
                s.sys.silo.assetSettings[token].encodeType,
                s.sys.silo.assetSettings[token].selector,
                amount
            )
        );

        if (!success) {
            if (data.length == 0) revert();
            assembly {
                revert(add(32, data), mload(data))
            }
        }

        assembly {
            bdv := mload(add(data, add(0x20, 0)))
        }
    }

    function encodeBdvFunction(
        address token,
        bytes1 encodeType,
        bytes4 selector,
        uint256 amount
    ) internal pure returns (bytes memory callData) {
        if (encodeType == 0x00) {
            callData = abi.encodeWithSelector(selector, amount);
        } else if (encodeType == 0x01) {
            callData = abi.encodeWithSelector(selector, token, amount);
        } else {
            revert("Silo: Invalid encodeType");
        }
    }

    /**
     * @dev Locate the `amount` and `bdv` for a user's Deposit in storage.
     *
     * Silo V3 Deposits are stored within each {Account} as a mapping of:
     *  `uint256 DepositID => { uint128 amount, uint128 bdv }`
     *  The DepositID is the concatination of the token address and the stem.
     *
     * Silo V2 deposits are only usable after a successful migration, see
     * mowAndMigrate within the Migration facet.
     *
     */
    function getDeposit(
        address account,
        address token,
        int96 stem
    ) internal view returns (uint256 amount, uint256 bdv) {
        AppStorage storage s = LibAppStorage.diamondStorage();
        uint256 depositId = LibBytes.packAddressAndStem(token, stem);
        amount = s.accts[account].deposits[depositId].amount;
        bdv = s.accts[account].deposits[depositId].bdv;
    }

    /**
     * @dev Get the number of Stalk per BDV per Season for a whitelisted token.
     * 6 decimal precision: 1e10 units = 1 stalk per season
     */
    function stalkEarnedPerSeason(address token) internal view returns (uint256) {
        AppStorage storage s = LibAppStorage.diamondStorage();
        return uint256(s.sys.silo.assetSettings[token].stalkEarnedPerSeason);
    }

    /**
     * @dev Get the number of Stalk per BDV for a whitelisted token. Formerly just stalk.
     */
    function stalkIssuedPerBdv(address token) internal view returns (uint256) {
        AppStorage storage s = LibAppStorage.diamondStorage();
        return uint256(s.sys.silo.assetSettings[token].stalkIssuedPerBdv);
    }

    /**
     * @dev returns the cumulative stalk per BDV (stemTip) for a whitelisted token.
     */
    function stemTipForToken(address token) internal view returns (int96 _stemTip) {
        AppStorage storage s = LibAppStorage.diamondStorage();
        // Will not over/underflow because all casted variables are types smaller that int96.
        _stemTip =
            s.sys.silo.assetSettings[token].milestoneStem +
            toInt96(s.sys.silo.assetSettings[token].stalkEarnedPerSeason).mul(
                toInt96(s.sys.season.current).sub(
                    toInt96(s.sys.silo.assetSettings[token].milestoneSeason)
                )
            );
    }

    /**
     * @dev returns the amount of grown stalk a deposit has earned.
     */
    function grownStalkForDeposit(
        address account,
        address token,
        int96 stem
    ) internal view returns (uint256 grownStalk) {
        // stemTipForToken(token) > depositGrownStalkPerBdv for all valid Deposits
        int96 _stemTip = stemTipForToken(token);
        require(stem <= _stemTip, "Silo: Invalid Deposit");
        // The check in the above line guarantees that subtraction result is positive
        // and thus the cast to `uint256` is safe.
        uint256 deltaStemTip = uint256(int256(_stemTip.sub(stem)));
        // no stalk has grown if the stem is equal to the stemTip.
        if (deltaStemTip == 0) return 0;
        (, uint256 bdv) = getDeposit(account, token, stem);

        grownStalk = deltaStemTip.mul(bdv).div(PRECISION);
    }

    /**
     * @dev returns the amount of grown stalk a deposit would have, based on the stem of the deposit.
     */
    function calculateStalkFromStemAndBdv(
        address token,
        int96 grownStalkIndexOfDeposit,
        uint256 bdv
    ) internal view returns (int96 grownStalk) {
        // current latest grown stalk index
        int96 _stemTipForToken = stemTipForToken(address(token));

        return
            _stemTipForToken.sub(grownStalkIndexOfDeposit).mul(
                SafeCast.toInt96(SafeCast.toInt256(bdv))
            );
    }

    /**
     * @notice returns the grown stalk and germination state of a deposit,
     * based on the amount of grown stalk it has earned.
     */
    function calculateStemForTokenFromGrownStalk(
        address token,
        uint256 grownStalk,
        uint256 bdv
    ) internal view returns (int96 stem, GerminationSide side) {
        LibGerminate.GermStem memory germStem = LibGerminate.getGerminatingStem(token);
        stem = germStem.stemTip.sub(
            SafeCast.toInt96(SafeCast.toInt256(grownStalk.mul(PRECISION).div(bdv)))
        );
        side = LibGerminate._getGerminationState(stem, germStem);
    }

    /**
     * @dev returns the amount of grown stalk a deposit would have, based on the stem of the deposit.
     * Similar to calculateStalkFromStemAndBdv, but has an additional check to prevent division by 0.
     */
    function grownStalkAndBdvToStem(
        address token,
        uint256 grownStalk,
        uint256 bdv
    ) internal view returns (int96 cumulativeGrownStalk) {
        // first get current latest grown stalk index
        int96 _stemTipForToken = stemTipForToken(token);
        // then calculate how much stalk each individual bdv has grown
        // there's a > 0 check here, because if you have a small amount of unripe bean deposit, the bdv could
        // end up rounding to zero, then you get a divide by zero error and can't migrate without losing that deposit

        // prevent divide by zero error
        int96 grownStalkPerBdv = bdv > 0
            ? SafeCast.toInt96(SafeCast.toInt256(grownStalk.mul(PRECISION).div(bdv)))
            : int96(0);

        // subtract from the current latest index, so we get the index the deposit should have happened at
        return _stemTipForToken.sub(grownStalkPerBdv);
    }

    function toInt96(uint256 value) internal pure returns (int96) {
        return SafeCast.toInt96(SafeCast.toInt256(value));
    }

    /**
     * @notice removes an depositID from an account's depositID list.
     */
    function removeDepositIDfromAccountList(
        address account,
        address token,
        uint256 depositId
    ) internal {
        AppStorage storage s = LibAppStorage.diamondStorage();
        uint256 i = findDepositIdForAccount(account, token, depositId);
        s.accts[account].depositIdList[token][i] = s.accts[account].depositIdList[token][
            s.accts[account].depositIdList[token].length - 1
        ];
        s.accts[account].depositIdList[token].pop();
    }

    /**
     * @notice given an depositId, find the index of the depositId in the account's deposit list.
     */
    function findDepositIdForAccount(
        address account,
        address token,
        uint256 depositId
    ) internal view returns (uint256 i) {
        AppStorage storage s = LibAppStorage.diamondStorage();
        uint256[] memory depositIdList = s.accts[account].depositIdList[token];
        uint256 length = depositIdList.length;
        while (depositIdList[i] != depositId) {
            i++;
            if (i >= length) {
                revert("Id not found");
            }
        }
        return i;
    }
}<|MERGE_RESOLUTION|>--- conflicted
+++ resolved
@@ -141,17 +141,9 @@
         }
 
         // decrement germinating amount and bdv.
-<<<<<<< HEAD
         s.sys.silo.germinating[side][token].amount -= amount.toUint128();
         s.sys.silo.germinating[side][token].bdv -= bdv.toUint128();
 
-=======
-        germinate.deposited[token].amount = germinate.deposited[token].amount.sub(
-            amount.toUint128()
-        );
-        germinate.deposited[token].bdv = germinate.deposited[token].bdv.sub(bdv.toUint128());
-    
->>>>>>> 36b8574b
         emit LibGerminate.TotalGerminatingBalanceChanged(
             LibGerminate.getSeasonGerminationSide() == side
                 ? s.sys.season.current
@@ -194,14 +186,24 @@
      * @dev `IncrementTotalDeposited` should be used when removing deposits that are
      * >= 2 seasons old (ex. when a user converts).
      */
-    function incrementTotalDeposited(address token, uint256 amount, uint256 bdv) internal {
-        AppStorage storage s = LibAppStorage.diamondStorage();
-        s.sys.silo.balances[token].deposited = s.sys.silo.balances[token].deposited.add(
-            amount.toUint128()
-        );
-        s.sys.silo.balances[token].depositedBdv = s.sys.silo.balances[token].depositedBdv.add(
-            bdv.toUint128()
-        );
+    function incrementTotalDeposited(
+        address token,
+        uint256 amount,
+        uint256 bdv
+    ) internal {
+        AppStorage storage s = LibAppStorage.diamondStorage();
+        s.sys.silo.balances[token].deposited = s
+            .sys
+            .silo
+            .balances[token]
+            .deposited
+            .add(amount.toUint128());
+        s.sys.silo.balances[token].depositedBdv = s
+            .sys
+            .silo
+            .balances[token]
+            .depositedBdv
+            .add(bdv.toUint128());
     }
 
     /**
@@ -209,14 +211,24 @@
      * @dev `decrementTotalDeposited` should be used when removing deposits that are
      * >= 2 seasons old.
      */
-    function decrementTotalDeposited(address token, uint256 amount, uint256 bdv) internal {
-        AppStorage storage s = LibAppStorage.diamondStorage();
-        s.sys.silo.balances[token].deposited = s.sys.silo.balances[token].deposited.sub(
-            amount.toUint128()
-        );
-        s.sys.silo.balances[token].depositedBdv = s.sys.silo.balances[token].depositedBdv.sub(
-            bdv.toUint128()
-        );
+    function decrementTotalDeposited(
+        address token,
+        uint256 amount,
+        uint256 bdv
+    ) internal {
+        AppStorage storage s = LibAppStorage.diamondStorage();
+        s.sys.silo.balances[token].deposited = s
+            .sys
+            .silo
+            .balances[token]
+            .deposited
+            .sub(amount.toUint128());
+        s.sys.silo.balances[token].depositedBdv = s
+            .sys
+            .silo
+            .balances[token]
+            .depositedBdv
+            .sub(bdv.toUint128());
     }
 
     /**
@@ -224,9 +236,12 @@
      */
     function incrementTotalDepositedBdv(address token, uint256 bdv) internal {
         AppStorage storage s = LibAppStorage.diamondStorage();
-        s.sys.silo.balances[token].depositedBdv = s.sys.silo.balances[token].depositedBdv.add(
-            bdv.toUint128()
-        );
+        s.sys.silo.balances[token].depositedBdv = s
+            .sys
+            .silo
+            .balances[token]
+            .depositedBdv
+            .add(bdv.toUint128());
     }
 
     //////////////////////// ADD DEPOSIT ////////////////////////
@@ -269,7 +284,14 @@
         // all new deposits will increment total germination.
         incrementTotalGerminating(token, amount, bdv, side);
 
-        addDepositToAccount(account, token, stem, amount, bdv, Transfer.emitTransferSingle);
+        addDepositToAccount(
+            account,
+            token,
+            stem,
+            amount,
+            bdv,
+            Transfer.emitTransferSingle
+        );
 
         stalk = bdv.mul(s.sys.silo.assetSettings[token].stalkIssuedPerBdv);
     }
@@ -308,14 +330,18 @@
             .deposits[depositId]
             .amount
             .add(amount.toUint128());
-        s.accts[account].deposits[depositId].bdv = s.accts[account].deposits[depositId].bdv.add(
-            bdv.toUint128()
-        );
+        s.accts[account].deposits[depositId].bdv = s
+            .accts[account]
+            .deposits[depositId]
+            .bdv
+            .add(bdv.toUint128());
 
         // Will not overflow b/c crateBDV <= type(uint128).max
-        s.accts[account].mowStatuses[token].bdv = s.accts[account].mowStatuses[token].bdv.add(
-            bdv.toUint128()
-        );
+        s.accts[account].mowStatuses[token].bdv = s
+            .accts[account]
+            .mowStatuses[token]
+            .bdv
+            .add(bdv.toUint128());
 
         /**
          *  {addDepositToAccount} is used for both depositing and transferring deposits.
@@ -373,26 +399,26 @@
         if (amount < crateAmount) {
             // round up removal of BDV. (x - 1)/y + 1
             // https://stackoverflow.com/questions/17944
-            uint256 removedBDV = amount.sub(1).mul(crateBDV).div(crateAmount).add(1);
+            uint256 removedBDV = amount
+                .sub(1)
+                .mul(crateBDV)
+                .div(crateAmount)
+                .add(1);
             uint256 updatedBDV = crateBDV.sub(removedBDV);
             uint256 updatedAmount = crateAmount.sub(amount);
 
             // SafeCast unnecessary b/c updatedAmount <= crateAmount and updatedBDV <= crateBDV,
             // which are both <= type(uint128).max
-<<<<<<< HEAD
-            s.accts[account].deposits[depositId].amount = uint128(updatedAmount);
+            s.accts[account].deposits[depositId].amount = uint128(
+                updatedAmount
+            );
             s.accts[account].deposits[depositId].bdv = uint128(updatedBDV);
 
-            s.accts[account].mowStatuses[token].bdv = s.accts[account].mowStatuses[token].bdv.sub(
-                uint128(removedBDV)
-=======
-            s.a[account].deposits[depositId].amount = updatedAmount.toUint128();
-            s.a[account].deposits[depositId].bdv = updatedBDV.toUint128();
-            
-            s.a[account].mowStatuses[token].bdv = s.a[account].mowStatuses[token].bdv.sub(
-                removedBDV.toUint128()
->>>>>>> 36b8574b
-            );
+            s.accts[account].mowStatuses[token].bdv = s
+                .accts[account]
+                .mowStatuses[token]
+                .bdv
+                .sub(uint128(removedBDV));
 
             return removedBDV;
         }
@@ -402,16 +428,12 @@
             removeDepositIDfromAccountList(account, token, depositId);
         }
 
-<<<<<<< HEAD
         // Will not overflow b/c crateBDV <= type(uint128).max
-        s.accts[account].mowStatuses[token].bdv = s.accts[account].mowStatuses[token].bdv.sub(
-            uint128(crateBDV)
-=======
-        // SafeMath unnecessary b/c crateBDV <= type(uint128).max
-        s.a[account].mowStatuses[token].bdv = s.a[account].mowStatuses[token].bdv.sub(
-            crateBDV.toUint128()
->>>>>>> 36b8574b
-        );
+        s.accts[account].mowStatuses[token].bdv = s
+            .accts[account]
+            .mowStatuses[token]
+            .bdv
+            .sub(uint128(crateBDV));
     }
 
     //////////////////////// GETTERS ////////////////////////
@@ -494,7 +516,9 @@
      * @dev Get the number of Stalk per BDV per Season for a whitelisted token.
      * 6 decimal precision: 1e10 units = 1 stalk per season
      */
-    function stalkEarnedPerSeason(address token) internal view returns (uint256) {
+    function stalkEarnedPerSeason(
+        address token
+    ) internal view returns (uint256) {
         AppStorage storage s = LibAppStorage.diamondStorage();
         return uint256(s.sys.silo.assetSettings[token].stalkEarnedPerSeason);
     }
@@ -510,7 +534,9 @@
     /**
      * @dev returns the cumulative stalk per BDV (stemTip) for a whitelisted token.
      */
-    function stemTipForToken(address token) internal view returns (int96 _stemTip) {
+    function stemTipForToken(
+        address token
+    ) internal view returns (int96 _stemTip) {
         AppStorage storage s = LibAppStorage.diamondStorage();
         // Will not over/underflow because all casted variables are types smaller that int96.
         _stemTip =
@@ -569,9 +595,13 @@
         uint256 grownStalk,
         uint256 bdv
     ) internal view returns (int96 stem, GerminationSide side) {
-        LibGerminate.GermStem memory germStem = LibGerminate.getGerminatingStem(token);
+        LibGerminate.GermStem memory germStem = LibGerminate.getGerminatingStem(
+            token
+        );
         stem = germStem.stemTip.sub(
-            SafeCast.toInt96(SafeCast.toInt256(grownStalk.mul(PRECISION).div(bdv)))
+            SafeCast.toInt96(
+                SafeCast.toInt256(grownStalk.mul(PRECISION).div(bdv))
+            )
         );
         side = LibGerminate._getGerminationState(stem, germStem);
     }
@@ -593,7 +623,9 @@
 
         // prevent divide by zero error
         int96 grownStalkPerBdv = bdv > 0
-            ? SafeCast.toInt96(SafeCast.toInt256(grownStalk.mul(PRECISION).div(bdv)))
+            ? SafeCast.toInt96(
+                SafeCast.toInt256(grownStalk.mul(PRECISION).div(bdv))
+            )
             : int96(0);
 
         // subtract from the current latest index, so we get the index the deposit should have happened at
@@ -614,9 +646,11 @@
     ) internal {
         AppStorage storage s = LibAppStorage.diamondStorage();
         uint256 i = findDepositIdForAccount(account, token, depositId);
-        s.accts[account].depositIdList[token][i] = s.accts[account].depositIdList[token][
-            s.accts[account].depositIdList[token].length - 1
-        ];
+        s.accts[account].depositIdList[token][i] = s
+            .accts[account]
+            .depositIdList[token][
+                s.accts[account].depositIdList[token].length - 1
+            ];
         s.accts[account].depositIdList[token].pop();
     }
 
