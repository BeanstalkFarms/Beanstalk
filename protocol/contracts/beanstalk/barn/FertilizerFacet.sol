--- conflicted
+++ resolved
@@ -47,14 +47,10 @@
      * @param ids The ids of the Fertilizer to rinse.
      * @param mode The balance to transfer Beans to; see {LibTrasfer.To}
      */
-<<<<<<< HEAD
     function claimFertilized(
         uint256[] calldata ids,
         LibTransfer.To mode
     ) external payable fundsSafu noSupplyChange oneOutFlow(C.BEAN) {
-=======
-    function claimFertilized(uint256[] calldata ids, LibTransfer.To mode) external payable {
->>>>>>> 9e1a121d
         uint256 amount = C.fertilizer().beanstalkUpdate(LibTractor._user(), ids, s.bpf);
         s.fertilizedPaidIndex += amount;
         LibTransfer.sendToken(C.bean(), amount, LibTractor._user(), mode);
@@ -71,11 +67,7 @@
         uint256 tokenAmountIn,
         uint256 minFertilizerOut,
         uint256 minLPTokensOut
-<<<<<<< HEAD
     ) external payable fundsSafu noOutFlow returns (uint256 fertilizerAmountOut) {
-=======
-    ) external payable returns (uint256 fertilizerAmountOut) {
->>>>>>> 9e1a121d
         fertilizerAmountOut = _getMintFertilizerOut(
             tokenAmountIn,
             LibBarnRaise.getBarnRaiseToken()
@@ -109,10 +101,7 @@
         uint256 amount
     ) external payable fundsSafu noSupplyChange oneOutFlow(C.BEAN) {
         require(msg.sender == C.fertilizerAddress());
-<<<<<<< HEAD
         s.fertilizedPaidIndex += amount;
-=======
->>>>>>> 9e1a121d
         LibTransfer.sendToken(C.bean(), amount, account, LibTransfer.To.INTERNAL);
     }
 
