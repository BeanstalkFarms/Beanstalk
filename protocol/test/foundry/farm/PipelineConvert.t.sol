--- conflicted
+++ resolved
@@ -7,19 +7,18 @@
 import {MockPump} from "contracts/mocks/well/MockPump.sol";
 import {IWell, Call} from "contracts/interfaces/basin/IWell.sol";
 import {MockToken} from "contracts/mocks/MockToken.sol";
-<<<<<<< HEAD
-import {MockSeasonFacet} from "contracts/mocks/mockFacets/MockSeasonFacet.sol";
 import {DepotFacet, AdvancedPipeCall} from "contracts/beanstalk/farm/DepotFacet.sol";
+import {PipelineConvertFacet} from "contracts/beanstalk/silo/PipelineConvertFacet.sol";
 import {AdvancedFarmCall} from "contracts/libraries/LibFarm.sol";
 import {C} from "contracts/C.sol";
-=======
->>>>>>> d938ad76
 import {IERC20} from "@openzeppelin/contracts/token/ERC20/IERC20.sol";
 import {LibConvert} from "contracts/libraries/Convert/LibConvert.sol";
 import {LibRedundantMath256} from "contracts/libraries/LibRedundantMath256.sol";
 import {LibDeltaB} from "contracts/libraries/Oracle/LibDeltaB.sol";
 import {MockPipelineConvertFacet, AdvancedPipeCall} from "contracts/mocks/mockFacets/MockPipelineConvertFacet.sol";
 import "forge-std/Test.sol";
+import {MockSiloFacet} from "contracts/mocks/mockFacets/MockSiloFacet.sol";
+import {MockPipelineConvertFacet} from "contracts/mocks/mockFacets/MockPipelineConvertFacet.sol";
 
 contract MiscHelperContract {
     function returnLesser(uint256 a, uint256 b) public pure returns (uint256) {
@@ -40,18 +39,12 @@
     using LibRedundantMath256 for uint256;
 
     // Interfaces.
-<<<<<<< HEAD
     MockSiloFacet silo;
     PipelineConvertFacet convert;
     MockPipelineConvertFacet pipelineConvert;
     DepotFacet depot;
-    address beanEthWell = C.BEAN_ETH_WELL;
-    address beanwstethWell = C.BEAN_WSTETH_WELL;
-=======
-    MockPipelineConvertFacet pipelineConvert = MockPipelineConvertFacet(BEANSTALK);
     address beanEthWell = BEAN_ETH_WELL;
     address beanwstethWell = BEAN_WSTETH_WELL;
->>>>>>> d938ad76
     MiscHelperContract miscHelper = new MiscHelperContract();
 
     // test accounts
