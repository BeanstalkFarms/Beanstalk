--- conflicted
+++ resolved
@@ -70,15 +70,8 @@
     address internal constant USDT = 0xdAC17F958D2ee523a2206206994597C13D831ec7;
     address internal constant WETH = 0xC02aaA39b223FE8D0A0e5C4F27eAD9083C756Cc2;
     address internal constant WSTETH = 0x7f39C581F595B53c5cb19bD0b3f8dA6c935E2Ca0;
-
-<<<<<<< HEAD
-    // Use external contract for block.basefee as to avoid upgrading existing contracts to solidity v8
-    address private constant BASE_FEE_CONTRACT = 0x84292919cB64b590C0131550483707E43Ef223aC;
-
     address internal constant PIPELINE = 0xb1bE0000C6B3C62749b5F0c92480146452D15423;
 
-=======
->>>>>>> 210c8b9d
     //////////////////// Well ////////////////////
 
     uint256 internal constant WELL_MINIMUM_BEAN_BALANCE = 1000_000_000; // 1,000 Beans
