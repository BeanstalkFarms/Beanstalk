--- conflicted
+++ resolved
@@ -202,33 +202,6 @@
     function getTwaReservesForWell(
         address well
     ) internal view returns (uint256[] memory twaReserves) {
-<<<<<<< HEAD
-        AppStorage storage s = LibAppStorage.diamondStorage();
-        twaReserves = new uint256[](2);
-        twaReserves[0] = s.twaReserves[well].reserve0;
-        twaReserves[1] = s.twaReserves[well].reserve1;
-    }
-
-    /**
-     * @notice resets token price for a well to 1.
-     * @dev must be called at the end of sunrise() once the
-     * price is not needed anymore to save gas.
-     */
-    function resetTwaReservesForWell(address well) internal {
-        AppStorage storage s = LibAppStorage.diamondStorage();
-        s.twaReserves[well].reserve0 = 1;
-        s.twaReserves[well].reserve1 = 1;
-    }
-
-    function getWellPriceFromTwaReserves(address well) internal view returns (uint256 price) {
-        AppStorage storage s = LibAppStorage.diamondStorage();
-        // s.twaReserve[well] should be set prior to this function being called.
-        // 'price' is in terms of reserve0:reserve1.
-        if (s.twaReserves[well].reserve0 == 0 || s.twaReserves[well].reserve1 == 0) {
-            price = 0;
-        } else {
-            price = s.twaReserves[well].reserve0.mul(1e18).div(s.twaReserves[well].reserve1);
-=======
         AppStorage storage s = LibAppStorage.diamondStorage();
         twaReserves = new uint256[](2);
         twaReserves[0] = s.twaReserves[well].reserve0;
@@ -262,7 +235,6 @@
             } else { 
                 price = uint256(s.twaReserves[well].reserve1).mul(1e18).div(s.twaReserves[well].reserve0);
             }
->>>>>>> ac8e681c
         }
     }
 
@@ -278,25 +250,13 @@
     /**
      * @notice gets the TwaReserves of a given well.
      * @dev only supports wells that are whitelisted in beanstalk.
-<<<<<<< HEAD
-     * the inital timestamp and reserves is the timestamp of the start
-=======
      * the initial timestamp and reserves is the timestamp of the start
->>>>>>> ac8e681c
      * of the last season. wrapped in try/catch to return gracefully.
      */
     function getTwaReservesFromBeanstalkPump(
         address well
     ) internal view returns (uint256[] memory) {
         AppStorage storage s = LibAppStorage.diamondStorage();
-<<<<<<< HEAD
-        Call[] memory pumps = IWell(well).pumps();
-        try ICumulativePump(pumps[0].target).readTwaReserves(
-            well,
-            s.wellOracleSnapshots[well],
-            uint40(s.season.timestamp),
-            pumps[0].data
-=======
         return getTwaReservesFromPump(
             well, 
             s.wellOracleSnapshots[well], 
@@ -320,7 +280,6 @@
             cumulativeReserves,
             timestamp,
             pump[0].data
->>>>>>> ac8e681c
         ) returns (uint[] memory twaReserves, bytes memory) {
             return twaReserves;
         } catch {
@@ -331,11 +290,7 @@
     /**
      * @notice gets the TwaLiquidity of a given well.
      * @dev only supports wells that are whitelisted in beanstalk.
-<<<<<<< HEAD
-     * the inital timestamp and reserves is the timestamp of the start
-=======
      * the initial timestamp and reserves is the timestamp of the start
->>>>>>> ac8e681c
      * of the last season.
      */
     function getTwaLiquidityFromBeanstalkPump(
@@ -344,20 +299,12 @@
     ) internal view returns (uint256 usdLiquidity) {
         AppStorage storage s = LibAppStorage.diamondStorage();
         (, uint256 j) = getNonBeanTokenAndIndexFromWell(well);
-<<<<<<< HEAD
         Call[] memory pumps = IWell(well).pumps();
         try ICumulativePump(pumps[0].target).readTwaReserves(
             well,
             s.wellOracleSnapshots[well],
             uint40(s.season.timestamp),
             pumps[0].data
-=======
-        try ICumulativePump(C.BEANSTALK_PUMP).readTwaReserves(
-            well,
-            s.wellOracleSnapshots[well],
-            uint40(s.season.timestamp),
-            C.BYTES_ZERO
->>>>>>> ac8e681c
         ) returns (uint[] memory twaReserves, bytes memory) {
             usdLiquidity = tokenUsdPrice.mul(twaReserves[j]).div(1e6);
         } catch {
