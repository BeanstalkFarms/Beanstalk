/**
 * SPDX-License-Identifier: MIT
 **/
pragma solidity ^0.8.20;
pragma abicoder v2;

import {Utils, console} from "test/foundry/utils/Utils.sol";

///////// MOCKS ////////
import {MockChainlinkAggregator} from "contracts/mocks/chainlink/MockChainlinkAggregator.sol";
import {MockUniswapV3Pool} from "contracts/mocks/uniswap/MockUniswapV3Pool.sol";
import {MockUniswapV3Factory} from "contracts/mocks/uniswap/MockUniswapV3Factory.sol";
import {IMockFBeanstalk} from "contracts/interfaces/IMockFBeanstalk.sol";
import {LSDChainlinkOracle} from "contracts/ecosystem/oracles/LSDChainlinkOracle.sol";

/**
 * @title OracleDeployer
 * @author Brean
 * @notice Test helper contract to deploy Depot.
 */
interface ChainlinkPriceFeedRegistry {
    function getFeed(address base, address quote) external view returns (address aggregator);
}

contract OracleDeployer is Utils {
    ////////// CHAINLINK //////////
    address constant USDC_USD_CHAINLINK_PRICE_AGGREGATOR =
        address(0x8fFfFfd4AfB6115b954Bd326cbe7B4BA576818f6);

    address constant WBTC_USD_CHAINLINK_PRICE_AGGREGATOR =
        address(0xd0C7101eACbB49F3deCcCc166d238410D6D46d57);

    address constant ETH_USD_CHAINLINK_PRICE_AGGREGATOR =
        0x5f4eC3Df9cbd43714FE2740f5E3616155c5b8419;
    address constant WSTETH_ETH_CHAINLINK_PRICE_AGGREGATOR =
        0x86392dC19c0b719886221c78AB11eb8Cf5c52812;

    //////// UNISWAP ORACLES ////////
    address internal constant WSTETH_ETH_UNIV3_01_POOL = 0x109830a1AAaD605BbF02a9dFA7B0B92EC2FB7dAa; // 0.01% pool

    // timeout for Oracles with a 1 hour heartbeat.
    uint256 constant FOUR_HOUR_TIMEOUT = 14400;
    // timeout for Oracles with a 1 day heartbeat.
    uint256 constant FOUR_DAY_TIMEOUT = 345600;

    // new chainlink oracles should be added here.
    address[] public chainlinkOracles = [
        ETH_USD_CHAINLINK_PRICE_AGGREGATOR,
        WSTETH_ETH_CHAINLINK_PRICE_AGGREGATOR,
        USDC_USD_CHAINLINK_PRICE_AGGREGATOR,
        WBTC_USD_CHAINLINK_PRICE_AGGREGATOR
    ];

    // initial prices for chainlink oracles should be added here.
    // assumes index matching with chainlinkOracles.
    int256[] initalPrices = [
        int256(1000e6), // ETH/USD
        1e6, // wstETH/ETH
        1e6, // USDC/USD
        50000e6 // WBTC/USD
    ];

    ////////// UNISWAP //////////

    address constant WBTC_USDC_03_POOL = address(0x99ac8cA7087fA4A2A1FB6357269965A2014ABc35);
    address constant AAVE_ETH_03_POOL = address(0x5aB53EE1d50eeF2C1DD3d5402789cd27bB52c1bB);
    address constant WSTETH_ETH_001_POOL = address(0x109830a1AAaD605BbF02a9dFA7B0B92EC2FB7dAa);
    // address constant WBTC = address(0x2260FAC5E5542a773Aa44fBCfeDf7C193bc2C599);
    address constant AAVE = address(0x7Fc66500c84A76Ad7e9c93437bFc5Ac33E2DDaE9);

    // new uniswap pools should be appended here.
    address[][] public pools = [
        [WSTETH_ETH_UNIV3_01_POOL, WSTETH, WETH], // wstETH/ETH
        [WBTC_USDC_03_POOL, WBTC, USDC] // WBTC/USDC
    ];

    // oracles must be initialized at some price. Assumes index matching with pools.
    uint256[][] public priceData = [[uint256(1e18), 18], [uint256(500e6), 8]];

    // new custom oracle implmenetations should be added here.
    address lsdChainlinkOracle; // LSD Chainlink Oracle

    /**
     * @notice initializes chainlink oracles.
     * @dev oracles are mocked, and thus require initalization/updates.
     */
    function initChainlink(bool verbose) internal {
        // optional labels to assist in testing.
        vm.label(ETH_USD_CHAINLINK_PRICE_AGGREGATOR, "CL ETH/USD");
        vm.label(WSTETH_ETH_CHAINLINK_PRICE_AGGREGATOR, "CL WstETH/ETH");
        vm.label(0x8fFfFfd4AfB6115b954Bd326cbe7B4BA576818f6, "CL USDC/USD");
        vm.label(0x3E7d1eAB13ad0104d2750B8863b489D65364e32D, "CL USDT/USD");
        vm.label(WBTC_USD_CHAINLINK_PRICE_AGGREGATOR, "CL WBTC/USD");

        for (uint i; i < chainlinkOracles.length; i++) {
            deployCodeTo("MockChainlinkAggregator.sol", new bytes(0), chainlinkOracles[i]);
            MockChainlinkAggregator(chainlinkOracles[i]).setDecimals(6);
            if (verbose) console.log("Chainlink Oracle Deployed at:", chainlinkOracles[i]);

            mockAddRound(chainlinkOracles[i], initalPrices[i], 900);
        }
    }

    /**
     * @notice adds a round to a chainlink oracle.
     */
    function mockAddRound(address chainlinkOracle, int256 price, uint256 secondsAgo) internal {
        uint256 time;

        if (block.timestamp < secondsAgo) {
            time = 1; // min timestamp = 1.
        } else {
            time = block.timestamp - secondsAgo;
        }
        uint80 latestRound = MockChainlinkAggregator(chainlinkOracle).getLatestRoundId();
        MockChainlinkAggregator(chainlinkOracle).addRound(price, time, time, latestRound + 1);
    }

    /**
     * @notice adds an invalid round to a chainlink oracle.
     */
    function mockAddInvalidRound(address chainlinkOracle) internal {
        uint80 roundId = MockChainlinkAggregator(chainlinkOracle).getLatestRoundId();
        MockChainlinkAggregator(chainlinkOracle).addRound(0, 0, 0, roundId + 1);
    }

    /**
     * @notice adds a round to the chainlink oracle, using the last rounds data.
     * @dev adds 2 rounds. 1 Round that goes back 900 seconds,
     * and another that goes back 3600 + 900 seconds, due to how beanstalk calculates the twap.
     * the block.timestamp must be greater than 4500 seconds.
     */
    function updateChainlinkOracleWithPreviousData(address chainlinkOracle) internal {
        (, int256 answer, , , ) = MockChainlinkAggregator(chainlinkOracle).latestRoundData();
        mockAddRound(chainlinkOracle, answer, 4500);
        mockAddRound(chainlinkOracle, answer, 900);
    }

    /**
     * @notice initializes uniswap pools for testing.
     */
    function initUniswapPools(bool verbose) internal {
        vm.label(WSTETH_ETH_UNIV3_01_POOL, "UNI WSTETH_ETH_UNIV3_01");
        vm.label(WBTC_USDC_03_POOL, "UNI WBTC_USDC_03_POOL");

        MockUniswapV3Factory uniFactory = MockUniswapV3Factory(new MockUniswapV3Factory());

        for (uint i; i < pools.length; i++) {
            address[] memory poolData = pools[i];
            address pool = uniFactory.createPool(poolData[1], poolData[2], 100);
            vm.etch(poolData[0], pool.code);
            if (verbose) console.log("Uniswap Oracle Deployed at:", poolData[0]);
            uint256 price = calcPrice(priceData[i][0], priceData[i][1]);
            MockUniswapV3Pool(poolData[0]).setOraclePrice(price, uint8(priceData[i][1]));
            if (verbose) console.log("Price set at:", priceData[i][0]);
            MockUniswapV3Pool(poolData[0]).setToken0(poolData[1]);
            MockUniswapV3Pool(poolData[0]).setToken1(poolData[2]);
        }
    }

    /**
     * @notice calculates the price for a uniswap pool.
     * @dev will need to be updated for different pools w/different decimals.
     */
    function calcPrice(uint256 _price, uint256 decimal) internal pure returns (uint256 price) {
        uint x;
        if (decimal == 6) {
            x = 1e18;
        } else if (decimal == 18) {
            x = 1e36;
        } else if (decimal == 8) {
            x = 1e14;
        }
        price = x / (_price + 1);
    }

    function initWhitelistOracles(bool verbose) internal {
        // deploy LSD Chainlink Oracle
        lsdChainlinkOracle = address(new LSDChainlinkOracle());
        vm.label(lsdChainlinkOracle, "LSD Chainlink Oracle");
        // new custom oracles should be added here.

        // init ETH:USD oracle
        updateOracleImplementationForTokenUsingChainlinkAggregator(
            WETH,
            ETH_USD_CHAINLINK_PRICE_AGGREGATOR,
            verbose
        );

        // init L1 ETH:USD oracle
        updateOracleImplementationForTokenUsingChainlinkAggregator(
            L1_WETH,
            ETH_USD_CHAINLINK_PRICE_AGGREGATOR,
            verbose
        );

        // init wsteth oracle.
        setupLSDChainlinkOracleForToken(
            WSTETH,
            WSTETH_ETH_CHAINLINK_PRICE_AGGREGATOR,
            FOUR_HOUR_TIMEOUT
        );
    }

    function updateOracleImplementationForTokenUsingChainlinkAggregator(
        address token,
        address oracleAddress,
        bool verbose
    ) internal {
        IMockFBeanstalk.Implementation memory oracleImplementation = IMockFBeanstalk.Implementation(
            oracleAddress,
            bytes4(0),
            bytes1(0x01),
            abi.encode(FOUR_HOUR_TIMEOUT)
        );

        vm.prank(address(bs));
        bs.updateOracleImplementationForToken(token, oracleImplementation);

        if (verbose)
            console.log("Updated oracle implementation for token: ", token, " to: ", oracleAddress);
    }

    function setupLSDChainlinkOracleForToken(
        address token,
        address tokenChainlinkOracle,
        uint256 tokenTimeout
    ) internal {
        address _ethChainlinkOracle = ETH_USD_CHAINLINK_PRICE_AGGREGATOR;
        uint256 _ethTimeout = 3600 * 4;
<<<<<<< HEAD
        address _xEthChainlinkOracle = C.WSTETH_ETH_CHAINLINK_PRICE_AGGREGATOR;
        uint256 _xEthTimeout = 3600 * 4;
        address _token = C.WSTETH;

        vm.prank(address(bs));
=======
        vm.prank(BEANSTALK);
>>>>>>> d938ad76
        bs.updateOracleImplementationForToken(
            token,
            IMockFBeanstalk.Implementation(
                lsdChainlinkOracle,
                LSDChainlinkOracle.getPrice.selector,
                bytes1(0x00),
                abi.encode(
                    _ethChainlinkOracle,
                    _ethTimeout,
                    tokenChainlinkOracle,
                    tokenTimeout,
                    token
                )
            )
        );
    }
}<|MERGE_RESOLUTION|>--- conflicted
+++ resolved
@@ -12,6 +12,7 @@
 import {MockUniswapV3Factory} from "contracts/mocks/uniswap/MockUniswapV3Factory.sol";
 import {IMockFBeanstalk} from "contracts/interfaces/IMockFBeanstalk.sol";
 import {LSDChainlinkOracle} from "contracts/ecosystem/oracles/LSDChainlinkOracle.sol";
+import {LibConstant} from "test/foundry/utils/LibConstant.sol";
 
 /**
  * @title OracleDeployer
@@ -70,8 +71,8 @@
 
     // new uniswap pools should be appended here.
     address[][] public pools = [
-        [WSTETH_ETH_UNIV3_01_POOL, WSTETH, WETH], // wstETH/ETH
-        [WBTC_USDC_03_POOL, WBTC, USDC] // WBTC/USDC
+        [WSTETH_ETH_UNIV3_01_POOL, LibConstant.WSTETH, LibConstant.WETH], // wstETH/ETH
+        [WBTC_USDC_03_POOL, LibConstant.WBTC, LibConstant.USDC] // WBTC/USDC
     ];
 
     // oracles must be initialized at some price. Assumes index matching with pools.
@@ -182,21 +183,21 @@
 
         // init ETH:USD oracle
         updateOracleImplementationForTokenUsingChainlinkAggregator(
-            WETH,
+            LibConstant.WETH,
             ETH_USD_CHAINLINK_PRICE_AGGREGATOR,
             verbose
         );
 
         // init L1 ETH:USD oracle
         updateOracleImplementationForTokenUsingChainlinkAggregator(
-            L1_WETH,
+            LibConstant.L1_WETH,
             ETH_USD_CHAINLINK_PRICE_AGGREGATOR,
             verbose
         );
 
         // init wsteth oracle.
         setupLSDChainlinkOracleForToken(
-            WSTETH,
+            LibConstant.WSTETH,
             WSTETH_ETH_CHAINLINK_PRICE_AGGREGATOR,
             FOUR_HOUR_TIMEOUT
         );
@@ -228,15 +229,11 @@
     ) internal {
         address _ethChainlinkOracle = ETH_USD_CHAINLINK_PRICE_AGGREGATOR;
         uint256 _ethTimeout = 3600 * 4;
-<<<<<<< HEAD
-        address _xEthChainlinkOracle = C.WSTETH_ETH_CHAINLINK_PRICE_AGGREGATOR;
+        address _xEthChainlinkOracle = WSTETH_ETH_CHAINLINK_PRICE_AGGREGATOR;
         uint256 _xEthTimeout = 3600 * 4;
-        address _token = C.WSTETH;
+        address _token = LibConstant.WSTETH;
 
         vm.prank(address(bs));
-=======
-        vm.prank(BEANSTALK);
->>>>>>> d938ad76
         bs.updateOracleImplementationForToken(
             token,
             IMockFBeanstalk.Implementation(
