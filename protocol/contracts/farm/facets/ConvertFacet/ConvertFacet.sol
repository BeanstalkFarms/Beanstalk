/**
 * SPDX-License-Identifier: MIT
**/

pragma solidity ^0.7.6;
pragma experimental ABIEncoderV2;

import "./ConvertSilo.sol";
import "../../../libraries/LibConvert.sol";
import "../../../libraries/LibInternal.sol";
import "../../../libraries/LibClaim.sol";
import "../../../libraries/Silo/LibLegacyLPSilo.sol";

/**
 * @author Publius
 * @title Silo handles depositing and withdrawing Beans and LP, and updating the Silo.
**/
contract ConvertFacet is ConvertSilo {

    using SafeMath for uint256;
    using SafeMath for uint32;

    function convertDepositedBeans(
        uint256 beans,
        uint256 minLP,
        uint32[] memory seasons,
        uint256[] memory amounts
    )
        external 
    {
        LibInternal.updateSilo(msg.sender);
        (uint256 lp, uint256 beansConverted) = LibConvert.sellToPegAndAddLiquidity(beans, minLP);
        (uint256 beansRemoved, uint256 stalkRemoved) = _withdrawBeansForConvert(seasons, amounts, beansConverted);
        require(beansRemoved == beansConverted, "Silo: Wrong Beans removed.");
        uint32 _s = uint32(stalkRemoved.div(beansConverted.mul(s.ss[s.c.pair].seeds)));
        _s = getDepositSeason(_s);

        _deposit(_s, lp, beansConverted);
        LibCheck.balanceCheck();
        LibSilo.updateBalanceOfRainStalk(msg.sender);
    }   

    function convertDepositedLP(
        uint256 lp,
        uint256 minBeans,
        uint32[] memory seasons,
        uint256[] memory amounts
    )
        external
    {
        LibInternal.updateSilo(msg.sender);
        (uint256 beans, uint256 lpConverted) = LibConvert.removeLPAndBuyToPeg(lp, minBeans);
<<<<<<< HEAD
        uint256 stalkRemoved = _withdrawLPForConvert(seasons, amounts, lpConverted);
=======
        uint256 stalkRemoved = _withdrawForConvert(s.c.pair, crates, amounts, lpConverted);
>>>>>>> f8131d97
        uint32 _s = uint32(stalkRemoved.div(beans.mul(C.getSeedsPerBean())));
        _s = getDepositSeason(_s);
        _depositBeans(beans, _s);
        LibCheck.balanceCheck();
        LibSilo.updateBalanceOfRainStalk(msg.sender);
    }

    function convertDepositedLegacyLP(
        uint256 lp,
        uint256 minBeans,
        uint32[] memory seasons,
        uint256[] memory amounts,
        bool[] memory legacy
    )
        external
    {
        LibInternal.updateSilo(msg.sender);
        (uint256 beans, uint256 lpConverted) = LibConvert.removeLPAndBuyToPeg(lp, minBeans);
        uint256 stalkRemoved = LibLegacyLPSilo.removeLPDepositsForConvert(
            seasons, 
            amounts, 
            legacy,
            lpConverted
        );
        uint32 _s = uint32(stalkRemoved.div(beans.mul(C.getSeedsPerBean())));
        _s = getDepositSeason(_s);
        _depositBeans(beans, _s);
        LibCheck.balanceCheck();
        LibSilo.updateBalanceOfRainStalk(msg.sender);
    }

    function claimConvertAddAndDepositLP(
        uint256 lp,
        LibMarket.AddLiquidity calldata al,
        uint32[] memory seasons,
        uint256[] memory amounts,
        LibClaim.Claim calldata claim
    )
        external
        payable
    {
        LibClaim.claim(claim);
<<<<<<< HEAD
        _convertAddAndDepositLP(lp, al, seasons, amounts);
=======
        _convertAddAndDepositLP(s.c.pair, lp, al, crates, amounts);
>>>>>>> f8131d97
    }

    function convertAddAndDepositLP(
        uint256 lp,
        LibMarket.AddLiquidity calldata al,
        uint32[] memory seasons,
        uint256[] memory amounts
    )
        public
        payable
    {
<<<<<<< HEAD
        _convertAddAndDepositLP(lp, al, seasons, amounts);
=======
        _convertAddAndDepositLP(s.c.pair, lp, al, crates, amounts);
>>>>>>> f8131d97
    }

    function lpToPeg() external view returns (uint256 lp) {
        return LibConvert.lpToPeg();
    }

    function beansToPeg() external view returns (uint256 beans) {
        (uint256 ethReserve, uint256 beanReserve) = reserves();
        return LibConvert.beansToPeg(ethReserve, beanReserve);
    }

    function getDepositSeason(uint32 _s) internal view returns (uint32) {
        uint32 __s = season();
        if (_s >= __s) _s = __s - 1;
        return uint32(__s.sub(_s));
    }
}<|MERGE_RESOLUTION|>--- conflicted
+++ resolved
@@ -50,11 +50,7 @@
     {
         LibInternal.updateSilo(msg.sender);
         (uint256 beans, uint256 lpConverted) = LibConvert.removeLPAndBuyToPeg(lp, minBeans);
-<<<<<<< HEAD
-        uint256 stalkRemoved = _withdrawLPForConvert(seasons, amounts, lpConverted);
-=======
         uint256 stalkRemoved = _withdrawForConvert(s.c.pair, crates, amounts, lpConverted);
->>>>>>> f8131d97
         uint32 _s = uint32(stalkRemoved.div(beans.mul(C.getSeedsPerBean())));
         _s = getDepositSeason(_s);
         _depositBeans(beans, _s);
@@ -97,11 +93,7 @@
         payable
     {
         LibClaim.claim(claim);
-<<<<<<< HEAD
-        _convertAddAndDepositLP(lp, al, seasons, amounts);
-=======
         _convertAddAndDepositLP(s.c.pair, lp, al, crates, amounts);
->>>>>>> f8131d97
     }
 
     function convertAddAndDepositLP(
@@ -113,11 +105,7 @@
         public
         payable
     {
-<<<<<<< HEAD
-        _convertAddAndDepositLP(lp, al, seasons, amounts);
-=======
         _convertAddAndDepositLP(s.c.pair, lp, al, crates, amounts);
->>>>>>> f8131d97
     }
 
     function lpToPeg() external view returns (uint256 lp) {
