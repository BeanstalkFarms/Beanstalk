--- conflicted
+++ resolved
@@ -124,8 +124,6 @@
   });
 }
 
-<<<<<<< HEAD
-=======
 async function ebip14(mock = false, account = undefined) {
   if (account == undefined) {
     account = await impersonateBeanstalkOwner();
@@ -149,7 +147,6 @@
   });
 }
 
->>>>>>> a24abee5
 async function bipDiamondCut(name, dc, account, mock = true) {
   beanstalk = await getBeanstalk();
   if (mock) {
@@ -173,9 +170,5 @@
 exports.ebip9 = ebip9;
 exports.ebip10 = ebip10;
 exports.ebip11 = ebip11;
-<<<<<<< HEAD
 exports.ebip13 = ebip13;
-=======
-exports.ebip13 = ebip13;
-exports.ebip14 = ebip14;
->>>>>>> a24abee5
+exports.ebip14 = ebip14;