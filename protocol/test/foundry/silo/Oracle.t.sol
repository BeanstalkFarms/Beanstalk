--- conflicted
+++ resolved
@@ -16,35 +16,30 @@
         initializeBeanstalkTestState(true, false);
     }
 
-<<<<<<< HEAD
     function testUniswapOracleImplementation() public {
         // encode type 0x01
-        uint256 price = OracleFacet(BEANSTALK).getUsdPrice(WBTC);
-        assertEq(price, 1e24 / 50000e6, "price using encode type 0x01");
-=======
-    // 1 WBTC = 50000 USD
-    // 1e8 = 50000 USD
-    function test_getUsdPrice() public {
         vm.prank(BEANSTALK);
         bs.updateOracleImplementationForToken(
             WBTC,
             IMockFBeanstalk.Implementation(address(0), bytes4(0), bytes1(0x01))
         );
+        uint256 price = OracleFacet(BEANSTALK).getUsdTokenPrice(WBTC);
+        assertEq(price, 0.00002e8, "price using encode type 0x01");
 
-        // encode type 0x01
-        uint256 price = OracleFacet(BEANSTALK).getUsdTokenPrice(WBTC);
-        // 1e8 / 50000 = 2000
-        assertEq(price, 2000);
-
-        // change encode type to 0x02, with a wbtc/usdc pool.
-        // todo: fix once oracle fixes come in.
-        // vm.prank(BEANSTALK);
-        // bs.updateOracleImplementationForToken(
-        //     WBTC,
-        //     IMockFBeanstalk.Implementation(WBTC_USDC_03_POOL, bytes4(0), bytes1(0x02))
-        // );
-        // price = OracleFacet(BEANSTALK).getUsdTokenPrice(WBTC);
-        // assertApproxEqRel(price, 2000, 0.001e18);
+        // change encode type to 0x02:
+        vm.prank(BEANSTALK);
+        bs.updateOracleImplementationForToken(
+            WBTC,
+            IMockFBeanstalk.Implementation(WBTC_USDC_03_POOL, bytes4(0), bytes1(0x02))
+        );
+        price = OracleFacet(BEANSTALK).getTokenUsdPrice(WBTC);
+        // 1 USDC will get ~500 satoshis of BTC at $50k
+        // 1 USDC = 1e6
+        // 1 wBTC = 1e8
+        // $50,000/100000000*1000000 = 500
+        // function returns uint256(1e24).div(tokenPrice);
+        // expected delta is 0.2004008016032064%
+        assertApproxEqRel(price, 50000e6, 0.001e18, "price using encode type 0x02");
     }
 
     /**
@@ -84,7 +79,6 @@
         // query price
         uint256 usdTokenPrice = OracleFacet(BEANSTALK).getUsdTokenTwap(C.WETH, 3600);
         uint256 tokenUsdPrice = OracleFacet(BEANSTALK).getTokenUsdTwap(C.WETH, 3600);
->>>>>>> de25619c
 
         // verify math:
         // 1200 + 1000 + 1100 + 1000 + 900 + 1200 = 6400 / 6 = 1066.666666e6
@@ -154,49 +148,49 @@
                 bytes1(0x00)
             )
         );
-<<<<<<< HEAD
-        price = OracleFacet(BEANSTALK).getUsdPrice(WBTC);
-        // 1 USDC will get ~500 satoshis of BTC at $50k
-        // 1 USDC = 1e6
-        // 1 wBTC = 1e8
-        // $50,000/100000000*1000000 = 500
-        // function returns uint256(1e24).div(tokenPrice);
-        // expected delta is 0.2004008016032064%
-        assertApproxEqRel(price, 1e24 / 500, 2.1e15, "price using encode type 0x02");
-=======
         return token;
->>>>>>> de25619c
     }
 
-    function testGetTokenPrice() public view {
+    function testGetTokenPrice() public {
+        // change encode type to 0x02 for wbtc:
+        vm.prank(BEANSTALK);
+        bs.updateOracleImplementationForToken(
+            WBTC,
+            IMockFBeanstalk.Implementation(address(0), bytes4(0), bytes1(0x01))
+        );
+
         // token price is number of dollars per token, i.e. 50000 USD for 1 WBTC
-        uint256 tokenPriceEth = OracleFacet(BEANSTALK).getTokenPrice(C.WETH); // 1000e6
-        assertEq(tokenPriceEth, 1000e6, "tokenPriceEth");
+        uint256 tokenPriceEth = OracleFacet(BEANSTALK).getTokenUsdPrice(C.WETH); // 1000e6
+        assertEq(tokenPriceEth, 1000e6, "getTokenUsdPrice eth");
 
         // number of tokens received per dollar
-        uint256 usdPriceEth = OracleFacet(BEANSTALK).getUsdPrice(C.WETH); // 1e15 which is 1e18 (1 eth in wei) / 1000 (weth price 1000), you get 1/1000th of 1 eth for $1
-        assertEq(usdPriceEth, 1e18 / 1000, "usdPriceEth");
+        uint256 usdPriceEth = OracleFacet(BEANSTALK).getUsdTokenPrice(C.WETH); // 1e15 which is 1e18 (1 eth in wei) / 1000 (weth price 1000), you get 1/1000th of 1 eth for $1
+        assertEq(usdPriceEth, 1e18 / 1000, "getUsdTokenPrice eth");
 
-        uint256 tokenPriceWBTC = OracleFacet(BEANSTALK).getTokenPrice(WBTC); // should be 50000e6
-        assertEq(tokenPriceWBTC, 50000e6, "tokenPriceWBTC");
-        // assertEq(tokenPrice, 50000e6, "price using encode type 0x01");
+        uint256 tokenPriceWBTC = OracleFacet(BEANSTALK).getTokenUsdPrice(WBTC); // should be 50000e6
+        assertEq(tokenPriceWBTC, 50000e6, "getTokenUsdPrice wbtc");
 
         // number of tokens received per dollar
-        uint256 usdPriceWBTC = OracleFacet(BEANSTALK).getUsdPrice(WBTC); // $1 = 0.00002 wbtc, wbtc is 8 decimals. 1e24 / 50000e6
-        assertEq(usdPriceWBTC, 1e24 / 50000e6, "usdPriceWBTC");
+        uint256 usdPriceWBTC = OracleFacet(BEANSTALK).getUsdTokenPrice(WBTC); // $1 = 0.00002 wbtc, wbtc is 8 decimals,
+        assertEq(usdPriceWBTC, 0.00002e8, "getUsdTokenPrice wbtc");
     }
 
     // test provided by T1MOH
-    function test_getUsdPrice_whenExternalToken_priceIsInvalid() public view {
+    function test_getUsdTokenPrice_whenExternalToken_priceIsInvalid() public {
         // pre condition: encode type 0x01
+        vm.prank(BEANSTALK);
+        bs.updateOracleImplementationForToken(
+            WBTC,
+            IMockFBeanstalk.Implementation(address(0), bytes4(0), bytes1(0x01))
+        );
 
         // WETH price is 1000
-        uint256 priceWETH = OracleFacet(BEANSTALK).getUsdPrice(C.WETH);
+        uint256 priceWETH = OracleFacet(BEANSTALK).getUsdTokenPrice(C.WETH);
         assertEq(priceWETH, 1e15); //  1e18/1e3 = 1e15
 
         // WBTC price is 50000
-        uint256 priceWBTC = OracleFacet(BEANSTALK).getUsdPrice(WBTC);
-        assertEq(priceWBTC, 2e13); // 1e24.div(50000e6) = 2e13
+        uint256 priceWBTC = OracleFacet(BEANSTALK).getUsdTokenPrice(WBTC);
+        assertEq(priceWBTC, 0.00002e8); // adjusted to 8 decimals
     }
 
     // TODO: fork tests to verify the on-chain values currently returned by oracles alignes with mocks?
