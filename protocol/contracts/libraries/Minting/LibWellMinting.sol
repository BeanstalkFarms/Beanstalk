--- conflicted
+++ resolved
@@ -93,17 +93,7 @@
     function initializeOracle(address well) internal {
         AppStorage storage s = LibAppStorage.diamondStorage();
 
-<<<<<<< HEAD
-        // If pump has not been initialized for `well`, `readCumulativeReserves` will revert. 
-=======
-        // Given Multi Flow Pump V 1.0 isn't resistant to large changes in balance,
-        // minting in the Bean:Eth Well needs to be turned off upon migration.
-        if (!checkShouldTurnOnMinting(well)) {
-            return;
-        }
-
         // If pump has not been initialized for `well`, `readCumulativeReserves` will revert.
->>>>>>> acc2d499
         // Need to handle failure gracefully, so Sunrise does not revert.
         Call[] memory pumps = IWell(well).pumps();
         try ICumulativePump(pumps[0].target).readCumulativeReserves(well, pumps[0].data) returns (
@@ -209,20 +199,19 @@
         address[] memory tokens = LibWhitelistedTokens.getWhitelistedWellLpTokens();
         for (uint256 i = 0; i < tokens.length; i++) {
             if (tokens[i] == C.BEAN) continue;
-            (int256 wellDeltaB) = currentDeltaB(tokens[i]);
+            int256 wellDeltaB = currentDeltaB(tokens[i]);
             deltaB = deltaB.add(wellDeltaB);
-            console.log('overallInstantaneousDeltaB for token: ', tokens[i]);
+            console.log("overallInstantaneousDeltaB for token: ", tokens[i]);
             console.logInt(wellDeltaB);
         }
-        console.log('final overallInstantaneousDeltaB: ');
+        console.log("final overallInstantaneousDeltaB: ");
         console.logInt(deltaB);
     }
-    
+
     /**
      * @notice returns the overall cappedReserves deltaB for all whitelisted well tokens.
      */
     function cappedReservesDeltaB(address well) internal view returns (int256) {
-
         if (well == C.BEAN) {
             return 0;
         }
@@ -232,7 +221,10 @@
         address pump = pumps[0].target;
 
         // well address , data[]
-        uint256[] memory instReserves = ICappedReservesPump(pump).readCappedReserves(well, pumps[0].data);
+        uint256[] memory instReserves = ICappedReservesPump(pump).readCappedReserves(
+            well,
+            pumps[0].data
+        );
 
         // calculate deltaB.
         return calculateDeltaBFromReserves(well, instReserves, ZERO_LOOKBACK);
@@ -264,7 +256,7 @@
         address[] memory tokens = LibWhitelistedTokens.getWhitelistedWellLpTokens();
         for (uint256 i = 0; i < tokens.length; i++) {
             if (tokens[i] == C.BEAN) continue;
-            (int256 wellDeltaB) = scaledInstantaneousDeltaB(tokens[i], lpSupply[i]);
+            int256 wellDeltaB = scaledInstantaneousDeltaB(tokens[i], lpSupply[i]);
             deltaB = deltaB.add(wellDeltaB);
         }
     }
@@ -280,29 +272,32 @@
     /*
      * @notice returns the scaled deltaB, based on LP supply before and after convert
      */
-    function scaledDeltaB(uint256 beforeLpTokenSupply, uint256 afterLpTokenSupply, int256 deltaB) internal pure returns (int256) {
+    function scaledDeltaB(
+        uint256 beforeLpTokenSupply,
+        uint256 afterLpTokenSupply,
+        int256 deltaB
+    ) internal pure returns (int256) {
         return deltaB.mul(int256(beforeLpTokenSupply)).div(int(afterLpTokenSupply));
     }
 
     /**
-     * @notice calculates the deltaB for a given well using the reserves. 
+     * @notice calculates the deltaB for a given well using the reserves.
      * @dev reverts if the bean reserve is less than the minimum,
-     * or if the usd oracle fails. 
+     * or if the usd oracle fails.
      * This differs from the twaDeltaB, as this function should not be used within the sunrise function.
      */
     function calculateDeltaBFromReserves(
-        address well, 
+        address well,
         uint256[] memory reserves,
         uint256 lookback
     ) internal view returns (int256) {
         IERC20[] memory tokens = IWell(well).tokens();
         Call memory wellFunction = IWell(well).wellFunction();
 
-        (
-            uint256[] memory ratios,
-            uint256 beanIndex,
-            bool success
-        ) = LibWell.getRatiosAndBeanIndex(tokens, lookback);
+        (uint256[] memory ratios, uint256 beanIndex, bool success) = LibWell.getRatiosAndBeanIndex(
+            tokens,
+            lookback
+        );
 
         // Converts cannot be performed, if the Bean reserve is less than the minimum
         if (reserves[beanIndex] < C.WELL_MINIMUM_BEAN_BALANCE) {
@@ -314,11 +309,14 @@
             revert("Well: USD Oracle call failed");
         }
 
-        return int256(IBeanstalkWellFunction(wellFunction.target).calcReserveAtRatioSwap(
-            reserves,
-            beanIndex,
-            ratios,
-            wellFunction.data
-        )).sub(int256(reserves[beanIndex]));
+        return
+            int256(
+                IBeanstalkWellFunction(wellFunction.target).calcReserveAtRatioSwap(
+                    reserves,
+                    beanIndex,
+                    ratios,
+                    wellFunction.data
+                )
+            ).sub(int256(reserves[beanIndex]));
     }
 }