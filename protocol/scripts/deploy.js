--- conflicted
+++ resolved
@@ -106,11 +106,7 @@
 
   // A list of public libraries that need to be deployed separately.
   const libraryNames = [
-<<<<<<< HEAD
-    'LibGauge', 'LibIncentive', 'LibConvert', 'LibLockedUnderlying', 'LibCurveMinting', 'LibWellMinting', 'LibGerminate'
-=======
     'LibGauge', 'LibIncentive', 'LibConvert', 'LibLockedUnderlying', 'LibCurveMinting', 'LibGerminate', 'LibSilo'
->>>>>>> 0a4d5f9e
   ]
 
   // A mapping of facet to public library names that will be linked to i4t.
