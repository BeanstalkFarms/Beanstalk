--- conflicted
+++ resolved
@@ -46,19 +46,8 @@
     function claimFertilized(
         uint256[] calldata ids,
         LibTransfer.To mode
-<<<<<<< HEAD
-    ) external payable fundsSafu noSupplyChange oneOutFlow(C.BEAN) nonReentrant {
+    ) external payable fundsSafu noSupplyChange oneOutFlow(s.sys.tokens.bean) nonReentrant {
         LibFertilizer.claimFertilized(ids, mode);
-=======
-    ) external payable fundsSafu noSupplyChange oneOutFlow(s.sys.tokens.bean) nonReentrant {
-        uint256 amount = IFertilizer(s.sys.tokens.fertilizer).beanstalkUpdate(
-            LibTractor._user(),
-            ids,
-            s.sys.fert.bpf
-        );
-        s.sys.fert.fertilizedPaidIndex += amount;
-        LibTransfer.sendToken(BeanstalkERC20(s.sys.tokens.bean), amount, LibTractor._user(), mode);
->>>>>>> d938ad76
     }
 
     /**
