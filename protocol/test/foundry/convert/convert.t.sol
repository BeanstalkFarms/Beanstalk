// SPDX-License-Identifier: MIT
pragma solidity >=0.6.0 <0.9.0;
pragma abicoder v2;

import {TestHelper, LibTransfer, IMockFBeanstalk, C} from "test/foundry/utils/TestHelper.sol";
import {IWell, IERC20} from "contracts/interfaces/basin/IWell.sol";
import {MockConvertFacet} from "contracts/mocks/mockFacets/MockConvertFacet.sol";
import {LibConvertData} from "contracts/libraries/Convert/LibConvertData.sol";
import {MockToken} from "contracts/mocks/MockToken.sol";

/**
 * @title ConvertTest
 * @author Brean
 * @notice Tests the `convert` functionality.
 * @dev `convert` is the ability for users to switch a deposits token
 * from one whitelisted silo token to another,
 * given valid conditions. Generally, the ability to convert is based on
 * peg maintainence. See {LibConvert} for more infomation on specific convert types.
 */
contract ConvertTest is TestHelper {
    event Convert(
        address indexed account,
        address fromToken,
        address toToken,
        uint256 fromAmount,
        uint256 toAmount
    );

    // MockTokens.
    MockToken weth = MockToken(WETH);

    // test accounts
    address[] farmers;

    // well in test:
    address well;

    function setUp() public {
<<<<<<< HEAD
        initializeBeanstalkTestState(true, false, false);
        well = C.BEAN_ETH_WELL;
=======
        initializeBeanstalkTestState(true, false);
        well = BEAN_ETH_WELL;
>>>>>>> d938ad76
        // init user.
        farmers.push(users[1]);
        maxApproveBeanstalk(farmers);

        // Initialize well to balances. (1000 BEAN/ETH)
        addLiquidityToWell(
            well,
            10000e6, // 10,000 Beans
            10 ether // 10 ether.
        );

        addLiquidityToWell(
            BEAN_WSTETH_WELL,
            10000e6, // 10,000 Beans
            10 ether // 10 WETH of wstETH
        );
    }

    //////////// BEAN <> WELL ////////////

    /**
     * @notice validates that `getMaxAmountIn` gives the proper output.
     */
    function test_bean_Well_getters(uint256 beanAmount) public {
        multipleBeanDepositSetup();
        beanAmount = bound(beanAmount, 0, 9000e6);

        assertEq(bs.getMaxAmountIn(BEAN, well), 0, "BEAN -> WELL maxAmountIn should be 0");
        assertEq(bs.getMaxAmountIn(well, BEAN), 0, "WELL -> BEAN maxAmountIn should be 0");

        uint256 snapshot = vm.snapshot();
        // decrease bean reserves
        setReserves(well, bean.balanceOf(well) - beanAmount, weth.balanceOf(well));

        assertEq(
            bs.getMaxAmountIn(BEAN, well),
            beanAmount,
            "BEAN -> WELL maxAmountIn should be beanAmount"
        );
        assertEq(bs.getMaxAmountIn(well, BEAN), 0, "WELL -> BEAN maxAmountIn should be 0");

        vm.revertTo(snapshot);

        // increase bean reserves
        setReserves(well, bean.balanceOf(well) + beanAmount, weth.balanceOf(well));

        assertEq(bs.getMaxAmountIn(BEAN, well), 0, "BEAN -> WELL maxAmountIn should be 0");
        // convert lp amount to beans:
        uint256 lpAmountOut = bs.getMaxAmountIn(well, BEAN);
        uint256 beansOut = IWell(well).getRemoveLiquidityOneTokenOut(lpAmountOut, bean);
        assertEq(beansOut, beanAmount, "beansOut should equal beanAmount");
    }

    /**
     * @notice Convert should fail if deposit amounts != convertData.
     */
    function test_bean_Well_fewTokensRemoved(uint256 beanAmount) public {
        multipleBeanDepositSetup();
        beanAmount = bound(beanAmount, 2, 1000e6);
        setReserves(well, bean.balanceOf(well) - beanAmount, weth.balanceOf(well));

        // create encoding for a bean -> well convert.
        bytes memory convertData = convertEncoder(
            LibConvertData.ConvertKind.BEANS_TO_WELL_LP,
            well, // well
            beanAmount, // amountIn
            0 // minOut
        );
        int96[] memory stems = new int96[](1);
        stems[0] = int96(0);
        uint256[] memory amounts = new uint256[](1);
        amounts[0] = uint256(1);

        vm.expectRevert("Convert: Not enough tokens removed.");
        vm.prank(farmers[0]);
        bs.convert(convertData, stems, amounts);
    }

    /**
     * @notice Convert should fail if user does not have the required deposits.
     */
    function test_bean_Well_invalidDeposit(uint256 beanAmount) public {
        multipleBeanDepositSetup();
        beanAmount = bound(beanAmount, 2, 1000e6);
        setReserves(well, bean.balanceOf(well) - beanAmount, weth.balanceOf(well));

        // create encoding for a bean -> well convert.
        bytes memory convertData = convertEncoder(
            LibConvertData.ConvertKind.BEANS_TO_WELL_LP,
            well, // well
            beanAmount, // amountIn
            0 // minOut
        );
        uint256[] memory amounts = new uint256[](1);
        amounts[0] = uint256(beanAmount);

        vm.expectRevert("Silo: Crate balance too low.");
        bs.convert(convertData, new int96[](1), amounts);
    }

    //////////// BEAN -> WELL ////////////

    /**
     * @notice Bean -> Well convert cannot occur below peg.
     */
    function test_convertBeanToWell_belowPeg(uint256 beanAmount) public {
        multipleBeanDepositSetup();

        beanAmount = bound(beanAmount, 1, 1000e6);
        // increase the amount of beans in the pool (below peg).
        setReserves(well, bean.balanceOf(well) + beanAmount, weth.balanceOf(well));

        // create encoding for a bean -> well convert.
        bytes memory convertData = convertEncoder(
            LibConvertData.ConvertKind.BEANS_TO_WELL_LP,
            well, // well
            1, // amountIn
            0 // minOut
        );

        vm.expectRevert("Convert: P must be >= 1.");
        vm.prank(farmers[0]);
        bs.convert(convertData, new int96[](1), new uint256[](1));
    }

    /**
     * @notice Bean -> Well convert cannot convert beyond peg.
     * @dev if minOut is not contrained, the convert will succeed,
     * but only to the amount of beans that can be converted to the peg.
     */
    function test_convertBeanToWell_beyondPeg(uint256 beansRemovedFromWell) public {
        multipleBeanDepositSetup();

        uint256 beanWellAmount = bound(
            beansRemovedFromWell,
            C.WELL_MINIMUM_BEAN_BALANCE,
            bean.balanceOf(well) - 1
        );

        setReserves(well, beanWellAmount, weth.balanceOf(well));

        uint256 expectedBeansConverted = 10000e6 - beanWellAmount;
        uint256 expectedAmtOut = bs.getAmountOut(BEAN, well, expectedBeansConverted);

        // create encoding for a bean -> well convert.
        bytes memory convertData = convertEncoder(
            LibConvertData.ConvertKind.BEANS_TO_WELL_LP,
            well, // well
            type(uint256).max, // amountIn
            0 // minOut
        );

        uint256[] memory amounts = new uint256[](1);
        amounts[0] = type(uint256).max;

        vm.expectEmit();
        emit Convert(farmers[0], BEAN, well, expectedBeansConverted, expectedAmtOut);
        vm.prank(farmers[0]);
        bs.convert(convertData, new int96[](1), amounts);

        assertEq(bs.getMaxAmountIn(BEAN, well), 0, "BEAN -> WELL maxAmountIn should be 0");
    }

    /**
     * @notice general convert test.
     */
    function test_convertBeanToWellGeneral(uint256 deltaB, uint256 beansConverted) public {
        multipleBeanDepositSetup();

        deltaB = bound(deltaB, 100, 7000e6);
        setDeltaBforWell(int256(deltaB), well, WETH);

        beansConverted = bound(beansConverted, 100, deltaB);

        uint256 expectedAmtOut = bs.getAmountOut(BEAN, well, beansConverted);

        // create encoding for a bean -> well convert.
        bytes memory convertData = convertEncoder(
            LibConvertData.ConvertKind.BEANS_TO_WELL_LP,
            well, // well
            beansConverted, // amountIn
            0 // minOut
        );

        uint256[] memory amounts = new uint256[](1);
        amounts[0] = beansConverted;

        // vm.expectEmit();
        emit Convert(farmers[0], BEAN, well, beansConverted, expectedAmtOut);
        vm.prank(farmers[0]);
        bs.convert(convertData, new int96[](1), amounts);

        int256 newDeltaB = bs.poolCurrentDeltaB(well);

        // verify deltaB.
        // assertEq(bs.getMaxAmountIn(BEAN, well), deltaB - beansConverted, 'BEAN -> WELL maxAmountIn should be deltaB - beansConverted');
    }

    /**
     * @notice general convert test. Uses multiple deposits.
     */
    function test_convertsBeanToWellGeneral(uint256 deltaB, uint256 beansConverted) public {
        multipleBeanDepositSetup();

        deltaB = bound(deltaB, 2, bean.balanceOf(well) - C.WELL_MINIMUM_BEAN_BALANCE);
        setReserves(well, bean.balanceOf(well) - deltaB, weth.balanceOf(well));

        beansConverted = bound(beansConverted, 2, deltaB);

        uint256 expectedAmtOut = bs.getAmountOut(BEAN, well, beansConverted);

        // create encoding for a bean -> well convert.
        bytes memory convertData = convertEncoder(
            LibConvertData.ConvertKind.BEANS_TO_WELL_LP,
            well, // well
            beansConverted, // amountIn
            0 // minOut
        );

        int96[] memory stems = new int96[](2);
        stems[0] = int96(0);
        stems[1] = int96(2e6);
        uint256[] memory amounts = new uint256[](2);
        amounts[0] = beansConverted / 2;
        amounts[1] = beansConverted - amounts[0];

        vm.expectEmit();
        emit Convert(farmers[0], BEAN, well, beansConverted, expectedAmtOut);
        vm.prank(farmers[0]);
        bs.convert(convertData, stems, amounts);

        // verify deltaB.
        assertEq(
            bs.getMaxAmountIn(BEAN, well),
            deltaB - beansConverted,
            "BEAN -> WELL maxAmountIn should be deltaB - beansConverted"
        );
    }

    function multipleBeanDepositSetup() public {
        // Create 2 deposits, each at 10000 Beans to farmer[0].
        bean.mint(farmers[0], 20000e6);
        vm.prank(farmers[0]);
<<<<<<< HEAD
        bs.deposit(C.BEAN, 10000e6, 0);
        bs.siloSunrise(0);
=======
        bs.deposit(BEAN, 10000e6, 0);
        season.siloSunrise(0);
>>>>>>> d938ad76
        vm.prank(farmers[0]);
        bs.deposit(BEAN, 10000e6, 0);

        // Germinating deposits cannot convert (see {LibGerminate}).
        passGermination();
    }

    //////////// WELL -> BEAN ////////////

    /**
     * @notice Well -> Bean convert cannot occur above peg.
     */
    function test_convertWellToBean_abovePeg(uint256 beanAmount) public {
        multipleWellDepositSetup();

        beanAmount = bound(beanAmount, 1, 1000e6);
        // decrease the amount of beans in the pool (above peg).
        setReserves(well, bean.balanceOf(well) - beanAmount, weth.balanceOf(well));

        // create encoding for a bean -> well convert.
        bytes memory convertData = convertEncoder(
            LibConvertData.ConvertKind.WELL_LP_TO_BEANS,
            well, // well
            1, // amountIn
            0 // minOut
        );

        vm.expectRevert("Convert: P must be < 1.");
        vm.prank(farmers[0]);
        bs.convert(convertData, new int96[](1), new uint256[](1));
    }

    /**
     * @notice Well -> Bean convert cannot occur beyond peg.
     */
    function test_convertWellToBean_beyondPeg(uint256 beansAddedToWell) public {
        multipleWellDepositSetup();

        beansAddedToWell = bound(beansAddedToWell, 1, 10000e6);
        uint256 beanWellAmount = bean.balanceOf(well) + beansAddedToWell;

        setReserves(well, beanWellAmount, weth.balanceOf(well));

        uint256 maxLPin = bs.getMaxAmountIn(well, BEAN);

        // create encoding for a well -> bean convert.
        bytes memory convertData = convertEncoder(
            LibConvertData.ConvertKind.WELL_LP_TO_BEANS,
            well, // well
            type(uint256).max, // amountIn
            0 // minOut
        );

        uint256[] memory amounts = new uint256[](1);
        amounts[0] = type(uint256).max;

        vm.expectEmit();
        emit Convert(farmers[0], well, BEAN, maxLPin, beansAddedToWell);
        vm.prank(farmers[0]);
        bs.convert(convertData, new int96[](1), amounts);

        assertEq(bs.getMaxAmountIn(well, BEAN), 0, "WELL -> BEAN maxAmountIn should be 0");
    }

    /**
     * @notice Well -> Bean convert must use a whitelisted well.
     */
    function test_convertWellToBean_invalidWell(uint256 i) public {
        // create encoding for a bean -> well convert.
        bytes memory convertData = convertEncoder(
            LibConvertData.ConvertKind.WELL_LP_TO_BEANS,
            address(bytes20(keccak256(abi.encode(i)))), // invalid well
            0, // amountIn
            0 // minOut
        );

        vm.expectRevert("Convert: Invalid Well");
        bs.convert(convertData, new int96[](1), new uint256[](1));
    }

    /**
     * @notice general convert test.
     */
    function test_convertWellToBeanGeneral(uint256 deltaB, uint256 lpConverted) public {
        uint256 minLp = getMinLPin();
        uint256 lpMinted = multipleWellDepositSetup();

        deltaB = bound(deltaB, 1e6, 1000 ether);
        setReserves(well, bean.balanceOf(well) + deltaB, weth.balanceOf(well));
        uint256 initalWellBeanBalance = bean.balanceOf(well);
        uint256 initalLPbalance = MockToken(well).totalSupply();
        uint256 initalBeanBalance = bean.balanceOf(address(bs));

        uint256 maxLpIn = bs.getMaxAmountIn(well, BEAN);
        lpConverted = bound(lpConverted, minLp, lpMinted / 2);

        // if the maximum LP that can be used is less than
        // the amount that the user wants to convert,
        // cap the amount to the maximum LP that can be used.
        if (lpConverted > maxLpIn) lpConverted = maxLpIn;

        uint256 expectedAmtOut = bs.getAmountOut(well, BEAN, lpConverted);

        // create encoding for a well -> bean convert.
        bytes memory convertData = convertEncoder(
            LibConvertData.ConvertKind.WELL_LP_TO_BEANS,
            well, // well
            lpConverted, // amountIn
            0 // minOut
        );

        uint256[] memory amounts = new uint256[](1);
        amounts[0] = lpConverted;

        vm.expectEmit();
        emit Convert(farmers[0], well, BEAN, lpConverted, expectedAmtOut);
        vm.prank(farmers[0]);
        bs.convert(convertData, new int96[](1), amounts);

        // the new maximum amount out should be the difference between the deltaB and the expected amount out.
        assertEq(
            bs.getAmountOut(well, BEAN, bs.getMaxAmountIn(well, BEAN)),
            deltaB - expectedAmtOut,
            "amountOut does not equal deltaB - expectedAmtOut"
        );
        assertEq(
            bean.balanceOf(well),
            initalWellBeanBalance - expectedAmtOut,
            "well bean balance does not equal initalWellBeanBalance - expectedAmtOut"
        );
        assertEq(
            MockToken(well).totalSupply(),
            initalLPbalance - lpConverted,
            "well LP balance does not equal initalLPbalance - lpConverted"
        );
        assertEq(
            bean.balanceOf(address(bs)),
            initalBeanBalance + expectedAmtOut,
            "bean balance does not equal initalBeanBalance + expectedAmtOut"
        );
    }

    /**
     * @notice general convert test. multiple deposits.
     */
    function test_convertsWellToBeanGeneral(uint256 deltaB, uint256 lpConverted) public {
        uint256 minLp = getMinLPin();
        uint256 lpMinted = multipleWellDepositSetup();

        deltaB = bound(deltaB, 1e6, 1000 ether);
        setReserves(well, bean.balanceOf(well) + deltaB, weth.balanceOf(well));
        uint256 initalWellBeanBalance = bean.balanceOf(well);
        uint256 initalLPbalance = MockToken(well).totalSupply();
        uint256 initalBeanBalance = bean.balanceOf(address(bs));

        uint256 maxLpIn = bs.getMaxAmountIn(well, BEAN);
        lpConverted = bound(lpConverted, minLp, lpMinted);

        // if the maximum LP that can be used is less than
        // the amount that the user wants to convert,
        // cap the amount to the maximum LP that can be used.
        if (lpConverted > maxLpIn) lpConverted = maxLpIn;

        uint256 expectedAmtOut = bs.getAmountOut(well, BEAN, lpConverted);

        // create encoding for a well -> bean convert.
        bytes memory convertData = convertEncoder(
            LibConvertData.ConvertKind.WELL_LP_TO_BEANS,
            well, // well
            lpConverted, // amountIn
            0 // minOut
        );

        int96[] memory stems = new int96[](2);
        stems[0] = int96(0);
        stems[1] = int96(4e6); // 1 season of seeds for bean-eth.
        uint256[] memory amounts = new uint256[](2);
        amounts[0] = lpConverted / 2;
        amounts[1] = lpConverted - amounts[0];

        vm.expectEmit();
        emit Convert(farmers[0], well, BEAN, lpConverted, expectedAmtOut);
        vm.prank(farmers[0]);
        bs.convert(convertData, stems, amounts);

        // the new maximum amount out should be the difference between the deltaB and the expected amount out.
        assertEq(
            bs.getAmountOut(well, BEAN, bs.getMaxAmountIn(well, BEAN)),
            deltaB - expectedAmtOut,
            "amountOut does not equal deltaB - expectedAmtOut"
        );
        assertEq(
            bean.balanceOf(well),
            initalWellBeanBalance - expectedAmtOut,
            "well bean balance does not equal initalWellBeanBalance - expectedAmtOut"
        );
        assertEq(
            MockToken(well).totalSupply(),
            initalLPbalance - lpConverted,
            "well LP balance does not equal initalLPbalance - lpConverted"
        );
        assertEq(
            bean.balanceOf(address(bs)),
            initalBeanBalance + expectedAmtOut,
            "bean balance does not equal initalBeanBalance + expectedAmtOut"
        );
    }

    function multipleWellDepositSetup() public returns (uint256 lpMinted) {
        // Create 2 LP deposits worth 200_000 BDV.
        // note: LP is minted with an price of 1000 beans.
        lpMinted = mintBeanLPtoUser(farmers[0], 100000e6, 1000e6);
        vm.startPrank(farmers[0]);
        MockToken(well).approve(address(bs), type(uint256).max);

        bs.deposit(well, lpMinted / 2, 0);
        bs.siloSunrise(0);
        bs.deposit(well, lpMinted - (lpMinted / 2), 0);

        // Germinating deposits cannot convert (see {LibGerminate}).
        passGermination();
        vm.stopPrank();
    }

    /**
     * @notice issues a bean-tkn LP to user. the amount of LP issued is based on some price ratio.
     */
    function mintBeanLPtoUser(
        address account,
        uint256 beanAmount,
        uint256 priceRatio // ratio of TKN/BEAN (6 decimal precision)
    ) internal returns (uint256 amountOut) {
        IERC20[] memory tokens = IWell(well).tokens();
        address nonBeanToken = address(tokens[0]) == BEAN ? address(tokens[1]) : address(tokens[0]);
        bean.mint(well, beanAmount);
        MockToken(nonBeanToken).mint(well, (beanAmount * 1e18) / priceRatio);
        amountOut = IWell(well).sync(account, 0);
    }

    function getMinLPin() internal view returns (uint256) {
        uint256[] memory amountIn = new uint256[](2);
        amountIn[0] = 1;
        return IWell(well).getAddLiquidityOut(amountIn);
    }

    //////////// LAMBDA/LAMBDA ////////////

    /**
     * @notice lamda_lamda convert increases BDV.
     */
    function test_lambdaLambda_increaseBDV(uint256 deltaB) public {
        uint256 lpMinted = multipleWellDepositSetup();

        // create -deltaB to well via swapping, increasing BDV.
        // note: pumps are updated prior to reserves updating,
        // due to its manipulation resistant nature.
        // Thus, A pump needs a block to elapsed to update,
        // or another transaction by the well (if using the mock pump).
        MockToken(bean).mint(well, bound(deltaB, 1, 1000e6));
        IWell(well).shift(IERC20(weth), 0, farmers[0]);
        IWell(well).shift(IERC20(weth), 0, farmers[0]);

        uint256 amtToConvert = lpMinted / 2;

        // create lamda_lamda encoding.
        bytes memory convertData = convertEncoder(
            LibConvertData.ConvertKind.LAMBDA_LAMBDA,
            well,
            amtToConvert,
            0
        );

        // convert oldest deposit of user.
        int96[] memory stems = new int96[](1);
        uint256[] memory amounts = new uint256[](1);
        amounts[0] = amtToConvert;

        (uint256 initalAmount, uint256 initialBdv) = bs.getDeposit(farmers[0], well, 0);
        vm.expectEmit();
        emit Convert(farmers[0], well, well, initalAmount, initalAmount);
        vm.prank(farmers[0]);
        (int96 toStem, , , , ) = bs.convert(convertData, stems, amounts);

        (uint256 updatedAmount, uint256 updatedBdv) = bs.getDeposit(farmers[0], well, toStem);
        // the stem of a deposit increased, because the stalkPerBdv of the deposit decreased.
        // stalkPerBdv is calculated by (stemTip - stem).
        assertGt(toStem, int96(0), "new stem should be higher than initial stem");
        assertEq(updatedAmount, initalAmount, "amounts should be equal");
        assertGt(updatedBdv, initialBdv, "new bdv should be higher");
    }

    /**
     * @notice lamda_lamda convert does not decrease BDV.
     */
    function test_lamdaLamda_decreaseBDV(uint256 deltaB) public {
        uint256 lpMinted = multipleWellDepositSetup();

        // create +deltaB to well via swapping, decreasing BDV.
        MockToken(weth).mint(well, bound(deltaB, 1e18, 100e18));
        IWell(well).shift(IERC20(bean), 0, farmers[0]);
        // note: pumps are updated prior to reserves updating,
        // due to its manipulation resistant nature.
        // Thus, A pump needs a block to elapsed to update,
        // or another transaction by the well (if using the mock pump).
        IWell(well).shift(IERC20(bean), 0, farmers[0]);
        uint256 amtToConvert = lpMinted / 2;

        // create lamda_lamda encoding.
        bytes memory convertData = convertEncoder(
            LibConvertData.ConvertKind.LAMBDA_LAMBDA,
            well,
            amtToConvert,
            0
        );

        // convert oldest deposit of user.
        int96[] memory stems = new int96[](1);
        uint256[] memory amounts = new uint256[](1);
        amounts[0] = amtToConvert;

        (uint256 initalAmount, uint256 initialBdv) = bs.getDeposit(farmers[0], well, 0);
        vm.expectEmit();
        emit Convert(farmers[0], well, well, initalAmount, initalAmount);
        vm.prank(farmers[0]);
        (int96 toStem, , , , ) = bs.convert(convertData, stems, amounts);

        (uint256 updatedAmount, uint256 updatedBdv) = bs.getDeposit(farmers[0], well, toStem);
        assertEq(toStem, int96(0), "stems should be equal");
        assertEq(updatedAmount, initalAmount, "amounts should be equal");
        assertEq(updatedBdv, initialBdv, "bdv should be equal");
    }

    /**
     * @notice lamda_lamda convert combines deposits.
     */
    function test_lamdaLamda_combineDeposits(uint256 lpCombined) public {
        uint256 lpMinted = multipleWellDepositSetup();
        lpCombined = bound(lpCombined, 2, lpMinted);

        // create lamda_lamda encoding.
        bytes memory convertData = convertEncoder(
            LibConvertData.ConvertKind.LAMBDA_LAMBDA,
            well,
            lpCombined,
            0
        );

        int96[] memory stems = new int96[](2);
        stems[0] = int96(0);
        stems[1] = int96(4e6);
        uint256[] memory amounts = new uint256[](2);
        amounts[0] = lpCombined / 2;
        amounts[1] = lpCombined - amounts[0];

        // convert.
        vm.expectEmit();
        emit Convert(farmers[0], well, well, lpCombined, lpCombined);
        vm.prank(farmers[0]);
        bs.convert(convertData, stems, amounts);

        // verify old deposits are gone.
        // see `multipleWellDepositSetup` to understand the deposits.
        (uint256 amount, uint256 bdv) = bs.getDeposit(farmers[0], well, 0);
        assertEq(amount, lpMinted / 2 - amounts[0], "incorrect old deposit amount 0");
        assertApproxEqAbs(
            bdv,
            bs.bdv(well, (lpMinted / 2 - amounts[0])),
            1,
            "incorrect old deposit bdv 0"
        );

        (amount, bdv) = bs.getDeposit(farmers[0], well, 4e6);
        assertEq(amount, (lpMinted - lpMinted / 2) - amounts[1], "incorrect old deposit amount 1");
        assertApproxEqAbs(
            bdv,
            bs.bdv(well, (lpMinted - lpMinted / 2) - amounts[1]),
            1,
            "incorrect old deposit bdv 1"
        );

        // verify new deposit.
        // combining a 2 equal deposits should equal a deposit with the an average of the two stems.
        (amount, bdv) = bs.getDeposit(farmers[0], well, 2e6);
        assertEq(amount, lpCombined, "new deposit dne lpMinted");
        assertApproxEqAbs(bdv, bs.bdv(well, lpCombined), 2, "new deposit dne bdv");
    }

    //////////// UNRIPE_BEAN TO UNRIPE_LP ////////////

    //////////// UNRIPE_LP TO UNRIPE_BEAN ////////////

    //////////// REVERT ON PENALTY ////////////

    // function test_convertWellToBeanRevert(uint256 deltaB, uint256 lpConverted) public {
    //     uint256 minLp = getMinLPin();
    //     uint256 lpMinted = multipleWellDepositSetup();

    //     deltaB = bound(deltaB, 1e6, 1000 ether);
    //     setReserves(well, bean.balanceOf(well) + deltaB, weth.balanceOf(well));
    //     uint256 initalWellBeanBalance = bean.balanceOf(well);
    //     uint256 initalLPbalance = MockToken(well).totalSupply();
    //     uint256 initalBeanBalance = bean.balanceOf(address(bs));

    //     uint256 maxLpIn = bs.getMaxAmountIn(well, BEAN);
    //     lpConverted = bound(lpConverted, minLp, lpMinted / 2);

    //     // if the maximum LP that can be used is less than
    //     // the amount that the user wants to convert,
    //     // cap the amount to the maximum LP that can be used.
    //     if (lpConverted > maxLpIn) lpConverted = maxLpIn;

    //     uint256 expectedAmtOut = bs.getAmountOut(well, BEAN, lpConverted);

    //     // create encoding for a well -> bean convert.
    //     bytes memory convertData = convertEncoder(
    //         LibConvertData.ConvertKind.WELL_LP_TO_BEANS,
    //         well, // well
    //         lpConverted, // amountIn
    //         0 // minOut
    //     );

    //     uint256[] memory amounts = new uint256[](1);
    //     amounts[0] = lpConverted;

    //     vm.expectEmit();
    //     emit Convert(farmers[0], well, BEAN, lpConverted, expectedAmtOut);
    //     vm.prank(farmers[0]);
    //     bs.convert(
    //         convertData,
    //         new int96[](1),
    //         amounts
    //     );

    //     // the new maximum amount out should be the difference between the deltaB and the expected amount out.
    //     assertEq(bs.getAmountOut(well, BEAN, bs.getMaxAmountIn(well, BEAN)), deltaB - expectedAmtOut, 'amountOut does not equal deltaB - expectedAmtOut');
    //     assertEq(bean.balanceOf(well), initalWellBeanBalance - expectedAmtOut, 'well bean balance does not equal initalWellBeanBalance - expectedAmtOut');
    //     assertEq(MockToken(well).totalSupply(), initalLPbalance - lpConverted, 'well LP balance does not equal initalLPbalance - lpConverted');
    //     assertEq(bean.balanceOf(address(bs)), initalBeanBalance + expectedAmtOut, 'bean balance does not equal initalBeanBalance + expectedAmtOut');
    // }
}<|MERGE_RESOLUTION|>--- conflicted
+++ resolved
@@ -36,13 +36,8 @@
     address well;
 
     function setUp() public {
-<<<<<<< HEAD
         initializeBeanstalkTestState(true, false, false);
-        well = C.BEAN_ETH_WELL;
-=======
-        initializeBeanstalkTestState(true, false);
         well = BEAN_ETH_WELL;
->>>>>>> d938ad76
         // init user.
         farmers.push(users[1]);
         maxApproveBeanstalk(farmers);
@@ -286,13 +281,8 @@
         // Create 2 deposits, each at 10000 Beans to farmer[0].
         bean.mint(farmers[0], 20000e6);
         vm.prank(farmers[0]);
-<<<<<<< HEAD
-        bs.deposit(C.BEAN, 10000e6, 0);
-        bs.siloSunrise(0);
-=======
         bs.deposit(BEAN, 10000e6, 0);
         season.siloSunrise(0);
->>>>>>> d938ad76
         vm.prank(farmers[0]);
         bs.deposit(BEAN, 10000e6, 0);
 
