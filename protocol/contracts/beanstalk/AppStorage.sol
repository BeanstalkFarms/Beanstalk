--- conflicted
+++ resolved
@@ -657,14 +657,9 @@
     Storage.WhitelistStatus[] whitelistStatuses;
 
     address sopWell;
-<<<<<<< HEAD
-
-    address barnRaiseWell;
 
     // Cumulative internal Balance of tokens.
     mapping(IERC20 => uint256) internalTokenBalanceTotal;
 
     uint256 fertilizedPaidIndex;
-=======
->>>>>>> 752450d0
 }