--- conflicted
+++ resolved
@@ -234,13 +234,8 @@
 
             // if the liquidity is the largest, update `largestLiqWell`,
             // and add the liquidity to the total.
-<<<<<<< HEAD
             // `largestLiqWell` is only used to initialize `s.sopWell` upon a sop,
             // but a hot storage load to skip the block below 
-=======
-            // `largestLiqWell` is only used to initalize `s.sopWell` upon a sop,
-            // but a hot storage load to skip the block below
->>>>>>> 9e1a121d
             // is significantly more expensive than performing the logic on every sunrise.
             if (wellLiquidity > largestLiq) {
                 largestLiq = wellLiquidity;
