--- conflicted
+++ resolved
@@ -61,15 +61,9 @@
         require(totalPods >= harvestable, "ReseedField: harvestable mismatch");
         require(harvestable >= harvested, "ReseedField: harvested mismatch");
 
-<<<<<<< HEAD
-        s.sys.fields[s.sys.activeField].pods = totalPods;
-        s.sys.fields[s.sys.activeField].harvestable = harvestable;
-        s.sys.fields[s.sys.activeField].harvested = harvested;
-=======
         s.sys.fields[fieldId].pods = totalPods;
         s.sys.fields[fieldId].harvestable = harvestable;
         s.sys.fields[fieldId].harvested = harvested;
->>>>>>> b3c61fb4
 
         // soil demand initialization.
         s.sys.weather.thisSowTime = type(uint32).max;
