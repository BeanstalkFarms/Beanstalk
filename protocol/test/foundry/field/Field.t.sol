// SPDX-License-Identifier: MIT
pragma solidity >=0.6.0 <0.9.0;
pragma abicoder v2;

import {TestHelper, LibTransfer, IMockFBeanstalk} from "test/foundry/utils/TestHelper.sol";
import {MockFieldFacet} from "contracts/mocks/mockFacets/MockFieldFacet.sol";
import {MockSeasonFacet} from "contracts/mocks/mockFacets/MockSeasonFacet.sol";
import {C} from "contracts/C.sol";
import {console} from "forge-std/console.sol";

contract FieldTest is TestHelper {
    // events
    event Harvest(address indexed account, uint256 fieldId, uint256[] plots, uint256 beans);
    event Sow(address indexed account, uint256 fieldId, uint256 index, uint256 beans, uint256 pods);

    // Interfaces.
    MockFieldFacet field = MockFieldFacet(BEANSTALK);
    MockSeasonFacet season = MockSeasonFacet(BEANSTALK);

    // test accounts
    address[] farmers;

    function setUp() public {
        initializeBeanstalkTestState(true, false);

        // initalize farmers from farmers (farmer0 == diamond deployer)
        farmers.push(users[1]);
        farmers.push(users[2]);

        // max approve.
        maxApproveBeanstalk(farmers);
    }

    //////////////// REVERTS ////////////////

    /**
     * farmer cannot sow if there is no soil.
     */
    function test_sowNoSoil(uint256 beans) public {
        beans = bound(beans, 1, type(uint256).max);
        // issue `beans` to farmers
        C.bean().mint(farmers[0], beans);
        vm.prank(farmers[0]);
        vm.expectRevert("Field: Soil Slippage");
        field.sow(
            beans, // amt
            1, // min temperature
            LibTransfer.From.EXTERNAL
        );
    }

    /**
     * @notice min soil cannot be greater than soil.
     */
    function test_sowSoilBelowMinSoil(uint256 beans, uint256 soil) public {
        beans = bound(beans, 2, type(uint128).max); // soil casted to uint128.
        soil = bound(soil, 1, beans - 1); // beans less than soil.

        // issue `beans` to farmers
        C.bean().mint(farmers[0], beans);
        season.setSoilE(soil - 1);
        vm.prank(farmers[0]);
        vm.expectRevert("Field: Soil Slippage");
        field.sowWithMin(
            beans, // amt
            1, // min temperature
            soil, // min soil
            LibTransfer.From.EXTERNAL
        );
    }

    /**
     * @notice `beans` cannot be lower than `minSoil`.
     */
    function test_sowBeansBelowMinSoil(uint256 beans, uint256 soil) public {
        soil = bound(soil, 1, type(uint128).max); // soil casted to uint128.
        beans = bound(beans, 0, soil - 1); // beans less than soil.

        // issue `beans` to farmers
        C.bean().mint(farmers[0], beans);
        vm.prank(farmers[0]);
        vm.expectRevert("Field: Soil Slippage");
        field.sowWithMin(
            beans, // amt
            1, // min temperature
            soil, // min soil
            LibTransfer.From.EXTERNAL
        );
    }

    /**
     * @notice tests that farmer can sow all the soil.
     * Checks state after sowing.
     * @param from 0 = external, 1 = internal
     */
    function testSowAllSoil(uint256 soil, bool from) public {
        soil = bound(soil, 100, type(uint128).max);

        C.bean().mint(farmers[0], soil);

        uint256 beanBalanceBefore = bs.getBalance(farmers[0], C.BEAN);
        uint256 totalBeanSupplyBefore = C.bean().totalSupply();

        if (from) {
            // if internal, transferToken to internal balances.
            vm.prank(farmers[0]);
            bs.transferToken(C.BEAN, farmers[0], soil, 0, 1);
        }

        _beforeEachSow(soil, soil, from == true ? 1 : 0);
        sowAssertEq(farmers[0], beanBalanceBefore, totalBeanSupplyBefore, soil, (soil * 101) / 100);
        assertEq(field.totalSoil(), 0, "total Soil");
    }

    /**
     * @notice verify that farmer can correctly sows a portion of soil.
     * @param from 0 = external, 1 = internal
     */
    function test_SowSoil(uint256 beansToSow, uint256 soil, bool from) public {
        soil = bound(soil, 100, type(uint128).max); // soil casted to uint128.
        beansToSow = bound(beansToSow, 0, soil); // bounded by soil.
        C.bean().mint(farmers[0], beansToSow);

        if (from) {
            // if internal, transferToken to internal balances.
            vm.prank(farmers[0]);
            bs.transferToken(C.BEAN, farmers[0], beansToSow, 0, 1);
        }

        uint256 beanBalanceBefore = bs.getBalance(farmers[0], C.BEAN);
        uint256 totalBeanSupplyBefore = C.bean().totalSupply();

        _beforeEachSow(soil, beansToSow, from == true ? 1 : 0);
        sowAssertEq(
            farmers[0],
            beanBalanceBefore,
            totalBeanSupplyBefore,
            beansToSow,
            (beansToSow * 101) / 100
        );
        assertEq(uint256(field.totalSoil()), soil - beansToSow, "total Soil");
    }

    /**
     * sow soil from internal tolerant mode.
     * @dev internal tolerant will receive tokens
     * from the farmer's Internal Balance and will not fail
     * if there is not enough in their Internal Balance.
     */
    function test_SowSoilFromInternalTolerant(
        uint256 beansToSow,
        uint256 soil,
        uint256 beansToInternal
    ) public {
        soil = bound(soil, 100, type(uint128).max); // soil casted to uint128.
        beansToSow = bound(beansToSow, 1, soil); // bounded by soil.
        beansToInternal = bound(beansToInternal, 1, beansToSow); // internal beans < beansToSow
        C.bean().mint(farmers[0], beansToInternal);

        vm.prank(farmers[0]);

        // transfer to their internal balance.
        bs.transferToken(C.BEAN, farmers[0], beansToInternal, 0, 1);
        uint256 beanBalanceBefore = bs.getBalance(farmers[0], C.BEAN);
        uint256 totalBeanSupplyBefore = C.bean().totalSupply();

        _beforeEachSowInternalTolerant(soil, beansToSow, beansToInternal);
        if (beansToSow > beansToInternal) beansToSow = beansToInternal;
        sowAssertEq(
            farmers[0],
            beanBalanceBefore,
            totalBeanSupplyBefore,
            beansToSow,
            (beansToSow * 101) / 100
        );
        assertEq(field.totalSoil(), soil - beansToSow, "total Soil");
    }

    /**
     * in cases where a farmer wants to sow more beans than soil available,
     * beanstalk introduces a `minSoil` parameter, which allows the farmer to
     * specify the minimum amount of soil they are willing to sow.
     */
    function testSowMin(uint256 minSoil, uint256 beans) public prank(farmers[0]) {
        // bound variables s.sys.t beans >= amount
        minSoil = bound(minSoil, 100, type(uint128).max);
        beans = bound(beans, minSoil, type(uint128).max);
        C.bean().mint(farmers[0], beans);

        uint256 beanBalanceBefore = C.bean().balanceOf(farmers[0]);
        uint256 totalBeanSupplyBefore = C.bean().totalSupply();

        bs.setSoilE(minSoil);
        field.sowWithMin(
            beans, // amount to sow
            0, // min.t
            0, // farmer is willing to min any amount of soil.
            LibTransfer.From.EXTERNAL
        );

        uint256 amountSown = beans > minSoil ? minSoil : beans;

        sowAssertEq(
            farmers[0],
            beanBalanceBefore,
            totalBeanSupplyBefore,
            amountSown,
            (amountSown * 101) / 100
        );

        assertEq(field.totalSoil(), 0);
    }

    /**
     * test ensures that multiple sows correctly
     * updates plot index, total pods, and total soil.
     */
    function testSowFrom2farmers(
        uint256 soilAvailable,
        uint256 farmer1Sow,
        uint256 farmer2Sow
    ) public {
        soilAvailable = bound(soilAvailable, 0, type(uint128).max);
        farmer1Sow = bound(farmer1Sow, 0, soilAvailable / 2);
        farmer2Sow = bound(farmer2Sow, 0, soilAvailable / 2);
        uint256 farmer1BeansBeforeSow;
        uint256 farmer2BeansBeforeSow;

        (
            farmer1Sow,
            farmer2Sow,
            farmer1BeansBeforeSow,
            farmer2BeansBeforeSow
        ) = beforeEachSow2farmers(soilAvailable, farmers[0], farmer1Sow, farmers[1], farmer2Sow);

        uint256 totalAmountSown = farmer1Sow + farmer2Sow;
        uint256 farmer1Pods = (farmer1Sow * 101) / 100;
        uint256 farmer2Pods = (farmer2Sow * 101) / 100;
        uint256 totalPodsIssued = farmer1Pods + farmer2Pods;

        assertEq(
            C.bean().balanceOf(farmers[0]),
            farmer1BeansBeforeSow - farmer1Sow,
            "farmer 1 invalid balance"
        );
        assertEq(field.plot(farmers[0], 0, 0), farmer1Pods, "farmer 1 invalid pods");

        assertEq(
            C.bean().balanceOf(farmers[1]),
            farmer2BeansBeforeSow - farmer2Sow,
            "farmer 2 invalid balance"
        );
        assertEq(field.plot(farmers[1], 0, farmer1Pods), farmer2Pods, "farmer 2 invalid pods");
        assertEq(
            C.bean().totalSupply(),
            farmer1BeansBeforeSow + farmer2BeansBeforeSow - totalAmountSown,
            "invalid bean supply"
        );
        assertEq(C.bean().balanceOf(BEANSTALK), 0, "beans remaining in beanstalk");

        assertEq(field.totalPods(0), totalPodsIssued, "invalid total pods");
        assertEq(field.totalUnharvestable(0), totalPodsIssued, "invalid unharvestable");
        assertEq(field.podIndex(0), totalPodsIssued, "invalid pod index");

        assertEq(field.totalSoil(), soilAvailable - totalAmountSown);
    }

    /**
     * checking next sow time, with more than 1 soil available
     * *after* sowing.
     * @dev Does not set thisSowTime if Soil > 1;
     */
    function testComplexDPDMoreThan1Soil(uint256 initalSoil, uint256 farmerSown) public {
        initalSoil = bound(initalSoil, 2e6, type(uint128).max);
        // sow such that at minimum, there is 1e6 + 1 soil left
        farmerSown = bound(farmerSown, 0, initalSoil - (1e6 + 1));
        bs.setSoilE(initalSoil);
        C.bean().mint(farmers[0], farmerSown);
        uint256 beans = C.bean().balanceOf(farmers[0]);

        vm.prank(farmers[0]);
        field.sow(beans, 0, LibTransfer.From.EXTERNAL);
        IMockFBeanstalk.Weather memory w = bs.weather();
        assertEq(uint256(w.thisSowTime), type(uint32).max);
    }

<<<<<<< HEAD
=======
    // /**
    //  * checking next sow time, with exactly 0 soil available
    //  * *after* sowing.
    //  */
    // function testComplexDPD1Soil() public {
    //     // Does set thisSowTime if Soil = 1;
    //     season.setSoilE(1e6);
    //     vm.prank(brean);
    //     field.sow(1e6, 1, LibTransfer.From.EXTERNAL);
    //     weather = season.weather();
    //     assertLt(uint256(weather.thisSowTime), uint256(LibConstant.MAX_UINT32));
    // }

    // /**
    //  * checking next sow time, with less than 1 soil available
    //  * *after* sowing.
    //  */
    // function testComplexDPDLessThan1Soil() public {
    //     // Does set thisSowTime if Soil < 1;
    //     season.setSoilE(1.5e6);
    //     vm.prank(brean);
    //     field.sow(1 * 1e6, 1, LibTransfer.From.EXTERNAL);
    //     weather = season.weather();
    //     assertLt(uint256(weather.thisSowTime), uint256(LibConstant.MAX_UINT32));
    // }

    // /**
    //  * checking next sow time with less than 1 soil available,
    //  * after it has been set previously in the season.
    //  * *after* sowing.
    //  */
    // function testComplexDPDLessThan1SoilNoSet() public {
    //     // Does not set thisSowTime if Soil already < 1;
    //     season.setSoilE(1.5e6);
    //     vm.prank(brean);
    //     field.sow(1e6, 1, LibTransfer.From.EXTERNAL);
    //     weather = season.weather();
    //     vm.prank(siloChad);
    //     field.sow(0.5e6, 1, LibTransfer.From.EXTERNAL);
    //     System.Weather memory weather2 = season.weather();
    //     assertEq(uint256(weather2.thisSowTime), uint256(weather.thisSowTime));
    // }

    // // a farmer cannot harvest another farmers plot, or an unintialized plot.
    // function testCannotHarvestUnownedPlot() public {
    //     _beforeEachHarvest();
    //     field.incrementTotalHarvestableE(101e6);
    //     uint256[] memory harvestPlot = new uint[](1);
    //     harvestPlot[0] = 0;
    //     vm.prank(siloChad);
    //     vm.expectRevert("Field: no plot");
    //     field.harvest(harvestPlot, LibTransfer.To.EXTERNAL);
    // }

    // /**
    //  * a farmer cannot harvest an unharvestable plot.
    //  * a plot is unharvestable if the index of plot > s.sys.field[].harvestable.
    //  */
    // function testCannotHarvestUnharvestablePlot() public {
    //     _beforeEachHarvest();
    //     uint256[] memory harvestPlot = new uint[](1);
    //     harvestPlot[0] = 0;
    //     vm.prank(brean);
    //     vm.expectRevert("Field: Plot not Harvestable");
    //     field.harvest(harvestPlot, LibTransfer.To.EXTERNAL);
    // }

    // // test that a farmer can harvest an entire plot.
    // function testHarvestEntirePlot() public {
    //     uint256 beanBalanceBefore = C.bean().balanceOf(brean);
    //     uint256 totalBeanSupplyBefore = C.bean().totalSupply();

    //     _beforeEachHarvest();
    //     _beforeEachFullHarvest();
    //     //updates farmer balance
    //     assertEq(C.bean().balanceOf(brean), beanBalanceBefore + 1e6);
    //     assertEq(field.plot(brean, 0), 0);

    //     //updates total balance
    //     assertEq(C.bean().balanceOf(BEANSTALK), 0);
    //     assertEq(C.bean().totalSupply(), totalBeanSupplyBefore - 100e6 + 1e6);
    //     assertEq(field.totalPods(), 101e6);
    //     assertEq(uint256(field.totalSoil()), 0);
    //     assertEq(field.totalUnharvestable(), 101e6);
    //     assertEq(field.totalHarvestable(), 0);
    //     assertEq(field.harvestableIndex(), 101e6);
    //     assertEq(field.totalHarvested(), 101e6);
    //     assertEq(field.podIndex(), 202e6);
    // }

    // // test that a farmer can harvest an partial plot.
    // function testHarvestPartialPlot() public {
    //     uint256 beanBalanceBefore = C.bean().balanceOf(brean);
    //     uint256 totalBeanSupplyBefore = C.bean().totalSupply();

    //     _beforeEachHarvest();
    //     _beforeEachPartialHarvest();
    //     //updates farmer balance
    //     assertEq(C.bean().balanceOf(brean), beanBalanceBefore - 50e6);
    //     assertEq(field.plot(brean, 0), 0);
    //     assertEq(field.plot(brean, 50e6), 51e6);

    //     //updates total balance
    //     assertEq(C.bean().balanceOf(BEANSTALK), 0);
    //     assertEq(C.bean().totalSupply(), totalBeanSupplyBefore - 200e6 + 50e6);
    //     assertEq(field.totalPods(), 152e6);
    //     assertEq(uint256(field.totalSoil()), 0);
    //     assertEq(field.totalUnharvestable(), 152e6);
    //     assertEq(field.totalHarvestable(), 0);
    //     assertEq(field.harvestableIndex(), 50e6);
    //     assertEq(field.totalHarvested(), 50e6);
    //     assertEq(field.podIndex(), 202e6);
    // }

    // // test that a farmer can harvest an entire plot, that is listed on the pod market.
    // function testHarvestEntirePlotWithListing() public {
    //     uint256 beanBalanceBefore = C.bean().balanceOf(brean);
    //     uint256 totalBeanSupplyBefore = C.bean().totalSupply();

    //     _beforeEachHarvest();
    //     _beforeEachHarvestEntirePlotWithListing();
    //     assertEq(C.bean().balanceOf(brean), beanBalanceBefore + 1e6);
    //     assertEq(field.plot(brean, 0), 0);
    //     assertEq(C.bean().balanceOf(BEANSTALK), 0, "Field balanceOf");
    //     assertEq(C.bean().totalSupply(), totalBeanSupplyBefore - 100e6 + 1e6, "totalSupply");

    //     assertEq(field.totalPods(), 101e6, "totalPods");
    //     assertEq(uint256(field.totalSoil()), 0, "soil");
    //     assertEq(field.totalUnharvestable(), 101e6, "totalUnharvestable");
    //     assertEq(field.totalHarvestable(), 0, "totalHarvestable");
    //     assertEq(field.harvestableIndex(), 101e6, "harvestableIndex");
    //     assertEq(field.totalHarvested(), 101e6, "totalHarvested");
    //     assertEq(field.podIndex(), 202e6, "podIndex");

    //     //deletes
    //     assertEq(marketplace.podListing(0), 0);
    // }

    // //////////////////// MORNING AUCTION ////////////////////////////
    // /**
    //  * The morning auction is a mechanism that introduces
    //  * reflexivity to the temperature that beanstalk is willing to lend at.
    //  * During the first 25 blocks (5 minutes) of the season (dubbed the morning),
    //  * the temperature starts at 1% and increases logarithmically until it reaches
    //  * the maximum temperature.
    //  * The formula for the morning auction is:
    //  * max(temperature*log_a*b+1(a*c + 1),1) where:
    //  * a = 2,
    //  * b = 25 (length of morning auction)
    //  * c = number of blocks elapsed since the start of season.
    //  */
    // function testMorningAuctionValues(uint256 blockNo, uint32 _temperature) public {

    //     // tests that morning auction values align with manually calculated values
    //     _temperature = uint32(bound(uint256(_temperature), 1, 100_000_000)); // arbitary large number
    //     season.setMaxTempE(_temperature);
    //     blockNo = bound(blockNo, 1, 26); // 12s block time = 300 blocks in an season

    //     uint256[26] memory ScaleValues;
    //     ScaleValues = [
    //         uint256(1000000), // Delta = 0
    //         279415312704, // Delta = 1
    //         409336034395, // 2
    //         494912626048, // 3
    //         558830625409, // 4
    //         609868162219, // 5
    //         652355825780, // 6
    //         688751347100, // 7
    //         720584687295, // 8
    //         748873234524, // 9
    //         774327938752, // 10
    //         797465225780, // 11
    //         818672068791, // 12
    //         838245938114, // 13
    //         856420437864, // 14
    //         873382373802, // 15
    //         889283474924, // 16
    //         904248660443, // 17
    //         918382006208, // 18
    //         931771138485, // 19
    //         944490527707, // 20
    //         956603996980, // 21
    //         968166659804, // 22
    //         979226436102, // 23
    //         989825252096, // 24
    //         1000000000000 // 25
    //     ];

    //     vm.roll(blockNo);

    //     // temperature is scaled as such:
    //     // (1e2)    season.weather().t
    //     // (1e12)    * pct
    //     // (1e6)     / TEMPERATURE_PRECISION
    //     // (1e8)     = temperature
    //     uint256 __temperature = uint256(season.weather().t).mulDiv(ScaleValues[blockNo - 1], 1e6, UD60x18.Rounding.Up);
    //     // temperature is always 1% if a farmer sows at the same block
    //     // as the sunrise block, irregardless of temperature
    //     uint256 calcTemperature = blockNo == 1 ? 1e6 : max(__temperature, 1e6);
    //     assertApproxEqAbs(field.temperature(), calcTemperature, 0); // +/- 1 due to rounding
    //     assertEq(field.temperature(), calcTemperature);
    // }

    // // various sowing at different dutch auctions + different soil amount
    // // soil sown should be larger than starting soil
    // // pods issued should be the same maximum
    // function test_remainingPods_abovePeg(uint256 rand) prank(brean) public {
    //     _beforeEachMorningAuction();
    //     uint256 _block = 1;
    //     uint256 maxBeans = 10e6;
    //     uint256 totalSoilSown = 0;
    //     uint256 totalPodsMinted = 0;

    //     while (field.totalSoil() > 0) {
    //         vm.roll(_block);
    //         // we want to randomize the amount of soil sown,
    //         // but currently foundry does not support stateful fuzz testing.
    //         uint256 beans = uint256(keccak256(abi.encodePacked(rand))).mod(maxBeans);

    //         // if beans is less than maxBeans, then sow remaining instead
    //         if (maxBeans > field.totalSoil()){
    //             beans = field.totalSoil();
    //         }
    //         totalPodsMinted = totalPodsMinted + field.sow(beans, 1e6, LibTransfer.From.EXTERNAL);
    //         totalSoilSown = totalSoilSown + beans;
    //         _block++;
    //         rand++;
    //     }
    //     assertEq(field.totalPods(), field.totalUnharvestable(), "totalUnharvestable");
    //     assertEq(totalPodsMinted, field.totalPods(), "totalPodsMinted");
    //     assertEq(field.remainingPods(), 0, "remainingPods");
    //     assertGt(totalSoilSown, 100e6, "totalSoilSown");
    // }

    // // same test as above, but below peg
    // // soil sown should be equal to starting soil
    // // pods issued should be less than maximum
    // function test_remainingPods_belowPeg(uint256 rand) public prank(brean) {
    //     _beforeEachMorningAuctionBelowPeg();
    //     uint256 _block = 1; // start block
    //     uint256 totalSoilSown = 0;
    //     uint256 maxBeans = 5e6; // max beans that can be sown in a tx
    //     uint256 totalPodsMinted = 0;
    //     uint256 maxPods = 200e6; // maximum pods that should be issued
    //     uint256 initalBal = C.bean().balanceOf(brean); // inital balance

    //     while (field.totalSoil() > 0) {
    //         // we want to randomize the beans sown,
    //         // but currently foundry does not support stateful fuzz testing.
    //         uint256 beans = uint256(keccak256(abi.encodePacked(rand))).mod(maxBeans);
    //         vm.roll(_block);
    //         uint256 lastTotalSoil = field.totalSoil();
    //         // if beans is less than maxBeans, then sow remaining instead
    //         if (maxBeans > field.totalSoil()){
    //             beans = field.totalSoil();
    //         }
    //         totalSoilSown = totalSoilSown + beans;
    //         totalPodsMinted = totalPodsMinted + field.sow(beans, 1e6, LibTransfer.From.EXTERNAL);
    //         assertEq(lastTotalSoil - field.totalSoil(), beans);
    //         _block++;
    //         rand++;
    //     }
    //     assertLt(field.totalUnharvestable(), maxPods);
    //     assertEq(field.totalPods(), field.totalUnharvestable(), "totalUnharvestable");
    //     assertEq(totalPodsMinted, field.totalPods(), "totalPodsMinted");
    //     assertEq(field.remainingPods(), 0, "remainingPods is not 0");

    //     // check the amt of soil sown at the end of the season is equal to start soil
    //     assertEq(totalSoilSown, 100e6, "totalSoilSown");
    //     assertEq(
    //         totalSoilSown,
    //         initalBal - C.bean().balanceOf(brean),
    //         "total bean used does not equal total soil sown"
    //     );
    // }

    // // multiple fixed amount sows at different dutch auction times
    // function testRoundingErrorBelowPeg(uint256 beans) prank(brean) public {
    //     // we bound between 1 and 10 beans to sow, out of 100 total soil.
    //     beans = bound(beans, 1e6, 10e6);
    //     _beforeEachMorningAuction();
    //     uint256 _block = 1;
    //     uint256 totalSoilSown = 0;
    //     uint256 totalPodsMinted = 0;
    //     uint256 lastTotalSoil;
    //     while (field.totalSoil() > 0) {
    //         vm.roll(_block);
    //         lastTotalSoil = field.totalSoil();
    //         // if beans is less than the amount of soil in the field, then sow remaining instead
    //         if (beans > field.totalSoil()) beans = field.totalSoil();
    //         totalSoilSown = totalSoilSown + beans;
    //         totalPodsMinted = totalPodsMinted + field.sow(beans, 1e6, LibTransfer.From.EXTERNAL);

    //         // because totalsoil is scaled up,
    //         // it may cause the delta to be up to 2 off
    //         // (if one was rounded up, and the other is rounded down)
    //         assertApproxEqAbs(lastTotalSoil - field.totalSoil(), beans, 2);
    //         // cap the blocks between 1 - 25 blocks
    //         if (_block < 25) _block++;
    //     }

    //     assertEq(
    //         field.totalUnharvestable(),
    //         totalPodsMinted,
    //         "TotalUnharvestable doesn't equal totalPodsMinted"
    //     );
    //     // check the amount of beans sown at the end of the season is greater than the start soil
    //     assertGt(
    //         totalSoilSown,
    //         100e6,
    //         "Total soil sown is less than inital soil issued."
    //     );
    // }

    // /**
    //  * check that the Soil decreases over 25 blocks, then stays stagent
    //  * when beanstalk is above peg, the soil issued is now:
    //  * `availableSoil` = s.sys.soil * (1+ s.sys.weather.t)/(1+ yield())
    //  * `availableSoil` should always be greater or equal to s.sys.soil
    //  */
    // function testSoilDecrementsOverDutchAbovePeg(uint256 startingSoil) public {
    //     _beforeEachMorningAuction();
    //     // uint256 startingSoil = 100e6;
    //     startingSoil = bound(startingSoil, 100e6, 10000e6);
    //     season.setSoilE(startingSoil);
    //     startingSoil = startingSoil.mulDiv(200, 101);
    //     uint256 sfsoil = uint256(field.totalRealSoil());
    //     for (uint256 i = 1; i < 30; ++i) {
    //         vm.roll(i);
    //         uint256 LastSoil = uint256(field.totalSoil());
    //         if (i == 1) {
    //             // sunriseBlock is set at block 1;
    //             assertEq(LastSoil, startingSoil, "LastSoil");
    //         } else if (i <= 26) {
    //             assertGt(startingSoil, LastSoil);
    //             assertGt(startingSoil, sfsoil);
    //             startingSoil = LastSoil;
    //         } else {
    //             assertEq(startingSoil, LastSoil);
    //             assertEq(startingSoil, sfsoil);
    //             startingSoil = LastSoil;
    //         }
    //     }
    // }

    // /**
    //  * sowing all soil, with variable soil, temperature, and place in the morning auction.
    //  * this is done by rolling to a block between 1 and 25, and sowing all soil.
    //  * pods issued should always be equal to remainingPods.
    //  * soil/bean used should always be greater/equal to soil issued.
    //  */
    // function testSowAllMorningAuctionAbovePeg(uint256 soil, uint32 temperature, uint256 _block) public {
    //     sowAllInit(
    //         temperature,
    //         soil,
    //         _block,
    //         true
    //     );
    //     uint256 remainingPods = field.remainingPods();
    //     uint256 totalSoil = field.totalSoil();
    //     vm.prank(brean);
    //     field.sow(totalSoil, 1e6, LibTransfer.From.EXTERNAL);
    //     assertEq(uint256(field.totalSoil()), 0, "totalSoil greater than 0");
    //     assertEq(uint256(field.totalRealSoil()), 0, "s.soil greater than 0");
    //     assertEq(field.totalUnharvestable(), remainingPods, "Unharvestable pods does not Equal Expected.");
    // }

    // /**
    //  * sowing all soil, with variable soil, temperature, and block below peg
    //  * pods issued should always be lower than remainingPods
    //  * soil/bean used should always be equal to soil issued.
    //  */
    // function testSowAllMorningAuctionBelowPeg(
    //     uint256 soil,
    //     uint32 temperature,
    //     uint256 _block
    // ) prank(brean) public {
    //     sowAllInit(
    //         temperature,
    //         soil,
    //         _block,
    //         false
    //     );
    //     uint256 remainingPods = field.remainingPods();
    //     uint256 totalSoil = field.totalSoil();
    //     field.sow(totalSoil, 1e6, LibTransfer.From.EXTERNAL);
    //     assertEq(uint256(field.totalSoil()), 0, "totalSoil greater than 0");
    //     assertEq(field.totalUnharvestable(), remainingPods, "Unharvestable pods does not Equal Expected.");
    // }

    // //////////////////// BEFOREEACH HELPERS ////////////////////

    // function _beforeEachMorningAuction() public {
    //     season.setMaxTempE(100);
    //     season.setSoilE(100e6);
    //     season.setAbovePegE(true);
    // }

    // function _beforeEachMorningAuctionBelowPeg() public {
    //     season.setMaxTempE(100);
    //     season.setSoilE(100e6);
    //     season.setAbovePegE(false);
    // }

    // function _beforeEachFullHarvest() public {
    //     field.incrementTotalHarvestableE(101e6);
    //     uint256[] memory harvestPlot = new uint[](1);
    //     harvestPlot[0] = 0;
    //     vm.prank(brean);
    //     vm.expectEmit(true, true, false, true);
    //     // account, index, beans, pods
    //     emit Harvest(brean, harvestPlot, 101 * 1e6);
    //     field.harvest(harvestPlot, LibTransfer.To.EXTERNAL);
    // }

    // function _beforeEachPartialHarvest() public {
    //     field.incrementTotalHarvestableE(50e6);
    //     uint256[] memory harvestPlot = new uint[](1);
    //     harvestPlot[0] = 0;
    //     vm.prank(brean);
    //     vm.expectEmit(true, true, false, true);
    //     // account, index, beans, pods
    //     emit Harvest(brean, harvestPlot, 50e6);
    //     field.harvest(harvestPlot, LibTransfer.To.EXTERNAL);
    // }

    // function _beforeEachHarvest() public {
    //     season.setSoilE(200e6);
    //     vm.roll(30); // after morning Auction
    //     vm.prank(brean);
    //     field.sow(100e6, 1, LibTransfer.From.EXTERNAL);
    //     vm.prank(siloChad);
    //     field.sow(100e6, 1, LibTransfer.From.EXTERNAL);
    // }

    // function _beforeEachHarvestEntirePlotWithListing() public {
    //     field.incrementTotalHarvestableE(101e6);
    //     vm.prank(brean);
    //     marketplace.createPodListing(0, 0, 500, 500000, 200 * 1e6, 1 * 1e6, LibTransfer.To.EXTERNAL);
    //     uint256[] memory harvestPlot = new uint[](1);
    //     harvestPlot[0] = 0;
    //     vm.prank(brean);
    //     vm.expectEmit(true, true, false, true);
    //     // account, index, beans, pods
    //     emit Harvest(brean, harvestPlot, 101e6);
    //     field.harvest(harvestPlot, LibTransfer.To.EXTERNAL);
    // }

>>>>>>> 715b6df3
    function _beforeEachSow(uint256 soilAmount, uint256 sowAmount, uint8 from) public {
        vm.roll(30);
        season.setSoilE(soilAmount);
        vm.expectEmit();
        emit Sow(farmers[0], 0, 0, sowAmount, (sowAmount * 101) / 100);
        vm.prank(farmers[0]);
        if (from == 0) {
            field.sow(sowAmount, 0, LibTransfer.From.EXTERNAL);
        } else if (from == 1) {
            field.sow(sowAmount, 0, LibTransfer.From.INTERNAL);
        } else if (from == 3) {
            field.sow(sowAmount, 0, LibTransfer.From.INTERNAL_TOLERANT);
        }
    }

    /**
     * @notice INTERNAL_TOLERANT is a mode where will receive tokens from the
     * farmer's Internal Balance and will not fail if there is not enough in their Internal Balance.
     *
     * In this example, a farmer can input a balance larger than their internal balance, but beanstalk will only credit up to their internal balance.
     * This prevents reverts.
     */
    function _beforeEachSowInternalTolerant(
        uint256 soilAmount,
        uint256 sowAmount,
        uint256 internalBalance
    ) public {
        vm.roll(30);
        season.setSoilE(soilAmount);
        vm.expectEmit();
        if (internalBalance > sowAmount) internalBalance = sowAmount;
        emit Sow(farmers[0], 0, 0, internalBalance, (internalBalance * 101) / 100);
        vm.prank(farmers[0]);
        field.sow(sowAmount, 0, LibTransfer.From.INTERNAL_TOLERANT);
    }

    function beforeEachSow2farmers(
        uint256 soil,
        address farmer0,
        uint256 amount0,
        address farmer1,
        uint256 amount1
    ) public returns (uint256, uint256, uint256, uint256) {
        season.setSoilE(soil);
        C.bean().mint(farmer0, amount0);
        uint256 initalBeanBalance0 = C.bean().balanceOf(farmer0);
        if (amount0 > soil) amount0 = soil;
        soil -= amount0;

        vm.startPrank(farmer0);
        vm.expectEmit(true, true, true, true);
        emit Sow(farmer0, 0, 0, amount0, (amount0 * 101) / 100);
        field.sowWithMin(amount0, 0, 0, LibTransfer.From.EXTERNAL);
        vm.stopPrank();

        C.bean().mint(farmer1, amount1);
        uint256 initalBeanBalance1 = C.bean().balanceOf(farmer1);
        if (amount1 > soil) amount1 = soil;
        soil -= amount1;

        vm.startPrank(farmer1);
        vm.expectEmit(true, true, true, true);
        emit Sow(farmer1, 0, (amount0 * 101) / 100, amount1, (amount1 * 101) / 100);
        field.sowWithMin(amount1, 0, 0, LibTransfer.From.EXTERNAL);
        vm.stopPrank();

        return (amount0, amount1, initalBeanBalance0, initalBeanBalance1);
    }

    // // helper function to reduce clutter, asserts that the state of the field is as expected
    function sowAssertEq(
        address account,
        uint256 preBeanBalance,
        uint256 preTotalBalance,
        uint256 sowedAmount,
        uint256 expectedPods
    ) public view {
        assertEq(bs.getBalance(account, C.BEAN), preBeanBalance - sowedAmount, "balanceOf");
        assertEq(C.bean().balanceOf(BEANSTALK), 0, "field balanceOf");
        assertEq(C.bean().totalSupply(), preTotalBalance - sowedAmount, "total supply");

        //// FIELD STATE ////
        assertEq(field.plot(account, 0, 0), expectedPods, "plot");
        assertEq(field.totalPods(0), expectedPods, "total Pods");
        assertEq(field.totalUnharvestable(0), expectedPods, "totalUnharvestable");
        assertEq(field.podIndex(0), expectedPods, "podIndex");
        assertEq(field.harvestableIndex(0), 0, "harvestableIndex");
    }

    /**
     * @notice verfies that a farmer's plot index is updated correctly.
     * @dev partial harvests and transfers are tested here. full harvests/transfers can be seen in `test_plotIndexMultiple`.
     */
    function test_plotIndexList(uint256 sowAmount, uint256 portion) public {
        uint256[] memory plotIndexes = field.getPlotIndexesFromAccount(farmers[0]);
        MockFieldFacet.Plot[] memory plots = field.getPlotsFromAccount(farmers[0]);
        assertEq(plotIndexes.length, plots.length, "plotIndexes length");
        assertEq(plotIndexes.length, 0, "plotIndexes length");

        sowAmount = bound(sowAmount, 100, type(uint128).max);
        uint256 pods = (sowAmount * 101) / 100;
        portion = bound(portion, 1, pods - 1);
        field.incrementTotalHarvestableE(portion);
        sowAmountForFarmer(farmers[0], sowAmount);

        plotIndexes = field.getPlotIndexesFromAccount(farmers[0]);
        plots = field.getPlotsFromAccount(farmers[0]);
        assertEq(plotIndexes.length, plots.length, "plotIndexes length");
        assertEq(plotIndexes.length, 1, "plotIndexes length");
        assertEq(plots[0].index, 0, "plotIndexes[0]");
        assertEq(plots[0].pods, pods, "plotIndexes[0]");

        uint256 snapshot = vm.snapshot();

        // transfer a portion of the plot.

        vm.prank(farmers[0]);
        bs.transferPlot(farmers[0], farmers[1], 0, 0, portion);

        // verify sender plot index.
        plotIndexes = field.getPlotIndexesFromAccount(farmers[0]);
        plots = field.getPlotsFromAccount(farmers[0]);
        assertEq(plotIndexes.length, plots.length, "plotIndexes length");
        assertEq(plotIndexes.length, 1, "plotIndexes length");
        assertEq(plots[0].index, portion, "plotIndexes[0]");
        assertEq(plots[0].pods, pods - portion, "plotIndexes[0]");

        // verify receiver plot index.
        plotIndexes = field.getPlotIndexesFromAccount(farmers[1]);
        plots = field.getPlotsFromAccount(farmers[1]);
        assertEq(plotIndexes.length, plots.length, "plotIndexes length");
        assertEq(plotIndexes.length, 1, "plotIndexes length");
        assertEq(plots[0].index, 0, "plotIndexes[0]");
        assertEq(plots[0].pods, portion, "plotIndexes[0]");

        // revert to snapshot, harvest portion of plot.
        vm.revertTo(snapshot);

        plotIndexes = field.getPlotIndexesFromAccount(farmers[0]);
        vm.prank(farmers[0]);
        field.harvest(plotIndexes, LibTransfer.To.EXTERNAL);

        plotIndexes = field.getPlotIndexesFromAccount(farmers[0]);
        plots = field.getPlotsFromAccount(farmers[0]);
        assertEq(plotIndexes.length, plots.length, "plotIndexes length");
        assertEq(plotIndexes.length, 1, "plotIndexes length");
        assertEq(plots[0].index, portion, "plotIndexes[0]");
        assertEq(plots[0].pods, pods - portion, "plotIndexes[0]");
    }

    /**
     * @notice performs a series of actions to verify sows multiple times and verifies that the plot index is updated correctly.
     * 1. sowing properly increments the plot index.
     * 2. transfering a plot properly decrements the senders' plot index,
     * and increments the recipients' plot index.
     * 3. harvesting a plot properly decrements the senders' plot index.
     */
    function test_plotIndexMultiple() public {
        //////////// SOWING ////////////

        uint256 sowAmount = rand(0, 10e6);
        uint256 sows = rand(1, 1000);
        for (uint256 i; i < sows; i++) {
            sowAmountForFarmer(farmers[0], sowAmount);
        }
        verifyPlotIndexAndPlotLengths(farmers[0], sows);
        uint256 pods = (sowAmount * 101) / 100;
        MockFieldFacet.Plot[] memory plots = field.getPlotsFromAccount(farmers[0]);
        for (uint256 i; i < sows; i++) {
            assertEq(plots[i].index, i * pods, "plotIndexes");
            assertEq(plots[i].pods, pods, "plotIndexes");
        }

        //////////// TRANSFER ////////////

        // transfers a random amount of plots to farmer[1].
        uint256 transfers = rand(1, ((sows - 1) / 2) + 1);

        uint256[] memory plotIndexes = field.getPlotIndexesFromAccount(farmers[0]);
        assembly {
            mstore(plotIndexes, transfers)
        }
        uint256[] memory ends = new uint256[](transfers);

        for (uint256 i; i < transfers; i++) {
            ends[i] = pods;
        }

        vm.startPrank(farmers[0]);
        bs.transferPlots(farmers[0], farmers[1], plotIndexes, new uint256[](transfers), ends);
        vm.stopPrank();
        verifyPlotIndexAndPlotLengths(farmers[0], sows - transfers);

        // upon a transfer/burn, the list of plots are not ordered.
        plots = field.getPlotsFromAccount(farmers[0]);
        for (uint i; i < plots.length; i++) {
            assertTrue(plots[i].index % pods == 0);
            assertEq(plots[i].pods, pods, "pods");
        }

        verifyPlotIndexAndPlotLengths(farmers[1], transfers);

        plots = field.getPlotsFromAccount(farmers[1]);
        for (uint i; i < plots.length; i++) {
            assertTrue(plots[i].index % pods == 0);
            assertEq(plots[i].pods, pods, "pods");
        }

        //////////// HARVESTING ////////////

        // verify that a user is able to harvest all plots from calling their `getPlotIndexesFromAccount`
        // assuming all valid indexes are returned.
        field.incrementTotalHarvestableE(1000 * pods);

        uint256[] memory accountPlots = field.getPlotIndexesFromAccount(farmers[0]);
        vm.prank(farmers[0]);
        field.harvest(accountPlots, LibTransfer.To.EXTERNAL);
        verifyPlotIndexAndPlotLengths(farmers[0], 0);
        // verify that plots are empty.
        plots = field.getPlotsFromAccount(farmers[0]);

        accountPlots = field.getPlotIndexesFromAccount(farmers[1]);
        vm.prank(farmers[1]);
        field.harvest(accountPlots, LibTransfer.To.EXTERNAL);
        // verify that plots are empty.
        verifyPlotIndexAndPlotLengths(farmers[1], 0);
    }

    // field helpers.

    /**
     * @notice mints `sowAmount` beans for farmer,
     * issues `sowAmount` of beans to farmer.
     * sows `sowAmount` of beans.
     */
    function sowAmountForFarmer(address farmer, uint256 sowAmount) internal {
        season.setSoilE(sowAmount);
        mintTokensToUser(farmer, C.BEAN, sowAmount);
        vm.prank(farmer);
        field.sow(sowAmount, 0, LibTransfer.From.EXTERNAL);
    }

    function verifyPlotIndexAndPlotLengths(address farmer, uint256 expectedLength) public view {
        uint256[] memory plotIndexes = field.getPlotIndexesFromAccount(farmer);
        MockFieldFacet.Plot[] memory plots = field.getPlotsFromAccount(farmer);
        assertEq(plotIndexes.length, plots.length, "plotIndexes length");
        assertEq(plotIndexes.length, expectedLength, "plotIndexes length");
    }
}<|MERGE_RESOLUTION|>--- conflicted
+++ resolved
@@ -284,457 +284,6 @@
         assertEq(uint256(w.thisSowTime), type(uint32).max);
     }
 
-<<<<<<< HEAD
-=======
-    // /**
-    //  * checking next sow time, with exactly 0 soil available
-    //  * *after* sowing.
-    //  */
-    // function testComplexDPD1Soil() public {
-    //     // Does set thisSowTime if Soil = 1;
-    //     season.setSoilE(1e6);
-    //     vm.prank(brean);
-    //     field.sow(1e6, 1, LibTransfer.From.EXTERNAL);
-    //     weather = season.weather();
-    //     assertLt(uint256(weather.thisSowTime), uint256(LibConstant.MAX_UINT32));
-    // }
-
-    // /**
-    //  * checking next sow time, with less than 1 soil available
-    //  * *after* sowing.
-    //  */
-    // function testComplexDPDLessThan1Soil() public {
-    //     // Does set thisSowTime if Soil < 1;
-    //     season.setSoilE(1.5e6);
-    //     vm.prank(brean);
-    //     field.sow(1 * 1e6, 1, LibTransfer.From.EXTERNAL);
-    //     weather = season.weather();
-    //     assertLt(uint256(weather.thisSowTime), uint256(LibConstant.MAX_UINT32));
-    // }
-
-    // /**
-    //  * checking next sow time with less than 1 soil available,
-    //  * after it has been set previously in the season.
-    //  * *after* sowing.
-    //  */
-    // function testComplexDPDLessThan1SoilNoSet() public {
-    //     // Does not set thisSowTime if Soil already < 1;
-    //     season.setSoilE(1.5e6);
-    //     vm.prank(brean);
-    //     field.sow(1e6, 1, LibTransfer.From.EXTERNAL);
-    //     weather = season.weather();
-    //     vm.prank(siloChad);
-    //     field.sow(0.5e6, 1, LibTransfer.From.EXTERNAL);
-    //     System.Weather memory weather2 = season.weather();
-    //     assertEq(uint256(weather2.thisSowTime), uint256(weather.thisSowTime));
-    // }
-
-    // // a farmer cannot harvest another farmers plot, or an unintialized plot.
-    // function testCannotHarvestUnownedPlot() public {
-    //     _beforeEachHarvest();
-    //     field.incrementTotalHarvestableE(101e6);
-    //     uint256[] memory harvestPlot = new uint[](1);
-    //     harvestPlot[0] = 0;
-    //     vm.prank(siloChad);
-    //     vm.expectRevert("Field: no plot");
-    //     field.harvest(harvestPlot, LibTransfer.To.EXTERNAL);
-    // }
-
-    // /**
-    //  * a farmer cannot harvest an unharvestable plot.
-    //  * a plot is unharvestable if the index of plot > s.sys.field[].harvestable.
-    //  */
-    // function testCannotHarvestUnharvestablePlot() public {
-    //     _beforeEachHarvest();
-    //     uint256[] memory harvestPlot = new uint[](1);
-    //     harvestPlot[0] = 0;
-    //     vm.prank(brean);
-    //     vm.expectRevert("Field: Plot not Harvestable");
-    //     field.harvest(harvestPlot, LibTransfer.To.EXTERNAL);
-    // }
-
-    // // test that a farmer can harvest an entire plot.
-    // function testHarvestEntirePlot() public {
-    //     uint256 beanBalanceBefore = C.bean().balanceOf(brean);
-    //     uint256 totalBeanSupplyBefore = C.bean().totalSupply();
-
-    //     _beforeEachHarvest();
-    //     _beforeEachFullHarvest();
-    //     //updates farmer balance
-    //     assertEq(C.bean().balanceOf(brean), beanBalanceBefore + 1e6);
-    //     assertEq(field.plot(brean, 0), 0);
-
-    //     //updates total balance
-    //     assertEq(C.bean().balanceOf(BEANSTALK), 0);
-    //     assertEq(C.bean().totalSupply(), totalBeanSupplyBefore - 100e6 + 1e6);
-    //     assertEq(field.totalPods(), 101e6);
-    //     assertEq(uint256(field.totalSoil()), 0);
-    //     assertEq(field.totalUnharvestable(), 101e6);
-    //     assertEq(field.totalHarvestable(), 0);
-    //     assertEq(field.harvestableIndex(), 101e6);
-    //     assertEq(field.totalHarvested(), 101e6);
-    //     assertEq(field.podIndex(), 202e6);
-    // }
-
-    // // test that a farmer can harvest an partial plot.
-    // function testHarvestPartialPlot() public {
-    //     uint256 beanBalanceBefore = C.bean().balanceOf(brean);
-    //     uint256 totalBeanSupplyBefore = C.bean().totalSupply();
-
-    //     _beforeEachHarvest();
-    //     _beforeEachPartialHarvest();
-    //     //updates farmer balance
-    //     assertEq(C.bean().balanceOf(brean), beanBalanceBefore - 50e6);
-    //     assertEq(field.plot(brean, 0), 0);
-    //     assertEq(field.plot(brean, 50e6), 51e6);
-
-    //     //updates total balance
-    //     assertEq(C.bean().balanceOf(BEANSTALK), 0);
-    //     assertEq(C.bean().totalSupply(), totalBeanSupplyBefore - 200e6 + 50e6);
-    //     assertEq(field.totalPods(), 152e6);
-    //     assertEq(uint256(field.totalSoil()), 0);
-    //     assertEq(field.totalUnharvestable(), 152e6);
-    //     assertEq(field.totalHarvestable(), 0);
-    //     assertEq(field.harvestableIndex(), 50e6);
-    //     assertEq(field.totalHarvested(), 50e6);
-    //     assertEq(field.podIndex(), 202e6);
-    // }
-
-    // // test that a farmer can harvest an entire plot, that is listed on the pod market.
-    // function testHarvestEntirePlotWithListing() public {
-    //     uint256 beanBalanceBefore = C.bean().balanceOf(brean);
-    //     uint256 totalBeanSupplyBefore = C.bean().totalSupply();
-
-    //     _beforeEachHarvest();
-    //     _beforeEachHarvestEntirePlotWithListing();
-    //     assertEq(C.bean().balanceOf(brean), beanBalanceBefore + 1e6);
-    //     assertEq(field.plot(brean, 0), 0);
-    //     assertEq(C.bean().balanceOf(BEANSTALK), 0, "Field balanceOf");
-    //     assertEq(C.bean().totalSupply(), totalBeanSupplyBefore - 100e6 + 1e6, "totalSupply");
-
-    //     assertEq(field.totalPods(), 101e6, "totalPods");
-    //     assertEq(uint256(field.totalSoil()), 0, "soil");
-    //     assertEq(field.totalUnharvestable(), 101e6, "totalUnharvestable");
-    //     assertEq(field.totalHarvestable(), 0, "totalHarvestable");
-    //     assertEq(field.harvestableIndex(), 101e6, "harvestableIndex");
-    //     assertEq(field.totalHarvested(), 101e6, "totalHarvested");
-    //     assertEq(field.podIndex(), 202e6, "podIndex");
-
-    //     //deletes
-    //     assertEq(marketplace.podListing(0), 0);
-    // }
-
-    // //////////////////// MORNING AUCTION ////////////////////////////
-    // /**
-    //  * The morning auction is a mechanism that introduces
-    //  * reflexivity to the temperature that beanstalk is willing to lend at.
-    //  * During the first 25 blocks (5 minutes) of the season (dubbed the morning),
-    //  * the temperature starts at 1% and increases logarithmically until it reaches
-    //  * the maximum temperature.
-    //  * The formula for the morning auction is:
-    //  * max(temperature*log_a*b+1(a*c + 1),1) where:
-    //  * a = 2,
-    //  * b = 25 (length of morning auction)
-    //  * c = number of blocks elapsed since the start of season.
-    //  */
-    // function testMorningAuctionValues(uint256 blockNo, uint32 _temperature) public {
-
-    //     // tests that morning auction values align with manually calculated values
-    //     _temperature = uint32(bound(uint256(_temperature), 1, 100_000_000)); // arbitary large number
-    //     season.setMaxTempE(_temperature);
-    //     blockNo = bound(blockNo, 1, 26); // 12s block time = 300 blocks in an season
-
-    //     uint256[26] memory ScaleValues;
-    //     ScaleValues = [
-    //         uint256(1000000), // Delta = 0
-    //         279415312704, // Delta = 1
-    //         409336034395, // 2
-    //         494912626048, // 3
-    //         558830625409, // 4
-    //         609868162219, // 5
-    //         652355825780, // 6
-    //         688751347100, // 7
-    //         720584687295, // 8
-    //         748873234524, // 9
-    //         774327938752, // 10
-    //         797465225780, // 11
-    //         818672068791, // 12
-    //         838245938114, // 13
-    //         856420437864, // 14
-    //         873382373802, // 15
-    //         889283474924, // 16
-    //         904248660443, // 17
-    //         918382006208, // 18
-    //         931771138485, // 19
-    //         944490527707, // 20
-    //         956603996980, // 21
-    //         968166659804, // 22
-    //         979226436102, // 23
-    //         989825252096, // 24
-    //         1000000000000 // 25
-    //     ];
-
-    //     vm.roll(blockNo);
-
-    //     // temperature is scaled as such:
-    //     // (1e2)    season.weather().t
-    //     // (1e12)    * pct
-    //     // (1e6)     / TEMPERATURE_PRECISION
-    //     // (1e8)     = temperature
-    //     uint256 __temperature = uint256(season.weather().t).mulDiv(ScaleValues[blockNo - 1], 1e6, UD60x18.Rounding.Up);
-    //     // temperature is always 1% if a farmer sows at the same block
-    //     // as the sunrise block, irregardless of temperature
-    //     uint256 calcTemperature = blockNo == 1 ? 1e6 : max(__temperature, 1e6);
-    //     assertApproxEqAbs(field.temperature(), calcTemperature, 0); // +/- 1 due to rounding
-    //     assertEq(field.temperature(), calcTemperature);
-    // }
-
-    // // various sowing at different dutch auctions + different soil amount
-    // // soil sown should be larger than starting soil
-    // // pods issued should be the same maximum
-    // function test_remainingPods_abovePeg(uint256 rand) prank(brean) public {
-    //     _beforeEachMorningAuction();
-    //     uint256 _block = 1;
-    //     uint256 maxBeans = 10e6;
-    //     uint256 totalSoilSown = 0;
-    //     uint256 totalPodsMinted = 0;
-
-    //     while (field.totalSoil() > 0) {
-    //         vm.roll(_block);
-    //         // we want to randomize the amount of soil sown,
-    //         // but currently foundry does not support stateful fuzz testing.
-    //         uint256 beans = uint256(keccak256(abi.encodePacked(rand))).mod(maxBeans);
-
-    //         // if beans is less than maxBeans, then sow remaining instead
-    //         if (maxBeans > field.totalSoil()){
-    //             beans = field.totalSoil();
-    //         }
-    //         totalPodsMinted = totalPodsMinted + field.sow(beans, 1e6, LibTransfer.From.EXTERNAL);
-    //         totalSoilSown = totalSoilSown + beans;
-    //         _block++;
-    //         rand++;
-    //     }
-    //     assertEq(field.totalPods(), field.totalUnharvestable(), "totalUnharvestable");
-    //     assertEq(totalPodsMinted, field.totalPods(), "totalPodsMinted");
-    //     assertEq(field.remainingPods(), 0, "remainingPods");
-    //     assertGt(totalSoilSown, 100e6, "totalSoilSown");
-    // }
-
-    // // same test as above, but below peg
-    // // soil sown should be equal to starting soil
-    // // pods issued should be less than maximum
-    // function test_remainingPods_belowPeg(uint256 rand) public prank(brean) {
-    //     _beforeEachMorningAuctionBelowPeg();
-    //     uint256 _block = 1; // start block
-    //     uint256 totalSoilSown = 0;
-    //     uint256 maxBeans = 5e6; // max beans that can be sown in a tx
-    //     uint256 totalPodsMinted = 0;
-    //     uint256 maxPods = 200e6; // maximum pods that should be issued
-    //     uint256 initalBal = C.bean().balanceOf(brean); // inital balance
-
-    //     while (field.totalSoil() > 0) {
-    //         // we want to randomize the beans sown,
-    //         // but currently foundry does not support stateful fuzz testing.
-    //         uint256 beans = uint256(keccak256(abi.encodePacked(rand))).mod(maxBeans);
-    //         vm.roll(_block);
-    //         uint256 lastTotalSoil = field.totalSoil();
-    //         // if beans is less than maxBeans, then sow remaining instead
-    //         if (maxBeans > field.totalSoil()){
-    //             beans = field.totalSoil();
-    //         }
-    //         totalSoilSown = totalSoilSown + beans;
-    //         totalPodsMinted = totalPodsMinted + field.sow(beans, 1e6, LibTransfer.From.EXTERNAL);
-    //         assertEq(lastTotalSoil - field.totalSoil(), beans);
-    //         _block++;
-    //         rand++;
-    //     }
-    //     assertLt(field.totalUnharvestable(), maxPods);
-    //     assertEq(field.totalPods(), field.totalUnharvestable(), "totalUnharvestable");
-    //     assertEq(totalPodsMinted, field.totalPods(), "totalPodsMinted");
-    //     assertEq(field.remainingPods(), 0, "remainingPods is not 0");
-
-    //     // check the amt of soil sown at the end of the season is equal to start soil
-    //     assertEq(totalSoilSown, 100e6, "totalSoilSown");
-    //     assertEq(
-    //         totalSoilSown,
-    //         initalBal - C.bean().balanceOf(brean),
-    //         "total bean used does not equal total soil sown"
-    //     );
-    // }
-
-    // // multiple fixed amount sows at different dutch auction times
-    // function testRoundingErrorBelowPeg(uint256 beans) prank(brean) public {
-    //     // we bound between 1 and 10 beans to sow, out of 100 total soil.
-    //     beans = bound(beans, 1e6, 10e6);
-    //     _beforeEachMorningAuction();
-    //     uint256 _block = 1;
-    //     uint256 totalSoilSown = 0;
-    //     uint256 totalPodsMinted = 0;
-    //     uint256 lastTotalSoil;
-    //     while (field.totalSoil() > 0) {
-    //         vm.roll(_block);
-    //         lastTotalSoil = field.totalSoil();
-    //         // if beans is less than the amount of soil in the field, then sow remaining instead
-    //         if (beans > field.totalSoil()) beans = field.totalSoil();
-    //         totalSoilSown = totalSoilSown + beans;
-    //         totalPodsMinted = totalPodsMinted + field.sow(beans, 1e6, LibTransfer.From.EXTERNAL);
-
-    //         // because totalsoil is scaled up,
-    //         // it may cause the delta to be up to 2 off
-    //         // (if one was rounded up, and the other is rounded down)
-    //         assertApproxEqAbs(lastTotalSoil - field.totalSoil(), beans, 2);
-    //         // cap the blocks between 1 - 25 blocks
-    //         if (_block < 25) _block++;
-    //     }
-
-    //     assertEq(
-    //         field.totalUnharvestable(),
-    //         totalPodsMinted,
-    //         "TotalUnharvestable doesn't equal totalPodsMinted"
-    //     );
-    //     // check the amount of beans sown at the end of the season is greater than the start soil
-    //     assertGt(
-    //         totalSoilSown,
-    //         100e6,
-    //         "Total soil sown is less than inital soil issued."
-    //     );
-    // }
-
-    // /**
-    //  * check that the Soil decreases over 25 blocks, then stays stagent
-    //  * when beanstalk is above peg, the soil issued is now:
-    //  * `availableSoil` = s.sys.soil * (1+ s.sys.weather.t)/(1+ yield())
-    //  * `availableSoil` should always be greater or equal to s.sys.soil
-    //  */
-    // function testSoilDecrementsOverDutchAbovePeg(uint256 startingSoil) public {
-    //     _beforeEachMorningAuction();
-    //     // uint256 startingSoil = 100e6;
-    //     startingSoil = bound(startingSoil, 100e6, 10000e6);
-    //     season.setSoilE(startingSoil);
-    //     startingSoil = startingSoil.mulDiv(200, 101);
-    //     uint256 sfsoil = uint256(field.totalRealSoil());
-    //     for (uint256 i = 1; i < 30; ++i) {
-    //         vm.roll(i);
-    //         uint256 LastSoil = uint256(field.totalSoil());
-    //         if (i == 1) {
-    //             // sunriseBlock is set at block 1;
-    //             assertEq(LastSoil, startingSoil, "LastSoil");
-    //         } else if (i <= 26) {
-    //             assertGt(startingSoil, LastSoil);
-    //             assertGt(startingSoil, sfsoil);
-    //             startingSoil = LastSoil;
-    //         } else {
-    //             assertEq(startingSoil, LastSoil);
-    //             assertEq(startingSoil, sfsoil);
-    //             startingSoil = LastSoil;
-    //         }
-    //     }
-    // }
-
-    // /**
-    //  * sowing all soil, with variable soil, temperature, and place in the morning auction.
-    //  * this is done by rolling to a block between 1 and 25, and sowing all soil.
-    //  * pods issued should always be equal to remainingPods.
-    //  * soil/bean used should always be greater/equal to soil issued.
-    //  */
-    // function testSowAllMorningAuctionAbovePeg(uint256 soil, uint32 temperature, uint256 _block) public {
-    //     sowAllInit(
-    //         temperature,
-    //         soil,
-    //         _block,
-    //         true
-    //     );
-    //     uint256 remainingPods = field.remainingPods();
-    //     uint256 totalSoil = field.totalSoil();
-    //     vm.prank(brean);
-    //     field.sow(totalSoil, 1e6, LibTransfer.From.EXTERNAL);
-    //     assertEq(uint256(field.totalSoil()), 0, "totalSoil greater than 0");
-    //     assertEq(uint256(field.totalRealSoil()), 0, "s.soil greater than 0");
-    //     assertEq(field.totalUnharvestable(), remainingPods, "Unharvestable pods does not Equal Expected.");
-    // }
-
-    // /**
-    //  * sowing all soil, with variable soil, temperature, and block below peg
-    //  * pods issued should always be lower than remainingPods
-    //  * soil/bean used should always be equal to soil issued.
-    //  */
-    // function testSowAllMorningAuctionBelowPeg(
-    //     uint256 soil,
-    //     uint32 temperature,
-    //     uint256 _block
-    // ) prank(brean) public {
-    //     sowAllInit(
-    //         temperature,
-    //         soil,
-    //         _block,
-    //         false
-    //     );
-    //     uint256 remainingPods = field.remainingPods();
-    //     uint256 totalSoil = field.totalSoil();
-    //     field.sow(totalSoil, 1e6, LibTransfer.From.EXTERNAL);
-    //     assertEq(uint256(field.totalSoil()), 0, "totalSoil greater than 0");
-    //     assertEq(field.totalUnharvestable(), remainingPods, "Unharvestable pods does not Equal Expected.");
-    // }
-
-    // //////////////////// BEFOREEACH HELPERS ////////////////////
-
-    // function _beforeEachMorningAuction() public {
-    //     season.setMaxTempE(100);
-    //     season.setSoilE(100e6);
-    //     season.setAbovePegE(true);
-    // }
-
-    // function _beforeEachMorningAuctionBelowPeg() public {
-    //     season.setMaxTempE(100);
-    //     season.setSoilE(100e6);
-    //     season.setAbovePegE(false);
-    // }
-
-    // function _beforeEachFullHarvest() public {
-    //     field.incrementTotalHarvestableE(101e6);
-    //     uint256[] memory harvestPlot = new uint[](1);
-    //     harvestPlot[0] = 0;
-    //     vm.prank(brean);
-    //     vm.expectEmit(true, true, false, true);
-    //     // account, index, beans, pods
-    //     emit Harvest(brean, harvestPlot, 101 * 1e6);
-    //     field.harvest(harvestPlot, LibTransfer.To.EXTERNAL);
-    // }
-
-    // function _beforeEachPartialHarvest() public {
-    //     field.incrementTotalHarvestableE(50e6);
-    //     uint256[] memory harvestPlot = new uint[](1);
-    //     harvestPlot[0] = 0;
-    //     vm.prank(brean);
-    //     vm.expectEmit(true, true, false, true);
-    //     // account, index, beans, pods
-    //     emit Harvest(brean, harvestPlot, 50e6);
-    //     field.harvest(harvestPlot, LibTransfer.To.EXTERNAL);
-    // }
-
-    // function _beforeEachHarvest() public {
-    //     season.setSoilE(200e6);
-    //     vm.roll(30); // after morning Auction
-    //     vm.prank(brean);
-    //     field.sow(100e6, 1, LibTransfer.From.EXTERNAL);
-    //     vm.prank(siloChad);
-    //     field.sow(100e6, 1, LibTransfer.From.EXTERNAL);
-    // }
-
-    // function _beforeEachHarvestEntirePlotWithListing() public {
-    //     field.incrementTotalHarvestableE(101e6);
-    //     vm.prank(brean);
-    //     marketplace.createPodListing(0, 0, 500, 500000, 200 * 1e6, 1 * 1e6, LibTransfer.To.EXTERNAL);
-    //     uint256[] memory harvestPlot = new uint[](1);
-    //     harvestPlot[0] = 0;
-    //     vm.prank(brean);
-    //     vm.expectEmit(true, true, false, true);
-    //     // account, index, beans, pods
-    //     emit Harvest(brean, harvestPlot, 101e6);
-    //     field.harvest(harvestPlot, LibTransfer.To.EXTERNAL);
-    // }
-
->>>>>>> 715b6df3
     function _beforeEachSow(uint256 soilAmount, uint256 sowAmount, uint8 from) public {
         vm.roll(30);
         season.setSoilE(soilAmount);
