--- conflicted
+++ resolved
@@ -410,11 +410,7 @@
     bool migratedPlots;
     bool migratedFert;
     bool migratedInternalBalances;
-<<<<<<< HEAD
-    bool migratedPodOrdersAndListings;
-=======
     bool migratedPodOrders;
->>>>>>> 0644fd62
 }
 
 /**
