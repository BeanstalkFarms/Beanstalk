/*
 SPDX-License-Identifier: MIT
*/

pragma solidity ^0.8.20;

import {AppStorage, Storage} from "contracts/beanstalk/AppStorage.sol";
import "contracts/beanstalk/init/InitalizeDiamond.sol";
import {LibWhitelistedTokens} from "contracts/libraries/Silo/LibWhitelistedTokens.sol";
import {LibWhitelist} from "contracts/libraries/Silo/LibWhitelist.sol";
import {LibUnripe} from "contracts/libraries/LibUnripe.sol";
import {BDVFacet} from "contracts/beanstalk/silo/BDVFacet.sol";
import {C} from "contracts/C.sol";

/**
 * @author Publius, Brean
 * @title MockInitDiamond
 * @notice MockInitDiamond initializes the Beanstalk Diamond.
 * @dev MockInitDiamond additionally:
 * - Sets the barn raise well.
 * - Whitelists the bean:wsteth well.
 * - Whitelists unripe assets.
 **/
contract MockInitDiamond is InitalizeDiamond {
    // min 1micro stalk earned per season due to germination.
    uint32 constant INIT_UR_BEAN_STALK_EARNED_PER_SEASON = 1;
    uint32 constant INIT_BEAN_WSTETH_WELL_STALK_EARNED_PER_SEASON = 4e6;
    uint128 constant INIT_TOKEN_WURLP_POINTS = 100e18;
    uint32 constant INIT_BEAN_WURLP_PERCENT_TARGET = 50e6;

    function init() external {
        // initalize the default state of the diamond.
        // {see. InitalizeDiamond.initalizeDiamond()}
        initalizeDiamond(C.BEAN, C.BEAN_ETH_WELL);

        // initalizes unripe assets.
        // sets the underlying LP token of unripeLP to the Bean:wstETH well.
        address underlyingUrLPWell = C.BEAN_WSTETH_WELL;
        whitelistUnderlyingUrLPWell(underlyingUrLPWell);
        initalizeUnripeAssets(underlyingUrLPWell);
    }

    function initalizeUnripeAssets(address well) internal {
        (
            address[] memory unripeTokens,
            address[] memory underlyingTokens
        ) = getInitalUnripeAndUnderlyingTokens(well);

        // set the underlying unripe tokens.
        setUnderlyingUnripe(unripeTokens, underlyingTokens, underlyingTokens[1]);
        // whitelist the unripe assets into the silo.
        whitelistUnripeAssets(unripeTokens, initalUnripeSiloSettings());
    }

    /**
     * @notice whitelists unripe assets.
     */
    function whitelistUnripeAssets(
        address[] memory tokens,
        Storage.SiloSettings[] memory siloSettings
    ) internal {
        for (uint i; i < tokens.length; i++) {
            // sets the silo settings for each token.
            s.ss[tokens[i]] = siloSettings[i];
            // note: unripeLP is not an LP token (only the underlying is)
            LibWhitelistedTokens.addWhitelistStatus(
                tokens[i],
                true, // is whitelisted,
                false,
                false
            );
        }
    }

    /**
     * @notice sets the underlying tokens for unripe.
     * @dev assumes the last unripe token is the unripe LP.
     */
    function setUnderlyingUnripe(
        address[] memory unripeToken,
        address[] memory underlyingToken,
        address barnRaiseWell
    ) internal {
        // sets the underlying unripe for unripe assets.
        for (uint i; i < unripeToken.length; i++) {
            LibUnripe.switchUnderlyingToken(unripeToken[i], underlyingToken[i]);
        }

        // sets the barn raise token to the underlying of the unripe LP.
        s.u[unripeToken[underlyingToken.length - 1]].underlyingToken = barnRaiseWell;
    }

    /**
     * @notice initalizes the unripe silo settings.
     * @dev unripe bean and unrpe lp has the same settings,
     * other than the BDV calculation.
     */
<<<<<<< HEAD
    function initalUnripeSiloSettings() internal view returns (
        Storage.SiloSettings[] memory siloSettings
    ){
        Storage.Implmentation memory impl = Storage.Implmentation(address(0), bytes4(0), bytes1(0));
        siloSettings = new Storage.SiloSettings[](2);
        siloSettings[0] = Storage.SiloSettings({
                selector: BDVFacet.unripeBeanToBDV.selector,
                stalkEarnedPerSeason: INIT_UR_BEAN_STALK_EARNED_PER_SEASON,
                stalkIssuedPerBdv: INIT_STALK_ISSUED_PER_BDV,
                milestoneSeason: s.season.current,
                milestoneStem: 0,
                encodeType: 0x00,
                deltaStalkEarnedPerSeason: 0,
                gpSelector: bytes4(0),
                lwSelector: bytes4(0),
                gaugePoints: 0,
                optimalPercentDepositedBdv: 0,
                oracleImplmentation: impl,
                gaugePointImplmentation: impl,
                liquidityWeightImplmentation: impl
            });
        siloSettings[1] = Storage.SiloSettings({
                selector: BDVFacet.unripeLPToBDV.selector,
                stalkEarnedPerSeason: INIT_UR_BEAN_STALK_EARNED_PER_SEASON,
                stalkIssuedPerBdv: INIT_STALK_ISSUED_PER_BDV,
                milestoneSeason: s.season.current,
                milestoneStem: 0,
                encodeType: 0x00,
                deltaStalkEarnedPerSeason: 0,
                gpSelector: bytes4(0),
                lwSelector: bytes4(0),
                gaugePoints: 0,
                optimalPercentDepositedBdv: 0,
                oracleImplmentation: impl,
                gaugePointImplmentation: impl,
                liquidityWeightImplmentation: impl
            });
=======
    function initalUnripeSiloSettings()
        internal
        view
        returns (Storage.SiloSettings[] memory siloSettings)
    {
        siloSettings = new Storage.SiloSettings[](2);
        siloSettings[0] = Storage.SiloSettings({
            selector: BDVFacet.unripeBeanToBDV.selector,
            stalkEarnedPerSeason: INIT_UR_BEAN_STALK_EARNED_PER_SEASON,
            stalkIssuedPerBdv: INIT_STALK_ISSUED_PER_BDV,
            milestoneSeason: s.season.current,
            milestoneStem: 0,
            encodeType: 0x00,
            deltaStalkEarnedPerSeason: 0,
            gpSelector: bytes4(0),
            lwSelector: bytes4(0),
            gaugePoints: 0,
            optimalPercentDepositedBdv: 0
        });
        siloSettings[1] = Storage.SiloSettings({
            selector: BDVFacet.unripeLPToBDV.selector,
            stalkEarnedPerSeason: INIT_UR_BEAN_STALK_EARNED_PER_SEASON,
            stalkIssuedPerBdv: INIT_STALK_ISSUED_PER_BDV,
            milestoneSeason: s.season.current,
            milestoneStem: 0,
            encodeType: 0x00,
            deltaStalkEarnedPerSeason: 0,
            gpSelector: bytes4(0),
            lwSelector: bytes4(0),
            gaugePoints: 0,
            optimalPercentDepositedBdv: 0
        });
>>>>>>> 210c8b9d
    }

    /**
     * @notice returns the inital unripe and underlying tokens.
     */
    function getInitalUnripeAndUnderlyingTokens(
        address underlyingUrLPWell
    ) internal pure returns (address[] memory unripeTokens, address[] memory underlyingTokens) {
        unripeTokens = new address[](2);
        underlyingTokens = new address[](2);
        unripeTokens[0] = C.UNRIPE_BEAN;
        unripeTokens[1] = C.UNRIPE_LP;
        underlyingTokens[0] = C.BEAN;
        underlyingTokens[1] = underlyingUrLPWell;
    }

    /**
     * @notice if unripe assets are being whitelisted, the underlying
     * well must be whitelisted.
     */
    function whitelistUnderlyingUrLPWell(address well) internal {
        // whitelist bean:stETH well
        Storage.Implmentation memory impl = Storage.Implmentation(address(0), bytes4(0), bytes1(0));
        // note: no error checking:
        s.ss[well] = Storage.SiloSettings({
            selector: BDVFacet.wellBdv.selector,
            stalkEarnedPerSeason: INIT_BEAN_WSTETH_WELL_STALK_EARNED_PER_SEASON,
            stalkIssuedPerBdv: INIT_STALK_ISSUED_PER_BDV,
            milestoneSeason: s.season.current,
            milestoneStem: 0,
            encodeType: 0x01,
            deltaStalkEarnedPerSeason: 0,
            gpSelector: IGaugePointFacet.defaultGaugePointFunction.selector,
            lwSelector: ILiquidityWeightFacet.maxWeight.selector,
            gaugePoints: INIT_TOKEN_WURLP_POINTS,
            optimalPercentDepositedBdv: INIT_BEAN_WURLP_PERCENT_TARGET,
            oracleImplmentation:impl,
            gaugePointImplmentation: Storage.Implmentation(address(0), IGaugePointFacet.defaultGaugePointFunction.selector, bytes1(0)),
            liquidityWeightImplmentation: Storage.Implmentation(address(0), ILiquidityWeightFacet.maxWeight.selector, bytes1(0))
        });

        // updates the optimal percent deposited for bean:eth.
        LibWhitelist.updateOptimalPercentDepositedBdvForToken(
            C.BEAN_ETH_WELL,
            INIT_BEAN_TOKEN_WELL_PERCENT_TARGET - INIT_BEAN_WURLP_PERCENT_TARGET
        );

        // update whitelist status.
        LibWhitelistedTokens.addWhitelistStatus(
            well,
            true, // is whitelisted,
            true, // is LP
            true // is well
        );

        s.usdTokenPrice[well] = 1;
        s.twaReserves[well].reserve0 = 1;
        s.twaReserves[well].reserve1 = 1;
    }
}<|MERGE_RESOLUTION|>--- conflicted
+++ resolved
@@ -95,50 +95,13 @@
      * @dev unripe bean and unrpe lp has the same settings,
      * other than the BDV calculation.
      */
-<<<<<<< HEAD
-    function initalUnripeSiloSettings() internal view returns (
-        Storage.SiloSettings[] memory siloSettings
-    ){
-        Storage.Implmentation memory impl = Storage.Implmentation(address(0), bytes4(0), bytes1(0));
-        siloSettings = new Storage.SiloSettings[](2);
-        siloSettings[0] = Storage.SiloSettings({
-                selector: BDVFacet.unripeBeanToBDV.selector,
-                stalkEarnedPerSeason: INIT_UR_BEAN_STALK_EARNED_PER_SEASON,
-                stalkIssuedPerBdv: INIT_STALK_ISSUED_PER_BDV,
-                milestoneSeason: s.season.current,
-                milestoneStem: 0,
-                encodeType: 0x00,
-                deltaStalkEarnedPerSeason: 0,
-                gpSelector: bytes4(0),
-                lwSelector: bytes4(0),
-                gaugePoints: 0,
-                optimalPercentDepositedBdv: 0,
-                oracleImplmentation: impl,
-                gaugePointImplmentation: impl,
-                liquidityWeightImplmentation: impl
-            });
-        siloSettings[1] = Storage.SiloSettings({
-                selector: BDVFacet.unripeLPToBDV.selector,
-                stalkEarnedPerSeason: INIT_UR_BEAN_STALK_EARNED_PER_SEASON,
-                stalkIssuedPerBdv: INIT_STALK_ISSUED_PER_BDV,
-                milestoneSeason: s.season.current,
-                milestoneStem: 0,
-                encodeType: 0x00,
-                deltaStalkEarnedPerSeason: 0,
-                gpSelector: bytes4(0),
-                lwSelector: bytes4(0),
-                gaugePoints: 0,
-                optimalPercentDepositedBdv: 0,
-                oracleImplmentation: impl,
-                gaugePointImplmentation: impl,
-                liquidityWeightImplmentation: impl
-            });
-=======
     function initalUnripeSiloSettings()
         internal
         view
         returns (Storage.SiloSettings[] memory siloSettings)
     {
+        Storage.Implmentation memory impl = Storage.Implmentation(address(0), bytes4(0), bytes1(0));
+
         siloSettings = new Storage.SiloSettings[](2);
         siloSettings[0] = Storage.SiloSettings({
             selector: BDVFacet.unripeBeanToBDV.selector,
@@ -151,7 +114,10 @@
             gpSelector: bytes4(0),
             lwSelector: bytes4(0),
             gaugePoints: 0,
-            optimalPercentDepositedBdv: 0
+            optimalPercentDepositedBdv: 0,
+            oracleImplmentation: impl,
+            gaugePointImplmentation: impl,
+            liquidityWeightImplmentation: impl
         });
         siloSettings[1] = Storage.SiloSettings({
             selector: BDVFacet.unripeLPToBDV.selector,
@@ -164,9 +130,11 @@
             gpSelector: bytes4(0),
             lwSelector: bytes4(0),
             gaugePoints: 0,
-            optimalPercentDepositedBdv: 0
+            optimalPercentDepositedBdv: 0,
+            oracleImplmentation: impl,
+            gaugePointImplmentation: impl,
+            liquidityWeightImplmentation: impl
         });
->>>>>>> 210c8b9d
     }
 
     /**
@@ -203,9 +171,17 @@
             lwSelector: ILiquidityWeightFacet.maxWeight.selector,
             gaugePoints: INIT_TOKEN_WURLP_POINTS,
             optimalPercentDepositedBdv: INIT_BEAN_WURLP_PERCENT_TARGET,
-            oracleImplmentation:impl,
-            gaugePointImplmentation: Storage.Implmentation(address(0), IGaugePointFacet.defaultGaugePointFunction.selector, bytes1(0)),
-            liquidityWeightImplmentation: Storage.Implmentation(address(0), ILiquidityWeightFacet.maxWeight.selector, bytes1(0))
+            oracleImplmentation: impl,
+            gaugePointImplmentation: Storage.Implmentation(
+                address(0),
+                IGaugePointFacet.defaultGaugePointFunction.selector,
+                bytes1(0)
+            ),
+            liquidityWeightImplmentation: Storage.Implmentation(
+                address(0),
+                ILiquidityWeightFacet.maxWeight.selector,
+                bytes1(0)
+            )
         });
 
         // updates the optimal percent deposited for bean:eth.
