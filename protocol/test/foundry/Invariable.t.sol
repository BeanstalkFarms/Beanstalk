--- conflicted
+++ resolved
@@ -84,8 +84,6 @@
         vm.prank(siloUsers[1]);
         bs.advancedFarm(advancedFarmCalls);
 
-<<<<<<< HEAD
-=======
         // Exploit Earned Beans.
         advancedFarmCalls[0] = IMockFBeanstalk.AdvancedFarmCall(
             abi.encodeWithSelector(MockAttackFacet.exploitEarnedBeans.selector),
@@ -104,7 +102,6 @@
         vm.prank(siloUsers[1]);
         bs.advancedFarm(advancedFarmCalls);
 
->>>>>>> 81cdc536
         // Happy path.
         advancedFarmCalls[0] = IMockFBeanstalk.AdvancedFarmCall(
             abi.encodeWithSelector(ClaimFacet.plant.selector),
