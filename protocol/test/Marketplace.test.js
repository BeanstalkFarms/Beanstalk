--- conflicted
+++ resolved
@@ -719,11 +719,7 @@
           await expect(this.marketplace.connect(user2).fillPodListing(this.listing, 500, EXTERNAL)).to.be.revertedWith('Marketplace: Listing has expired.');
         })
 
-<<<<<<< HEAD
-        it('Fill Listing not enough pods in plot', async function () {
-=======
       it('Fill Listing not enough pods in plot', async function () {
->>>>>>> 938b3920
           await expect(this.marketplace.connect(user2).fillPodListing(this.listing, 501, EXTERNAL)).to.be.revertedWith('Marketplace: Not enough pods in Listing.');
         })
 
