/**
 * SPDX-License-Identifier: MIT
 **/

pragma solidity =0.7.6;
pragma experimental ABIEncoderV2;

import "@openzeppelin/contracts/drafts/IERC20Permit.sol";
import "../AppStorage.sol";
import "../../libraries/Token/LibTransfer.sol";
import "../../libraries/Token/LibWeth.sol";
import "../../libraries/Token/LibEth.sol";
import "../../libraries/Token/LibTokenPermit.sol";
import "../../libraries/Token/LibTokenApprove.sol";
import "../../libraries/LibTractor.sol";
import "../ReentrancyGuard.sol";

/**
 * @author Publius
 * @title Transfer Facet handles transfers of assets
 */
contract TokenFacet is ReentrancyGuard {
    struct Balance {
        uint256 internalBalance;
        uint256 externalBalance;
        uint256 totalBalance;
    }

    using SafeERC20 for IERC20;
    using SafeMath for uint256;

    event InternalBalanceChanged(
        address indexed user,
        IERC20 indexed token,
        int256 delta
    );

     event TokenApproval(
        address indexed owner,
        address indexed spender,
        IERC20 token,
        uint256 amount
    );

    /**
     * Transfer
     **/

    function transferToken(
        IERC20 token,
        address recipient,
        uint256 amount,
        LibTransfer.From fromMode,
        LibTransfer.To toMode
    ) external payable {
        LibTransfer.transferToken(
            token,
            msg.sender,
            recipient,
            amount,
            fromMode,
            toMode
        );
    }

<<<<<<< HEAD
    function tractorTransferToken(
        IERC20 token,
        address recipient,
        uint256 amount,
        LibTransfer.From fromMode,
        LibTransfer.To toMode
    ) external payable {
        address publisher = LibTractor.getActivePublisher();

        LibTransfer.transferToken(
            token,
            publisher,
            recipient,
            amount,
            fromMode,
            toMode
        );
    }

    function transferTokenFrom(
=======
    function transferInternalTokenFrom(
>>>>>>> f13897a2
        IERC20 token,
        address sender,
        address recipient,
        uint256 amount,
        LibTransfer.To toMode
    ) external payable nonReentrant {
        LibTransfer.transferToken(
            token,
            sender,
            recipient,
            amount,
            LibTransfer.From.INTERNAL,
            toMode
        );

        if (sender != msg.sender) {
            LibTokenApprove.spendAllowance(sender, msg.sender, token, amount);
        }
    }

    /**
     * Approval
     **/

    function approveToken(
        address spender,
        IERC20 token,
        uint256 amount
    ) external payable nonReentrant {
        LibTokenApprove.approve(msg.sender, spender, token, amount);
    }

    function increaseTokenAllowance(
        address spender,
        IERC20 token,
        uint256 addedValue
    ) public virtual nonReentrant returns (bool) {
        LibTokenApprove.approve(
            msg.sender,
            spender,
            token,
            LibTokenApprove.allowance(msg.sender, spender, token).add(addedValue)
        );
        return true;
    }

    function tokenAllowance(
        address account,
        address spender,
        IERC20 token
    ) public view virtual returns (uint256) {
        return LibTokenApprove.allowance(account, spender, token);
    }

    function decreaseTokenAllowance(
        address spender,
        IERC20 token,
        uint256 subtractedValue
    ) public virtual nonReentrant returns (bool) {
        uint256 currentAllowance = LibTokenApprove.allowance(
            msg.sender,
            spender,
            token
        );
        require(
            currentAllowance >= subtractedValue,
            "Silo: decreased allowance below zero"
        );
        LibTokenApprove.approve(
            msg.sender,
            spender,
            token,
            currentAllowance.sub(subtractedValue)
        );
        return true;
    }

    function permitToken(
        address owner,
        address spender,
        address token,
        uint256 value,
        uint256 deadline,
        uint8 v,
        bytes32 r,
        bytes32 s
    ) external payable nonReentrant {
        LibTokenPermit.permit(owner, spender, token, value, deadline, v, r, s);
        LibTokenApprove.approve(owner, spender, IERC20(token), value);
    }

    /**
     * Weth
     **/

    function wrapEth(uint256 amount, LibTransfer.To mode) external payable {
        LibWeth.wrap(amount, mode);
        LibEth.refundEth();
    }

    function unwrapEth(uint256 amount, LibTransfer.From mode) external payable {
        LibWeth.unwrap(amount, mode);
    }

    /**
     * Getters
     **/

    // Internal

    function getInternalBalance(address account, IERC20 token)
        public
        view
        returns (uint256 balance)
    {
        balance = LibBalance.getInternalBalance(account, token);
    }

    function getInternalBalances(address account, IERC20[] memory tokens)
        external
        view
        returns (uint256[] memory balances)
    {
        balances = new uint256[](tokens.length);
        for (uint256 i; i < tokens.length; ++i) {
            balances[i] = getInternalBalance(account, tokens[i]);
        }
    }

    // External

    function getExternalBalance(address account, IERC20 token)
        public
        view
        returns (uint256 balance)
    {
        balance = token.balanceOf(account);
    }

    function getExternalBalances(address account, IERC20[] memory tokens)
        external
        view
        returns (uint256[] memory balances)
    {
        balances = new uint256[](tokens.length);
        for (uint256 i; i < tokens.length; ++i) {
            balances[i] = getExternalBalance(account, tokens[i]);
        }
    }

    // Total

    function getBalance(address account, IERC20 token)
        public
        view
        returns (uint256 balance)
    {
        balance = LibBalance.getBalance(account, token);
    }

    function getBalances(address account, IERC20[] memory tokens)
        external
        view
        returns (uint256[] memory balances)
    {
        balances = new uint256[](tokens.length);
        for (uint256 i; i < tokens.length; ++i) {
            balances[i] = getBalance(account, tokens[i]);
        }
    }

    // All

    function getAllBalance(address account, IERC20 token)
        public
        view
        returns (Balance memory b)
    {
        b.internalBalance = getInternalBalance(account, token);
        b.externalBalance = getExternalBalance(account, token);
        b.totalBalance = b.internalBalance.add(b.externalBalance);
    }

    function getAllBalances(address account, IERC20[] memory tokens)
        external
        view
        returns (Balance[] memory balances)
    {
        balances = new Balance[](tokens.length);
        for (uint256 i; i < tokens.length; ++i) {
            balances[i] = getAllBalance(account, tokens[i]);
        }
    }
}<|MERGE_RESOLUTION|>--- conflicted
+++ resolved
@@ -63,7 +63,6 @@
         );
     }
 
-<<<<<<< HEAD
     function tractorTransferToken(
         IERC20 token,
         address recipient,
@@ -83,10 +82,7 @@
         );
     }
 
-    function transferTokenFrom(
-=======
     function transferInternalTokenFrom(
->>>>>>> f13897a2
         IERC20 token,
         address sender,
         address recipient,
