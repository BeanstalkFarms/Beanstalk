/**
 * SPDX-License-Identifier: MIT
 **/

pragma solidity =0.7.6;
pragma experimental ABIEncoderV2;

import {SafeMath} from "@openzeppelin/contracts/math/SafeMath.sol";
import {SafeCast} from "@openzeppelin/contracts/utils/SafeCast.sol";
import {LibAppStorage, Storage, AppStorage, Account} from "../LibAppStorage.sol";
import {C} from "../../C.sol";
import {LibSafeMath32} from "contracts/libraries/LibSafeMath32.sol";
import {LibSafeMath128} from "contracts/libraries/LibSafeMath128.sol";
import {LibSafeMathSigned128} from "contracts/libraries/LibSafeMathSigned128.sol";
import {LibSafeMathSigned96} from "contracts/libraries/LibSafeMathSigned96.sol";
import {LibBytes} from "contracts/libraries/LibBytes.sol";
import {LibGerminate} from "contracts/libraries/Silo/LibGerminate.sol";
import {LibWhitelistedTokens} from "contracts/libraries/Silo/LibWhitelistedTokens.sol";

/**
 * @title LibTokenSilo
 * @author Publius, Pizzaman1337
 * @notice Contains functions for depositing, withdrawing and claiming
 * whitelisted Silo tokens.
 *
 * For functionality related to Stalk, and Roots, see {LibSilo}.
 */
library LibTokenSilo {
    using SafeMath for uint256;
    using LibSafeMath128 for uint128;
    using LibSafeMath32 for uint32;
    using LibSafeMathSigned128 for int128;
    using SafeCast for int128;
    using SafeCast for uint256;
    using LibSafeMathSigned96 for int96;

    uint256 constant PRECISION = 1e6; // increased precision from to silo v3.1.


    //////////////////////// ENUM ////////////////////////
    /**
     * @dev when a user deposits or withdraws a deposit, the
     * {TrasferSingle} event is emitted. However, in the case
     * of a transfer, this emission is ommited. This enum is
     * used to determine if the event should be emitted.
     */
    enum Transfer {
        emitTransferSingle,
        noEmitTransferSingle
    }

    //////////////////////// EVENTS ////////////////////////

    /**
     * @dev IMPORTANT: copy of {TokenSilo-AddDeposit}, check there for details.
     */
    event AddDeposit(
        address indexed account,
        address indexed token,
        int96 stem,
        uint256 amount,
        uint256 bdv
    );

    /**
     * @dev IMPORTANT: copy of {TokenSilo-RemoveDeposit}, check there for details.
     */
    event RemoveDeposit(
        address indexed account,
        address indexed token,
        int96 stem,
        uint256 amount,
        uint256 bdv
    );

    // added as the ERC1155 deposit upgrade
    event TransferSingle(
        address indexed operator,
        address indexed sender,
        address indexed recipient,
        uint256 depositId,
        uint256 amount
    );

    //////////////////////// ACCOUNTING: TOTALS GERMINATING ////////////////////////
<<<<<<< HEAD

    /**
     * @notice Increment the total amount and bdv of `token` germinating in the Silo.
     * @dev when an asset is `deposited` in the silo, it is not immediately eliable for
     * bean mints. It must `germinate` (stay deposited the silo) for a certain
     * amount of seasons (the remainer of the current season + 1). This function
     * increments the total amount and bdv germinating in the silo. The {sunrise}
     * function ends the germination process for even or odd germinating deposits.
     *
     * This protects beanstalk from flashloan attacks, and makes `totalDeposited` and
     * `totalDepositedBdv` significantly more MEV resistant.
     */
    function incrementTotalGerminating(
        address token,
        uint256 amount,
        uint256 bdv,
        LibGerminate.Germinate germ
    ) internal {
        AppStorage storage s = LibAppStorage.diamondStorage();
        Storage.TotalGerminating storage germinate;

        // verify germ is valid
        if (germ == LibGerminate.Germinate.ODD) {
            germinate = s.oddGerminating;
        } else if (germ == LibGerminate.Germinate.EVEN) {
            germinate = s.evenGerminating;
        } else {
            revert("invalid germinationMode"); // should not ever get here
        }

        // increment germinating amount and bdv.
        germinate.deposited[token].amount = germinate.deposited[token].amount.add(
            amount.toUint128()
        );
        germinate.deposited[token].bdv = germinate.deposited[token].bdv.add(bdv.toUint128());

        // emit event.
        emit LibGerminate.TotalGerminatingBalanceChanged(
            s.season.current,
            token,
            int256(amount),
            int256(bdv)
        );
    }

    /**
     * @notice Decrement the total amount and bdv of `token` germinating in the Silo.
     * @dev `decrementTotalGerminating` should be used when removing deposits
     * that are < 2 seasons old.
     */
    function decrementTotalGerminating(
        address token,
        uint256 amount,
        uint256 bdv,
        LibGerminate.Germinate germ
    ) internal {
        AppStorage storage s = LibAppStorage.diamondStorage();
        Storage.TotalGerminating storage germinate;

        // verify germ is valid
        if (germ == LibGerminate.Germinate.ODD) {
            germinate = s.oddGerminating;
        } else if (germ == LibGerminate.Germinate.EVEN) {
            germinate = s.evenGerminating;
        } else {
            revert("invalid germinationMode"); // should not ever get here
        }

        // decrement germinating amount and bdv.
        germinate.deposited[token].amount = germinate.deposited[token].amount.sub(
            amount.toUint128()
        );
        germinate.deposited[token].bdv = germinate.deposited[token].bdv.sub(bdv.toUint128());

        emit LibGerminate.TotalGerminatingBalanceChanged(
            LibGerminate.getSeasonGerminationState() == germ ? 
                s.season.current : 
                s.season.current - 1,
            token,
            -int256(amount),
            -int256(bdv)
        );
    }

    /**
     * @notice Increment the total bdv of `token` germinating in the Silo. Used in Enroot.
     */
    function incrementTotalGerminatingBdv(
        address token,
        uint256 bdv,
        LibGerminate.Germinate germ
    ) internal {
        AppStorage storage s = LibAppStorage.diamondStorage();

        if (germ == LibGerminate.Germinate.ODD) {
            // increment odd germinating
            s.oddGerminating.deposited[token].bdv = s.oddGerminating.deposited[token].bdv.add(
                bdv.toUint128()
            );
        } else if (germ == LibGerminate.Germinate.EVEN) {
            // increment even germinating
            s.evenGerminating.deposited[token].bdv = s.evenGerminating.deposited[token].bdv.add(
                bdv.toUint128()
            );
        } else {
            revert("invalid germinationMode"); // should not ever get here
        }

        emit LibGerminate.TotalGerminatingBalanceChanged(
            LibGerminate.getSeasonGerminationState() == germ ? 
                s.season.current : 
                s.season.current - 1,
            token,
            0,
            int256(bdv)
        );
    }

=======

    /**
     * @notice Increment the total amount and bdv of `token` germinating in the Silo.
     * @dev when an asset is `deposited` in the silo, it is not immediately eliable for
     * bean mints. It must `germinate` (stay deposited the silo) for a certain
     * amount of seasons (the remainer of the current season + 1). This function
     * increments the total amount and bdv germinating in the silo. The {sunrise}
     * function ends the germination process for even or odd germinating deposits.
     *
     * This protects beanstalk from flashloan attacks, and makes `totalDeposited` and
     * `totalDepositedBdv` significantly more MEV resistant.
     */
    function incrementTotalGerminating(
        address token,
        uint256 amount,
        uint256 bdv,
        LibGerminate.Germinate germ
    ) internal {
        AppStorage storage s = LibAppStorage.diamondStorage();
        Storage.TotalGerminating storage germinate;

        // verify germ is valid
        if (germ == LibGerminate.Germinate.ODD) {
            germinate = s.oddGerminating;
        } else if (germ == LibGerminate.Germinate.EVEN) {
            germinate = s.evenGerminating;
        } else {
            revert("invalid germinationMode"); // should not ever get here
        }

        // increment germinating amount and bdv.
        germinate.deposited[token].amount = germinate.deposited[token].amount.add(
            amount.toUint128()
        );
        germinate.deposited[token].bdv = germinate.deposited[token].bdv.add(bdv.toUint128());

        // emit event.
        emit LibGerminate.TotalGerminatingBalanceChanged(
            s.season.current,
            token,
            int256(amount),
            int256(bdv)
        );
    }

    /**
     * @notice Decrement the total amount and bdv of `token` germinating in the Silo.
     * @dev `decrementTotalGerminating` should be used when removing deposits
     * that are < 2 seasons old.
     */
    function decrementTotalGerminating(
        address token,
        uint256 amount,
        uint256 bdv,
        LibGerminate.Germinate germ
    ) internal {
        AppStorage storage s = LibAppStorage.diamondStorage();
        Storage.TotalGerminating storage germinate;

        // verify germ is valid
        if (germ == LibGerminate.Germinate.ODD) {
            germinate = s.oddGerminating;
        } else if (germ == LibGerminate.Germinate.EVEN) {
            germinate = s.evenGerminating;
        } else {
            revert("invalid germinationMode"); // should not ever get here
        }

        // decrement germinating amount and bdv.
        germinate.deposited[token].amount = germinate.deposited[token].amount.sub(
            amount.toUint128()
        );
        germinate.deposited[token].bdv = germinate.deposited[token].bdv.sub(bdv.toUint128());
    
        emit LibGerminate.TotalGerminatingBalanceChanged(
            LibGerminate.getSeasonGerminationState() == germ ? 
                s.season.current : 
                s.season.current - 1,
            token,
            -int256(amount),
            -int256(bdv)
        );
    }

    /**
     * @notice Increment the total bdv of `token` germinating in the Silo. Used in Enroot.
     */
    function incrementTotalGerminatingBdv(
        address token,
        uint256 bdv,
        LibGerminate.Germinate germ
    ) internal {
        AppStorage storage s = LibAppStorage.diamondStorage();

        if (germ == LibGerminate.Germinate.ODD) {
            // increment odd germinating
            s.oddGerminating.deposited[token].bdv = s.oddGerminating.deposited[token].bdv.add(
                bdv.toUint128()
            );
        } else if (germ == LibGerminate.Germinate.EVEN) {
            // increment even germinating
            s.evenGerminating.deposited[token].bdv = s.evenGerminating.deposited[token].bdv.add(
                bdv.toUint128()
            );
        } else {
            revert("invalid germinationMode"); // should not ever get here
        }

        emit LibGerminate.TotalGerminatingBalanceChanged(
            LibGerminate.getSeasonGerminationState() == germ ? 
                s.season.current : 
                s.season.current - 1,
            token,
            0,
            int256(bdv)
        );
    }

>>>>>>> ac8e681c
    //////////////////////// ACCOUNTING: TOTALS ////////////////////////

    /**
     * @dev Increment the total amount and bdv of `token` deposited in the Silo.
     * @dev `IncrementTotalDeposited` should be used when removing deposits that are
     * >= 2 seasons old (ex. when a user converts).
     */
    function incrementTotalDeposited(address token, uint256 amount, uint256 bdv) internal {
        AppStorage storage s = LibAppStorage.diamondStorage();
        s.siloBalances[token].deposited = s.siloBalances[token].deposited.add(amount.toUint128());
        s.siloBalances[token].depositedBdv = s.siloBalances[token].depositedBdv.add(
            bdv.toUint128()
        );
    }

    /**
     * @notice Decrement the total amount and bdv of `token` deposited in the Silo.
     * @dev `decrementTotalDeposited` should be used when removing deposits that are
     * >= 2 seasons old.
     */
    function decrementTotalDeposited(address token, uint256 amount, uint256 bdv) internal {
        AppStorage storage s = LibAppStorage.diamondStorage();
        s.siloBalances[token].deposited = s.siloBalances[token].deposited.sub(amount.toUint128());
        s.siloBalances[token].depositedBdv = s.siloBalances[token].depositedBdv.sub(
            bdv.toUint128()
        );
    }

    /**
     * @notice Increment the total bdv of `token` deposited in the Silo. Used in Enroot.
     */
    function incrementTotalDepositedBdv(address token, uint256 bdv) internal {
        AppStorage storage s = LibAppStorage.diamondStorage();
        s.siloBalances[token].depositedBdv = s.siloBalances[token].depositedBdv.add(
            bdv.toUint128()
        );
    }

    //////////////////////// ADD DEPOSIT ////////////////////////

    /**
     * @return stalk The amount of Stalk received for this Deposit.
     *
     * @dev Calculate the current BDV for `amount` of `token`, then perform
     * Deposit accounting.
     */
    function deposit(
        address account,
        address token,
        int96 stem,
        uint256 amount
    ) internal returns (uint256, LibGerminate.Germinate) {
        uint256 bdv = beanDenominatedValue(token, amount);
        return depositWithBDV(account, token, stem, amount, bdv);
    }

    /**
     * @dev Once the BDV received for Depositing `amount` of `token` is known,
     * add a Deposit for `account` and update the total amount Deposited.
     *
     * `s.ss[token].stalkIssuedPerBdv` stores the number of Stalk per BDV for `token`.
     */
    function depositWithBDV(
        address account,
        address token,
        int96 stem,
        uint256 amount,
        uint256 bdv
    ) internal returns (uint256 stalk, LibGerminate.Germinate germ) {
        require(bdv > 0, "Silo: No Beans under Token.");
        AppStorage storage s = LibAppStorage.diamondStorage();

        // determine whether the deposit is odd or even germinating
        germ = LibGerminate.getSeasonGerminationState();

        // all new deposits will increment total germination.
        incrementTotalGerminating(token, amount, bdv, germ);
        
        addDepositToAccount(
            account,
            token,
            stem,
            amount,
            bdv,
            Transfer.emitTransferSingle
        );

        stalk = bdv.mul(s.ss[token].stalkIssuedPerBdv);
    }

    /**
     * @dev Add `amount` of `token` to a user's Deposit in `stemTipForToken`. Requires a
     * precalculated `bdv`.
     *
     * If a Deposit doesn't yet exist, one is created. Otherwise, the existing
     * Deposit is updated.
     *
     * `amount` & `bdv` are downcasted uint256 -> uint128 to optimize storage cost,
     * since both values can be packed into one slot.
     *
     * Unlike {removeDepositFromAccount}, this function DOES EMIT an
     * {AddDeposit} event. See {removeDepositFromAccount} for more details.
     *
     * If a deposit is 'germinating', increment the germinating bdv for a user.
     * Otherwise, increment the mow status bdv for a user.
     */
    function addDepositToAccount(
        address account,
        address token,
        int96 stem,
        uint256 amount,
        uint256 bdv,
        Transfer transferType
    ) internal {
        AppStorage storage s = LibAppStorage.diamondStorage();
        uint256 depositId = LibBytes.packAddressAndStem(token, stem);

        // add amount and bdv to the deposits.
        s.a[account].deposits[depositId].amount = s.a[account].deposits[depositId].amount.add(
            amount.toUint128()
        );
        s.a[account].deposits[depositId].bdv = s.a[account].deposits[depositId].bdv.add(
            bdv.toUint128()
        );

        // SafeMath unnecessary b/c crateBDV <= type(uint128).max
        s.a[account].mowStatuses[token].bdv = s.a[account].mowStatuses[token].bdv.add(
            bdv.toUint128()
        );

        /**
         *  {addDepositToAccount} is used for both depositing and transferring deposits.
         *  In the case of a deposit, only the {TransferSingle} Event needs to be emitted.
         *  In the case of a transfer, a different {TransferSingle}/{TransferBatch}
         *  Event is emitted in {TokenSilo._transferDeposit(s)},
         *  and thus, this event is ommited.
         */
        if (transferType == Transfer.emitTransferSingle) {
            emit TransferSingle(
                msg.sender, // operator
                address(0), // from
                account, // to
                depositId, // depositID
                amount // token amount
            );
        }
        emit AddDeposit(account, token, stem, amount, bdv);
    }

    //////////////////////// REMOVE DEPOSIT ////////////////////////

    /**
     * @dev Remove `amount` of `token` from a user's Deposit in `stem`.
     *
     * A "Crate" refers to the existing Deposit in storage at:
     *  `s.a[account].deposits[token][stem]`
     *
     * Partially removing a Deposit should scale its BDV proportionally. For ex.
     * removing 80% of the tokens from a Deposit should reduce its BDV by 80%.
     *
     * During an update, `amount` & `bdv` are cast uint256 -> uint128 to
     * optimize storage cost, since both values can be packed into one slot.
     *
     * This function DOES **NOT** EMIT a {RemoveDeposit} event. This
     * asymmetry occurs because {removeDepositFromAccount} is called in a loop
     * in places where multiple deposits are removed simultaneously, including
     * {TokenSilo-removeDepositsFromAccount} and {TokenSilo-_transferDeposits}.
     */

    function removeDepositFromAccount(
        address account,
        address token,
        int96 stem,
        uint256 amount
    ) internal returns (uint256 crateBDV) {
        AppStorage storage s = LibAppStorage.diamondStorage();
        uint256 depositId = LibBytes.packAddressAndStem(token, stem);

        uint256 crateAmount = s.a[account].deposits[depositId].amount;
        crateBDV = s.a[account].deposits[depositId].bdv;
        // if amount is > crateAmount, check if user has a legacy deposit:
        if (amount > crateAmount) { 
            // get the absolute stem value.
            uint256 absStem = stem > 0 ? uint256(stem) : uint256(-stem);
            // only stems with modulo 1e6 can have a legacy deposit.
            if (absStem.mod(1e6) == 0) {
                (crateAmount, crateBDV) = migrateLegacyStemDeposit(
                    account,
                    token,
                    stem,
                    crateAmount,
                    crateBDV
                );
            }
        }
        require(amount <= crateAmount, "Silo: Crate balance too low.");

        // Partial remove
        if (amount < crateAmount) {
            // round up removal of BDV. (x - 1)/y + 1
            // https://stackoverflow.com/questions/17944
            uint256 removedBDV = amount.sub(1).mul(crateBDV).div(crateAmount).add(1);
            uint256 updatedBDV = crateBDV.sub(removedBDV);
            uint256 updatedAmount = crateAmount.sub(amount);

            // SafeCast unnecessary b/c updatedAmount <= crateAmount and updatedBDV <= crateBDV, 
            // which are both <= type(uint128).max
<<<<<<< HEAD
            s.a[account].deposits[depositId].amount = uint128(updatedAmount);
            s.a[account].deposits[depositId].bdv = uint128(updatedBDV);
=======
            s.a[account].deposits[depositId].amount = updatedAmount.toUint128();
            s.a[account].deposits[depositId].bdv = updatedBDV.toUint128();
>>>>>>> ac8e681c
            
            s.a[account].mowStatuses[token].bdv = s.a[account].mowStatuses[token].bdv.sub(
                uint128(removedBDV)
            );

            return removedBDV;
        }
        // Full remove
        if (crateAmount > 0) delete s.a[account].deposits[depositId];

        // SafeMath unnecessary b/c crateBDV <= type(uint128).max
        s.a[account].mowStatuses[token].bdv = s.a[account].mowStatuses[token].bdv.sub(
            crateBDV.toUint128()
        );
    }

    //////////////////////// GETTERS ////////////////////////

    /**
     * @dev Calculate the BDV ("Bean Denominated Value") for `amount` of `token`.
     *
     * Makes a call to a BDV function defined in the SiloSettings for this
     * `token`. See {AppStorage.sol:Storage-SiloSettings} for more information.
     */
    function beanDenominatedValue(
        address token,
        uint256 amount
    ) internal view returns (uint256 bdv) {
        AppStorage storage s = LibAppStorage.diamondStorage();
        require(s.ss[token].selector != bytes4(0), "Silo: Token not whitelisted");

        (bool success, bytes memory data) = address(this).staticcall(
            encodeBdvFunction(token, s.ss[token].encodeType, s.ss[token].selector, amount)
        );

        if (!success) {
            if (data.length == 0) revert();
            assembly {
                revert(add(32, data), mload(data))
            }
        }

        assembly {
            bdv := mload(add(data, add(0x20, 0)))
        }
    }

    function encodeBdvFunction(
        address token,
        bytes1 encodeType,
        bytes4 selector,
        uint256 amount
    ) internal pure returns (bytes memory callData) {
        if (encodeType == 0x00) {
            callData = abi.encodeWithSelector(selector, amount);
        } else if (encodeType == 0x01) {
            callData = abi.encodeWithSelector(selector, token, amount);
        } else {
            revert("Silo: Invalid encodeType");
        }
    }

    /**
     * @dev Locate the `amount` and `bdv` for a user's Deposit in storage.
     *
     * Silo V3 Deposits are stored within each {Account} as a mapping of:
     *  `uint256 DepositID => { uint128 amount, uint128 bdv }`
     *  The DepositID is the concatination of the token address and the stem.
     *
     * Silo V2 deposits are only usable after a successful migration, see
     * mowAndMigrate within the Migration facet.
     *
     */
    function getDeposit(
        address account,
        address token,
        int96 stem
    ) internal view returns (uint256 amount, uint256 bdv) {
        AppStorage storage s = LibAppStorage.diamondStorage();
        uint256 depositId = LibBytes.packAddressAndStem(token, stem);
        amount = s.a[account].deposits[depositId].amount;
        bdv = s.a[account].deposits[depositId].bdv;
    }

    /**
     * @dev Get the number of Stalk per BDV per Season for a whitelisted token.
     * 6 decimal precision: 1e10 units = 1 stalk per season
     */
    function stalkEarnedPerSeason(address token) internal view returns (uint256) {
        AppStorage storage s = LibAppStorage.diamondStorage();
        return uint256(s.ss[token].stalkEarnedPerSeason);
    }

    /**
     * @dev Get the number of Stalk per BDV for a whitelisted token. Formerly just stalk.
     */
    function stalkIssuedPerBdv(address token) internal view returns (uint256) {
        AppStorage storage s = LibAppStorage.diamondStorage();
        return uint256(s.ss[token].stalkIssuedPerBdv);
    }

    /**
     * @dev returns the cumulative stalk per BDV (stemTip) for a whitelisted token.
     */
    function stemTipForToken(
        address token
    ) internal view returns (int96 _stemTip) {
        AppStorage storage s = LibAppStorage.diamondStorage();
        // SafeCast unnecessary because all casted variables are types smaller that int96.
        _stemTip =
            s.ss[token].milestoneStem +
            int96(s.ss[token].stalkEarnedPerSeason).mul(
                int96(s.season.current).sub(int96(s.ss[token].milestoneSeason))
            );
    }

    /**
     * @dev returns the amount of grown stalk a deposit has earned.
     */
    function grownStalkForDeposit(
        address account,
        address token,
        int96 stem
    ) internal view returns (uint grownStalk) {
        // stemTipForToken(token) > depositGrownStalkPerBdv for all valid Deposits
        int96 _stemTip = stemTipForToken(token);
        require(stem <= _stemTip, "Silo: Invalid Deposit");
        // The check in the above line guarantees that subtraction result is positive
        // and thus the cast to `uint256` is safe.
        uint deltaStemTip = uint256(_stemTip.sub(stem));
        // no stalk has grown if the stem is equal to the stemTip.
        if (deltaStemTip == 0) return 0;
        (, uint bdv) = getDeposit(account, token, stem);

        grownStalk = deltaStemTip.mul(bdv).div(PRECISION);
    }

    /**
     * @dev returns the amount of grown stalk a deposit would have, based on the stem of the deposit.
     */
    function calculateStalkFromStemAndBdv(
        address token,
        int96 grownStalkIndexOfDeposit,
        uint256 bdv
    ) internal view returns (int96 grownStalk) {
        // current latest grown stalk index
        int96 _stemTipForToken = stemTipForToken(address(token));

        return _stemTipForToken.sub(grownStalkIndexOfDeposit).mul(toInt96(bdv));
    }

    /**
     * @notice returns the grown stalk and germination state of a deposit,
     * based on the amount of grown stalk it has earned.
     */
    function calculateStemForTokenFromGrownStalk(
        address token,
        uint256 grownStalk,
        uint256 bdv
    ) internal view returns (int96 stem, LibGerminate.Germinate germ) {
        LibGerminate.GermStem memory germStem = LibGerminate.getGerminatingStem(token);
        stem = germStem.stemTip.sub(toInt96(grownStalk.mul(PRECISION).div(bdv)));
        germ = LibGerminate._getGerminationState(stem, germStem);
    }

    /**
     * @dev returns the amount of grown stalk a deposit would have, based on the stem of the deposit.
     * Similar to calculateStalkFromStemAndBdv, but has an additional check to prevent division by 0.
     */
    function grownStalkAndBdvToStem(
        address token,
        uint256 grownStalk,
        uint256 bdv
    ) internal view returns (int96 cumulativeGrownStalk) {
        // first get current latest grown stalk index
        int96 _stemTipForToken = stemTipForToken(token);
        // then calculate how much stalk each individual bdv has grown
        // there's a > 0 check here, because if you have a small amount of unripe bean deposit, the bdv could
        // end up rounding to zero, then you get a divide by zero error and can't migrate without losing that deposit

        // prevent divide by zero error
        int96 grownStalkPerBdv = bdv > 0 ? toInt96(grownStalk.mul(PRECISION).div(bdv)) : 0;

        // subtract from the current latest index, so we get the index the deposit should have happened at
        return _stemTipForToken.sub(grownStalkPerBdv);
    }

    /**
     * @notice internal logic for migrating a legacy deposit.
     * @dev 
     */
    function migrateLegacyStemDeposit(
        address account, 
        address token,
        int96 newStem,
        uint256 crateAmount,
        uint256 crateBdv
    ) internal returns (uint256, uint256) { 
        AppStorage storage s = LibAppStorage.diamondStorage();
        // divide the newStem by 1e6 to get the legacy stem.
        uint256 legacyDepositId = LibBytes.packAddressAndStem(token, newStem.div(1e6));
        uint256 legacyAmount = s.a[account].legacyV3Deposits[legacyDepositId].amount;
        uint256 legacyBdv = s.a[account].legacyV3Deposits[legacyDepositId].bdv;
        crateAmount = crateAmount.add(legacyAmount);
        crateBdv = crateBdv.add(legacyBdv);
        delete s.a[account].legacyV3Deposits[legacyDepositId];

        // Emit burn events.
        emit TransferSingle(
            msg.sender,
            account,
            address(0),
            legacyDepositId,
            legacyAmount
        );

        emit RemoveDeposit(
            account,
            token,
            newStem.div(1e6),
            legacyAmount,
            legacyBdv
        );

        // Emit mint events.
        emit TransferSingle(
            msg.sender,
            address(0),
            account,
            LibBytes.packAddressAndStem(token, newStem),
            legacyAmount
        );

        emit AddDeposit(
            account,
            token,
            newStem,
            legacyAmount,
            legacyBdv
        );

        return (crateAmount, crateBdv);
    }

    function toInt96(uint256 value) internal pure returns (int96) {
        require(value <= uint256(type(int96).max), "SafeCast: value doesn't fit in an int96");
        return int96(value);
    }
}<|MERGE_RESOLUTION|>--- conflicted
+++ resolved
@@ -83,7 +83,6 @@
     );
 
     //////////////////////// ACCOUNTING: TOTALS GERMINATING ////////////////////////
-<<<<<<< HEAD
 
     /**
      * @notice Increment the total amount and bdv of `token` germinating in the Silo.
@@ -157,7 +156,7 @@
             amount.toUint128()
         );
         germinate.deposited[token].bdv = germinate.deposited[token].bdv.sub(bdv.toUint128());
-
+    
         emit LibGerminate.TotalGerminatingBalanceChanged(
             LibGerminate.getSeasonGerminationState() == germ ? 
                 s.season.current : 
@@ -202,126 +201,6 @@
         );
     }
 
-=======
-
-    /**
-     * @notice Increment the total amount and bdv of `token` germinating in the Silo.
-     * @dev when an asset is `deposited` in the silo, it is not immediately eliable for
-     * bean mints. It must `germinate` (stay deposited the silo) for a certain
-     * amount of seasons (the remainer of the current season + 1). This function
-     * increments the total amount and bdv germinating in the silo. The {sunrise}
-     * function ends the germination process for even or odd germinating deposits.
-     *
-     * This protects beanstalk from flashloan attacks, and makes `totalDeposited` and
-     * `totalDepositedBdv` significantly more MEV resistant.
-     */
-    function incrementTotalGerminating(
-        address token,
-        uint256 amount,
-        uint256 bdv,
-        LibGerminate.Germinate germ
-    ) internal {
-        AppStorage storage s = LibAppStorage.diamondStorage();
-        Storage.TotalGerminating storage germinate;
-
-        // verify germ is valid
-        if (germ == LibGerminate.Germinate.ODD) {
-            germinate = s.oddGerminating;
-        } else if (germ == LibGerminate.Germinate.EVEN) {
-            germinate = s.evenGerminating;
-        } else {
-            revert("invalid germinationMode"); // should not ever get here
-        }
-
-        // increment germinating amount and bdv.
-        germinate.deposited[token].amount = germinate.deposited[token].amount.add(
-            amount.toUint128()
-        );
-        germinate.deposited[token].bdv = germinate.deposited[token].bdv.add(bdv.toUint128());
-
-        // emit event.
-        emit LibGerminate.TotalGerminatingBalanceChanged(
-            s.season.current,
-            token,
-            int256(amount),
-            int256(bdv)
-        );
-    }
-
-    /**
-     * @notice Decrement the total amount and bdv of `token` germinating in the Silo.
-     * @dev `decrementTotalGerminating` should be used when removing deposits
-     * that are < 2 seasons old.
-     */
-    function decrementTotalGerminating(
-        address token,
-        uint256 amount,
-        uint256 bdv,
-        LibGerminate.Germinate germ
-    ) internal {
-        AppStorage storage s = LibAppStorage.diamondStorage();
-        Storage.TotalGerminating storage germinate;
-
-        // verify germ is valid
-        if (germ == LibGerminate.Germinate.ODD) {
-            germinate = s.oddGerminating;
-        } else if (germ == LibGerminate.Germinate.EVEN) {
-            germinate = s.evenGerminating;
-        } else {
-            revert("invalid germinationMode"); // should not ever get here
-        }
-
-        // decrement germinating amount and bdv.
-        germinate.deposited[token].amount = germinate.deposited[token].amount.sub(
-            amount.toUint128()
-        );
-        germinate.deposited[token].bdv = germinate.deposited[token].bdv.sub(bdv.toUint128());
-    
-        emit LibGerminate.TotalGerminatingBalanceChanged(
-            LibGerminate.getSeasonGerminationState() == germ ? 
-                s.season.current : 
-                s.season.current - 1,
-            token,
-            -int256(amount),
-            -int256(bdv)
-        );
-    }
-
-    /**
-     * @notice Increment the total bdv of `token` germinating in the Silo. Used in Enroot.
-     */
-    function incrementTotalGerminatingBdv(
-        address token,
-        uint256 bdv,
-        LibGerminate.Germinate germ
-    ) internal {
-        AppStorage storage s = LibAppStorage.diamondStorage();
-
-        if (germ == LibGerminate.Germinate.ODD) {
-            // increment odd germinating
-            s.oddGerminating.deposited[token].bdv = s.oddGerminating.deposited[token].bdv.add(
-                bdv.toUint128()
-            );
-        } else if (germ == LibGerminate.Germinate.EVEN) {
-            // increment even germinating
-            s.evenGerminating.deposited[token].bdv = s.evenGerminating.deposited[token].bdv.add(
-                bdv.toUint128()
-            );
-        } else {
-            revert("invalid germinationMode"); // should not ever get here
-        }
-
-        emit LibGerminate.TotalGerminatingBalanceChanged(
-            LibGerminate.getSeasonGerminationState() == germ ? 
-                s.season.current : 
-                s.season.current - 1,
-            token,
-            0,
-            int256(bdv)
-        );
-    }
-
->>>>>>> ac8e681c
     //////////////////////// ACCOUNTING: TOTALS ////////////////////////
 
     /**
@@ -424,9 +303,6 @@
      *
      * Unlike {removeDepositFromAccount}, this function DOES EMIT an
      * {AddDeposit} event. See {removeDepositFromAccount} for more details.
-     *
-     * If a deposit is 'germinating', increment the germinating bdv for a user.
-     * Otherwise, increment the mow status bdv for a user.
      */
     function addDepositToAccount(
         address account,
@@ -529,16 +405,11 @@
 
             // SafeCast unnecessary b/c updatedAmount <= crateAmount and updatedBDV <= crateBDV, 
             // which are both <= type(uint128).max
-<<<<<<< HEAD
-            s.a[account].deposits[depositId].amount = uint128(updatedAmount);
-            s.a[account].deposits[depositId].bdv = uint128(updatedBDV);
-=======
             s.a[account].deposits[depositId].amount = updatedAmount.toUint128();
             s.a[account].deposits[depositId].bdv = updatedBDV.toUint128();
->>>>>>> ac8e681c
             
             s.a[account].mowStatuses[token].bdv = s.a[account].mowStatuses[token].bdv.sub(
-                uint128(removedBDV)
+                removedBDV.toUint128()
             );
 
             return removedBDV;
