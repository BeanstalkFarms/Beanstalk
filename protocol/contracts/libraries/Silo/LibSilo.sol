--- conflicted
+++ resolved
@@ -42,8 +42,6 @@
     using LibSafeMathSigned96 for int96;
     using LibSafeMath32 for uint32;
     using SafeCast for uint256;
-<<<<<<< HEAD
-=======
 
     //////////////////////// ENUM ////////////////////////
     
@@ -59,7 +57,6 @@
         NO_EMIT_BATCH_EVENT
     }
     
->>>>>>> ac8e681c
 
     uint128 internal constant PRECISION = 1e6;
     //////////////////////// EVENTS ////////////////////////
@@ -222,22 +219,6 @@
 
         // germinating stalk are either newly germinating, or partially germinated.
         // Thus they can only be incremented in the latest or previous season.
-<<<<<<< HEAD
-        uint32 season = s.season.current;
-        if (LibGerminate.getSeasonGerminationState() == germ) {
-            s.unclaimedGerminating[season].stalk = s.unclaimedGerminating[season].stalk.add(stalk);
-        } else {
-            s.unclaimedGerminating[season.sub(1)].stalk = 
-                s.unclaimedGerminating[season.sub(1)].stalk
-                .add(stalk);
-        }
-
-        // emit event.
-        emit LibGerminate.FarmerGerminatingStalkBalanceChanged(
-            account,
-            stalk
-        );
-=======
         uint32 germinationSeason = s.season.current;
         if (LibGerminate.getSeasonGerminationState() == germ) {
             s.unclaimedGerminating[germinationSeason].stalk =
@@ -252,54 +233,17 @@
         // emit events.
         emit LibGerminate.FarmerGerminatingStalkBalanceChanged(account, stalk, germ);
         emit LibGerminate.TotalGerminatingStalkChanged(germinationSeason, stalk);
->>>>>>> ac8e681c
     }
 
     //////////////////////// BURN ////////////////////////
 
     /**
-<<<<<<< HEAD
-     * @notice Burns Stalk and Roots from `account`.
-     * @dev assumes all stalk are in the same `state`. If not the case,
-     * use `burnActiveStalk` and `burnGerminatingStalk` instead.
-     */
-    function burnStalk(address account, uint256 stalk, LibGerminate.Germinate germ) internal {
-        AppStorage storage s = LibAppStorage.diamondStorage();
-        if (stalk == 0) return;
-
-        // increment user and total stalk and roots if not germinating:
-        if (germ == LibGerminate.Germinate.NOT_GERMINATING) {
-            uint256 roots = burnActiveStalk(account, stalk);
-
-            // Oversaturated was previously referred to as Raining and thus
-            // code references mentioning Rain really refer to Oversaturation
-            // If Beanstalk is Oversaturated, subtract Roots from both the
-            // account's and Beanstalk's Oversaturated Roots balances.
-            // For more info on Oversaturation, See {Weather.handleRain}
-            if (s.season.raining) {
-                s.r.roots = s.r.roots.sub(roots);
-                s.a[account].sop.roots = s.a[account].roots;
-            }
-        } else {
-            burnGerminatingStalk(account, uint128(stalk), germ);
-        }
-    }
-
-    /**
      * @notice Burns stalk and roots from an account.
      */
     function burnActiveStalk(address account, uint256 stalk) internal returns (uint256 roots) {
         AppStorage storage s = LibAppStorage.diamondStorage();
         if (stalk == 0) return 0;
 
-=======
-     * @notice Burns stalk and roots from an account.
-     */
-    function burnActiveStalk(address account, uint256 stalk) internal returns (uint256 roots) {
-        AppStorage storage s = LibAppStorage.diamondStorage();
-        if (stalk == 0) return 0;
-
->>>>>>> ac8e681c
         // Calculate the amount of Roots for the given amount of Stalk.
         roots = s.s.roots.mul(stalk).div(s.s.stalk);
         if (roots > s.a[account].roots) roots = s.a[account].roots;
@@ -335,14 +279,6 @@
 
         // germinating stalk are either newly germinating, or partially germinated.
         // Thus they can only be decremented in the latest or previous season.
-<<<<<<< HEAD
-        uint32 season = s.season.current;
-        if (LibGerminate.getSeasonGerminationState() == germ) {
-            s.unclaimedGerminating[season].stalk = s.unclaimedGerminating[season].stalk.sub(stalk);
-        } else {
-            s.unclaimedGerminating[season.sub(1)].stalk = 
-                s.unclaimedGerminating[season.sub(1)].stalk
-=======
         uint32 germinationSeason = s.season.current;
         if (LibGerminate.getSeasonGerminationState() == germ) {
             s.unclaimedGerminating[germinationSeason].stalk = 
@@ -351,20 +287,12 @@
             germinationSeason = germinationSeason.sub(1);
             s.unclaimedGerminating[germinationSeason].stalk = 
                 s.unclaimedGerminating[germinationSeason].stalk
->>>>>>> ac8e681c
                 .sub(stalk);
         }
 
         // emit events.
-<<<<<<< HEAD
-        emit LibGerminate.FarmerGerminatingStalkBalanceChanged(
-            account,
-            -int256(stalk)
-        );
-=======
         emit LibGerminate.FarmerGerminatingStalkBalanceChanged(account, -int256(stalk), germ);
         emit LibGerminate.TotalGerminatingStalkChanged(germinationSeason, -int256(stalk));
->>>>>>> ac8e681c
     }
 
     //////////////////////// TRANSFER ////////////////////////
@@ -400,20 +328,12 @@
         address sender,
         address recipient,
         uint256 stalk,
-<<<<<<< HEAD
-        LibGerminate.Germinate GermState
-=======
         LibGerminate.Germinate germState
->>>>>>> ac8e681c
     ) internal {
         AppStorage storage s = LibAppStorage.diamondStorage();
          // Subtract Germinating Stalk from the 'sender' balance, 
          // and Add to the 'recipient' balance.
-<<<<<<< HEAD
-        if (GermState == LibGerminate.Germinate.ODD) {
-=======
         if (germState == LibGerminate.Germinate.ODD) {
->>>>>>> ac8e681c
             s.a[sender].farmerGerminating.odd = s.a[sender].farmerGerminating.odd.sub(stalk.toUint128());
             s.a[recipient].farmerGerminating.odd = s.a[recipient].farmerGerminating.odd.add(stalk.toUint128());
         } else {
@@ -422,19 +342,8 @@
         }
 
         // emit events.
-<<<<<<< HEAD
-        emit LibGerminate.FarmerGerminatingStalkBalanceChanged(
-            sender,
-            -int256(stalk)
-        );
-        emit LibGerminate.FarmerGerminatingStalkBalanceChanged(
-            recipient,
-            int256(stalk)
-        );
-=======
         emit LibGerminate.FarmerGerminatingStalkBalanceChanged(sender, -int256(stalk), germState);
         emit LibGerminate.FarmerGerminatingStalkBalanceChanged(recipient, int256(stalk), germState);
->>>>>>> ac8e681c
     }
 
     /**
@@ -671,11 +580,7 @@
     )
         internal
         returns (
-<<<<<<< HEAD
-            uint256 initalStalkRemoved,
-=======
             uint256 initialStalkRemoved,
->>>>>>> ac8e681c
             uint256 grownStalkRemoved,
             uint256 bdvRemoved,
             LibGerminate.Germinate germ
@@ -686,15 +591,9 @@
         (germ, stemTip) = LibGerminate.getGerminationState(token, stem);
         bdvRemoved = LibTokenSilo.removeDepositFromAccount(account, token, stem, amount);
 
-<<<<<<< HEAD
-        // the inital and grown stalk are as there are instances where the inital stalk is
-        // germinating, but the grown stalk is not.
-        initalStalkRemoved = bdvRemoved.mul(s.ss[token].stalkIssuedPerBdv);
-=======
         // the initial and grown stalk are as there are instances where the initial stalk is
         // germinating, but the grown stalk is not.
         initialStalkRemoved = bdvRemoved.mul(s.ss[token].stalkIssuedPerBdv);
->>>>>>> ac8e681c
 
         grownStalkRemoved = stalkReward(stem, stemTip, bdvRemoved.toUint128());
         /**
@@ -777,11 +676,7 @@
             }
         }
 
-<<<<<<< HEAD
-        // add inital stalk deposit to all stalk removed.
-=======
         // add initial stalk deposit to all stalk removed.
->>>>>>> ac8e681c
         {
             uint256 stalkIssuedPerBdv = s.ss[token].stalkIssuedPerBdv;
             if (ar.active.tokens > 0) {
@@ -798,23 +693,15 @@
         }
 
         // "removing" deposits is equivalent to "burning" a batch of ERC1155 tokens.
-<<<<<<< HEAD
-        emit TransferBatch(msg.sender, account, address(0), removedDepositIDs, amounts);
-=======
         if (emission == ERC1155Event.EMIT_BATCH_EVENT) {
             emit TransferBatch(msg.sender, account, address(0), removedDepositIDs, amounts);
         }
 
->>>>>>> ac8e681c
         emit RemoveDeposits(
             account, 
             token, 
             stems, 
-<<<<<<< HEAD
-            amounts, 
-=======
             amounts,
->>>>>>> ac8e681c
             ar.active.tokens.add(ar.odd.tokens).add(ar.even.tokens), 
             bdvsRemoved
         );
@@ -861,7 +748,6 @@
      *  - the "account" Stalk balance, stored in account storage.
      * divided by the number of Stalk per Bean.
      * The earned beans from the latest season
-<<<<<<< HEAD
      */
     function _balanceOfEarnedBeans(
         uint256 accountStalk,
@@ -893,39 +779,6 @@
      */
     function migrateStems(address account) internal {
         AppStorage storage s = LibAppStorage.diamondStorage();
-=======
-     */
-    function _balanceOfEarnedBeans(
-        uint256 accountStalk,
-        uint256 accountRoots
-    ) internal view returns (uint256 beans) {
-        AppStorage storage s = LibAppStorage.diamondStorage();
-        // There will be no Roots before the first Deposit is made.
-        if (s.s.roots == 0) return 0;
-
-        uint256 stalk = s.s.stalk.mul(accountRoots).div(s.s.roots);
-
-        // Beanstalk rounds down when minting Roots. Thus, it is possible that
-        // balanceOfRoots / totalRoots * totalStalk < s.a[account].s.stalk.
-        // As `account` Earned Balance balance should never be negative,
-        // Beanstalk returns 0 instead.
-        if (stalk <= accountStalk) return 0;
-
-        // Calculate Earned Stalk and convert to Earned Beans.
-        beans = (stalk - accountStalk).div(C.STALK_PER_BEAN); // Note: SafeMath is redundant here.
-        if (beans > s.earnedBeans) return s.earnedBeans;
-
-        return beans;
-    }
-
-    /**
-     * @notice performs a one time update for the
-     * users lastStem for all silo Tokens.
-     * @dev Due to siloV3.1 update.
-     */
-    function migrateStems(address account) internal {
-        AppStorage storage s = LibAppStorage.diamondStorage();
->>>>>>> ac8e681c
         address[] memory siloTokens = LibWhitelistedTokens.getSiloTokens();
         for(uint i; i < siloTokens.length; i++) {
             // scale lastStem by 1e6, if the user has a lastStem.
