/**
 * SPDX-License-Identifier: MIT
 **/

pragma solidity =0.7.6;

/*
 * @author: Malteasy
 * @title: LibBytes
 */

library LibBytes {
    /*
     * @notice From Solidity Bytes Arrays Utils
     * @author Gonçalo Sá <goncalo.sa@consensys.net>
     */
    function toUint8(bytes memory _bytes, uint256 _start) internal pure returns (uint8) {
        require(_start + 1 >= _start, "toUint8_overflow");
        require(_bytes.length >= _start + 1, "toUint8_outOfBounds");
        uint8 tempUint;

        assembly {
            tempUint := mload(add(add(_bytes, 0x1), _start))
        }

        return tempUint;
    }

    /*
     * @notice From Solidity Bytes Arrays Utils
     * @author Gonçalo Sá <goncalo.sa@consensys.net>
     */
    function toUint32(bytes memory _bytes, uint256 _start) internal pure returns (uint32) {
        require(_start + 4 >= _start, "toUint32_overflow");
        require(_bytes.length >= _start + 4, "toUint32_outOfBounds");
        uint32 tempUint;

        assembly {
            tempUint := mload(add(add(_bytes, 0x4), _start))
        }

        return tempUint;
    }

    function toUint80(bytes memory _bytes, uint256 _start) internal pure returns (uint80) {
        require(_start + 10 >= _start, "toUint32_overflow");
        require(_bytes.length >= _start + 10, "toUint32_outOfBounds");
        uint80 tempUint;

        assembly {
            tempUint := mload(add(add(_bytes, 0xA), _start))
        }

        return tempUint;
    }

    /*
     * @notice From Solidity Bytes Arrays Utils
     * @author Gonçalo Sá <goncalo.sa@consensys.net>
     */
    function toUint256(bytes memory _bytes, uint256 _start) internal pure returns (uint256) {
        require(_start + 32 >= _start, "toUint256_overflow");
        require(_bytes.length >= _start + 32, "toUint256_outOfBounds");
        uint256 tempUint;

        assembly {
            tempUint := mload(add(add(_bytes, 0x20), _start))
        }

        return tempUint;
    }

    function toBytes32(bytes memory _bytes, uint256 _start) internal pure returns (bytes32) {
        require(_start + 32 >= _start, "toBytes32_overflow");
        require(_bytes.length >= _start + 32, "toBytes32_outOfBounds");
        bytes32 tempBytes32;

        assembly {
            tempBytes32 := mload(add(add(_bytes, 0x20), _start))
        }

        return tempBytes32;
    }

<<<<<<< HEAD
    /**
     * @notice slices bytes memory
     * @param b The memory bytes array to load from
     * @param start The start of the slice
     * @return sliced bytes
     */
    function sliceFrom(bytes memory b, uint256 start) internal pure returns (bytes memory) {
        uint256 length = b.length - start;
        bytes memory memBytes = new bytes(length);
        for (uint256 i = 0; i < length; ++i) {
            memBytes[i] = b[start + i];
        }
        return memBytes;
    }

    /**
=======
    /**
     * @notice Copy 32 Bytes from copyData at copyIndex and paste into pasteData at pasteIndex
     * @param copyData The data bytes to copy from
     * @param pasteData The data bytes to paste into
     * @param copyIndex The index in copyData to copying from
     * @param pasteIndex The index in pasteData to paste into
     **/
    function paste32Bytes(
        bytes memory copyData,
        bytes memory pasteData,
        uint256 copyIndex,
        uint256 pasteIndex
    ) internal view {
        assembly {
            mstore(add(pasteData, pasteIndex), mload(add(copyData, copyIndex)))
        }
    }

    /**
     * @notice slices bytes memory
     * @param b The memory bytes array to load from
     * @param start The start of the slice
     * @return sliced bytes
     */
    function sliceFrom(bytes memory b, uint256 start) internal pure returns (bytes memory) {
        uint256 length = b.length - start;
        bytes memory memBytes = new bytes(length);
        for (uint256 i = 0; i < length; ++i) {
            memBytes[i] = b[start + i];
        }
        return memBytes;
    }

    /**
>>>>>>> 72c189c5
     * @notice Loads a slice of a calldata bytes array into memory
     * @param b The calldata bytes array to load from
     * @param start The start of the slice
     * @param length The length of the slice
     */
    function sliceToMemory(
        bytes calldata b,
        uint256 start,
        uint256 length
    ) internal pure returns (bytes memory) {
        bytes memory memBytes = new bytes(length);
        for (uint256 i = 0; i < length; ++i) {
            memBytes[i] = b[start + i];
        }
        return memBytes;
    }

    function packAddressAndStem(address _address, int96 stem) internal pure returns (uint256) {
        return (uint256(_address) << 96) | uint96(stem);
    }

    function unpackAddressAndStem(uint256 data) internal pure returns (address, int96) {
        return (address(uint160(data >> 96)), int96(int256(data)));
    }
}<|MERGE_RESOLUTION|>--- conflicted
+++ resolved
@@ -82,24 +82,6 @@
         return tempBytes32;
     }
 
-<<<<<<< HEAD
-    /**
-     * @notice slices bytes memory
-     * @param b The memory bytes array to load from
-     * @param start The start of the slice
-     * @return sliced bytes
-     */
-    function sliceFrom(bytes memory b, uint256 start) internal pure returns (bytes memory) {
-        uint256 length = b.length - start;
-        bytes memory memBytes = new bytes(length);
-        for (uint256 i = 0; i < length; ++i) {
-            memBytes[i] = b[start + i];
-        }
-        return memBytes;
-    }
-
-    /**
-=======
     /**
      * @notice Copy 32 Bytes from copyData at copyIndex and paste into pasteData at pasteIndex
      * @param copyData The data bytes to copy from
@@ -134,7 +116,6 @@
     }
 
     /**
->>>>>>> 72c189c5
      * @notice Loads a slice of a calldata bytes array into memory
      * @param b The calldata bytes array to load from
      * @param start The start of the slice
