/**
 * SPDX-License-Identifier: MIT
 **/
pragma solidity ^0.8.20;
pragma abicoder v2;

interface IMockFBeanstalk {
    struct AccountSeasonOfPlenty {
        uint32 lastRain;
        uint32 lastSop;
        uint256 roots;
        uint256 plentyPerRoot;
        uint256 plenty;
    }

    struct AdvancedFarmCall {
        bytes callData;
        bytes clipboard;
    }

    struct AdvancedPipeCall {
        address target;
        bytes callData;
        bytes clipboard;
    }

    struct Balance {
        uint128 amount;
        uint128 lastBpf;
    }

    struct Facet {
        address facetAddress;
        bytes4[] functionSelectors;
    }

    struct FacetCut {
        address facetAddress;
        uint8 action;
        bytes4[] functionSelectors;
    }

    struct MowStatus {
        int96 lastStem;
        uint128 bdv;
    }

    struct PipeCall {
        address target;
        bytes data;
    }

    struct PodListing {
        address account;
        uint256 index;
        uint256 start;
        uint256 amount;
        uint24 pricePerPod;
        uint256 maxHarvestableIndex;
        uint256 minFillAmount;
        uint8 mode;
    }

    struct PodOrder {
        address account;
        uint24 pricePerPod;
        uint256 maxPlaceInLine;
        uint256 minFillAmount;
    }

    struct Rain {
        uint256 deprecated;
        uint256 pods;
        uint256 roots;
    }

    struct Season {
        uint32 current;
        uint32 lastSop;
        uint8 withdrawSeasons;
        uint32 lastSopSeason;
        uint32 rainStart;
        bool raining;
        bool fertilizing;
        uint32 sunriseBlock;
        bool abovePeg;
        uint16 stemStartSeason;
        uint16 stemScaleSeason;
        uint32 beanEthStartMintingSeason;
        uint256 start;
        uint256 period;
        uint256 timestamp;
    }

    struct SeedGauge {
        uint128 averageGrownStalkPerBdvPerSeason;
        uint128 beanToMaxLpGpPerBdvRatio;
    }

    struct SiloSettings {
        bytes4 selector;
        uint32 stalkEarnedPerSeason;
        uint32 stalkIssuedPerBdv;
        uint32 milestoneSeason;
        int96 milestoneStem;
        bytes1 encodeType;
        int24 deltaStalkEarnedPerSeason;
        bytes4 gpSelector;
        bytes4 lwSelector;
        uint128 gaugePoints;
        uint64 optimalPercentDepositedBdv;
    }

    struct Supply {
        uint128 endBpf;
        uint256 supply;
    }

    struct Weather {
        uint256[2] deprecated;
        uint128 lastDSoil;
        uint32 lastSowTime;
        uint32 thisSowTime;
        uint32 t;
    }

    struct WhitelistStatus {
        address token;
        bool isWhitelisted;
        bool isWhitelistedLp;
        bool isWhitelistedWell;
    }

    event AddDeposit(
        address indexed account,
        address indexed token,
        int96 stem,
        uint256 amount,
        uint256 bdv
    );
    event AddUnripeToken(
        address indexed unripeToken,
        address indexed underlyingToken,
        bytes32 merkleRoot
    );
    event AddWhitelistStatus(
        address token,
        uint256 index,
        bool isWhitelisted,
        bool isWhitelistedLp,
        bool isWhitelistedWell
    );
    event ApprovalForAll(address indexed account, address indexed operator, bool approved);
    event BeanToMaxLpGpPerBdvRatioChange(uint256 indexed season, uint256 caseId, int80 absChange);
    event ChangeUnderlying(address indexed token, int256 underlying);
    event Chop(address indexed account, address indexed token, uint256 amount, uint256 underlying);
    event ClaimPlenty(address indexed account, address token, uint256 plenty);
    event Convert(
        address indexed account,
        address fromToken,
        address toToken,
        uint256 fromAmount,
        uint256 toAmount
    );
    event CreateFundraiser(uint32 indexed id, address payee, address token, uint256 amount);
    event DeltaB(int256 deltaB);
    event DepositApproval(
        address indexed owner,
        address indexed spender,
        address token,
        uint256 amount
    );
    event DewhitelistToken(address indexed token);
    event DiamondCut(FacetCut[] _diamondCut, address _init, bytes _calldata);
    event FarmerGerminatingStalkBalanceChanged(address indexed account, int256 delta);
    event GaugePointChange(uint256 indexed season, address indexed token, uint256 gaugePoints);
    event Harvest(address indexed account, uint256[] plots, uint256 beans);
    event Incentivization(address indexed account, uint256 beans);
    event InternalBalanceChanged(address indexed user, address indexed token, int256 delta);
    event MockConvert(uint256 stalkRemoved, uint256 bdvRemoved);
    event OwnershipTransferred(address indexed previousOwner, address indexed newOwner);
    event Pause(uint256 timestamp);
    event Pick(address indexed account, address indexed token, uint256 amount);
    event Plant(address indexed account, uint256 beans);
    event PlotTransfer(address indexed from, address indexed to, uint256 indexed id, uint256 pods);
    event PodApproval(address indexed owner, address indexed spender, uint256 pods);
    event PodListingCancelled(address indexed account, uint256 index);
    event PodListingCreated(
        address indexed account,
        uint256 index,
        uint256 start,
        uint256 amount,
        uint24 pricePerPod,
        uint256 maxHarvestableIndex,
        uint256 minFillAmount,
        bytes pricingFunction,
        uint8 mode,
        uint8 pricingType
    );
    event PodListingFilled(
        address indexed from,
        address indexed to,
        uint256 index,
        uint256 start,
        uint256 amount,
        uint256 costInBeans
    );
    event PodOrderCancelled(address indexed account, bytes32 id);
    event PodOrderCreated(
        address indexed account,
        bytes32 id,
        uint256 amount,
        uint24 pricePerPod,
        uint256 maxPlaceInLine,
        uint256 minFillAmount,
        bytes pricingFunction,
        uint8 priceType
    );
    event PodOrderFilled(
        address indexed from,
        address indexed to,
        bytes32 id,
        uint256 index,
        uint256 start,
        uint256 amount,
        uint256 costInBeans
    );
    event RemoveDeposit(
        address indexed account,
        address indexed token,
        int96 stem,
        uint256 amount,
        uint256 bdv
    );
    event RemoveDeposits(
        address indexed account,
        address indexed token,
        int96[] stems,
        uint256[] amounts,
        uint256 amount,
        uint256[] bdvs
    );
    event RemoveWhitelistStatus(address token, uint256 index);
    event Reward(uint32 indexed season, uint256 toField, uint256 toSilo, uint256 toFertilizer);
    event SeasonOfPlenty(
        uint256 indexed season,
        address well,
        address token,
        uint256 amount,
        uint256 toField
    );
    event SetFertilizer(uint128 id, uint128 bpf);
    event Soil(uint32 indexed season, uint256 soil);
    event Sow(address indexed account, uint256 index, uint256 beans, uint256 pods);
    event StalkBalanceChanged(address indexed account, int256 delta, int256 deltaRoots);
    event Sunrise(uint256 indexed season);
    event SwitchUnderlyingToken(address indexed token, address indexed underlyingToken);
    event TemperatureChange(uint256 indexed season, uint256 caseId, int8 absChange);
    event TokenApproval(
        address indexed owner,
        address indexed spender,
        address token,
        uint256 amount
    );
    event TotalGerminatingBalanceChanged(
        uint256 season,
        address indexed token,
        int256 delta,
        int256 deltaBdv
    );
    event TransferBatch(
        address indexed operator,
        address indexed from,
        address indexed to,
        uint256[] ids,
        uint256[] values
    );
    event TransferSingle(
        address indexed operator,
        address indexed from,
        address indexed to,
        uint256 id,
        uint256 value
    );
    event URI(string _uri, uint256 indexed _id);
    event Unpause(uint256 timestamp, uint256 timePassed);
    event UpdateAverageStalkPerBdvPerSeason(uint256 newStalkPerBdvPerSeason);
    event UpdateGaugeSettings(
        address indexed token,
        bytes4 gpSelector,
        bytes4 lwSelector,
        uint64 optimalPercentDepositedBdv
    );
    event UpdateTWAPs(uint256[2] balances);
    event UpdateWhitelistStatus(
        address token,
        uint256 index,
        bool isWhitelisted,
        bool isWhitelistedLp,
        bool isWhitelistedWell
    );
    event UpdatedStalkPerBdvPerSeason(
        address indexed token,
        uint32 stalkEarnedPerSeason,
        uint32 season
    );
    event WhitelistToken(
        address indexed token,
        bytes4 selector,
        uint32 stalkEarnedPerSeason,
        uint256 stalkIssuedPerBdv,
        bytes4 gpSelector,
        bytes4 lwSelector,
        uint128 gaugePoints,
        uint64 optimalPercentDepositedBdv
    );

    function _getMintFertilizerOut(
        uint256 tokenAmountIn,
        address barnRaiseToken
    ) external view returns (uint256 fertilizerAmountOut);

    function _getPenalizedUnderlying(
        address unripeToken,
        uint256 amount,
        uint256 supply
    ) external view returns (uint256 redeem);

    function abovePeg() external view returns (bool);

    function addFertilizer(uint128 id, uint128 tokenAmountIn, uint256 minLpOut) external payable;

    function addFertilizerOwner(
        uint128 id,
        uint128 tokenAmountIn,
        uint256 minLpOut
    ) external payable;

    function addLiquidity(
        address pool,
        address registry,
        uint256[] memory amounts,
        uint256 minAmountOut,
        uint8 fromMode,
        uint8 toMode
    ) external payable;

    function addMigratedUnderlying(address unripeToken, uint256 amount) external payable;

    function addUnderlying(address unripeToken, uint256 amount) external payable;

    function addUnderlyingWithRecap(address unripeToken, uint256 amount) external payable;

    function addUnripeToken(
        address unripeToken,
        address underlyingToken,
        bytes32 root
    ) external payable;

    function addWhitelistSelector(address token, bytes4 selector) external;

    function addWhitelistStatus(
        address token,
        bool isWhitelisted,
        bool isWhitelistedLp,
        bool isWhitelistedWell
    ) external;

    function advancedFarm(
        AdvancedFarmCall[] memory data
    ) external payable returns (bytes[] memory results);

    function advancedPipe(
        AdvancedPipeCall[] memory pipes,
        uint256 value
    ) external payable returns (bytes[] memory results);

    function allowancePods(address owner, address spender) external view returns (uint256);

    function approveDeposit(address spender, address token, uint256 amount) external payable;

    function approvePods(address spender, uint256 amount) external payable;

    function approveToken(address spender, address token, uint256 amount) external payable;

    function balanceOf(address account, uint256 depositId) external view returns (uint256 amount);

    function balanceOfBatch(
        address[] memory accounts,
        uint256[] memory depositIds
    ) external view returns (uint256[] memory);

    function balanceOfBatchFertilizer(
        address[] memory accounts,
        uint256[] memory ids
    ) external view returns (Balance[] memory);

    function balanceOfDepositedBdv(
        address account,
        address token
    ) external view returns (uint256 depositedBdv);

    function balanceOfEarnedBeans(address account) external view returns (uint256 beans);

    function balanceOfEarnedStalk(address account) external view returns (uint256);

    function balanceOfFertilized(
        address account,
        uint256[] memory ids
    ) external view returns (uint256 beans);

    function balanceOfFertilizer(
        address account,
        uint256 id
    ) external view returns (Balance memory);

    function balanceOfFinishedGerminatingStalkAndRoots(
        address account
    ) external view returns (uint256 gStalk, uint256 gRoots);

    function balanceOfGerminatingStalk(address account) external view returns (uint256);

    function balanceOfGrownStalk(address account, address token) external view returns (uint256);

    function balanceOfGrownStalkLegacy(address account) external view returns (uint256);

    function balanceOfGrownStalkUpToStemsDeployment(
        address account
    ) external view returns (uint256);

    function balanceOfLegacySeeds(address account) external view returns (uint256);

    function balanceOfPenalizedUnderlying(
        address unripeToken,
        address account
    ) external view returns (uint256 underlying);

<<<<<<< HEAD
    function balanceOfPlenty(address account, address well) external view returns (uint256 plenty);
=======
    function balanceOfPlenty(address account) external view returns (uint256 plenty);
>>>>>>> 210c8b9d

    function balanceOfRainRoots(address account) external view returns (uint256);

    function balanceOfRoots(address account) external view returns (uint256);

    function balanceOfSeeds(address account) external view returns (uint256);

    function balanceOfSop(address account) external view returns (AccountSeasonOfPlenty memory sop);

    function balanceOfStalk(address account) external view returns (uint256);

    function balanceOfUnderlying(
        address unripeToken,
        address account
    ) external view returns (uint256 underlying);

    function balanceOfUnfertilized(
        address account,
        uint256[] memory ids
    ) external view returns (uint256 beans);

    function balanceOfYoungAndMatureGerminatingStalk(
        address account
    ) external view returns (uint256 matureGerminatingStalk, uint256 youngGerminatingStalk);

    function batchTransferERC1155(
        address token,
        address to,
        uint256[] memory ids,
        uint256[] memory values
    ) external payable;

    function bdv(address token, uint256 amount) external view returns (uint256 _bdv);

    function beanSown() external view returns (uint256);

    function beanToBDV(uint256 amount) external pure returns (uint256);

    function beansPerFertilizer() external view returns (uint128 bpf);

    function beginBarnRaiseMigration(address well) external;

    function calcCaseIdE(int256 deltaB, uint128 endSoil) external;

    function calcCaseIdWithParams(
        uint256 pods,
        uint256 _lastDSoil,
        uint128 beanSown,
        uint128 endSoil,
        int256 deltaB,
        bool raining,
        bool rainRoots,
        bool aboveQ,
        uint256 L2SRState
    ) external;

    function cancelPodListing(uint256 index) external payable;

    function cancelPodOrder(
        uint24 pricePerPod,
        uint256 maxPlaceInLine,
        uint256 minFillAmount,
        uint8 mode
    ) external payable;
<<<<<<< HEAD

    function cancelPodOrderV2(
        uint256 maxPlaceInLine,
        uint256 minFillAmount,
        bytes memory pricingFunction,
        uint8 mode
    ) external payable;

=======
>>>>>>> 210c8b9d
    function captureCurveE() external returns (int256 deltaB);

    function captureE() external returns (int256 deltaB);

    function captureWellE(address well) external returns (int256 deltaB);

    function chop(
        address unripeToken,
        uint256 amount,
        uint8 fromMode,
        uint8 toMode
    ) external payable returns (uint256);

    function claimFertilized(uint256[] memory ids, uint8 mode) external payable;

    function claimOwnership() external;

<<<<<<< HEAD
    function claimPlenty(address well) external payable;
=======
    function claimPlenty() external payable;
>>>>>>> 210c8b9d

    function convert(
        bytes memory convertData,
        int96[] memory stems,
        uint256[] memory amounts
    )
        external
        payable
        returns (
            int96 toStem,
            uint256 fromAmount,
            uint256 toAmount,
            uint256 fromBdv,
            uint256 toBdv
        );

    function convertInternalE(
        address tokenIn,
        uint256 amountIn,
        bytes memory convertData
    ) external returns (address toToken, address fromToken, uint256 toAmount, uint256 fromAmount);

    function createFundraiser(address payee, address token, uint256 amount) external payable;

    function createFundraiserE(address fundraiser, address token, uint256 amount) external;

    function createPodListing(
        uint256 index,
        uint256 start,
        uint256 amount,
        uint24 pricePerPod,
        uint256 maxHarvestableIndex,
        uint256 minFillAmount,
        uint8 mode
    ) external payable;
<<<<<<< HEAD

    function createPodListingV2(
        uint256 index,
        uint256 start,
        uint256 amount,
        uint256 maxHarvestableIndex,
        uint256 minFillAmount,
        bytes memory pricingFunction,
        uint8 mode
    ) external payable;

=======
>>>>>>> 210c8b9d
    function createPodOrder(
        uint256 beanAmount,
        uint24 pricePerPod,
        uint256 maxPlaceInLine,
        uint256 minFillAmount,
        uint8 mode
    ) external payable returns (bytes32 id);
<<<<<<< HEAD

    function createPodOrderV2(
        uint256 beanAmount,
        uint256 maxPlaceInLine,
        uint256 minFillAmount,
        bytes memory pricingFunction,
        uint8 mode
    ) external payable returns (bytes32 id);

=======
>>>>>>> 210c8b9d
    function curveToBDV(uint256 amount) external view returns (uint256);

    function decreaseDepositAllowance(
        address spender,
        address token,
        uint256 subtractedValue
    ) external returns (bool);

    function decreaseTokenAllowance(
        address spender,
        address token,
        uint256 subtractedValue
    ) external returns (bool);

    function defaultGaugePointFunction(
        uint256 currentGaugePoints,
        uint256 optimalPercentDepositedBdv,
        uint256 percentOfDepositedBdv
    ) external pure returns (uint256 newGaugePoints);

    function deployStemsUpgrade() external;

    function deposit(
        address token,
        uint256 _amount,
        uint8 mode
    ) external payable returns (uint256 amount, uint256 _bdv, int96 stem);

    function depositAllowance(
        address owner,
        address spender,
        address token
    ) external view returns (uint256);

    function depositForConvertE(
        address token,
        uint256 amount,
        uint256 bdv,
        uint256 grownStalk
    ) external;

    function depositLegacy(address token, uint256 amount, uint8 mode) external payable;

    function depositPermitDomainSeparator() external view returns (bytes32);

    function depositPermitNonces(address owner) external view returns (uint256);

    function determineReward(
        uint256 initialGasLeft,
        uint256 blocksLate,
        uint256 beanEthPrice
    ) external view returns (uint256);

    function dewhitelistToken(address token) external payable;

    function diamondCut(
        FacetCut[] memory _diamondCut,
        address _init,
        bytes memory _calldata
    ) external;

    function droughtSiloSunrise(uint256 amount) external;

    function droughtSunrise() external;

    function enrootDeposit(address token, int96 stem, uint256 amount) external payable;

    function enrootDeposits(
        address token,
        int96[] memory stems,
        uint256[] memory amounts
    ) external payable;

    function etherPipe(
        PipeCall memory p,
        uint256 value
    ) external payable returns (bytes memory result);

    function evaluatePolynomialIntegrationPiecewise(
        bytes memory f,
        uint256 start,
        uint256 end
    ) external pure returns (uint256);

    function evaluatePolynomialPiecewise(bytes memory f, uint256 x) external pure returns (uint256);

    function exchange(
        address pool,
        address registry,
        address fromToken,
        address toToken,
        uint256 amountIn,
        uint256 minAmountOut,
        uint8 fromMode,
        uint8 toMode
    ) external payable;

    function exchangeUnderlying(
        address pool,
        address fromToken,
        address toToken,
        uint256 amountIn,
        uint256 minAmountOut,
        uint8 fromMode,
        uint8 toMode
    ) external payable;

    function facetAddress(bytes4 _functionSelector) external view returns (address facetAddress_);

    function facetAddresses() external view returns (address[] memory facetAddresses_);

    function facetFunctionSelectors(
        address _facet
    ) external view returns (bytes4[] memory facetFunctionSelectors_);

    function facets() external view returns (Facet[] memory facets_);

    function farm(bytes[] memory data) external payable returns (bytes[] memory results);

    function farmSunrise() external;

    function farmSunrises(uint256 number) external;

    function fastForward(uint32 _s) external;

    function fertilize(uint256 amount) external;

    function fertilizerSunrise(uint256 amount) external;

    function fillPodListing(PodListing memory l, uint256 beanAmount, uint8 mode) external payable;
<<<<<<< HEAD

    function fillPodListingV2(
        PodListing memory l,
        uint256 beanAmount,
        bytes memory pricingFunction,
        uint8 mode
    ) external payable;

=======
>>>>>>> 210c8b9d
    function fillPodOrder(
        PodOrder memory o,
        uint256 index,
        uint256 start,
        uint256 amount,
        uint8 mode
    ) external payable;
<<<<<<< HEAD

    function fillPodOrderV2(
        PodOrder memory o,
        uint256 index,
        uint256 start,
        uint256 amount,
        bytes memory pricingFunction,
        uint8 mode
    ) external payable;

=======
>>>>>>> 210c8b9d
    function findPiecewiseIndex(
        bytes memory breakpoints,
        uint256 value,
        uint256 high
    ) external pure returns (uint256);

    function forceSunrise() external;

    function getAbsBeanToMaxLpRatioChangeFromCaseId(
        uint256 caseId
    ) external view returns (uint80 ml);

    function getAbsTemperatureChangeFromCaseId(uint256 caseId) external view returns (int8 t);

    function getActiveFertilizer() external view returns (uint256);

    function getAllBalance(address account, address token) external view returns (Balance memory b);

    function getAllBalances(
        address account,
        address[] memory tokens
    ) external view returns (Balance[] memory balances);
<<<<<<< HEAD

    function getAmountBeansToFillOrderV2(
        uint256 placeInLine,
        uint256 amountPodsFromOrder,
        bytes memory pricingFunction
    ) external pure returns (uint256 beanAmount);

=======
>>>>>>> 210c8b9d
    function getAmountOut(
        address tokenIn,
        address tokenOut,
        uint256 amountIn
    ) external view returns (uint256 amountOut);
<<<<<<< HEAD

    function getAmountPodsFromFillListingV2(
        uint256 placeInLine,
        uint256 podListingAmount,
        uint256 fillBeanAmount,
        bytes memory pricingFunction
    ) external pure returns (uint256 amount);

=======
>>>>>>> 210c8b9d
    function getAverageGrownStalkPerBdv() external view returns (uint256);

    function getAverageGrownStalkPerBdvPerSeason() external view returns (uint128);

<<<<<<< HEAD
=======
    function mockUpdateAverageGrownStalkPerBdvPerSeason() external;

    function gaugePointsNoChange(
        uint256 currentGaugePoints,
        uint256,
        uint256
    ) external pure returns (uint256);

>>>>>>> 210c8b9d
    function getBalance(address account, address token) external view returns (uint256 balance);

    function getBalances(
        address account,
        address[] memory tokens
    ) external view returns (uint256[] memory balances);

    function getBarnRaiseToken() external view returns (address);

    function getBarnRaiseWell() external view returns (address);

    function getBeanEthGaugePointsPerBdv() external view returns (uint256);

    function getBeanGaugePointsPerBdv() external view returns (uint256);

    function getBeanToMaxLpGpPerBdvRatio() external view returns (uint256);

    function getBeanToMaxLpGpPerBdvRatioScaled() external view returns (uint256);

    function getCaseData(uint256 caseId) external view returns (bytes32 casesData);

    function getCases() external view returns (bytes32[144] memory cases);

    function getChainlinkEthUsdPrice() external view returns (uint256);

    function getChainlinkTwapEthUsdPrice(uint256 lookback) external view returns (uint256);

    function getChangeFromCaseId(
        uint256 caseId
    ) external view returns (uint32, int8, uint80, int80);

    function getCurrentHumidity() external view returns (uint128 humidity);

    function getDeltaPodDemand() external view returns (uint256);

    function getDeposit(
        address account,
        address token,
        int96 stem
    ) external view returns (uint256, uint256);

    function getDepositId(address token, int96 stem) external pure returns (uint256);

    function getDepositLegacy(
        address account,
        address token,
        uint32 season
    ) external view returns (uint128, uint128);

    function getEndBpf() external view returns (uint128 endBpf);

    function getEthUsdPrice() external view returns (uint256);

    function getEthUsdTwap(uint256 lookback) external view returns (uint256);

    function getEvenGerminating(address token) external view returns (uint256, uint256);

    function getExternalBalance(
        address account,
        address token
    ) external view returns (uint256 balance);

    function getExternalBalances(
        address account,
        address[] memory tokens
    ) external view returns (uint256[] memory balances);

    function getFertilizer(uint128 id) external view returns (uint256);

    function getFertilizers() external view returns (Supply[] memory fertilizers);

    function getFirst() external view returns (uint128);

    function getGaugePoints(address token) external view returns (uint256);

    function getGaugePointsPerBdvForToken(address token) external view returns (uint256);

    function getGaugePointsPerBdvForWell(address well) external view returns (uint256);

    function getGerminatingRootsForSeason(uint32 season) external view returns (uint256);

    function getGerminatingStalkAndRootsForSeason(
        uint32 season
    ) external view returns (uint256, uint256);

    function getGerminatingStalkForSeason(uint32 season) external view returns (uint256);

    function getGerminatingTotalDeposited(address token) external view returns (uint256 amount);

    function getGerminatingTotalDepositedBdv(address token) external view returns (uint256 _bdv);

    function getGrownStalkIssuedPerGp() external view returns (uint256);

    function getGrownStalkIssuedPerSeason() external view returns (uint256);

    function getHumidity(uint128 _s) external pure returns (uint128 humidity);

    function getInternalBalance(
        address account,
        address token
    ) external view returns (uint256 balance);

    function getInternalBalances(
        address account,
        address[] memory tokens
    ) external view returns (uint256[] memory balances);

    function getLargestLiqWell() external view returns (address);

    function getLast() external view returns (uint128);

    function getLastMowedStem(
        address account,
        address token
    ) external view returns (int96 lastStem);

    function getLegacySeedsPerToken(address token) external view returns (uint256);

    function getLiquidityToSupplyRatio() external view returns (uint256);

    function getLockedBeans() external view returns (uint256);

    function getLockedBeansUnderlyingUnripeBean() external view returns (uint256);

    function getLockedBeansUnderlyingUnripeLP() external view returns (uint256);

    function getMaxAmountIn(
        address tokenIn,
        address tokenOut
    ) external view returns (uint256 amountIn);

    function getMintFertilizerOut(
        uint256 tokenAmountIn
    ) external view returns (uint256 fertilizerAmountOut);

    function getMowStatus(
        address account,
        address token
    ) external view returns (MowStatus memory mowStatus);

    function getNext(uint128 id) external view returns (uint128);

    function getNextSeasonStart() external view returns (uint256);

    function getOddGerminating(address token) external view returns (uint256, uint256);

    function getPenalizedUnderlying(
        address unripeToken,
        uint256 amount
    ) external view returns (uint256 redeem);

    function getPenalty(address unripeToken) external view returns (uint256 penalty);

    function getPercentPenalty(address unripeToken) external view returns (uint256 penalty);

    function getPodRate() external view returns (uint256);

    function getPoolDeltaBWithoutCap(address well) external view returns (int256 deltaB);

    function getRecapFundedPercent(address unripeToken) external view returns (uint256 percent);

    function getRecapPaidPercent() external view returns (uint256 percent);

    function getRelBeanToMaxLpRatioChangeFromCaseId(uint256 caseId) external view returns (int80 l);

    function getRelTemperatureChangeFromCaseId(uint256 caseId) external view returns (uint32 mt);

    function getSeasonStart() external view returns (uint256);

    function getSeasonStruct() external view returns (Season memory);

    function getSeasonTimestamp() external view returns (uint256);

    function getSeedGauge() external view returns (SeedGauge memory);

    function getSiloTokens() external view returns (address[] memory tokens);

    function getSopWell() external view returns (address);

    function getT() external view returns (uint256);

    function getTotalBdv() external view returns (uint256 totalBdv);

    function getTotalDeposited(address token) external view returns (uint256);

    function getTotalDepositedBdv(address token) external view returns (uint256);

    function getTotalGerminatingAmount(address token) external view returns (uint256);

    function getTotalGerminatingBdv(address token) external view returns (uint256);

    function getTotalGerminatingStalk() external view returns (uint256);

    function getTotalUnderlying(address unripeToken) external view returns (uint256 underlying);

    function getTotalUsdLiquidity() external view returns (uint256 totalLiquidity);

    function getTotalWeightedUsdLiquidity() external view returns (uint256 totalWeightedLiquidity);

    function getTotalWithdrawn(address token) external view returns (uint256);

    function getTwaLiquidityForWell(address well) external view returns (uint256);

    function getUnderlying(
        address unripeToken,
        uint256 amount
    ) external view returns (uint256 underlyingAmount);

    function getUnderlyingPerUnripeToken(
        address unripeToken
    ) external view returns (uint256 underlyingPerToken);

    function getUnderlyingToken(
        address unripeToken
    ) external view returns (address underlyingToken);

    function getUsdPrice(address token) external view returns (uint256);

    function getWeightedTwaLiquidityForWell(address well) external view returns (uint256);

    function getWhitelistStatus(
        address token
    ) external view returns (WhitelistStatus memory _whitelistStatuses);

    function getWhitelistStatuses()
        external
        view
        returns (WhitelistStatus[] memory _whitelistStatuses);

    function getWhitelistedLpTokens() external view returns (address[] memory tokens);

    function getWhitelistedTokens() external view returns (address[] memory tokens);

    function getWhitelistedWellLpTokens() external view returns (address[] memory tokens);

    function getWithdrawal(
        address account,
        address token,
        uint32 season
    ) external view returns (uint256);

    function getWstethEthPrice() external view returns (uint256);

    function getWstethEthTwap(uint256 lookback) external view returns (uint256);

    function getWstethUsdPrice() external view returns (uint256);

    function getWstethUsdTwap(uint256 lookback) external view returns (uint256);

    function getYoungAndMatureGerminatingTotalStalk()
        external
        view
        returns (uint256 matureGerminatingStalk, uint256 youngGerminatingStalk);

    function gm(address account, uint8 mode) external payable returns (uint256);

    function grownStalkForDeposit(
        address account,
        address token,
        int96 stem
    ) external view returns (uint256 grownStalk);

    function harvest(uint256[] memory plots, uint8 mode) external payable;

    function harvestableIndex() external view returns (uint256);

    function imageURI(
        address token,
        int96 stem,
        int96 stemTip
    ) external view returns (string memory);

    function increaseDepositAllowance(
        address spender,
        address token,
        uint256 addedValue
    ) external returns (bool);

    function increaseTokenAllowance(
        address spender,
        address token,
        uint256 addedValue
    ) external returns (bool);

    function incrementTotalHarvestableE(uint256 amount) external;

    function incrementTotalPodsE(uint256 amount) external;

    function incrementTotalSoilE(uint128 amount) external;

    function initOracleForAllWhitelistedWells() external;

    function isApprovedForAll(address _owner, address _operator) external view returns (bool);

    function isFertilizing() external view returns (bool);

    function isUnripe(address unripeToken) external view returns (bool unripe);

    function lastDSoil() external view returns (uint256);

    function lastSeasonOfPlenty() external view returns (uint32);

    function lastSowTime() external view returns (uint256);

    function lastUpdate(address account) external view returns (uint32);

    function lightSunrise() external;

    function maxTemperature() external view returns (uint256);

    function maxWeight() external pure returns (uint256);

    function migrationNeeded(address account) external view returns (bool hasMigrated);

    function mintBeans(address to, uint256 amount) external;

    function mintFertilizer(
        uint256 tokenAmountIn,
        uint256 minFertilizerOut,
        uint256 minLPTokensOut
    ) external payable returns (uint256 fertilizerAmountOut);

    function mockBDV(uint256 amount) external pure returns (uint256);

    function mockBDVIncrease(uint256 amount) external pure returns (uint256);

    function mockCalcCaseIdandUpdate(int256 deltaB) external returns (uint256 caseId);

    function mockEndTotalGerminationForToken(address token) external;

    function mockGetMorningTemp(
        uint256 initalTemp,
        uint256 delta
    ) external pure returns (uint256 scaledTemperature);

    function mockGetSeedsPerToken(address token) external pure returns (uint256);

    function mockIncrementGermination(
        address token,
        uint128 amount,
        uint128 bdv,
        uint8 germ
    ) external;

    function mockInitalizeGaugeForToken(
        address token,
        bytes4 gaugePointSelector,
        bytes4 liquidityWeightSelector,
        uint96 gaugePoints,
        uint64 optimalPercentDepositedBdv
    ) external;

    function mockLiquidityWeight() external pure returns (uint256);

    function mockSeasonToStem(address token, uint32 season) external view returns (int96 stem);

    function mockSetAverageGrownStalkPerBdvPerSeason(
        uint128 _averageGrownStalkPerBdvPerSeason
    ) external;

    function mockSetBean3CrvOracle(uint256[2] memory reserves) external;

    function mockSetSopWell(address well) external;

    function mockSow(
        uint256 beans,
        uint256 _morningTemperature,
        uint32 maxTemperature,
        bool abovePeg
    ) external returns (uint256 pods);

    function mockStepGauge() external;

    function mockStepSeason() external returns (uint32 season);

    function mockStepSilo(uint256 amount) external;

    function mockUnripeBeanDeposit(uint32 _s, uint256 amount) external;

    function mockUnripeLPDeposit(uint256 t, uint32 _s, uint256 amount, uint256 bdv) external;

    function mockUpdateAverageStalkPerBdvPerSeason() external;

    function mockUpdateLiquidityWeight(address token, bytes4 selector) external;

    function mockWhitelistToken(
        address token,
        bytes4 selector,
        uint16 stalkIssuedPerBdv,
        uint24 stalkEarnedPerSeason
    ) external;

    function mockWhitelistTokenWithGauge(
        address token,
        bytes4 selector,
        uint16 stalkIssuedPerBdv,
        uint24 stalkEarnedPerSeason,
        bytes1 encodeType,
        bytes4 gaugePointSelector,
        bytes4 liquidityWeightSelector,
        uint128 gaugePoints,
        uint64 optimalPercentDepositedBdv
    ) external;

    function mow(address account, address token) external payable;

    function mowAndMigrate(
        address account,
        address[] memory tokens,
        uint32[][] memory seasons,
        uint256[][] memory amounts,
        uint256 stalkDiff,
        uint256 seedsDiff,
        bytes32[] memory proof
    ) external payable;

    function mowAndMigrateNoDeposits(address account) external payable;

    function mowMultiple(address account, address[] memory tokens) external payable;

    function multiPipe(PipeCall[] memory pipes) external payable returns (bytes[] memory results);

    function name() external pure returns (string memory);

    function onERC1155BatchReceived(
        address,
        address,
        uint256[] memory,
        uint256[] memory,
        bytes memory
    ) external pure returns (bytes4);

    function onERC1155Received(
        address,
        address,
        uint256,
        uint256,
        bytes memory
    ) external pure returns (bytes4);

    function owner() external view returns (address owner_);

    function ownerCandidate() external view returns (address ownerCandidate_);

    function pause() external payable;

    function paused() external view returns (bool);

    function payFertilizer(address account, uint256 amount) external payable;

    function permitDeposit(
        address owner,
        address spender,
        address token,
        uint256 value,
        uint256 deadline,
        uint8 v,
        bytes32 r,
        bytes32 s
    ) external payable;

    function permitDeposits(
        address owner,
        address spender,
        address[] memory tokens,
        uint256[] memory values,
        uint256 deadline,
        uint8 v,
        bytes32 r,
        bytes32 s
    ) external payable;

    function permitERC20(
        address token,
        address owner,
        address spender,
        uint256 value,
        uint256 deadline,
        uint8 v,
        bytes32 r,
        bytes32 s
    ) external payable;

    function permitERC721(
        address token,
        address spender,
        uint256 tokenId,
        uint256 deadline,
        bytes memory sig
    ) external payable;

    function permitToken(
        address owner,
        address spender,
        address token,
        uint256 value,
        uint256 deadline,
        uint8 v,
        bytes32 r,
        bytes32 s
    ) external payable;

    function pick(
        address token,
        uint256 amount,
        bytes32[] memory proof,
        uint8 mode
    ) external payable;

    function picked(address account, address token) external view returns (bool);

    function pipe(PipeCall memory p) external payable returns (bytes memory result);

    function plant() external payable returns (uint256 beans, int96 stem);

    function plentyPerRoot(uint32 _season) external view returns (uint256);

    function plot(address account, uint256 index) external view returns (uint256);

    function podIndex() external view returns (uint256);

    function podListing(uint256 index) external view returns (bytes32);

    function podOrder(
        address account,
        uint24 pricePerPod,
        uint256 maxPlaceInLine,
        uint256 minFillAmount
    ) external view returns (uint256);

    function podOrderById(bytes32 id) external view returns (uint256);
<<<<<<< HEAD

    function podOrderV2(
        address account,
        uint256 maxPlaceInLine,
        uint256 minFillAmount,
        bytes memory pricingFunction
    ) external view returns (uint256);

=======
>>>>>>> 210c8b9d
    function poolDeltaB(address pool) external view returns (int256);

    function rain() external view returns (Rain memory);

    function rainSiloSunrise(uint256 amount) external;

    function rainSunrise() external;

    function rainSunrises(uint256 amount) external;

    function readPipe(PipeCall memory p) external view returns (bytes memory result);

    function reentrancyGuardTest() external;

    function remainingFunding(uint32 id) external view returns (uint256);

    function remainingPods() external view returns (uint256);

    function remainingRecapitalization() external view returns (uint256);

    function removeLiquidity(
        address pool,
        address registry,
        uint256 amountIn,
        uint256[] memory minAmountsOut,
        uint8 fromMode,
        uint8 toMode
    ) external payable;

    function removeLiquidityImbalance(
        address pool,
        address registry,
        uint256[] memory amountsOut,
        uint256 maxAmountIn,
        uint8 fromMode,
        uint8 toMode
    ) external payable;

    function removeLiquidityOneToken(
        address pool,
        address registry,
        address toToken,
        uint256 amountIn,
        uint256 minAmountOut,
        uint8 fromMode,
        uint8 toMode
    ) external payable;

    function removeWhitelistSelector(address token) external;

    function removeWhitelistStatus(address token) external;

    function resetPools(address[] memory pools) external;

    function resetSeasonStart(uint256 amount) external;

    function resetState() external;

    function rewardSilo(uint256 amount) external;

    function rewardSunrise(uint256 amount) external;

    function rewardToFertilizerE(uint256 amount) external;

    function ripen(uint256 amount) external;

    function safeBatchTransferFrom(
        address sender,
        address recipient,
        uint256[] memory depositIds,
        uint256[] memory amounts,
        bytes memory
    ) external;

    function safeTransferFrom(
        address sender,
        address recipient,
        uint256 depositId,
        uint256 amount,
        bytes memory
    ) external;

    function season() external view returns (uint32);

    function seasonTime() external view returns (uint32);

    function seasonToStem(address token, uint32 season) external view returns (int96 stem);

    function seedGaugeSunSunrise(int256 deltaB, uint256 caseId) external;

    function setAbovePegE(bool peg) external;

    function setApprovalForAll(address spender, bool approved) external;

    function setBarnRaiseWell(address welll) external;

    function setBeanToMaxLpGpPerBdvRatio(uint128 percent) external;

    function setBeanstalkState(
        uint256 price,
        uint256 podRate,
        uint256 changeInSoilDemand,
        uint256 liquidityToSupplyRatio,
        address targetWell
    ) external returns (int256 deltaB);

    function setChangeInSoilDemand(uint256 changeInSoilDemand) external;

    function setCurrentSeasonE(uint32 _season) external;

    function setFertilizerE(bool fertilizing, uint256 unfertilized) external;

    function setL2SR(uint256 liquidityToSupplyRatio, address targetWell) external;

    function setLastDSoilE(uint128 number) external;

    function setLastSowTimeE(uint32 number) external;

    function setMaxTemp(uint32 t) external;

    function setMaxTempE(uint32 number) external;

    function setMerkleRootE(address unripeToken, bytes32 root) external;

    function setNextSowTimeE(uint32 _time) external;

    function setPenaltyParams(uint256 recapitalized, uint256 fertilized) external;

    function setPodRate(uint256 podRate) external;

    function setPrice(uint256 price, address targetWell) external returns (int256 deltaB);

    function setSoilE(uint256 amount) external;

    function setSunriseBlock(uint256 _block) external;

    function setUsdEthPrice(uint256 price) external;

    function setYieldE(uint256 t) external;

    function siloSunrise(uint256 amount) external;

    function sow(
        uint256 beans,
        uint256 minTemperature,
        uint8 mode
    ) external payable returns (uint256 pods);

    function sowWithMin(
        uint256 beans,
        uint256 minTemperature,
        uint256 minSoil,
        uint8 mode
    ) external payable returns (uint256 pods);

    function stemStartSeason() external view returns (uint16);

    function stemTipForToken(address token) external view returns (int96 _stemTip);

    function stepGauge() external;

    function sunSunrise(int256 deltaB, uint256 caseId) external;

    function sunTemperatureSunrise(int256 deltaB, uint256 caseId, uint32 t) external;

    function sunrise() external payable returns (uint256);

    function sunriseBlock() external view returns (uint32);

    function supportsInterface(bytes4 _interfaceId) external view returns (bool);

    function switchUnderlyingToken(
        address unripeToken,
        address newUnderlyingToken
    ) external payable;

    function symbol() external pure returns (string memory);

    function teleportSunrise(uint32 _s) external;

    function temperature() external view returns (uint256);

    function thisSowTime() external view returns (uint256);

    function time() external view returns (Season memory);

    function tokenAllowance(
        address account,
        address spender,
        address token
    ) external view returns (uint256);

    function tokenPermitDomainSeparator() external view returns (bytes32);

    function tokenPermitNonces(address owner) external view returns (uint256);

    function tokenSettings(address token) external view returns (SiloSettings memory);

    function totalDeltaB() external view returns (int256 deltaB);

    function totalEarnedBeans() external view returns (uint256);

    function totalFertilizedBeans() external view returns (uint256 beans);

    function totalFertilizerBeans() external view returns (uint256 beans);

    function totalFunding(uint32 id) external view returns (uint256);

    function totalHarvestable() external view returns (uint256);

    function totalHarvested() external view returns (uint256);

    function totalMigratedBdv(address token) external view returns (uint256);

    function totalPods() external view returns (uint256);

    function totalRealSoil() external view returns (uint256);

    function totalRoots() external view returns (uint256);

    function totalSeeds() external view returns (uint256);

    function totalSoil() external view returns (uint256);

    function totalSoilAtMorningTemp(
        uint256 morningTemperature
    ) external view returns (uint256 totalSoil);

    function totalStalk() external view returns (uint256);

    function totalUnfertilizedBeans() external view returns (uint256 beans);

    function totalUnharvestable() external view returns (uint256);

    function transferDeposit(
        address sender,
        address recipient,
        address token,
        int96 stem,
        uint256 amount
    ) external payable returns (uint256 _bdv);

    function transferDeposits(
        address sender,
        address recipient,
        address token,
        int96[] memory stem,
        uint256[] memory amounts
    ) external payable returns (uint256[] memory bdvs);

    function transferERC1155(address token, address to, uint256 id, uint256 value) external payable;

    function transferERC721(address token, address to, uint256 id) external payable;

    function transferInternalTokenFrom(
        address token,
        address sender,
        address recipient,
        uint256 amount,
        uint8 toMode
    ) external payable;

    function transferOwnership(address _newOwner) external;

    function transferPlot(
        address sender,
        address recipient,
        uint256 id,
        uint256 start,
        uint256 end
    ) external payable;

    function transferToken(
        address token,
        address recipient,
        uint256 amount,
        uint8 fromMode,
        uint8 toMode
    ) external payable;

    function unpause() external payable;

    function unripeBeanToBDV(uint256 amount) external view returns (uint256);

    function unripeLPToBDV(uint256 amount) external view returns (uint256);

    function unwrapEth(uint256 amount, uint8 mode) external payable;

    function update3CRVOracle() external;

    function updateGaugeForToken(
        address token,
        bytes4 gaugePointSelector,
        bytes4 liquidityWeightSelector,
        uint64 optimalPercentDepositedBdv
    ) external payable;

    function updateStalkPerBdvPerSeasonForToken(
        address token,
        uint32 stalkEarnedPerSeason
    ) external payable;

    function updateStemScaleSeason(uint16 season) external;

    function updateStems() external;

    function updateTWAPCurveE() external returns (uint256[2] memory balances);

    function updateWhitelistStatus(
        address token,
        bool isWhitelisted,
        bool isWhitelistedLp,
        bool isWhitelistedWell
    ) external;

    function upgradeStems() external;

    function uri(uint256 depositId) external view returns (string memory);

    function weather() external view returns (Weather memory);

    function wellBdv(address token, uint256 amount) external view returns (uint256);

    function wellOracleSnapshot(address well) external view returns (bytes memory snapshot);

    function whitelistToken(
        address token,
        bytes4 selector,
        uint32 stalkIssuedPerBdv,
        uint32 stalkEarnedPerSeason,
        bytes4 gaugePointSelector,
        bytes4 liquidityWeightSelector,
        uint128 gaugePoints,
        uint64 optimalPercentDepositedBdv
    ) external payable;

    function whitelistTokenWithEncodeType(
        address token,
        bytes4 selector,
        uint32 stalkIssuedPerBdv,
        uint32 stalkEarnedPerSeason,
        bytes1 encodeType,
        bytes4 gaugePointSelector,
        bytes4 liquidityWeightSelector,
        uint128 gaugePoints,
        uint64 optimalPercentDepositedBdv
    ) external payable;

    function withdrawDeposit(
        address token,
        int96 stem,
        uint256 amount,
        uint8 mode
    ) external payable;

    function withdrawDeposits(
        address token,
        int96[] memory stems,
        uint256[] memory amounts,
        uint8 mode
    ) external payable;

    function withdrawForConvertE(
        address token,
        int96[] memory stems,
        uint256[] memory amounts,
        uint256 maxTokens
    ) external;

    function woohoo() external pure returns (uint256);

    function wrapEth(uint256 amount, uint8 mode) external payable;

    function yield() external view returns (uint32);
}<|MERGE_RESOLUTION|>--- conflicted
+++ resolved
@@ -435,11 +435,7 @@
         address account
     ) external view returns (uint256 underlying);
 
-<<<<<<< HEAD
     function balanceOfPlenty(address account, address well) external view returns (uint256 plenty);
-=======
-    function balanceOfPlenty(address account) external view returns (uint256 plenty);
->>>>>>> 210c8b9d
 
     function balanceOfRainRoots(address account) external view returns (uint256);
 
@@ -504,17 +500,6 @@
         uint256 minFillAmount,
         uint8 mode
     ) external payable;
-<<<<<<< HEAD
-
-    function cancelPodOrderV2(
-        uint256 maxPlaceInLine,
-        uint256 minFillAmount,
-        bytes memory pricingFunction,
-        uint8 mode
-    ) external payable;
-
-=======
->>>>>>> 210c8b9d
     function captureCurveE() external returns (int256 deltaB);
 
     function captureE() external returns (int256 deltaB);
@@ -532,11 +517,7 @@
 
     function claimOwnership() external;
 
-<<<<<<< HEAD
     function claimPlenty(address well) external payable;
-=======
-    function claimPlenty() external payable;
->>>>>>> 210c8b9d
 
     function convert(
         bytes memory convertData,
@@ -572,20 +553,6 @@
         uint256 minFillAmount,
         uint8 mode
     ) external payable;
-<<<<<<< HEAD
-
-    function createPodListingV2(
-        uint256 index,
-        uint256 start,
-        uint256 amount,
-        uint256 maxHarvestableIndex,
-        uint256 minFillAmount,
-        bytes memory pricingFunction,
-        uint8 mode
-    ) external payable;
-
-=======
->>>>>>> 210c8b9d
     function createPodOrder(
         uint256 beanAmount,
         uint24 pricePerPod,
@@ -593,18 +560,6 @@
         uint256 minFillAmount,
         uint8 mode
     ) external payable returns (bytes32 id);
-<<<<<<< HEAD
-
-    function createPodOrderV2(
-        uint256 beanAmount,
-        uint256 maxPlaceInLine,
-        uint256 minFillAmount,
-        bytes memory pricingFunction,
-        uint8 mode
-    ) external payable returns (bytes32 id);
-
-=======
->>>>>>> 210c8b9d
     function curveToBDV(uint256 amount) external view returns (uint256);
 
     function decreaseDepositAllowance(
@@ -735,17 +690,6 @@
     function fertilizerSunrise(uint256 amount) external;
 
     function fillPodListing(PodListing memory l, uint256 beanAmount, uint8 mode) external payable;
-<<<<<<< HEAD
-
-    function fillPodListingV2(
-        PodListing memory l,
-        uint256 beanAmount,
-        bytes memory pricingFunction,
-        uint8 mode
-    ) external payable;
-
-=======
->>>>>>> 210c8b9d
     function fillPodOrder(
         PodOrder memory o,
         uint256 index,
@@ -753,19 +697,6 @@
         uint256 amount,
         uint8 mode
     ) external payable;
-<<<<<<< HEAD
-
-    function fillPodOrderV2(
-        PodOrder memory o,
-        uint256 index,
-        uint256 start,
-        uint256 amount,
-        bytes memory pricingFunction,
-        uint8 mode
-    ) external payable;
-
-=======
->>>>>>> 210c8b9d
     function findPiecewiseIndex(
         bytes memory breakpoints,
         uint256 value,
@@ -788,38 +719,15 @@
         address account,
         address[] memory tokens
     ) external view returns (Balance[] memory balances);
-<<<<<<< HEAD
-
-    function getAmountBeansToFillOrderV2(
-        uint256 placeInLine,
-        uint256 amountPodsFromOrder,
-        bytes memory pricingFunction
-    ) external pure returns (uint256 beanAmount);
-
-=======
->>>>>>> 210c8b9d
     function getAmountOut(
         address tokenIn,
         address tokenOut,
         uint256 amountIn
     ) external view returns (uint256 amountOut);
-<<<<<<< HEAD
-
-    function getAmountPodsFromFillListingV2(
-        uint256 placeInLine,
-        uint256 podListingAmount,
-        uint256 fillBeanAmount,
-        bytes memory pricingFunction
-    ) external pure returns (uint256 amount);
-
-=======
->>>>>>> 210c8b9d
     function getAverageGrownStalkPerBdv() external view returns (uint256);
 
     function getAverageGrownStalkPerBdvPerSeason() external view returns (uint128);
 
-<<<<<<< HEAD
-=======
     function mockUpdateAverageGrownStalkPerBdvPerSeason() external;
 
     function gaugePointsNoChange(
@@ -828,7 +736,6 @@
         uint256
     ) external pure returns (uint256);
 
->>>>>>> 210c8b9d
     function getBalance(address account, address token) external view returns (uint256 balance);
 
     function getBalances(
@@ -1360,17 +1267,6 @@
     ) external view returns (uint256);
 
     function podOrderById(bytes32 id) external view returns (uint256);
-<<<<<<< HEAD
-
-    function podOrderV2(
-        address account,
-        uint256 maxPlaceInLine,
-        uint256 minFillAmount,
-        bytes memory pricingFunction
-    ) external view returns (uint256);
-
-=======
->>>>>>> 210c8b9d
     function poolDeltaB(address pool) external view returns (int256);
 
     function rain() external view returns (Rain memory);
