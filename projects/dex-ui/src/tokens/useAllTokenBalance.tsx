import { TokenValue } from "@beanstalk/sdk";
import { useQuery, useQueryClient } from "@tanstack/react-query";
import { multicall } from "@wagmi/core";
import { BigNumber } from "ethers";
import { useMemo } from "react";
import { useAccount } from "wagmi";
import { useTokens } from "./TokenProvider";
import { Log } from "src/utils/logger";
import { config } from "src/utils/wagmi/config";
<<<<<<< HEAD
<<<<<<< HEAD
=======
import { ContractFunctionParameters } from "viem";
import { queryKeys } from "src/utils/query/queryKeys";
>>>>>>> master
=======
import { ContractFunctionParameters } from "viem";
import { queryKeys } from "src/utils/query/queryKeys";
>>>>>>> f76f05a2

const TokenBalanceABI = [
  {
    constant: true,
    inputs: [{ name: "_owner", type: "address" }],
    name: "balanceOf",
    outputs: [{ name: "balance", type: "uint256" }],
    payable: false,
    stateMutability: "view",
    type: "function"
  }
] as const;

const MAX_PER_CALL = 20;

export const useAllTokensBalance = () => {
  const tokens = useTokens();
  const { address } = useAccount();
  const queryClient = useQueryClient();

  const tokensToLoad = Object.values(tokens).filter((t) => t.symbol !== "ETH");

  const calls = useMemo(() => {
    const contractCalls: ContractFunctionParameters[][] = [];
    Log.module("app").debug(
      `Fetching token balances for ${tokensToLoad.length} tokens, for address ${address}`
    );

    let callBucket: ContractFunctionParameters[] = [];

    tokensToLoad.forEach((token, i) => {
      callBucket.push({
        address: token.address as `0x{string}`,
        abi: TokenBalanceABI,
        functionName: "balanceOf",
        args: [address]
      });

      if (i % MAX_PER_CALL === MAX_PER_CALL - 1) {
        contractCalls.push([...callBucket]);
        callBucket = [];
      }
    });
    return contractCalls;

    // eslint-disable-next-line react-hooks/exhaustive-deps -- doing just tokensToLoad doesn't work and causes multiple calls
  }, [address, tokensToLoad.map((t) => t.symbol).join()]);

  const { data, isLoading, error, refetch, isFetching } = useQuery({
<<<<<<< HEAD
<<<<<<< HEAD
    queryKey: ["token", "balance"],

    queryFn: async () => {
      if (!address) return {};
      const res = (await multicall(config, {
        contracts: calls,
        allowFailure: false
      })) as unknown as BigNumber[];
=======
    queryKey: queryKeys.tokenBalancesAll,
    queryFn: async () => {
      if (!address) return {};
=======
    queryKey: queryKeys.tokenBalancesAll,
    queryFn: async () => {
      if (!address) return {};
>>>>>>> f76f05a2

      const ETH = tokens.ETH;

      const [ethBalance, ...results] = await Promise.all([
        ETH.getBalance(address),
        ...(calls.map((calls) =>
          multicall(config, { contracts: calls, allowFailure: false })
        ) as unknown as BigNumber[])
      ]);

      const res = results.flat();
<<<<<<< HEAD
>>>>>>> master
=======
>>>>>>> f76f05a2
      const balances: Record<string, TokenValue> = {};

      if (ethBalance) {
        Log.module("app").debug(`ETH balance: `, ethBalance.toHuman());
        queryClient.setQueryData(queryKeys.tokenBalance(ETH.symbol), { ETH: ethBalance });
        balances.ETH = ethBalance;
      }

      for (let i = 0; i < res.length; i++) {
        const value = res[i];
        const token = tokensToLoad[i];
        balances[token.symbol] = token.fromBlockchain(value);

        // set the balance in the query cache too
<<<<<<< HEAD
<<<<<<< HEAD
        queryClient.setQueryData(["token", "balance", token.symbol], { [token.symbol]: balances[token.symbol] });

      }

      const ETH = tokens.ETH;
      if (ETH) {
        const ethBalance = await ETH.getBalance(address);
        Log.module("app").debug(`ETH balance: `, ethBalance.toHuman());
        queryClient.setQueryData(["token", "balance", "ETH"], { ETH: ethBalance });
        balances.ETH = ethBalance;
=======
        queryClient.setQueryData(queryKeys.tokenBalance(token.symbol), {
          [token.symbol]: balances[token.symbol]
        });
>>>>>>> master
=======
        queryClient.setQueryData(queryKeys.tokenBalance(token.symbol), {
          [token.symbol]: balances[token.symbol]
        });
>>>>>>> f76f05a2
      }

      return balances;
    },
<<<<<<< HEAD
<<<<<<< HEAD

=======
    enabled: !!address && !!tokensToLoad.length,
>>>>>>> master
=======
    enabled: !!address && !!tokensToLoad.length,
>>>>>>> f76f05a2
    staleTime: 1000 * 30,
    refetchInterval: 1000 * 30
  });

  return { data, isLoading, isFetching, error, refetch };
};<|MERGE_RESOLUTION|>--- conflicted
+++ resolved
@@ -7,16 +7,8 @@
 import { useTokens } from "./TokenProvider";
 import { Log } from "src/utils/logger";
 import { config } from "src/utils/wagmi/config";
-<<<<<<< HEAD
-<<<<<<< HEAD
-=======
 import { ContractFunctionParameters } from "viem";
 import { queryKeys } from "src/utils/query/queryKeys";
->>>>>>> master
-=======
-import { ContractFunctionParameters } from "viem";
-import { queryKeys } from "src/utils/query/queryKeys";
->>>>>>> f76f05a2
 
 const TokenBalanceABI = [
   {
@@ -66,25 +58,9 @@
   }, [address, tokensToLoad.map((t) => t.symbol).join()]);
 
   const { data, isLoading, error, refetch, isFetching } = useQuery({
-<<<<<<< HEAD
-<<<<<<< HEAD
-    queryKey: ["token", "balance"],
-
-    queryFn: async () => {
-      if (!address) return {};
-      const res = (await multicall(config, {
-        contracts: calls,
-        allowFailure: false
-      })) as unknown as BigNumber[];
-=======
     queryKey: queryKeys.tokenBalancesAll,
     queryFn: async () => {
       if (!address) return {};
-=======
-    queryKey: queryKeys.tokenBalancesAll,
-    queryFn: async () => {
-      if (!address) return {};
->>>>>>> f76f05a2
 
       const ETH = tokens.ETH;
 
@@ -96,10 +72,6 @@
       ]);
 
       const res = results.flat();
-<<<<<<< HEAD
->>>>>>> master
-=======
->>>>>>> f76f05a2
       const balances: Record<string, TokenValue> = {};
 
       if (ethBalance) {
@@ -114,41 +86,14 @@
         balances[token.symbol] = token.fromBlockchain(value);
 
         // set the balance in the query cache too
-<<<<<<< HEAD
-<<<<<<< HEAD
-        queryClient.setQueryData(["token", "balance", token.symbol], { [token.symbol]: balances[token.symbol] });
-
-      }
-
-      const ETH = tokens.ETH;
-      if (ETH) {
-        const ethBalance = await ETH.getBalance(address);
-        Log.module("app").debug(`ETH balance: `, ethBalance.toHuman());
-        queryClient.setQueryData(["token", "balance", "ETH"], { ETH: ethBalance });
-        balances.ETH = ethBalance;
-=======
         queryClient.setQueryData(queryKeys.tokenBalance(token.symbol), {
           [token.symbol]: balances[token.symbol]
         });
->>>>>>> master
-=======
-        queryClient.setQueryData(queryKeys.tokenBalance(token.symbol), {
-          [token.symbol]: balances[token.symbol]
-        });
->>>>>>> f76f05a2
       }
 
       return balances;
     },
-<<<<<<< HEAD
-<<<<<<< HEAD
-
-=======
     enabled: !!address && !!tokensToLoad.length,
->>>>>>> master
-=======
-    enabled: !!address && !!tokensToLoad.length,
->>>>>>> f76f05a2
     staleTime: 1000 * 30,
     refetchInterval: 1000 * 30
   });
