--- conflicted
+++ resolved
@@ -8,15 +8,7 @@
 import { mockPreReplantETHPrice, simpleMockPrice } from "../../subgraph-core/tests/event-mocking/Price";
 
 import { BEAN_3CRV_V1, BEAN_ERC20, BEAN_ERC20_V1, BEAN_WETH_CP2_WELL, BEAN_WETH_V1 } from "../../subgraph-core/utils/Constants";
-<<<<<<< HEAD
-<<<<<<< HEAD
-import { BD_10, ONE_BD, ONE_BI, toDecimal, ZERO_BD, ZERO_BI } from "../../subgraph-core/utils/Decimals";
-=======
 import { BD_10, BigDecimal_round, ONE_BD, ONE_BI, toDecimal, ZERO_BD, ZERO_BI } from "../../subgraph-core/utils/Decimals";
->>>>>>> master
-=======
-import { BD_10, BigDecimal_round, ONE_BD, ONE_BI, toDecimal, ZERO_BD, ZERO_BI } from "../../subgraph-core/utils/Decimals";
->>>>>>> f76f05a2
 
 import { loadBean } from "../src/utils/Bean";
 import { getPreReplantPriceETH, constantProductPrice, uniswapV2Reserves } from "../src/utils/price/UniswapPrice";
@@ -83,18 +75,8 @@
       const reserves = uniswapV2Reserves(BEAN_WETH_V1);
       const ethPriceNow = getPreReplantPriceETH();
       const newPrice = constantProductPrice(toDecimal(reserves[1]), toDecimal(reserves[0], 18), ethPriceNow);
-<<<<<<< HEAD
-<<<<<<< HEAD
-      log.info("expected | actual {} | {}", [beanPrice.toString(), newPrice.truncate(4).toString()]);
-      assert.assertTrue(beanPrice.equals(newPrice));
-=======
       // log.info("expected | actual {} | {}", [beanPrice.toString(), newPrice.truncate(4).toString()]);
       assert.assertTrue(beanPrice.equals(newPrice.truncate(4)));
->>>>>>> master
-=======
-      // log.info("expected | actual {} | {}", [beanPrice.toString(), newPrice.truncate(4).toString()]);
-      assert.assertTrue(beanPrice.equals(newPrice.truncate(4)));
->>>>>>> f76f05a2
 
       const beanPrice2 = BigDecimal.fromString("0.7652");
       const liquidity2 = BigDecimal.fromString("1234567");
@@ -104,23 +86,10 @@
       const ethPriceNow2 = getPreReplantPriceETH();
       const newPrice2 = constantProductPrice(toDecimal(reserves2[1]), toDecimal(reserves2[0], 18), ethPriceNow2);
       const newLiquidity2 = toDecimal(reserves2[0], 18).times(ethPriceNow2).times(BigDecimal.fromString("2"));
-<<<<<<< HEAD
-<<<<<<< HEAD
-      log.info("expected | actual {} | {}", [beanPrice2.toString(), newPrice2.truncate(4).toString()]);
-      assert.assertTrue(beanPrice2.equals(newPrice2));
-      log.info("expected | actual {} | {}", [liquidity2.truncate(0).toString(), newLiquidity2.truncate(0).toString()]);
-      // assert.assertTrue(liquidity2.truncate(0).equals(newLiquidity2.truncate(0)));
-=======
-=======
->>>>>>> f76f05a2
       // log.info("expected | actual {} | {}", [beanPrice2.toString(), newPrice2.truncate(4).toString()]);
       assert.assertTrue(beanPrice2.equals(newPrice2.truncate(4)));
       // log.info("expected | actual {} | {}", [liquidity2.truncate(2).toString(), newLiquidity2.truncate(2).toString()]);
       assert.assertTrue(BigDecimal_round(liquidity2).equals(BigDecimal_round(newLiquidity2)));
-<<<<<<< HEAD
->>>>>>> master
-=======
->>>>>>> f76f05a2
     });
 
     test("UniswapV2/Bean cross above", () => {
