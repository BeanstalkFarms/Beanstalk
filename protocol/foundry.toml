--- conflicted
+++ resolved
@@ -19,10 +19,8 @@
 ignored_error_codes = [1878, 2837]
 optimizer = true
 optimizer_runs = 200
-<<<<<<< HEAD
-=======
 out = 'out'
-remappings = ['@openzeppelin/=node_modules/@openzeppelin/']
+remappings = ['@openzeppelin/=node_modules/@openzeppelin/contracts/']
 sender = '0x00a329c0648769a73afac7f9381e08fb43dbea72'
 sizes = false
 solc_version = '0.7.6'
@@ -31,7 +29,6 @@
 test = 'test'
 tx_origin = '0x00a329c0648769a73afac7f9381e08fb43dbea72'
 verbosity = 0
->>>>>>> 42329c8f
 via_ir = false
 bytecode_hash = 'ipfs'
 
