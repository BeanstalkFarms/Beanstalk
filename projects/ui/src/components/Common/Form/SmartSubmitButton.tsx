--- conflicted
+++ resolved
@@ -27,8 +27,6 @@
 import { FC } from '~/types';
 import { getNewToOldToken } from '~/hooks/sdk';
 import useSetting from '~/hooks/app/useSetting';
-<<<<<<< HEAD
-=======
 import WalletButton from '../Connection/WalletButton';
 import { FormState, FormStateNew, FormTokenState, FormTokenStateNew } from '.';
 import TransactionToast from '../TxnToast';
@@ -38,7 +36,6 @@
   StyledDialogContent,
   StyledDialogTitle,
 } from '../Dialog';
->>>>>>> 2cfdafbc
 
 const CONTRACT_NAMES: { [address: string]: string } = {
   [BEANSTALK_ADDRESSES[SupportedChainId.MAINNET]]: 'Beanstalk',
@@ -119,12 +116,8 @@
   const isApproving = !!values?.approving;
 
   // Are we impersonating a different account while not in dev mode
-<<<<<<< HEAD
-  const isImpersonating = !!useSetting('impersonatedAccount')[0] && !import.meta.env.DEV;
-=======
   const isImpersonating =
     !!useSetting('impersonatedAccount')[0] && !import.meta.env.DEV;
->>>>>>> 2cfdafbc
 
   // Dialog state and handlers
   const [open, setOpen] = useState(false);
@@ -206,17 +199,11 @@
 
   if (isImpersonating) {
     return (
-<<<<<<< HEAD
-      <LoadingButton {...props} disabled >Impersonating Account</LoadingButton>
-    );
-  };
-=======
       <LoadingButton {...props} disabled>
         Impersonating Account
       </LoadingButton>
     );
   }
->>>>>>> 2cfdafbc
 
   if (!SupportedChainId[chainId]) {
     return (
