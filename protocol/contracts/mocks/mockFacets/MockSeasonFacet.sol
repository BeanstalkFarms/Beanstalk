/*
 SPDX-License-Identifier: MIT*/

pragma solidity ^0.7.6;
pragma experimental ABIEncoderV2;

import "@openzeppelin/contracts/math/SafeMath.sol";
import "contracts/beanstalk/sun/SeasonFacet/SeasonFacet.sol";
import {LibDiamond} from "contracts/libraries/LibDiamond.sol";
import {IERC1155} from "@openzeppelin/contracts/token/ERC1155/IERC1155.sol";
import "../MockToken.sol";
import "contracts/libraries/LibBytes.sol";
import {LibUniswapOracle} from "contracts/libraries/Oracle/LibUniswapOracle.sol";
import {LibChainlinkOracle} from "contracts/libraries/Oracle/LibChainlinkOracle.sol";
import {LibEthUsdOracle} from "contracts/libraries/Oracle/LibEthUsdOracle.sol";
import {LibWstethEthOracle} from "contracts/libraries/Oracle/LibWstethEthOracle.sol";
import {LibWstethUsdOracle} from "contracts/libraries/Oracle/LibWstethUsdOracle.sol";
import {LibUsdOracle} from "contracts/libraries/Oracle/LibUsdOracle.sol";
import {LibAppStorage, Storage} from "contracts/libraries/LibAppStorage.sol";
import {SignedSafeMath} from "@openzeppelin/contracts/math/SignedSafeMath.sol";
import {LibGauge} from "contracts/libraries/LibGauge.sol";
import {LibSafeMath32} from "contracts/libraries/LibSafeMath32.sol";
import {LibCurveMinting} from "contracts/libraries/Minting/LibCurveMinting.sol";
import {LibWellMinting} from "contracts/libraries/Minting/LibWellMinting.sol";
import {LibEvaluate} from "contracts/libraries/LibEvaluate.sol";
import {LibTokenSilo} from "contracts/libraries/Silo/LibTokenSilo.sol";
<<<<<<< HEAD
=======
import {LibSilo} from "contracts/libraries/Silo/LibSilo.sol";
>>>>>>> ac8e681c

/**
 * @author Publius
 * @title Mock Season Facet
 *
 */

struct MockCurveMetapoolOracle {
    bool initialized; // ────┐ 1
    uint32 startSeason; // ──┘ 4 (5/32)
    uint256[2] balances;
    uint256 deprecated_timestamp;
}

interface ResetPool {
    function reset_cumulative() external;
}

interface IMockPump {
    function update(uint256[] memory _reserves, bytes memory) external;
    function readInstantaneousReserves(address well, bytes memory data) external view returns (uint[] memory reserves);
}

contract MockSeasonFacet is SeasonFacet  {

    using SafeMath for uint256;
    using LibSafeMath32 for uint32;
    using SignedSafeMath for int256;


    event UpdateTWAPs(uint256[2] balances);
    event DeltaB(int256 deltaB);
    event GaugePointChange(uint256 indexed season, address indexed token, uint256 gaugePoints);
    event Incentivization(address indexed account, uint256 beans);
    event UpdateAverageStalkPerBdvPerSeason(uint256 newStalkPerBdvPerSeason);
    event UpdateGaugeSettings(
        address indexed token,
        bytes4 gpSelector,
        bytes4 lwSelector,
        uint64 optimalPercentDepositedBdv
    );
<<<<<<< HEAD
=======
    event TotalGerminatingStalkChanged(uint256 season, int256 deltaStalk);
    event TotalStalkChangedFromGermination(int256 deltaStalk, int256 deltaRoots);
>>>>>>> ac8e681c

    function reentrancyGuardTest() public nonReentrant {
        reentrancyGuardTest();
    }

    function setYieldE(uint256 t) public {
        s.w.t = uint32(t);
    }

    function siloSunrise(uint256 amount) public {
        require(!s.paused, "Season: Paused.");
        s.season.current += 1;
        s.season.timestamp = block.timestamp;
        s.season.sunriseBlock = uint32(block.number);
        mockStepSilo(amount);
        LibGerminate.endTotalGermination(s.season.current, LibWhitelistedTokens.getWhitelistedTokens());
    }

    function mockStepSilo(uint256 amount) public {
        C.bean().mint(address(this), amount);
        rewardToSilo(amount);
    }

    function rainSunrise() public {
        require(!s.paused, "Season: Paused.");
        s.season.current += 1;
        s.season.sunriseBlock = uint32(block.number);
        // update last snapshot in beanstalk. 
        stepOracle();
        mockStartSop();
    }

    function rainSunrises(uint256 amount) public {
        require(!s.paused, "Season: Paused.");
        for (uint256 i; i < amount; ++i) {
            s.season.current += 1;
            stepOracle();
            mockStartSop();
        }
        s.season.sunriseBlock = uint32(block.number);
    }

    function droughtSunrise() public {
        require(!s.paused, "Season: Paused.");
        s.season.current += 1;
        s.season.sunriseBlock = uint32(block.number);
        // update last snapshot in beanstalk. 
        stepOracle();
        handleRain(2, C.BEAN_ETH_WELL);
    }

    function rainSiloSunrise(uint256 amount) public {
        require(!s.paused, "Season: Paused.");
        s.season.current += 1;
        s.season.sunriseBlock = uint32(block.number);
        // update last snapshot in beanstalk. 
        stepOracle();
        mockStartSop();
        mockStepSilo(amount);
    }

    function droughtSiloSunrise(uint256 amount) public {
        require(!s.paused, "Season: Paused.");
        s.season.current += 1;
        s.season.sunriseBlock = uint32(block.number);
        // update last snapshot in beanstalk. 
        stepOracle();
        mockStartSop();
        mockStepSilo(amount);
    }

    function sunSunrise(int256 deltaB, uint256 caseId) public {
        require(!s.paused, "Season: Paused.");
        s.season.current += 1;
        s.season.sunriseBlock = uint32(block.number);
        stepSun(deltaB, caseId);
    }

<<<<<<< HEAD
    function seedGaugeSunSunrise(int256 deltaB, uint256 caseId) public {
        require(!s.paused, "Season: Paused.");
        s.season.current += 1;
        s.season.sunriseBlock = uint32(block.number);
        updateTemperatureAndBeanToMaxLpGpPerBdvRatio(caseId);
=======
    function seedGaugeSunSunriseWithOracle(int256 deltaB, uint256 caseId, bool oracleFailure) public {
        require(!s.paused, "Season: Paused.");
        s.season.current += 1;
        s.season.sunriseBlock = uint32(block.number);
        updateTemperatureAndBeanToMaxLpGpPerBdvRatio(caseId, oracleFailure);
>>>>>>> ac8e681c
        stepSun(deltaB, caseId);
    }

    function seedGaugeSunSunrise(int256 deltaB, uint256 caseId) public {
        seedGaugeSunSunriseWithOracle(deltaB, caseId, false);
    }

    function sunTemperatureSunrise(int256 deltaB, uint256 caseId, uint32 t) public {
        require(!s.paused, "Season: Paused.");
        s.season.current += 1;
        s.w.t = t;
        s.season.sunriseBlock = uint32(block.number);
        stepSun(deltaB, caseId);
    }

    function lightSunrise() public {
        require(!s.paused, "Season: Paused.");
        s.season.current += 1;
        s.season.sunriseBlock = uint32(block.number);
    }

    function fastForward(uint32 _s) public {
        // teleport current sunrise 2 seasons ahead,
        // end germination, 
        // then teleport remainder of seasons.
        if(_s >= 2) {
            s.season.current += 2;
            LibGerminate.endTotalGermination(s.season.current, LibWhitelistedTokens.getWhitelistedTokens());
            s.season.current += _s - 2;
            
        } else {
            s.season.current += _s;
        }
    }

    function teleportSunrise(uint32 _s) public {
        s.season.current = _s;
        s.season.sunriseBlock = uint32(block.number);
    }

    function farmSunrise() public {
        require(!s.paused, "Season: Paused.");
        s.season.current += 1;
        s.season.timestamp = block.timestamp;
        s.season.sunriseBlock = uint32(block.number);
        LibGerminate.endTotalGermination(s.season.current, LibWhitelistedTokens.getWhitelistedTokens());
    }

    function farmSunrises(uint256 number) public {
        require(!s.paused, "Season: Paused.");
        for (uint256 i; i < number; ++i) {
            s.season.current += 1;
            s.season.timestamp = block.timestamp;
            // ending germination only needs to occur for the first two loops.
            if(i < 2) { 
                LibGerminate.endTotalGermination(s.season.current, LibWhitelistedTokens.getWhitelistedTokens());
            }
        }
        s.season.sunriseBlock = uint32(block.number);
    }

    function setMaxTempE(uint32 number) public {
        s.w.t = number;
    }

    function setAbovePegE(bool peg) public {
        s.season.abovePeg = peg;
    }

    function setLastDSoilE(uint128 number) public {
        s.w.lastDSoil = number;
    }

    function setNextSowTimeE(uint32 _time) public {
        s.w.thisSowTime = _time;
    }

    function setLastSowTimeE(uint32 number) public {
        s.w.lastSowTime = number;
    }

    function setSoilE(uint256 amount) public {
        setSoil(amount);
    }

    function resetState() public {
        for (uint32 i; i < s.g.bipIndex; ++i) {
            delete s.g.bips[i];
            delete s.g.diamondCuts[i];
        }

        for (uint32 i; i < s.fundraiserIndex; ++i) {
            MockToken(s.fundraisers[i].token).burn(MockToken(s.fundraisers[i].token).balanceOf(address(this)));
            delete s.fundraisers[i];
        }
        delete s.f;
        delete s.s;
        delete s.w;
        s.w.lastSowTime = type(uint32).max;
        s.w.thisSowTime = type(uint32).max;
        delete s.g;
        delete s.r;
        delete s.co;
        delete s.season;
        delete s.fundraiserIndex;
        s.season.start = block.timestamp;
        s.season.timestamp = block.timestamp;
        s.s.stalk = 0;
        s.season.withdrawSeasons = 25;
        s.season.current = 1;
        s.paused = false;
        C.bean().burn(C.bean().balanceOf(address(this)));
    }

    function calcCaseIdE(int256 deltaB, uint128 endSoil) external {
        s.f.soil = endSoil;
        s.f.beanSown = endSoil;
        calcCaseIdandUpdate(deltaB);
    }

    function setCurrentSeasonE(uint32 _season) public {
        s.season.current = _season;
    }

    function calcCaseIdWithParams(
        uint256 pods,
        uint256 _lastDSoil,
        uint128 beanSown,
        uint128 endSoil,
        int256 deltaB,
        bool raining,
        bool rainRoots,
        bool aboveQ,
<<<<<<< HEAD
        uint256 L2SRState,
        address pump
=======
        uint256 L2SRState
>>>>>>> ac8e681c
    ) public {
        // L2SR
        // 3 = exs high, 1 = rea high, 2 = rea low, 3 = exs low
        uint256[] memory reserves = new uint256[](2);
        if (L2SRState == 3) {
            // reserves[1] = 0.8e1
            reserves[1] = uint256(801e18);
        } else if (L2SRState == 2) {
            // reserves[1] = 0.8e18 - 1;
            reserves[1] = uint256(799e18);
        } else if (L2SRState == 1) {
            // reserves[1] = 0.4e18 - 1;
            reserves[1] = uint256(399e18);
        } else if (L2SRState == 0) {
            // reserves[1] = 0.12e18 - 1;    
            reserves[1] = uint256(119e18);
        }
        uint256 beanEthPrice = 1000e6;
        uint256 l2srBeans = beanEthPrice.mul(1000);
        reserves[0] = reserves[1].mul(beanEthPrice).div(1e18);
        if(l2srBeans > C.bean().totalSupply()) {
            C.bean().mint(address(this), l2srBeans - C.bean().totalSupply());
        }
        IMockPump(C.BEANSTALK_PUMP).update(reserves, new bytes(0));
        s.twaReserves[C.BEAN_ETH_WELL].reserve0 = uint128(reserves[0]);
        s.twaReserves[C.BEAN_ETH_WELL].reserve1 = uint128(reserves[1]);
        s.usdTokenPrice[C.BEAN_ETH_WELL] = 0.001e18;
        if(aboveQ) {
            // increase bean price
            s.twaReserves[C.BEAN_ETH_WELL].reserve0 = uint128(reserves[0].mul(10).div(11));
        } else {
            // decrease bean price
            s.twaReserves[C.BEAN_ETH_WELL].reserve0 = uint128(reserves[0]);
        }

        /// FIELD ///
        s.season.raining = raining;
        s.r.roots = rainRoots ? 1 : 0;
        s.f.pods = (pods.mul(C.bean().totalSupply())/1000); // previous tests used 1000 as the total supply.
        s.w.lastDSoil = uint128(_lastDSoil);
        s.f.beanSown = beanSown;
        s.f.soil = endSoil;
<<<<<<< HEAD
        // L2SR
        // 3 = exs high, 1 = rea high, 2 = rea low, 3 = exs low
        uint256[] memory reserves = new uint256[](2);
        uint256 totalSupply = C.bean().totalSupply();
        if (L2SRState == 3) {
            // reserves[1] = 0.8e18;
            reserves[1] = uint256(800);
        } else if (L2SRState == 2) {
            // reserves[1] = 0.8e18 - 1;
            reserves[1] = uint256(799);
        } else if (L2SRState == 1) {
            // reserves[1] = 0.4e18 - 1;
            reserves[1] = uint256(399);
        } else if (L2SRState == 0) {
            // reserves[1] = 0.12e18 - 1;    
            reserves[1] = uint256(119);
        }
        reserves[0] = reserves[1].mul(totalSupply).div(1000);
        reserves[1] = reserves[1]
            .mul(totalSupply)
            .mul(LibEvaluate.LIQUIDITY_PRECISION)
            .div(1000) // eth price
            .div(1000); // reserve[1] / 1000 = %
        IMockPump(pump).update(reserves, new bytes(0));
        s.twaReserves[C.BEAN_ETH_WELL].reserve0 = uint128(reserves[0]);
        s.twaReserves[C.BEAN_ETH_WELL].reserve1 = uint128(reserves[1]);
        if(aboveQ) {
            // increase bean price
            s.twaReserves[C.BEAN_ETH_WELL].reserve0 = uint128(reserves[0].mul(2));
            s.usdTokenPrice[C.BEAN_ETH_WELL] = 0.001e18;
        } else {
            // decrease bean price
            s.twaReserves[C.BEAN_ETH_WELL].reserve0 = uint128(reserves[0]);
            s.usdTokenPrice[C.BEAN_ETH_WELL] = 0.001e18;
        }
=======
>>>>>>> ac8e681c
        calcCaseIdandUpdate(deltaB);
    }

    function resetSeasonStart(uint256 amount) public {
        s.season.start = block.timestamp.sub(amount + 3600 * 2);
    }

    function captureE() external returns (int256 deltaB) {
        stepOracle();
        emit DeltaB(deltaB);
    }

    function captureCurveE() external returns (int256 deltaB) {
        deltaB = LibCurveMinting.capture();
        s.season.timestamp = block.timestamp;
        emit DeltaB(deltaB);
    }

    function captureWellE(address well) external returns (int256 deltaB) {
        deltaB = LibWellMinting.capture(well);
        s.season.timestamp = block.timestamp;
        emit DeltaB(deltaB);
    }

    function updateTWAPCurveE() external returns (uint256[2] memory balances) {
        (balances, s.co.balances) = LibCurveMinting.twaBalances();
        s.season.timestamp = block.timestamp;
        emit UpdateTWAPs(balances);
    }

    function resetPools(address[] calldata pools) external {
        for (uint256 i; i < pools.length; ++i) {
            ResetPool(pools[i]).reset_cumulative();
        }
    }

    function rewardToFertilizerE(uint256 amount) external {
        rewardToFertilizer(amount * 3);
        C.bean().mint(address(this), amount);
    }

    function setSunriseBlock(uint256 _block) external {
        s.season.sunriseBlock = uint32(_block);
    }

    //fake the grown stalk per bdv deployment, does same as InitBipNewSilo
    function deployStemsUpgrade() external {
        LibDiamond.DiamondStorage storage ds = LibDiamond.diamondStorage();

        ds.supportedInterfaces[type(IERC1155).interfaceId] = true;
        ds.supportedInterfaces[0x0e89341c] = true;


        uint24 currentSeason = uint24(s.season.current);

        // Clear the storage variable
        delete s.s.deprecated_seeds;

        s.ss[C.BEAN].stalkEarnedPerSeason = 2*1e6;
        s.ss[C.BEAN].stalkIssuedPerBdv = 10000;
        s.ss[C.BEAN].milestoneSeason = currentSeason;
        s.ss[C.BEAN].milestoneStem = 0;


        s.ss[C.CURVE_BEAN_METAPOOL].stalkEarnedPerSeason = 4*1e6;
        s.ss[C.CURVE_BEAN_METAPOOL].stalkIssuedPerBdv = 10000;
        s.ss[C.CURVE_BEAN_METAPOOL].milestoneSeason = currentSeason;
        s.ss[C.CURVE_BEAN_METAPOOL].milestoneStem = 0;


        s.ss[C.UNRIPE_BEAN].stalkEarnedPerSeason = 2*1e6;
        s.ss[C.UNRIPE_BEAN].stalkIssuedPerBdv = 10000;
        s.ss[C.UNRIPE_BEAN].milestoneSeason = currentSeason;
        s.ss[C.UNRIPE_BEAN].milestoneStem = 0;


        s.ss[address(C.unripeLP())].stalkEarnedPerSeason = 2*1e6;
        s.ss[address(C.unripeLP())].stalkIssuedPerBdv = 10000;
        s.ss[address(C.unripeLP())].milestoneSeason = currentSeason;
        s.ss[address(C.unripeLP())].milestoneStem = 0;
        
        s.season.stemStartSeason = uint16(s.season.current);
    }

    //constants for old seeds values

    function lastDSoil() external view returns (uint256) {
        return uint256(s.w.lastDSoil);
    }

    function lastSowTime() external view returns (uint256) {
        return uint256(s.w.lastSowTime);
    }

    function thisSowTime() external view returns (uint256) {
        return uint256(s.w.thisSowTime);
    }

    function getT() external view returns (uint256) {
        return uint256(s.w.t);
    }

    function getUsdPrice(address token) external view returns (uint256) {
        return LibUsdOracle.getUsdPrice(token);
    }

    function getEthUsdPrice() external view returns (uint256) {
        return LibEthUsdOracle.getEthUsdPrice();
    }

    function getEthUsdTwap(uint256 lookback) external view returns (uint256) {
        return LibEthUsdOracle.getEthUsdPrice(lookback);
    }

    function getChainlinkEthUsdPrice() external view returns (uint256) {
        return LibChainlinkOracle.getPrice(
            LibEthUsdOracle.ETH_USD_CHAINLINK_PRICE_AGGREGATOR,
            LibChainlinkOracle.FOUR_HOUR_TIMEOUT
        );
    }

    function getChainlinkTwapEthUsdPrice(uint256 lookback) external view returns (uint256) {
        return LibChainlinkOracle.getTwap(
            LibEthUsdOracle.ETH_USD_CHAINLINK_PRICE_AGGREGATOR,
            LibChainlinkOracle.FOUR_HOUR_TIMEOUT,
            lookback
        );
    }

    function getWstethUsdPrice() external view returns (uint256) {
        return LibWstethUsdOracle.getWstethUsdPrice(0);
    }

    function getWstethUsdTwap(uint256 lookback) external view returns (uint256) {
        return LibWstethUsdOracle.getWstethUsdPrice(lookback);
    }

    function getWstethEthPrice() external view returns (uint256) {
        return LibWstethEthOracle.getWstethEthPrice(0);
    }

    function getWstethEthTwap(uint256 lookback) external view returns (uint256) {
        return LibWstethEthOracle.getWstethEthPrice(lookback);
    }

    function setBeanToMaxLpGpPerBdvRatio(uint128 percent) external {
        s.seedGauge.beanToMaxLpGpPerBdvRatio = percent;
    }
    
    function setUsdEthPrice(uint256 price) external {
        s.usdTokenPrice[C.BEAN_ETH_WELL] = price;
    }

    function mockStepGauge() external {
        (
            uint256 maxLpGpPerBdv,
            LibGauge.LpGaugePointData[] memory lpGpData,
            uint256 totalGaugePoints,
            uint256 totalLpBdv
        ) = LibGauge.updateGaugePoints();
        if (totalLpBdv == type(uint256).max) return;
        LibGauge.updateGrownStalkEarnedPerSeason(maxLpGpPerBdv, lpGpData, totalGaugePoints, totalLpBdv);
    }

    function stepGauge() external {
       LibGauge.stepGauge();
    }
    
    function mockSetAverageGrownStalkPerBdvPerSeason(
        uint128 _averageGrownStalkPerBdvPerSeason
    ) external {
        s.seedGauge.averageGrownStalkPerBdvPerSeason = _averageGrownStalkPerBdvPerSeason;
    }

    function mockInitalizeGaugeForToken(
        address token,
        bytes4 gaugePointSelector,
        bytes4 liquidityWeightSelector,
        uint96 gaugePoints,
        uint64 optimalPercentDepositedBdv
    ) external {
        Storage.SiloSettings storage ss = LibAppStorage.diamondStorage().ss[token];
        ss.gpSelector = gaugePointSelector;
        ss.gaugePoints = gaugePoints;
        ss.optimalPercentDepositedBdv = optimalPercentDepositedBdv;
        emit UpdateGaugeSettings(token, gaugePointSelector, liquidityWeightSelector, optimalPercentDepositedBdv);
    }

    function mockSetBean3CrvOracle(
        uint256[2] memory reserves
    ) external {
        s.co.balances = reserves;
    }

    function mockEndTotalGerminationForToken(
        address token
    ) external {
        // increment total deposited and amounts for each token.
        Storage.TotalGerminating storage totalGerm;
        if (LibGerminate.getSeasonGerminationState() == LibGerminate.Germinate.ODD) {
            totalGerm = s.oddGerminating;
        } else {
            totalGerm = s.evenGerminating;
        }
        LibTokenSilo.incrementTotalDeposited(
            token,
            totalGerm.deposited[token].amount,
            totalGerm.deposited[token].bdv
        );
        delete totalGerm.deposited[token];
    }

    function mockUpdateAverageStalkPerBdvPerSeason() external {
        LibGauge.updateAverageStalkPerBdvPerSeason();
    }

    function mockStartSop() internal {
        handleRain(3, C.BEAN_ETH_WELL);
    }

    function mockSetSopWell(address well) external {
        s.sopWell = well;
    }

    function mockIncrementGermination(
        address token,
        uint128 amount,
        uint128 bdv,
        LibGerminate.Germinate germ
    ) external {
        LibTokenSilo.incrementTotalGerminating(
            token,
            amount,
            bdv,
            germ
        );
    }

    function setBeanToMaxLpGpPerBdvRatio(uint128 percent) external {
        s.seedGauge.beanToMaxLpGpPerBdvRatio = percent;
    }
    
    function setUsdEthPrice(uint256 price) external {
        s.usdTokenPrice[C.BEAN_ETH_WELL] = price;
    }

    function mockStepGauge() external {
        (
            uint256 maxLpGpPerBdv,
            LibGauge.LpGaugePointData[] memory lpGpData,
            uint256 totalGaugePoints,
            uint256 totalLpBdv
        ) = LibGauge.updateGaugePoints();
        if (totalLpBdv == type(uint256).max) return;
        LibGauge.updateGrownStalkEarnedPerSeason(maxLpGpPerBdv, lpGpData, totalGaugePoints, totalLpBdv);
    }

    function stepGauge() external {
       LibGauge.stepGauge();
    }
    
    function mockSetAverageGrownStalkPerBdvPerSeason(
        uint128 _averageGrownStalkPerBdvPerSeason
    ) external {
        s.seedGauge.averageGrownStalkPerBdvPerSeason = _averageGrownStalkPerBdvPerSeason;
    }

    function mockinitializeGaugeForToken(
        address token,
        bytes4 gaugePointSelector,
        bytes4 liquidityWeightSelector,
        uint96 gaugePoints,
        uint64 optimalPercentDepositedBdv
    ) external {
        Storage.SiloSettings storage ss = LibAppStorage.diamondStorage().ss[token];
        ss.gpSelector = gaugePointSelector;
        ss.gaugePoints = gaugePoints;
        ss.optimalPercentDepositedBdv = optimalPercentDepositedBdv;
        emit UpdateGaugeSettings(token, gaugePointSelector, liquidityWeightSelector, optimalPercentDepositedBdv);
    }

    function mockSetBean3CrvOracle(
        uint256[2] memory reserves
    ) external {
        s.co.balances = reserves;
    }

    function mockEndTotalGerminationForToken(
        address token
    ) external {
        // increment total deposited and amounts for each token.
        Storage.TotalGerminating storage totalGerm;
        if (LibGerminate.getSeasonGerminationState() == LibGerminate.Germinate.ODD) {
            totalGerm = s.oddGerminating;
        } else {
            totalGerm = s.evenGerminating;
        }
        LibTokenSilo.incrementTotalDeposited(
            token,
            totalGerm.deposited[token].amount,
            totalGerm.deposited[token].bdv
        );
        delete totalGerm.deposited[token];
    }

    function mockUpdateAverageStalkPerBdvPerSeason() external {
        LibGauge.updateAverageStalkPerBdvPerSeason();
    }

    function mockStartSop() internal {
        handleRain(3, C.BEAN_ETH_WELL);
    }

    function mockSetSopWell(address well) external {
        s.sopWell = well;
    }

    function mockIncrementGermination(
        address account,
        address token,
        uint128 amount,
        uint128 bdv,
        LibGerminate.Germinate germ
    ) external {
        LibTokenSilo.incrementTotalGerminating(
            token,
            amount,
            bdv,
            germ
        );
        uint128 stalk = bdv * s.ss[token].stalkIssuedPerBdv;
        LibSilo.mintGerminatingStalk(account, stalk, germ); 
    }

    function mockSetTwaReserves(
        address well,
        uint256 reserve0,
        uint256 reserve1
    ) external {
        s.twaReserves[well].reserve0 = uint128(reserve0);
        s.twaReserves[well].reserve1 = uint128(reserve1);
    }

    function mockSetUsdTokenPrice(
        address token,
        uint256 price
    ) external {
        s.usdTokenPrice[token] = price;
    }

    function mockTestBeanPrice(address well) external view returns (uint256 beanUsdPrice) {
        uint256 beanTokenPrice = LibWell.getBeanTokenPriceFromTwaReserves(well);
        beanUsdPrice = uint256(1e30).div(
            LibWell.getUsdTokenPriceForWell(well).mul(beanTokenPrice)
        );
    }
}<|MERGE_RESOLUTION|>--- conflicted
+++ resolved
@@ -24,10 +24,7 @@
 import {LibWellMinting} from "contracts/libraries/Minting/LibWellMinting.sol";
 import {LibEvaluate} from "contracts/libraries/LibEvaluate.sol";
 import {LibTokenSilo} from "contracts/libraries/Silo/LibTokenSilo.sol";
-<<<<<<< HEAD
-=======
 import {LibSilo} from "contracts/libraries/Silo/LibSilo.sol";
->>>>>>> ac8e681c
 
 /**
  * @author Publius
@@ -69,11 +66,8 @@
         bytes4 lwSelector,
         uint64 optimalPercentDepositedBdv
     );
-<<<<<<< HEAD
-=======
     event TotalGerminatingStalkChanged(uint256 season, int256 deltaStalk);
     event TotalStalkChangedFromGermination(int256 deltaStalk, int256 deltaRoots);
->>>>>>> ac8e681c
 
     function reentrancyGuardTest() public nonReentrant {
         reentrancyGuardTest();
@@ -152,19 +146,11 @@
         stepSun(deltaB, caseId);
     }
 
-<<<<<<< HEAD
-    function seedGaugeSunSunrise(int256 deltaB, uint256 caseId) public {
-        require(!s.paused, "Season: Paused.");
-        s.season.current += 1;
-        s.season.sunriseBlock = uint32(block.number);
-        updateTemperatureAndBeanToMaxLpGpPerBdvRatio(caseId);
-=======
     function seedGaugeSunSunriseWithOracle(int256 deltaB, uint256 caseId, bool oracleFailure) public {
         require(!s.paused, "Season: Paused.");
         s.season.current += 1;
         s.season.sunriseBlock = uint32(block.number);
         updateTemperatureAndBeanToMaxLpGpPerBdvRatio(caseId, oracleFailure);
->>>>>>> ac8e681c
         stepSun(deltaB, caseId);
     }
 
@@ -298,12 +284,8 @@
         bool raining,
         bool rainRoots,
         bool aboveQ,
-<<<<<<< HEAD
         uint256 L2SRState,
         address pump
-=======
-        uint256 L2SRState
->>>>>>> ac8e681c
     ) public {
         // L2SR
         // 3 = exs high, 1 = rea high, 2 = rea low, 3 = exs low
@@ -346,44 +328,6 @@
         s.w.lastDSoil = uint128(_lastDSoil);
         s.f.beanSown = beanSown;
         s.f.soil = endSoil;
-<<<<<<< HEAD
-        // L2SR
-        // 3 = exs high, 1 = rea high, 2 = rea low, 3 = exs low
-        uint256[] memory reserves = new uint256[](2);
-        uint256 totalSupply = C.bean().totalSupply();
-        if (L2SRState == 3) {
-            // reserves[1] = 0.8e18;
-            reserves[1] = uint256(800);
-        } else if (L2SRState == 2) {
-            // reserves[1] = 0.8e18 - 1;
-            reserves[1] = uint256(799);
-        } else if (L2SRState == 1) {
-            // reserves[1] = 0.4e18 - 1;
-            reserves[1] = uint256(399);
-        } else if (L2SRState == 0) {
-            // reserves[1] = 0.12e18 - 1;    
-            reserves[1] = uint256(119);
-        }
-        reserves[0] = reserves[1].mul(totalSupply).div(1000);
-        reserves[1] = reserves[1]
-            .mul(totalSupply)
-            .mul(LibEvaluate.LIQUIDITY_PRECISION)
-            .div(1000) // eth price
-            .div(1000); // reserve[1] / 1000 = %
-        IMockPump(pump).update(reserves, new bytes(0));
-        s.twaReserves[C.BEAN_ETH_WELL].reserve0 = uint128(reserves[0]);
-        s.twaReserves[C.BEAN_ETH_WELL].reserve1 = uint128(reserves[1]);
-        if(aboveQ) {
-            // increase bean price
-            s.twaReserves[C.BEAN_ETH_WELL].reserve0 = uint128(reserves[0].mul(2));
-            s.usdTokenPrice[C.BEAN_ETH_WELL] = 0.001e18;
-        } else {
-            // decrease bean price
-            s.twaReserves[C.BEAN_ETH_WELL].reserve0 = uint128(reserves[0]);
-            s.usdTokenPrice[C.BEAN_ETH_WELL] = 0.001e18;
-        }
-=======
->>>>>>> ac8e681c
         calcCaseIdandUpdate(deltaB);
     }
 
@@ -558,99 +502,6 @@
         s.seedGauge.averageGrownStalkPerBdvPerSeason = _averageGrownStalkPerBdvPerSeason;
     }
 
-    function mockInitalizeGaugeForToken(
-        address token,
-        bytes4 gaugePointSelector,
-        bytes4 liquidityWeightSelector,
-        uint96 gaugePoints,
-        uint64 optimalPercentDepositedBdv
-    ) external {
-        Storage.SiloSettings storage ss = LibAppStorage.diamondStorage().ss[token];
-        ss.gpSelector = gaugePointSelector;
-        ss.gaugePoints = gaugePoints;
-        ss.optimalPercentDepositedBdv = optimalPercentDepositedBdv;
-        emit UpdateGaugeSettings(token, gaugePointSelector, liquidityWeightSelector, optimalPercentDepositedBdv);
-    }
-
-    function mockSetBean3CrvOracle(
-        uint256[2] memory reserves
-    ) external {
-        s.co.balances = reserves;
-    }
-
-    function mockEndTotalGerminationForToken(
-        address token
-    ) external {
-        // increment total deposited and amounts for each token.
-        Storage.TotalGerminating storage totalGerm;
-        if (LibGerminate.getSeasonGerminationState() == LibGerminate.Germinate.ODD) {
-            totalGerm = s.oddGerminating;
-        } else {
-            totalGerm = s.evenGerminating;
-        }
-        LibTokenSilo.incrementTotalDeposited(
-            token,
-            totalGerm.deposited[token].amount,
-            totalGerm.deposited[token].bdv
-        );
-        delete totalGerm.deposited[token];
-    }
-
-    function mockUpdateAverageStalkPerBdvPerSeason() external {
-        LibGauge.updateAverageStalkPerBdvPerSeason();
-    }
-
-    function mockStartSop() internal {
-        handleRain(3, C.BEAN_ETH_WELL);
-    }
-
-    function mockSetSopWell(address well) external {
-        s.sopWell = well;
-    }
-
-    function mockIncrementGermination(
-        address token,
-        uint128 amount,
-        uint128 bdv,
-        LibGerminate.Germinate germ
-    ) external {
-        LibTokenSilo.incrementTotalGerminating(
-            token,
-            amount,
-            bdv,
-            germ
-        );
-    }
-
-    function setBeanToMaxLpGpPerBdvRatio(uint128 percent) external {
-        s.seedGauge.beanToMaxLpGpPerBdvRatio = percent;
-    }
-    
-    function setUsdEthPrice(uint256 price) external {
-        s.usdTokenPrice[C.BEAN_ETH_WELL] = price;
-    }
-
-    function mockStepGauge() external {
-        (
-            uint256 maxLpGpPerBdv,
-            LibGauge.LpGaugePointData[] memory lpGpData,
-            uint256 totalGaugePoints,
-            uint256 totalLpBdv
-        ) = LibGauge.updateGaugePoints();
-        if (totalLpBdv == type(uint256).max) return;
-        LibGauge.updateGrownStalkEarnedPerSeason(maxLpGpPerBdv, lpGpData, totalGaugePoints, totalLpBdv);
-    }
-
-    function stepGauge() external {
-       LibGauge.stepGauge();
-    }
-    
-    function mockSetAverageGrownStalkPerBdvPerSeason(
-        uint128 _averageGrownStalkPerBdvPerSeason
-    ) external {
-        s.seedGauge.averageGrownStalkPerBdvPerSeason = _averageGrownStalkPerBdvPerSeason;
-    }
-
     function mockinitializeGaugeForToken(
         address token,
         bytes4 gaugePointSelector,
