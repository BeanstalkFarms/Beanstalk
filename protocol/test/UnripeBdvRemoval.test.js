const { expect } = require("chai");
const { deploy } = require("../scripts/deploy.js");
const { readPrune, toBN, signSiloDepositTokenPermit, signSiloDepositTokensPermit, getBean } = require("../utils");
const { getAltBeanstalk } = require("../utils/contracts.js");
const { EXTERNAL, INTERNAL, INTERNAL_EXTERNAL, INTERNAL_TOLERANT } = require("./utils/balances.js");
const { BEAN, THREE_POOL, BEAN_3_CURVE, UNRIPE_LP, UNRIPE_BEAN, THREE_CURVE } = require("./utils/constants");
const { to18, to6, toStalk, toBean } = require("./utils/helpers.js");
const { takeSnapshot, revertToSnapshot } = require("./utils/snapshot");
const ZERO_BYTES = ethers.utils.formatBytes32String("0x0");

let user, user2, owner;
let userAddress, ownerAddress, user2Address;

let pru;

function pruneToSeeds(value, seeds = 2) {
  return prune(value).mul(seeds);
}

function pruneToStalk(value) {
  return prune(value).mul(toBN("10000"));
}

function prune(value) {
  return toBN(value).mul(toBN(pru)).div(to18("1"));
}

describe("Silo Enroot", function () {
  before(async function () {
    pru = await readPrune();
    [owner, user, user2] = await ethers.getSigners();
    userAddress = user.address;
    user2Address = user2.address;
    const contracts = await deploy("Test", false, true);
    ownerAddress = contracts.account;
    this.diamond = contracts.beanstalkDiamond;
    this.beanstalk = await getAltBeanstalk(this.diamond.address);
<<<<<<< HEAD
    this.season = await ethers.getContractAt('MockSeasonFacet', this.diamond.address);
    this.silo = await ethers.getContractAt('MockSiloFacet', this.diamond.address);
    this.unripe = await ethers.getContractAt('MockUnripeFacet', this.diamond.address);
    this.migrate = await ethers.getContractAt('MigrationFacet', this.diamond.address);

    this.threeCurve = await ethers.getContractAt('MockToken', THREE_CURVE);
    this.beanMetapool = await ethers.getContractAt('IMockCurvePool', BEAN_3_CURVE);
    await this.beanMetapool.set_supply(ethers.utils.parseUnits('2000000', 6));
    await this.beanMetapool.set_balances([
      ethers.utils.parseUnits('1000000',6),
      ethers.utils.parseEther('1000000')
    ]);
=======
    this.season = await ethers.getContractAt("MockSeasonFacet", this.diamond.address);
    this.silo = await ethers.getContractAt("MockSiloFacet", this.diamond.address);
    this.unripe = await ethers.getContractAt("MockUnripeFacet", this.diamond.address);

    this.threeCurve = await ethers.getContractAt("MockToken", THREE_CURVE);
    this.beanMetapool = await ethers.getContractAt("IMockCurvePool", BEAN_3_CURVE);
    await this.beanMetapool.set_supply(ethers.utils.parseUnits("2000000", 6));
    await this.beanMetapool.set_balances([ethers.utils.parseUnits("1000000", 6), ethers.utils.parseEther("1000000")]);
>>>>>>> 56ff9f45

    const SiloToken = await ethers.getContractFactory("MockToken");
    this.siloToken = await SiloToken.deploy("Silo", "SILO");
    await this.siloToken.deployed();

    this.siloToken2 = await SiloToken.deploy("Silo", "SILO");
    await this.siloToken2.deployed();

    await this.silo.mockWhitelistToken(this.siloToken.address, this.silo.interface.getSighash("mockBDV(uint256 amount)"), "10000", "1");

    await this.season.siloSunrise(0);
    await this.siloToken.connect(user).approve(this.silo.address, "100000000000");
    await this.siloToken.connect(user2).approve(this.silo.address, "100000000000");
    await this.siloToken.mint(userAddress, "10000");
    await this.siloToken.mint(user2Address, "10000");
    await this.siloToken2.connect(user).approve(this.silo.address, "100000000000");
    await this.siloToken2.mint(userAddress, "10000");

    await this.siloToken.connect(owner).approve(this.silo.address, to18("10000"));
    await this.siloToken.mint(ownerAddress, to18("10000"));

    this.unripeBeans = await ethers.getContractAt("MockToken", UNRIPE_BEAN);
    await this.unripeBeans.connect(user).mint(userAddress, to6("10000"));
    await this.unripeBeans.connect(user).approve(this.silo.address, to18("10000"));
    await this.unripe.addUnripeToken(UNRIPE_BEAN, this.siloToken.address, ZERO_BYTES);
    await this.unripe.connect(owner).addUnderlying(UNRIPE_BEAN, to6("10000").mul(toBN(pru)).div(to18("1")));

    this.unripeLP = await ethers.getContractAt("MockToken", UNRIPE_LP);
    await this.unripeLP.connect(user).mint(userAddress, to6("10000"));
    await this.unripeLP.connect(user).approve(this.silo.address, to18("10000"));
    await this.unripe.addUnripeToken(UNRIPE_LP, this.siloToken.address, ZERO_BYTES);
    await this.unripe.connect(owner).addUnderlying(UNRIPE_LP, toBN(pru).mul(toBN("10000")));

    this.beanThreeCurve = await ethers.getContractAt("MockMeta3Curve", BEAN_3_CURVE);
    await this.beanThreeCurve.set_supply(ethers.utils.parseEther("2000000"));
    await this.beanThreeCurve.set_balances([ethers.utils.parseUnits("1000000", 6), ethers.utils.parseEther("1000000")]);
    await this.beanThreeCurve.set_balances([ethers.utils.parseUnits("1200000", 6), ethers.utils.parseEther("1000000")]);

    season = await this.season.season();
  });

  beforeEach(async function () {
    snapshotId = await takeSnapshot();
  });

  afterEach(async function () {
    await revertToSnapshot(snapshotId);
  });

  describe("Unripe Bean Removal", async function () {
    describe("All but 1", async function () {
<<<<<<< HEAD
        beforeEach(async function () {
            // 158328 * 0.185564685220298701 ~= 29380.085
            // 158327 * 0.185564685220298701 ~= 29379.899
            // floor(29380.085) - floor(29379.899) = 1
            await this.silo.connect(user).mockUnripeBeanDeposit(season, '158328')

            this.season.deployStemsUpgrade();
            
            this.stem = await this.silo.seasonToStem(UNRIPE_BEAN, season);
            await this.migrate.mowAndMigrate(user.address, [UNRIPE_BEAN], [[season]], [[158328]], 0, 0, []);

            await this.beanstalk.connect(user).withdrawDeposit(UNRIPE_BEAN, this.stem, '158327', EXTERNAL);
        })
        it("should remove most of the deposit", async function () {
            const deposit = await this.beanstalk.connect(user).getDeposit(userAddress, UNRIPE_BEAN, this.stem)
            expect(deposit[0]).to.equal('1')
            expect(deposit[1]).to.equal('1')
        });

        it("removes all stalk", async function () {
            const stalk = await this.beanstalk.balanceOfStalk(userAddress)
            expect(stalk).to.equal('10000')
        })

    })
  })
=======
      beforeEach(async function () {
        // 158328 * 0.185564685220298701 ~= 29380.085
        // 158327 * 0.185564685220298701 ~= 29379.899
        // floor(29380.085) - floor(29379.899) = 1
        await this.silo.connect(user).mockUnripeBeanDeposit(season, "158328");
        await this.beanstalk.connect(user).withdrawDeposit(UNRIPE_BEAN, season, "158327");
      });
      it("should remove most of the deposit", async function () {
        const deposit = await this.beanstalk.connect(user).getDeposit(userAddress, UNRIPE_BEAN, season);
        expect(deposit[0]).to.equal("1");
        expect(deposit[1]).to.equal("1");
      });

      it("removes all stalk and seeds", async function () {
        const stalk = await this.beanstalk.balanceOfStalk(userAddress);
        const seeds = await this.beanstalk.balanceOfSeeds(userAddress);
        expect(stalk).to.equal("10000");
        expect(seeds).to.equal("2");
      });
    });
  });
>>>>>>> 56ff9f45
});<|MERGE_RESOLUTION|>--- conflicted
+++ resolved
@@ -35,29 +35,15 @@
     ownerAddress = contracts.account;
     this.diamond = contracts.beanstalkDiamond;
     this.beanstalk = await getAltBeanstalk(this.diamond.address);
-<<<<<<< HEAD
     this.season = await ethers.getContractAt('MockSeasonFacet', this.diamond.address);
     this.silo = await ethers.getContractAt('MockSiloFacet', this.diamond.address);
     this.unripe = await ethers.getContractAt('MockUnripeFacet', this.diamond.address);
     this.migrate = await ethers.getContractAt('MigrationFacet', this.diamond.address);
 
-    this.threeCurve = await ethers.getContractAt('MockToken', THREE_CURVE);
-    this.beanMetapool = await ethers.getContractAt('IMockCurvePool', BEAN_3_CURVE);
-    await this.beanMetapool.set_supply(ethers.utils.parseUnits('2000000', 6));
-    await this.beanMetapool.set_balances([
-      ethers.utils.parseUnits('1000000',6),
-      ethers.utils.parseEther('1000000')
-    ]);
-=======
-    this.season = await ethers.getContractAt("MockSeasonFacet", this.diamond.address);
-    this.silo = await ethers.getContractAt("MockSiloFacet", this.diamond.address);
-    this.unripe = await ethers.getContractAt("MockUnripeFacet", this.diamond.address);
-
     this.threeCurve = await ethers.getContractAt("MockToken", THREE_CURVE);
     this.beanMetapool = await ethers.getContractAt("IMockCurvePool", BEAN_3_CURVE);
     await this.beanMetapool.set_supply(ethers.utils.parseUnits("2000000", 6));
     await this.beanMetapool.set_balances([ethers.utils.parseUnits("1000000", 6), ethers.utils.parseEther("1000000")]);
->>>>>>> 56ff9f45
 
     const SiloToken = await ethers.getContractFactory("MockToken");
     this.siloToken = await SiloToken.deploy("Silo", "SILO");
@@ -109,7 +95,6 @@
 
   describe("Unripe Bean Removal", async function () {
     describe("All but 1", async function () {
-<<<<<<< HEAD
         beforeEach(async function () {
             // 158328 * 0.185564685220298701 ~= 29380.085
             // 158327 * 0.185564685220298701 ~= 29379.899
@@ -136,27 +121,4 @@
 
     })
   })
-=======
-      beforeEach(async function () {
-        // 158328 * 0.185564685220298701 ~= 29380.085
-        // 158327 * 0.185564685220298701 ~= 29379.899
-        // floor(29380.085) - floor(29379.899) = 1
-        await this.silo.connect(user).mockUnripeBeanDeposit(season, "158328");
-        await this.beanstalk.connect(user).withdrawDeposit(UNRIPE_BEAN, season, "158327");
-      });
-      it("should remove most of the deposit", async function () {
-        const deposit = await this.beanstalk.connect(user).getDeposit(userAddress, UNRIPE_BEAN, season);
-        expect(deposit[0]).to.equal("1");
-        expect(deposit[1]).to.equal("1");
-      });
-
-      it("removes all stalk and seeds", async function () {
-        const stalk = await this.beanstalk.balanceOfStalk(userAddress);
-        const seeds = await this.beanstalk.balanceOfSeeds(userAddress);
-        expect(stalk).to.equal("10000");
-        expect(seeds).to.equal("2");
-      });
-    });
-  });
->>>>>>> 56ff9f45
 });