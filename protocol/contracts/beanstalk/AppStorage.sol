/*
 SPDX-License-Identifier: MIT
*/

pragma solidity =0.7.6;
pragma experimental ABIEncoderV2;

import "../interfaces/IDiamondCut.sol";
import "@openzeppelin/contracts/token/ERC20/IERC20.sol";
import "@openzeppelin/contracts/utils/Counters.sol";

/**
 * @author Publius, Brean
 * @title App Storage defines the state object for Beanstalk.
 */


/**
 * @dev {Account} stores all Farmer-specific data.
 * 
 * NOTE that "Account" and "Farmer" are synonymous in future descriptions.
 * 
 * Account.State is the primary struct that is referenced in the greater Storage.State struct.
 * All other structs in Account are stored in Account.State.
 */
contract Account {

    /*
     * @dev {Account.Field} stores a Farmer's Plots and Pod allowances.
     * 
     * This is used within {Account.State}.
     */
    struct Field {
        mapping(uint256 => uint256) plots; // A Farmer's Plots. Maps from Plot index to Pod amount.
        mapping(address => uint256) podAllowances; // An allowance mapping for Pods similar to that of the ERC-20 standard. Maps from spender address to allowance amount.
    }

    // Asset Silo is a struct that stores Deposits and Seeds per Deposit, and formerly stored Withdrawals.
    // Asset Silo currently stores Unripe Bean and Unripe LP Deposits.
    struct AssetSilo {
        mapping(uint32 => uint256) withdrawals; // DEPRECATED – Silo V1 Withdrawals are no longer referenced.
        mapping(uint32 => uint256) deposits; // Unripe Bean/LP Deposits (previously Bean/LP Deposits).
        mapping(uint32 => uint256) depositSeeds; // BDV of Unripe LP Deposits / 4 (previously # of Seeds in corresponding LP Deposit).
    }
 
    // Deposit represents a Deposit in the Silo of a given Token at a given Season.
    // Stored as two uint128 state variables to save gas.
    struct Deposit {
        uint128 amount; // The amount of Tokens in the Deposit.
        uint128 bdv; // The Bean-denominated-value of the total amount of Tokens in the Deposit.
    }

    // Silo stores Silo-related balances
    struct Silo {
        uint256 stalk; // Balance of the Farmer's normal Stalk.
        uint256 seeds; // Balance of the Farmer's normal Seeds.
    }

    // This struct stores the mow status for each Silo-able token, for each farmer. This gets updated each time a farmer mows, or adds/removes deposits.
    struct MowStatus {
<<<<<<< HEAD
        int128 lastStem; // the last cumulative grown stalk per bdv index at which the farmer mowed
=======
        int96 lastCumulativeGrownStalkPerBdv; // the last cumulative grown stalk per bdv index at which the farmer mowed
>>>>>>> 9fc81663
        uint128 bdv; // bdv of all of a farmer's deposits of this token type
    }

    // Season Of Plenty stores Season of Plenty (SOP) related balances
    struct SeasonOfPlenty {
        // uint256 base; // DEPRECATED – Post Replant SOPs are denominated in plenty Tokens instead of base.
        uint256 roots; // The number of Roots a Farmer had when it started Raining.
        // uint256 basePerRoot; // DEPRECATED – Post Replant SOPs are denominated in plenty Tokens instead of base.
        uint256 plentyPerRoot; // The global Plenty Per Root index at the last time a Farmer updated their Silo. 
        uint256 plenty; // The balance of a Farmer's plenty. Plenty can be claimed directly for 3Crv.
    }

    // The Account level State stores all of the Farmer's balances in the contract.
    // The global AppStorage state stores a mapping from account address to Account.State.
    struct State {
        Field field; // A Farmer's Field storage.

        /*
         * @dev (Silo V1) A Farmer's Unripe Bean Deposits only as a result of Replant
         *
         * Previously held the V1 Silo Deposits/Withdrawals for Beans.

         * NOTE: While the Silo V1 format is now deprecated, this storage slot is used for gas
         * efficiency to store Unripe BEAN deposits. See {FIXME(doc)} for more.
         */
        AssetSilo bean; 

        /*
         * @dev (Silo V1) Unripe LP Deposits as a result of Replant.
         * 
         * Previously held the V1 Silo Deposits/Withdrawals for BEAN:ETH Uniswap v2 LP Tokens.
         * 
         * BEAN:3CRV and BEAN:LUSD tokens prior to Replant were stored in the Silo V2
         * format in the next storage slot, `s.a[account].silo`.
         *
         * NOTE: While the Silo V1 format is now deprecated, this storage slot is used for gas
         * efficiency to store Unripe BEAN:3CRV deposits. See {FIXME(doc)} for more.
         */
        AssetSilo lp; 

        /*
         * @dev Silo V2
         */
        Silo s;
        
        /*
         * @notice DEPRECATED
         * 
         * @dev FIXME(doc)
         */
        uint32 votedUntil; // DEPRECATED – Replant removed on-chain governance including the ability to vote on BIPs.
        uint32 lastUpdate; // The Season in which the Farmer last updated their Silo.
        uint32 lastSop; // The last Season that a SOP occured at the time the Farmer last updated their Silo.
        uint32 lastRain; // The last Season that it started Raining at the time the Farmer last updated their Silo.
        uint128 deltaRoots; // the number of roots to add, in the case where a farmer has mowed in the morning 
        SeasonOfPlenty deprecated; // DEPRECATED – Replant reset the Season of Plenty mechanism
        uint256 roots; // A Farmer's Root balance.
        uint256 wrappedBeans; // DEPRECATED – Replant generalized Internal Balances. Wrapped Beans are now stored at the AppStorage level.
        mapping(address => mapping(uint32 => Deposit)) legacyDeposits; // Legacy Silo Deposits stored as a map from Token address to Season of Deposit to Deposit.
        mapping(address => mapping(uint32 => uint256)) withdrawals; // DEPRECATED - Zero withdraw eliminates a need for withdraw mapping
        SeasonOfPlenty sop; // A Farmer's Season Of Plenty storage.
        mapping(address => mapping(address => uint256)) depositAllowances; // Spender => Silo Token
        mapping(address => mapping(IERC20 => uint256)) tokenAllowances; // Token allowances
        uint256 depositPermitNonces; // A Farmer's current deposit permit nonce
        uint256 tokenPermitNonces; // A Farmer's current token permit nonce
        mapping(bytes32 => Deposit) deposits; // SiloV3 Deposits stored as a map from bytes32 to Deposit. This is an concat of the token address and the CGSPBDV for a ERC20 deposit, and a hash for an ERC721/1155 deposit.
        mapping(address => MowStatus) mowStatuses; //Store a MowStatus for each Silo-able token
        mapping(address => bool) isApprovedForAll; // ERC1155 isApprovedForAll mapping (TODO: this approves all ERC20, and in the future ERC721, ERC1155 deposits)
    }
}

// Storage stores the Global Beanstalk State.
// Storage.State stores the highest level State
// All Facets define Storage.State as the first and only state variable in the contract.
contract Storage {

    /**
     *
     */
    struct Field {
        uint256 soil; // The number of Soil currently available.
        uint256 pods; // The pod index; the total number of Pods ever minted.
        uint256 harvested; // The harvested index; the total number of Pods that have ever been Harvested.
        uint256 harvestable; // The harvestable index; the total number of Pods that have ever been Harvestable. Included previously Harvested Beans.
    }

    /**
     * @dev DEPRECATED: Replant moved governance off-chain.
     * @dev {Storage.Bip} stored BIP-related data.
     */
    struct Bip {
        address proposer;
        uint32 start;
        uint32 period;
        bool executed;
        int pauseOrUnpause;
        uint128 timestamp;
        uint256 roots;
        uint256 endTotalRoots;
    }

    /**
     * @dev DEPRECATED: Replant moved governance off-chain.
     * @dev {Storage.DiamondCut} stored DiamondCut-related data for each {Bip}.
     */
    struct DiamondCut {
        IDiamondCut.FacetCut[] diamondCut;
        address initAddress;
        bytes initData;
    }

    /**
     * @dev DEPRECATED: Replant moved governance off-chain.
     * @dev {Storage.Governance} stored all BIPs and Farmer voting information.
     */
    struct Governance {
        uint32[] activeBips;
        uint32 bipIndex;
        mapping(uint32 => DiamondCut) diamondCuts;
        mapping(uint32 => mapping(address => bool)) voted;
        mapping(uint32 => Bip) bips;
    }

    // AssetSilo stores global Token level Silo balances.
    // In Storage.State there is a mapping from Token address to AssetSilo.
    struct AssetSilo {
        uint256 deposited; // The total number of a given Token currently Deposited in the Silo.
        uint256 withdrawn; // The total number of a given Token currently Withdrawn From the Silo but not Claimed.
    }

    // Silo stores global level Silo balances.
    struct Silo {
        uint256 stalk; // The total amount of active Stalk (including Earned Stalk, excluding Grown Stalk).
        uint256 deprecated_seeds; // The total amount of active Seeds (excluding Earned Seeds). No longer used. Balance is wiped to 0 on mowAndMigrate.
        uint256 roots; // Total amount of Roots.
    }

    // Oracle stores global level Oracle balances.
    // Currently the oracle refers to the time weighted average delta b calculated from the Bean:3Crv pool.
    struct Oracle {
        bool initialized; // True if the Oracle has been initialzed. It needs to be initialized on Deployment and re-initialized each Unpause.
        uint32 startSeason; // The Season the Oracle started minting. Used to ramp up delta b when oracle is first added.
        uint256[2] balances; // The cumulative reserve balances of the pool at the start of the Season (used for computing time weighted average delta b).
        uint256 timestamp; // The timestamp of the start of the current Season.
    }

    // Rain stores global level Rain balances. (Rain is when P > 1, Pod rate Excessively Low).
    // Note: The `raining` storage variable is stored in the Season section for a gas efficient read operation.
    struct Rain {
        uint256 deprecated; // Ocupies a storage slot in place of a deprecated State variable.
        uint256 pods; // The number of Pods when it last started Raining.
        uint256 roots; // The number of Roots when it last started Raining.
    }

    // Sesaon stores global level Season balances.
    struct Season {
        // The first storage slot in Season is filled with a variety of somewhat unrelated storage variables.
        // Given that they are all smaller numbers, they are stored together for gas efficient read/write operations. 
        // Apologies if this makes it confusing :(
        uint32 current; // The current Season in Beanstalk.
        uint32 lastSop; // The Season in which the most recent consecutive series of Seasons of Plenty started.
        uint8 withdrawSeasons; //  DEPRECATED: Was removed with 0 withdraw timer.
        uint32 lastSopSeason; // The Season in which the most recent consecutive series of Seasons of Plenty ended.
        uint32 rainStart; // rainStart stores the most recent Season in which Rain started.
        bool raining; // True if it is Raining (P < 1, Pod Rate Excessively Low).
        bool fertilizing; // True if Beanstalk has Fertilizer left to be paid off.
        uint16 stemStartSeason; //season in which the stem storage method was introduced
        uint32 sunriseBlock;
        bool abovePeg;
        uint256 start; // The timestamp of the Beanstalk deployment rounded down to the nearest hour.
        uint256 period; // The length of each season in Beanstalk.
        uint256 timestamp; // The timestamp of the start of the current Season.
    }

    // Weather stores global level Weather balances.
    struct Weather {
        uint256 startSoil; // The number of Soil at the start of the current Season.
        uint256 lastDSoil; // Delta Soil; the number of Soil purchased last Season.
        uint96 lastSoilPercent; // DEPRECATED: Was removed with Extreme Weather V2
        uint32 lastSowTime; // The number of seconds it took for all but at most 1 Soil to sell out last Season.
        uint32 nextSowTime; // The number of seconds it took for all but at most 1 Soil to sell out this Season
        uint32 yield; // Weather; the interest rate for sowing Beans in Soil.
        bool didSowBelowMin; // DEPRECATED: Was removed with Extreme Weather V2
        bool didSowFaster; // DEPRECATED: Was removed with Extreme Weather V2
    }

    // Fundraiser stores Fundraiser data for a given Fundraiser.
    struct Fundraiser {
        address payee; // The address to be paid after the Fundraiser has been fully funded.
        address token; // The token address that used to raise funds for the Fundraiser.
        uint256 total; // The total number of Tokens that need to be raised to complete the Fundraiser.
        uint256 remaining; // The remaining number of Tokens that need to to complete the Fundraiser.
        uint256 start; // The timestamp at which the Fundraiser started (Fundraisers cannot be started and funded in the same block).
    }

    /**
     * @notice SiloSettings stores the settings for each Token that has been Whitelisted into the Silo.
     * @dev:
     * 
     * A Token is considered whitelisted in the Silo if there exists a non-zero SiloSettings selector.
     */
    struct SiloSettings {
        /*
         * @dev: 
         * 
         * `selector` is an encoded function selector that pertains to 
         * an external view Beanstalk function with the following signature:
         * 
         * ```
         * function tokenToBdv(uint256 amount) public view returns (uint256);
         * ```
         * 
         * It is called by `LibTokenSilo` through the use of `delegatecall`
         * to calculate a token's BDV at the time of Deposit.
         *
         * FIXME(doc) LibTokenSilo performs a call, not a delegatecall.
         */
        bytes4 selector;
        /*
         * @dev The Stalk Per BDV Per Season represents how much Stalk one BDV of the underlying deposited token
         * grows each season. In the past, this was represented by seeds. This is stored as 1e6, plus stalk is stored
         *  as 1e10, so 1 legacy seed would be 1e6 * 1e10.
         */
        uint32 stalkEarnedPerSeason;
        /*
         * @dev The Stalk Per BDV that the Silo grants in exchange for Depositing this Token.
         * previously just called stalk.
         */
        uint32 stalkIssuedPerBdv;
        /*
         * @dev The last season in which the stalkEarnedPerSeason for this token was updated
         */
		uint32 milestoneSeason;
        /*
         * @dev The cumulative amount of grown stalk per BDV for this Silo depositable token at the last stalkEarnedPerSeason update
         */
<<<<<<< HEAD
		int128 milestoneStem;
=======
		int96 lastCumulativeGrownStalkPerBdv;
>>>>>>> 9fc81663
    }

    // UnripeSettings stores the settings for an Unripe Token in Beanstalk.
    // An Unripe token is a vesting Token that is redeemable for a a pro rata share
    // of the balanceOfUnderlying subject to a penalty based on the percent of
    // Unfertilized Beans paid back.
    // There were two Unripe Tokens added at Replant: 
    // Unripe Bean with its underlying Token as Bean; and
    // Unripe LP with its underlying Token as Bean:3Crv LP.
    // Unripe Tokens are distirbuted through the use of a merkleRoot.
    // The existence of a non-zero UnripeSettings implies that a Token is an Unripe Token.
    struct UnripeSettings {
        address underlyingToken; // The address of the Token underlying the Unripe Token.
        uint256 balanceOfUnderlying; // The number of Tokens underlying the Unripe Tokens (redemption pool).
        bytes32 merkleRoot; // The Merkle Root used to validate a claim of Unripe Tokens.
    }
    
   /**
    * @notice Metadata stores the metadata for a given Deposit.
    * Deposits are stored as a bytes32, which is the hash of the Deposit's metadata for gas efficency. 
    * In the future, there may be a need for a deposit to have metadata of the deposit. 
    * This struct is used to store that metadata.
    * this metadata is not initalized on deposit, but rather when someone calls "setMetadata" for the first time.
    */
    struct Metadata {
        address token; // the address of the token for a deposit
        int96 grownStalkPerBDV; // the grown stalk per BDV assoiated with the deposit
        uint256 id; // the id of the deposit
    }
}

struct AppStorage {
    uint8 index; // DEPRECATED - Was the index of the Bean token in the BEAN:ETH Uniswap v2 pool, which has been deprecated.
    int8[32] cases; // The 24 Weather cases (array has 32 items, but caseId = 3 (mod 4) are not cases).
    bool paused; // True if Beanstalk is Paused.
    uint128 pausedAt; // The timestamp at which Beanstalk was last paused. 
    Storage.Season season; // The Season storage struct found above.
    uint256[4] deprecated; // DEPRECATED - Previously stored the Contracts State struct. Removed when contract addresses were moved to constants in C.sol.
    Storage.Field f; // The Field storage struct found above.
    Storage.Governance g; // The Governance storage struct found above.
    Storage.Oracle co; // The Oracle storage struct found above.
    Storage.Rain r; // The Rain storage struct found above.
    Storage.Silo s; // The Silo storage struct found above.
    uint256 reentrantStatus; // An intra-transaction state variable to protect against reentrance.
    Storage.Weather w; // The Weather storage struct found above.

    //////////////////////////////////

    uint128 earnedBeans; // The number of Beans distributed to the Silo that have not yet been Deposited as a result of the Earn function being called.
    uint128 newEarnedStalk; // The number of stalk distrubuted to the silo that has not been deposited.    
    uint256[14] deprecated2; // DEPRECATED - 14 slots that used to store state variables which have been deprecated through various updates. Storage slots can be left alone or reused.
    mapping (address => Account.State) a; // A mapping from Farmer address to Account state.
    uint32 bip0Start; // DEPRECATED - bip0Start was used to aid in a migration that occured alongside BIP-0.
    uint32 hotFix3Start; // DEPRECATED - hotFix3Start was used to aid in a migration that occured alongside HOTFIX-3.
    mapping (uint32 => Storage.Fundraiser) fundraisers; // A mapping from Fundraiser Id to Fundraiser storage.
    uint32 fundraiserIndex; // The number of Fundraisers that have occured.
    mapping (address => bool) isBudget; // DEPRECATED - Budget Facet was removed in BIP-14. 
    mapping(uint256 => bytes32) podListings; // A mapping from Plot Index to the hash of the Pod Listing.
    mapping(bytes32 => uint256) podOrders; // A mapping from the hash of a Pod Order to the amount of Pods that the Pod Order is still willing to buy.
    mapping(address => Storage.AssetSilo) siloBalances; // A mapping from Token address to Silo Balance storage (amount deposited and withdrawn).

    /*
     * @notice Storage.SiloSettings (ss)
     * @dev A mapping from Token address to Silo Settings for each Whitelisted Token.
     * 
     * If a non-zero element exists at `address`, that address is whitelisted in Silo.
     */
    mapping(address => Storage.SiloSettings) ss;
    
    /*
     * @dev DEPRECATED
     * @dev 3 slots that used to store state variables which have been deprecated through various updates.
     * 
     * Storage slots can be left alone or reused.
     */
    uint256[3] deprecated3;

    // New Sops
    mapping (uint32 => uint256) sops; // A mapping from Season to Plenty Per Root (PPR) in that Season. Plenty Per Root is 0 if a Season of Plenty did not occur.

    // Internal Balances
    mapping(address => mapping(IERC20 => uint256)) internalTokenBalance; // A mapping from Farmer address to Token address to Internal Balance. It stores the amount of the Token that the Farmer has stored as an Internal Balance in Beanstalk.

    // Unripe
    mapping(address => mapping(address => bool)) unripeClaimed; // True if a Farmer has Claimed an Unripe Token. A mapping from Farmer to Unripe Token to its Claim status.
    mapping(address => Storage.UnripeSettings) u; // Unripe Settings for a given Token address. The existence of a non-zero Unripe Settings implies that the token is an Unripe Token. The mapping is from Token address to Unripe Settings.

    // Fertilizer
    mapping(uint128 => uint256) fertilizer; // A mapping from Fertilizer Id to the supply of Fertilizer for each Id.
    mapping(uint128 => uint128) nextFid; // A linked list of Fertilizer Ids ordered by Id number. Fertilizer Id is the Beans Per Fertilzer level at which the Fertilizer no longer receives Beans. Sort in order by which Fertilizer Id expires next.
    uint256 activeFertilizer; // The number of active Fertilizer.
    uint256 fertilizedIndex; // The total number of Fertilizer Beans.
    uint256 unfertilizedIndex; // The total number of Unfertilized Beans ever.
    uint128 fFirst; // The lowest active Fertilizer Id (start of linked list that is stored by nextFid). 
    uint128 fLast; // The highest active Fertilizer Id (end of linked list that is stored by nextFid). 
    uint128 bpf; // The cumulative Beans Per Fertilizer (bfp) minted over all Season.
    uint128 newEarnedRoots; // the number of roots to add to the global roots, in the case the user plants in the morning. // placed here to save a storage slot.s
    uint256 recapitalized; // The nubmer of USDC that has been recapitalized in the Barn Raise.
    uint256 isFarm; // Stores whether the function is wrapped in the `farm` function (1 if not, 2 if it is).
    address ownerCandidate; // Stores a candidate address to transfer ownership to. The owner must claim the ownership transfer.
    mapping(bytes32 => Storage.Metadata) metadata; // mapping of ERC1155 deposit to metadata of the deposit
}<|MERGE_RESOLUTION|>--- conflicted
+++ resolved
@@ -58,11 +58,7 @@
 
     // This struct stores the mow status for each Silo-able token, for each farmer. This gets updated each time a farmer mows, or adds/removes deposits.
     struct MowStatus {
-<<<<<<< HEAD
-        int128 lastStem; // the last cumulative grown stalk per bdv index at which the farmer mowed
-=======
         int96 lastCumulativeGrownStalkPerBdv; // the last cumulative grown stalk per bdv index at which the farmer mowed
->>>>>>> 9fc81663
         uint128 bdv; // bdv of all of a farmer's deposits of this token type
     }
 
@@ -299,11 +295,7 @@
         /*
          * @dev The cumulative amount of grown stalk per BDV for this Silo depositable token at the last stalkEarnedPerSeason update
          */
-<<<<<<< HEAD
-		int128 milestoneStem;
-=======
 		int96 lastCumulativeGrownStalkPerBdv;
->>>>>>> 9fc81663
     }
 
     // UnripeSettings stores the settings for an Unripe Token in Beanstalk.
