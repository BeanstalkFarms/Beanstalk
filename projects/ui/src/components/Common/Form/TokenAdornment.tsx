import React from 'react';
import {
  Box,
  Button,
  ButtonProps,
  InputAdornment,
  Typography,
} from '@mui/material';
import KeyboardArrowDownIcon from '@mui/icons-material/KeyboardArrowDown';
<<<<<<< HEAD
import { Token } from '@beanstalk/sdk';
import TokenOld from '~/classes/Token';
=======
import Token from '~/classes/Token';
>>>>>>> 0fbd2435
import { BeanstalkPalette, IconSize } from '../../App/muiTheme';
import { hexToRgba } from '~/util/UI';
import Row from '~/components/Common/Row';

import { FC } from '~/types';
import { BalanceFrom } from './BalanceFromRow';
import AddressIcon from '../AddressIcon';

export type TokenAdornmentProps = (
  {
<<<<<<< HEAD
    token: Token | TokenOld;
=======
    token: Token;
>>>>>>> 0fbd2435
    balanceFrom?: BalanceFrom;
    buttonLabel?: string | JSX.Element;
    iconSize?: keyof typeof IconSize;
    downArrowIconSize?: keyof typeof IconSize;
  } & ButtonProps
);

const wrappedVariantSx = {
  px: 1,
  py: 0.1,
  height: 'unset',
  border: '1px solid',
  borderColor: 'text.light',
  ':hover': {
    borderColor: 'text.light',
    backgroundColor: BeanstalkPalette.lightestBlue
  }
};

const TokenAdornment: FC<TokenAdornmentProps> = ({
  // Config
  token,
  balanceFrom,
  // Button
  size,
  sx, 
  buttonLabel,
  disabled,
  onClick,
  iconSize: _iconSize = 'small',
  downArrowIconSize = 'small',
  ...props
}) => {
  const iconSize = (size && size === 'small' ? 'xs' : _iconSize);
  const textVariant = size && size === 'small' ? 'body2' : 'bodyMedium';
  return (
    <InputAdornment position="end">
      <Button
        variant={!balanceFrom ? 'text' : 'outlined'}
        color={!balanceFrom ? 'primary' : undefined}
        size={size}
        sx={{
          display: 'inline-flex',
          alignItems: 'center',
          cursor: 'pointer',
          border: '1px solid transparent',
          fontWeight: 'normal',
          color: 'text.primary',
          boxSizing: 'border-box',
          ...(balanceFrom ? wrappedVariantSx : {}),
          ...sx,
        }}
        // If no click handler is provided, disable so that
        // no mouse events work (i.e. no hover bg)
        disabled={disabled || !onClick}
        onClick={onClick}
        {...props}
      >
        <Row gap={0.5}>
          {balanceFrom ? (
            <>
              {balanceFrom !== BalanceFrom.INTERNAL ? (
                <AddressIcon size={IconSize[iconSize]} />
              ) : null}
              {balanceFrom !== BalanceFrom.EXTERNAL ? (
                <Typography>🚜</Typography>
              ) : null}
              <Box
                sx={{
                  borderRight: `1px solid ${BeanstalkPalette.lightestGrey}`,
                  height: textVariant === 'body2' ? 12 : 16,
                  mx: 0.3,
                }}
              />
            </>
          ) : null}
          {token.logo ? (
            <Box
              component="img"
              src={token.logo}
              alt=""
              sx={{
                minWidth: IconSize[iconSize],
                width: IconSize[iconSize],
                height: IconSize[iconSize],
              }}
            />
          ) : null}
          <Box sx={{ color: 'text.primary' }}>
            <Typography 
              variant={textVariant} 
              fontWeight="fontWeightRegular" 
              color="text.primary"
            >
              {buttonLabel || token.symbol}
            </Typography>
          </Box>
          {onClick && (
            <KeyboardArrowDownIcon
              sx={{
                fontSize: downArrowIconSize || 18,
<<<<<<< HEAD
                color: hexToRgba(BeanstalkPalette.textBlue, 0.87)
=======
                color: hexToRgba(BeanstalkPalette.textBlue, 0.87),
                mb: size === 'small' ? '2px' : 0,
>>>>>>> 0fbd2435
              }}
            />
          )}
        </Row>
      </Button>
    </InputAdornment>
  );
};

export default TokenAdornment;<|MERGE_RESOLUTION|>--- conflicted
+++ resolved
@@ -7,12 +7,8 @@
   Typography,
 } from '@mui/material';
 import KeyboardArrowDownIcon from '@mui/icons-material/KeyboardArrowDown';
-<<<<<<< HEAD
 import { Token } from '@beanstalk/sdk';
 import TokenOld from '~/classes/Token';
-=======
-import Token from '~/classes/Token';
->>>>>>> 0fbd2435
 import { BeanstalkPalette, IconSize } from '../../App/muiTheme';
 import { hexToRgba } from '~/util/UI';
 import Row from '~/components/Common/Row';
@@ -23,11 +19,7 @@
 
 export type TokenAdornmentProps = (
   {
-<<<<<<< HEAD
     token: Token | TokenOld;
-=======
-    token: Token;
->>>>>>> 0fbd2435
     balanceFrom?: BalanceFrom;
     buttonLabel?: string | JSX.Element;
     iconSize?: keyof typeof IconSize;
@@ -129,12 +121,8 @@
             <KeyboardArrowDownIcon
               sx={{
                 fontSize: downArrowIconSize || 18,
-<<<<<<< HEAD
-                color: hexToRgba(BeanstalkPalette.textBlue, 0.87)
-=======
                 color: hexToRgba(BeanstalkPalette.textBlue, 0.87),
                 mb: size === 'small' ? '2px' : 0,
->>>>>>> 0fbd2435
               }}
             />
           )}
