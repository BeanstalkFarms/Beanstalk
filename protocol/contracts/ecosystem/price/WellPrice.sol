--- conflicted
+++ resolved
@@ -28,16 +28,11 @@
     using LibRedundantMath256 for uint256;
     using SafeCast for uint256;
 
-<<<<<<< HEAD
-    IBeanstalk private constant BEANSTALK = IBeanstalk(0xD1A0060ba708BC4BCD3DA6C37EFa8deDF015FB70);
-=======
     IBeanstalk immutable beanstalk;
 
     constructor(address _beanstalk) {
         beanstalk = IBeanstalk(_beanstalk);
     }
-
->>>>>>> 6fb9df3d
     uint256 private constant WELL_DECIMALS = 1e18;
     uint256 private constant PRICE_PRECISION = 1e6;
 
