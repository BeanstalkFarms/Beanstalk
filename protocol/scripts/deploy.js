const {
  ETH_USD_CHAINLINK_AGGREGATOR,
  STETH_ETH_CHAINLINK_PRICE_AGGREGATOR,
  WETH,
  WSTETH,
  WSTETH_ETH_UNIV3_01_POOL
} = require("../test/utils/constants.js");
const diamond = require("./diamond.js");
const {
  impersonateBean,
  impersonateCurve,
  impersonateBean3CrvMetapool,
  impersonateWeth,
  impersonateUnripe,
  impersonatePrice,
  impersonateBlockBasefee,
  impersonateEthUsdcUniswap,
  impersonateEthUsdtUniswap,
  impersonateChainlinkAggregator,
  impersonateUniswapV3,
  impersonateWsteth
} = require("./impersonate.js");

function addCommas(nStr) {
  nStr += "";
  const x = nStr.split(".");
  let x1 = x[0];
  const x2 = x.length > 1 ? "." + x[1] : "";
  var rgx = /(\d+)(\d{3})/;
  while (rgx.test(x1)) {
    x1 = x1.replace(rgx, "$1" + "," + "$2");
  }
  return x1 + x2;
}

function strDisplay(str) {
  return addCommas(str.toString());
}

async function main(scriptName, verbose = true, mock = false, reset = true) {
  if (verbose) {
    console.log("SCRIPT NAME: ", scriptName);
    console.log("MOCKS ENABLED: ", mock);
  }

  if (mock && reset) {
    await network.provider.request({
      method: "hardhat_reset",
      params: []
    });
  }

  const accounts = await ethers.getSigners();
  const account = await accounts[0].getAddress();
  if (verbose) {
    console.log("Account: " + account);
    console.log("---");
  }
  let tx;
  let totalGasUsed = ethers.BigNumber.from("0");
  let receipt;
  const name = "Beanstalk";

  async function deployFacets(verbose, facets, libraryNames = [], facetLibraries = {}) {
    const instances = [];
    const libraries = {};

    for (const name of libraryNames) {
      if (verbose) console.log(`Deploying: ${name}`);
      let libraryFactory = await ethers.getContractFactory(name);
      libraryFactory = await libraryFactory.deploy();
      await libraryFactory.deployed();
      const receipt = await libraryFactory.deployTransaction.wait();
      if (verbose) console.log(`${name} deploy gas used: ` + strDisplay(receipt.gasUsed));
      if (verbose) console.log(`Deployed at ${libraryFactory.address}`);
      libraries[name] = libraryFactory.address;
    }

    for (let facet of facets) {
      let constructorArgs = [];
      if (Array.isArray(facet)) {
        [facet, constructorArgs] = facet;
      }
      let factory;
      if (facetLibraries[facet] !== undefined) {
        let facetLibrary = Object.keys(libraries).reduce((acc, val) => {
          if (facetLibraries[facet].includes(val)) acc[val] = libraries[val];
          return acc;
        }, {});
        factory = await ethers.getContractFactory(facet, {
          libraries: facetLibrary
        });
      } else {
        factory = await ethers.getContractFactory(facet);
      }
      const facetInstance = await factory.deploy(...constructorArgs);
      await facetInstance.deployed();
      const tx = facetInstance.deployTransaction;
      const receipt = await tx.wait();
      if (verbose) console.log(`${facet} deploy gas used: ` + strDisplay(receipt.gasUsed));
      totalGasUsed = totalGasUsed.add(receipt.gasUsed);
      instances.push(facetInstance);
    }
    return instances;
  }

  // A list of public libraries that need to be deployed separately.
  const libraryNames = [
    "LibGauge",
    "LibIncentive",
    "LibConvert",
    "LibLockedUnderlying",
    "LibWellMinting",
    "LibCurveMinting",
    "LibGerminate",
    "LibSilo"
  ];

  // A mapping of facet to public library names that will be linked to i4t.
  const facetLibraries = {
    SeasonFacet: [
      "LibGauge",
      "LibIncentive",
      "LibLockedUnderlying",
      "LibWellMinting",
      "LibGerminate"
    ],
    MockSeasonFacet: [
      "LibGauge",
      "LibIncentive",
      "LibLockedUnderlying",
      "LibCurveMinting",
      "LibWellMinting",
      "LibGerminate"
    ],
<<<<<<< HEAD
    SeasonGettersFacet: ["LibLockedUnderlying", "LibWellMinting"],
    ConvertFacet: ["LibConvert"],
    MockConvertFacet: ["LibConvert"],
    MockUnripeFacet: ["LibLockedUnderlying"],
    UnripeFacet: ["LibLockedUnderlying"],
    MockSiloFacet: ["LibSilo"],
    SiloFacet: ["LibSilo"]
  };
=======
    'SiloFacet': [
      'LibSilo'
    ],
    'EnrootFacet': [
      'LibSilo'
    ]
  }
>>>>>>> 10e1be94

  let [
    bdvFacet,
    curveFacet,
    migrationFacet,
    approvalFacet,
    convertFacet,
    convertGettersFacet,
    enrootFacet,
    farmFacet,
    fieldFacet,
    fundraiserFacet,
    marketplaceFacet,
    ownershipFacet,
    pauseFacet,
    depotFacet,
    seasonFacet,
    seasonGettersFacet,
    siloFacet,
    fertilizerFacet,
    tokenFacet,
    tokenSupportFacet,
    unripeFacet,
    whitelistFacet,
    metadataFacet,
    gaugePointFacet,
    siloGettersFacet,
    liquidityWeightFacet
  ] = mock
    ? await deployFacets(
        verbose,
        [
          "BDVFacet",
          "CurveFacet",
          "MigrationFacet",
          "ApprovalFacet",
          "MockConvertFacet",
          "ConvertGettersFacet",
          "EnrootFacet",
          "FarmFacet",
          "MockFieldFacet",
          "MockFundraiserFacet",
          "MockMarketplaceFacet",
          "PauseFacet",
          "DepotFacet",
          "MockSeasonFacet",
          "SeasonGettersFacet",
          "MockSiloFacet",
          "MockFertilizerFacet",
          "OwnershipFacet",
          "TokenFacet",
          "TokenSupportFacet",
          "MockUnripeFacet",
          "MockWhitelistFacet",
          "MetadataFacet",
          "GaugePointFacet",
          "SiloGettersFacet",
          "LiquidityWeightFacet"
        ],
        libraryNames,
        facetLibraries
      )
    : await deployFacets(
        verbose,
        [
          "BDVFacet",
          "CurveFacet",
          "MigrationFacet",
          "ApprovalFacet",
          "ConvertFacet",
          "ConvertGettersFacet",
          "EnrootFacet",
          "FarmFacet",
          "FieldFacet",
          "FundraiserFacet",
          "MarketplaceFacet",
          "OwnershipFacet",
          "PauseFacet",
          "DepotFacet",
          "SeasonFacet",
          "SeasonGettersFacet",
          "SiloFacet",
          "FertilizerFacet",
          "TokenFacet",
          "TokenSupportFacet",
          "UnripeFacet",
          "WhitelistFacet",
          "MetadataFacet",
          "GaugePointFacet",
          "SiloGettersFacet",
          "LiquidityWeightFacet"
        ],
        libraryNames,
        facetLibraries
      );
  const initDiamondArg = mock
    ? "contracts/mocks/MockInitDiamond.sol:MockInitDiamond"
    : "contracts/farm/init/InitDiamond.sol:InitDiamond";
  // eslint-disable-next-line no-unused-vars

  let args = [];
  if (mock) {
    await impersonateBean();
    await impersonatePrice();
    if (reset) {
      await impersonateCurve();
      await impersonateWeth();

      // Eth:USDC oracle
      await impersonateEthUsdcUniswap();
      await impersonateEthUsdtUniswap();
      await impersonateChainlinkAggregator(ETH_USD_CHAINLINK_AGGREGATOR);

      // WStEth oracle
      await impersonateWsteth();
      await impersonateChainlinkAggregator(STETH_ETH_CHAINLINK_PRICE_AGGREGATOR);
      await impersonateUniswapV3(WSTETH_ETH_UNIV3_01_POOL, WSTETH, WETH, 100);
    }
    await impersonateBean3CrvMetapool();
    await impersonateUnripe();
    await impersonateBlockBasefee();
  }

  const [beanstalkDiamond, diamondCut] = await diamond.deploy({
    diamondName: "BeanstalkDiamond",
    initDiamond: initDiamondArg,
    facets: [
      ["BDVFacet", bdvFacet],
      ["CurveFacet", curveFacet],
      ["MigrationFacet", migrationFacet],
      ["ApprovalFacet", approvalFacet],
      ["ConvertFacet", convertFacet],
      ["ConvertGettersFacet", convertGettersFacet],
      ["EnrootFacet", enrootFacet],
      ["FarmFacet", farmFacet],
      ["FieldFacet", fieldFacet],
      ["FundraiserFacet", fundraiserFacet],
      ["MarketplaceFacet", marketplaceFacet],
      ["OwnershipFacet", ownershipFacet],
      ["PauseFacet", pauseFacet],
      ["DepotFacet", depotFacet],
      ["SeasonFacet", seasonFacet],
      ["SeasonGettersFacet", seasonGettersFacet],
      ["SiloFacet", siloFacet],
      ["FertilizerFacet", fertilizerFacet],
      ["TokenFacet", tokenFacet],
      ["TokenSupportFacet", tokenSupportFacet],
      ["UnripeFacet", unripeFacet],
      ["WhitelistFacet", whitelistFacet],
      ["MetadataFacet", metadataFacet],
      ["GaugePointFacet", gaugePointFacet],
      ["SiloGettersFacet", siloGettersFacet],
      ["LiquidityWeightFacet", liquidityWeightFacet]
    ],
    owner: account,
    args: args,
    verbose: verbose,
    impersonate: mock && reset
  });

  tx = beanstalkDiamond.deployTransaction;
  if (!!tx) {
    receipt = await tx.wait();
    if (verbose) console.log("Beanstalk diamond deploy gas used: " + strDisplay(receipt.gasUsed));
    if (verbose) console.log("Beanstalk diamond cut gas used: " + strDisplay(diamondCut.gasUsed));
    totalGasUsed = totalGasUsed.add(receipt.gasUsed).add(diamondCut.gasUsed);
  }

  if (verbose) {
    console.log("--");
    console.log("Beanstalk diamond address:" + beanstalkDiamond.address);
    console.log("--");
  }

  const diamondLoupeFacet = await ethers.getContractAt(
    "DiamondLoupeFacet",
    beanstalkDiamond.address
  );

  if (verbose) console.log("Total gas used: " + strDisplay(totalGasUsed));
  return {
    account: account,
    beanstalkDiamond: beanstalkDiamond,
    diamondLoupeFacet: diamondLoupeFacet,
    bdvFacet,
    convertFacet,
    convertGettersFacet,
    enrootFacet,
    migrationFacet,
    approvalFacet,
    farmFacet,
    fieldFacet,
    fundraiserFacet,
    marketplaceFacet,
    ownershipFacet,
    pauseFacet,
    depotFacet,
    seasonFacet,
    seasonGettersFacet,
    siloFacet,
    fertilizerFacet,
    tokenFacet,
    tokenSupportFacet,
    unripeFacet,
    metadataFacet,
    gaugePointFacet,
    siloGettersFacet,
    liquidityWeightFacet
  };
}

// We recommend this pattern to be able to use async/await everywhere
// and properly handle errors.
if (require.main === module) {
  main()
    .then(() => process.exit(0))
    .catch((error) => {
      console.error(error);
      process.exit(1);
    });
}
exports.deploy = main;<|MERGE_RESOLUTION|>--- conflicted
+++ resolved
@@ -133,16 +133,25 @@
       "LibWellMinting",
       "LibGerminate"
     ],
-<<<<<<< HEAD
-    SeasonGettersFacet: ["LibLockedUnderlying", "LibWellMinting"],
-    ConvertFacet: ["LibConvert"],
-    MockConvertFacet: ["LibConvert"],
-    MockUnripeFacet: ["LibLockedUnderlying"],
-    UnripeFacet: ["LibLockedUnderlying"],
-    MockSiloFacet: ["LibSilo"],
-    SiloFacet: ["LibSilo"]
-  };
-=======
+    'SeasonGettersFacet': [
+      'LibLockedUnderlying',
+      'LibWellMinting'
+    ],
+    'ConvertFacet': [
+      'LibConvert'
+    ],
+    'MockConvertFacet': [
+      'LibConvert'
+    ],
+    'MockUnripeFacet': [
+      'LibLockedUnderlying'
+    ],
+    'UnripeFacet': [
+      'LibLockedUnderlying'
+    ],
+    'MockSiloFacet': [
+      'LibSilo'
+    ],
     'SiloFacet': [
       'LibSilo'
     ],
@@ -150,7 +159,6 @@
       'LibSilo'
     ]
   }
->>>>>>> 10e1be94
 
   let [
     bdvFacet,
