/**
 * SPDX-License-Identifier: MIT
 **/

pragma solidity =0.7.6;
pragma experimental ABIEncoderV2;

import {SafeMath} from "@openzeppelin/contracts/math/SafeMath.sol";
import "../../C.sol";
import "../LibAppStorage.sol";
import "../LibPRBMath.sol";
import "~/libraries/LibSafeMathSigned128.sol";
<<<<<<< HEAD
=======
import "~/libraries/LibSafeMathSigned96.sol";
>>>>>>> 9fc81663
import "../LibSafeMath128.sol";
import "./LibTokenSilo.sol";
import {SafeCast} from "@openzeppelin/contracts/utils/SafeCast.sol";

/**
 * @title LibSilo
 * @author Publius
 * @notice Contains functions for minting, burning, and transferring of
 * Stalk and Roots within the Silo.
 *
 * @dev FIXME(DISCUSS): Here, we refer to "minting" as the combination of
 * increasing the total balance of Stalk/Roots, as well as allocating
 * them to a particular account. However, in other places throughout Beanstalk
 * (like during the Sunrise), Beanstalk's total balance of Stalk increases
 * without allocating to a particular account. One example is {Sun-rewardToSilo}
 * which increases `s.s.stalk` but does not allocate it to any account. The
 * allocation occurs during `{SiloFacet-plant}`. Does this change how we should
 * call "minting"?
 *
 * In the ERC20 context, "minting" increases the supply of a token and allocates
 * the new tokens to an account in one action. I've adjusted the comments below
 * to use "mint" in the same sense.
 */
library LibSilo {
    using SafeMath for uint256;
    // using SafeMath for uint128;
    using LibSafeMath128 for uint128;
    using LibSafeMathSigned128 for int128;
    using LibSafeMathSigned96 for int96;
    using LibPRBMath for uint256;
    using SafeCast for uint256;
    
    //////////////////////// EVENTS ////////////////////////    
     
     /**
     * @notice Emitted when `account` gains or loses Stalk.
     * @param account The account that gained or lost Stalk.
     * @param delta The change in Stalk.
     * @param deltaRoots The change in Roots.
     *   
     * @dev Should be emitted anytime a Deposit is added, removed or transferred
     * AND anytime an account Mows Grown Stalk.
     * 
     * BIP-24 included a one-time re-emission of {StalkBalanceChanged} for
     * accounts that had executed a Deposit transfer between the Replant and
     * BIP-24 execution. For more, see:
     *
     * [BIP-24](https://bean.money/bip-24)
     * [Event-Emission](https://github.com/BeanstalkFarms/BIP-24-Event-Emission)
     */
    event StalkBalanceChanged(
        address indexed account,
        int256 delta,
        int256 deltaRoots
    );

    event RemoveDeposit(
        address indexed account,
        address indexed token,
        int128 stem,
        uint256 amount,
        uint256 bdv
    );

    event RemoveDeposits(
        address indexed account,
        address indexed token,
        int128[] stems,
        uint256[] amounts,
        uint256 amount,
        uint256[] bdvs
    );

    struct AssetsRemoved {
        uint256 tokensRemoved;
        uint256 stalkRemoved;
        uint256 bdvRemoved;
    }

    //////////////////////// MINT ////////////////////////

    /**
     * @dev Mints Stalk and Roots to `account`.
     *
     * For an explanation of Roots accounting, see {FIXME(doc)}.
     */
    function mintStalk(address account, uint256 stalk) internal {
<<<<<<< HEAD
=======
        
        
>>>>>>> 9fc81663
        AppStorage storage s = LibAppStorage.diamondStorage();

        // Calculate the amount of Roots for the given amount of Stalk.
        uint256 roots;
        if (s.s.roots == 0) {
            roots = uint256(stalk.mul(C.getRootsBase()));
        } else {
            roots = s.s.roots.mul(stalk).div(s.s.stalk);
        }
<<<<<<< HEAD
        
        // increment user and total stalk
        s.s.stalk = s.s.stalk.add(stalk);
        s.a[account].s.stalk = s.a[account].s.stalk.add(stalk);

=======

        
        
        // increment user and total stalk
        s.s.stalk = s.s.stalk.add(stalk);
        
        s.a[account].s.stalk = s.a[account].s.stalk.add(stalk);

        // 

>>>>>>> 9fc81663
        // increment user and total roots
        s.s.roots = s.s.roots.add(roots);
        s.a[account].roots = s.a[account].roots.add(roots);


        emit StalkBalanceChanged(account, int256(stalk), int256(roots));
    }


    /**
     * @dev mints grownStalk to `account`.
     * per the zero-withdraw update, if a user plants during the morning,
     * the roots needed to properly calculate the earned beans would be higher 
     * than outside the morning. Thus, if a user mows in the morning, 
     * additional calculation is done and stored for the {plant} function.
     * @param account farmer
     * @param stalk the amount of stalk to mint
     */
    function mintGrownStalkAndGrownRoots(address account, uint256 stalk) internal {
        AppStorage storage s = LibAppStorage.diamondStorage();

        uint256 roots;
        if (s.s.roots == 0) {
            roots = stalk.mul(C.getRootsBase());
        } else  {
            roots = s.s.roots.mul(stalk).div(s.s.stalk);
            if (block.number - s.season.sunriseBlock <= 25) {
                uint256 rootsWithoutEarned = s.s.roots.add(s.newEarnedRoots).mul(stalk).div(s.s.stalk - (s.newEarnedStalk));
                uint256 deltaRoots = rootsWithoutEarned - roots;
                s.newEarnedRoots = s.newEarnedRoots.add(uint128(deltaRoots));
                s.a[account].deltaRoots = uint128(deltaRoots);
            } 
        }

        // increment user and total stalk
        s.s.stalk = s.s.stalk.add(stalk);
        s.a[account].s.stalk = s.a[account].s.stalk.add(stalk);

        // increment user and total roots
        s.s.roots = s.s.roots.add(roots);
        s.a[account].roots = s.a[account].roots.add(roots);

        emit StalkBalanceChanged(account, int256(stalk), int256(roots));
    }

    //////////////////////// BURN ////////////////////////

    /**
     * @dev Burns Stalk and Roots from `account`.
     *
     * For an explanation of Roots accounting, see {FIXME(doc)}.
     */
    function burnStalk(address account, uint256 stalk) internal {
        AppStorage storage s = LibAppStorage.diamondStorage();
        if (stalk == 0) return;
<<<<<<< HEAD
=======

        
        
>>>>>>> 9fc81663
       
        uint256 roots;
        // Calculate the amount of Roots for the given amount of Stalk.
        // We round up as it prevents an account having roots but no stalk.
        
        // if the user withdraws in the same block as sunrise, they forfeit their earned beans for that season
        // this is distrubuted to the other users.
        // should this be the same as the vesting period?
        if(block.number - s.season.sunriseBlock <= 25){
            roots = s.s.roots.mulDiv(
            stalk,
            s.s.stalk-s.newEarnedStalk,
            LibPRBMath.Rounding.Up);

        } else { 
            roots = s.s.roots.mulDiv(
            stalk,
            s.s.stalk,
            LibPRBMath.Rounding.Up);
        }

        if (roots > s.a[account].roots) roots = s.a[account].roots;

        // Decrease supply of Stalk; Remove Stalk from the balance of `account`
<<<<<<< HEAD
        s.s.stalk = s.s.stalk.sub(stalk);
=======
        
        s.s.stalk = s.s.stalk.sub(stalk);
        
>>>>>>> 9fc81663
        s.a[account].s.stalk = s.a[account].s.stalk.sub(stalk);

        // Decrease supply of Roots; Remove Roots from the balance of `account`
        s.s.roots = s.s.roots.sub(roots);
        s.a[account].roots = s.a[account].roots.sub(roots);
        
        // If it is Raining, subtract Roots from both the account's and 
        // Beanstalk's RainRoots balances.
        // For more info on Rain, see {FIXME(doc)}. 
        if (s.season.raining) {
            s.r.roots = s.r.roots.sub(roots);
<<<<<<< HEAD
=======
            
>>>>>>> 9fc81663
            s.a[account].sop.roots = s.a[account].roots;
        }

        emit StalkBalanceChanged(account, -int256(stalk), -int256(roots));
    }

    //////////////////////// TRANSFER ////////////////////////

    /**
     * @dev Decrements the Stalk and Roots of `sender` and increments the Stalk
     * and Roots of `recipient` by the same amount.
     */
    function transferStalk(
        address sender,
        address recipient,
        uint256 stalk
    ) internal {
        AppStorage storage s = LibAppStorage.diamondStorage();
        // (Fixme?) Calculate the amount of Roots for the given amount of Stalk.
        uint256 roots = stalk == s.a[sender].s.stalk
            ? s.a[sender].roots
            : s.s.roots.sub(1).mul(stalk).div(s.s.stalk).add(1);

        // Subtract Stalk and Roots from the 'sender' balance.        
        s.a[sender].s.stalk = s.a[sender].s.stalk.sub(stalk);
        s.a[sender].roots = s.a[sender].roots.sub(roots);
        emit StalkBalanceChanged(sender, -int256(stalk), -int256(roots));

        // Add Stalk and Roots to the 'recipient' balance.
        s.a[recipient].s.stalk = s.a[recipient].s.stalk.add(stalk);
        s.a[recipient].roots = s.a[recipient].roots.add(roots);
        emit StalkBalanceChanged(recipient, int256(stalk), int256(roots));
    }

    /**
     * @dev Claims the Grown Stalk for `account` and applies it to their Stalk
     * balance.
     *
     * 
     *
     * This is why `_mow()` must be called before any actions that change Seeds,
     * including:
     *  - {SiloFacet-deposit}
     *  - {SiloFacet-withdrawDeposit}
     *  - {SiloFacet-withdrawDeposits}
     *  - {_plant}
     *  - {SiloFacet-transferDeposit(s)}
     */
   function _mow(address account, address token) internal {
        uint32 _lastUpdate = lastUpdate(account);


        AppStorage storage s = LibAppStorage.diamondStorage();

        //if last update > 0 and < stemStartSeason
        //require that user account seeds be zero
        // require(_lastUpdate > 0 && _lastUpdate >= s.season.stemStartSeason, 'silo migration needed'); //will require storage cold read... is there a better way?

        //maybe instead of checking lastUpdate here, which is no longer used going forwards since mowStatus will keep track of each individual "last mow time" by storing the stem tip at time of mow

        

        if((_lastUpdate != 0) && (_lastUpdate < s.season.stemStartSeason)) revert('silo migration needed');


        //sop stuff only needs to be updated once per season
        //if it started raininga nd it's still raining, or there was a sop
        if (s.season.rainStart > s.season.stemStartSeason) {
            if (_lastUpdate <= s.season.rainStart && _lastUpdate <= s.season.current) {
                // Increments `plenty` for `account` if a Flood has occured.
                // Saves Rain Roots for `account` if it is Raining.
                handleRainAndSops(account, _lastUpdate);

                // Reset timer so that Grown Stalk for a particular Season can only be 
                // claimed one time. 
                s.a[account].lastUpdate = s.season.current;
            }
        }
        
        // Calculate the amount of Grown Stalk claimable by `account`.
        // Increase the account's balance of Stalk and Roots.
        __mow(account, token);

        //was hoping to not have to update lastUpdate, but if you don't, then it's 0 for new depositors, this messes up mow and migrate in unit tests, maybe better to just set this manually for tests?
        //anyone that would have done any deposit has to go through mowSender which would have init'd it above zero in the pre-migration days
        s.a[account].lastUpdate = s.season.current;
    }

    function __mow(address account, address token) private {
        AppStorage storage s = LibAppStorage.diamondStorage();

        int128 _stemTip = LibTokenSilo.stemTipForToken(IERC20(token));
        int128 _lastStem =  s.a[account].mowStatuses[token].lastStem;
        uint128 _bdv = s.a[account].mowStatuses[token].bdv;
        
        if (_bdv > 0) {
             // if account mowed the same token in the same season, skip
            if (_lastStem == _stemTip) {
                return;
            }

            // per the zero withdraw update, if a user plants within the morning, 
            // addtional roots will need to be issued, to properly calculate the earned beans. 
            // thus, a different mint stalk function is used to differ between deposits.
            LibSilo.mintGrownStalkAndGrownRoots(
                account,
                _balanceOfGrownStalk(
                    _lastStem,
                    _stemTip,
                    _bdv
                )
            );
        }

        // If this `account` has no BDV, skip to save gas. Still need to update lastStem 
        // (happen on initial deposit, since mow is called before any deposit)
        s.a[account].mowStatuses[token].lastStem = _stemTip;
        return;
    }

    function lastUpdate(address account) public view returns (uint32) {
        AppStorage storage s = LibAppStorage.diamondStorage();
        return s.a[account].lastUpdate;
    }

    /**
     * FIXME(refactor): replace `lastUpdate()` -> `_lastUpdate()` and rename this param?
     */
    function handleRainAndSops(address account, uint32 _lastUpdate) private {
        AppStorage storage s = LibAppStorage.diamondStorage();
        // If no roots, reset Sop counters variables
        if (s.a[account].roots == 0) {
            s.a[account].lastSop = s.season.rainStart;
            s.a[account].lastRain = 0;
            return;
        }
        // If a Sop has occured since last update, calculate rewards and set last Sop.
        if (s.season.lastSopSeason > _lastUpdate) {
            s.a[account].sop.plenty = balanceOfPlenty(account);
            s.a[account].lastSop = s.season.lastSop;
        }
        if (s.season.raining) {
            // If rain started after update, set account variables to track rain.
            if (s.season.rainStart > _lastUpdate) {
                s.a[account].lastRain = s.season.rainStart;
                s.a[account].sop.roots = s.a[account].roots;
            }
            // If there has been a Sop since rain started,
            // save plentyPerRoot in case another SOP happens during rain.
            if (s.season.lastSop == s.season.rainStart) {
                s.a[account].sop.plentyPerRoot = s.sops[s.season.lastSop];
            }
        } else if (s.a[account].lastRain > 0) {
            // Reset Last Rain if not raining.
            s.a[account].lastRain = 0;
        }
    }

    function _balanceOfGrownStalk(
        int128 lastStem,
        int128 endStalkPerBDV,
        uint128 bdv
    ) internal view returns (uint256)
    {
        return
            stalkReward(
                lastStem, //last GSPBDV farmer mowed
                endStalkPerBDV, //get latest grown stalk per bdv for this token
                bdv
            );
    } 

    function balanceOfPlenty(address account)
        public
        view
        returns (uint256 plenty)
    {
        AppStorage storage s = LibAppStorage.diamondStorage();
        Account.State storage a = s.a[account];
        plenty = a.sop.plenty;
        uint256 previousPPR;

        // If lastRain > 0, then check if SOP occured during the rain period.
        if (s.a[account].lastRain > 0) {
            // if the last processed SOP = the lastRain processed season,
            // then we use the stored roots to get the delta.
            if (a.lastSop == a.lastRain) previousPPR = a.sop.plentyPerRoot;
            else previousPPR = s.sops[a.lastSop];
            uint256 lastRainPPR = s.sops[s.a[account].lastRain];

            // If there has been a SOP duing the rain sesssion since last update, process SOP.
            if (lastRainPPR > previousPPR) {
                uint256 plentyPerRoot = lastRainPPR - previousPPR;
                previousPPR = lastRainPPR;
                plenty = plenty.add(
                    plentyPerRoot.mul(s.a[account].sop.roots).div(
                        C.getSopPrecision()
                    )
                );
            }
        } else {
            // If it was not raining, just use the PPR at previous SOP.
            previousPPR = s.sops[s.a[account].lastSop];
        }

        // Handle and SOPs that started + ended before after last Silo update.
        if (s.season.lastSop > lastUpdate(account)) {
            uint256 plentyPerRoot = s.sops[s.season.lastSop].sub(previousPPR);
            plenty = plenty.add(
                plentyPerRoot.mul(s.a[account].roots).div(
                    C.getSopPrecision()
                )
            );
        }
    }

        //////////////////////// REMOVE ////////////////////////

    /**
     * @dev Removes from a single Deposit, emits the RemoveDeposit event,
     * and returns the Stalk/BDV that were removed.
     *
     * Used in:
     * - {TokenSilo:_withdrawDeposit}
     * - {TokenSilo:_transferDeposit}
     */
    function _removeDepositFromAccount(
        address account,
        address token,
        int128 stem,
        uint256 amount
    )
        internal
        returns (
            uint256 stalkRemoved,
            uint256 bdvRemoved
        )
    {
        bdvRemoved = LibTokenSilo.removeDepositFromAccount(account, token, stem, amount);

        AppStorage storage s = LibAppStorage.diamondStorage();

        //need to get amount of stalk earned by this deposit (index of now minus index of when deposited)
        stalkRemoved = bdvRemoved.mul(s.ss[token].stalkIssuedPerBdv).add(
            LibSilo.stalkReward(
                stem, //this is the index of when it was deposited
                LibTokenSilo.stemTipForToken(IERC20(token)), //this is latest for this token
                bdvRemoved.toUint128()
            )
        );

        emit RemoveDeposit(account, token, stem, amount, bdvRemoved);
    }

    /**
     * @dev Removes from multiple Deposits, emits the RemoveDeposits
     * event, and returns the Stalk/BDV that were removed.
     * 
     * Used in:
     * - {TokenSilo:_withdrawDeposits}
     * - {SiloFacet:enrootDeposits}
     */
    function _removeDepositsFromAccount(
        address account,
        address token,
        int128[] calldata stems,
        uint256[] calldata amounts
    ) internal returns (AssetsRemoved memory ar) {
        AppStorage storage s = LibAppStorage.diamondStorage();

        //make bdv array and add here?
        uint256[] memory bdvsRemoved = new uint256[](stems.length);
        for (uint256 i; i < stems.length; ++i) {
            uint256 crateBdv = LibTokenSilo.removeDepositFromAccount(
                account,
                token,
                stems[i],
                amounts[i]
            );
            bdvsRemoved[i] = crateBdv;
            ar.bdvRemoved = ar.bdvRemoved.add(crateBdv);
            ar.tokensRemoved = ar.tokensRemoved.add(amounts[i]);

            ar.stalkRemoved = ar.stalkRemoved.add(
                LibSilo.stalkReward(
                    stems[i],
                    LibTokenSilo.stemTipForToken(IERC20(token)),
                    crateBdv.toUint128()
                )
            );

        }

        ar.stalkRemoved = ar.stalkRemoved.add(
            ar.bdvRemoved.mul(s.ss[token].stalkIssuedPerBdv)
        );

        //need to add BDV array here
        emit RemoveDeposits(account, token, stems, amounts, ar.tokensRemoved, bdvsRemoved);
    }
    
    //////////////////////// UTILITIES ////////////////////////

    /**
     * This function will take in a start stalk per bdv, end stalk per bdv,
     * and the deposited bdv amount, and return
     *
     */
    function stalkReward(int96 startStalkPerBDV, int96 endStalkPerBDV, uint128 bdv) //are the types what we want here?
        internal
        pure
        returns (uint256)
    {
<<<<<<< HEAD
        int128 reward = endStalkPerBDV.sub(startStalkPerBDV).mul(int128(bdv));
=======
        
        // 
        
        // 
        
        int96 reward = endStalkPerBDV.sub(startStalkPerBDV).mul(int96(bdv));
        
>>>>>>> 9fc81663
        return uint128(reward);
    }

    //at the moment this is only used for MockSiloFacet - remove somehow? just do seeds.mul(seasons) there?
    function stalkRewardLegacy(uint256 seeds, uint32 seasons)
        internal
        pure
        returns (uint256)
    {
        return seeds.mul(seasons);
    }

}<|MERGE_RESOLUTION|>--- conflicted
+++ resolved
@@ -10,10 +10,7 @@
 import "../LibAppStorage.sol";
 import "../LibPRBMath.sol";
 import "~/libraries/LibSafeMathSigned128.sol";
-<<<<<<< HEAD
-=======
 import "~/libraries/LibSafeMathSigned96.sol";
->>>>>>> 9fc81663
 import "../LibSafeMath128.sol";
 import "./LibTokenSilo.sol";
 import {SafeCast} from "@openzeppelin/contracts/utils/SafeCast.sol";
@@ -101,11 +98,6 @@
      * For an explanation of Roots accounting, see {FIXME(doc)}.
      */
     function mintStalk(address account, uint256 stalk) internal {
-<<<<<<< HEAD
-=======
-        
-        
->>>>>>> 9fc81663
         AppStorage storage s = LibAppStorage.diamondStorage();
 
         // Calculate the amount of Roots for the given amount of Stalk.
@@ -115,24 +107,12 @@
         } else {
             roots = s.s.roots.mul(stalk).div(s.s.stalk);
         }
-<<<<<<< HEAD
+        
         
         // increment user and total stalk
         s.s.stalk = s.s.stalk.add(stalk);
         s.a[account].s.stalk = s.a[account].s.stalk.add(stalk);
 
-=======
-
-        
-        
-        // increment user and total stalk
-        s.s.stalk = s.s.stalk.add(stalk);
-        
-        s.a[account].s.stalk = s.a[account].s.stalk.add(stalk);
-
-        // 
-
->>>>>>> 9fc81663
         // increment user and total roots
         s.s.roots = s.s.roots.add(roots);
         s.a[account].roots = s.a[account].roots.add(roots);
@@ -188,12 +168,6 @@
     function burnStalk(address account, uint256 stalk) internal {
         AppStorage storage s = LibAppStorage.diamondStorage();
         if (stalk == 0) return;
-<<<<<<< HEAD
-=======
-
-        
-        
->>>>>>> 9fc81663
        
         uint256 roots;
         // Calculate the amount of Roots for the given amount of Stalk.
@@ -218,13 +192,7 @@
         if (roots > s.a[account].roots) roots = s.a[account].roots;
 
         // Decrease supply of Stalk; Remove Stalk from the balance of `account`
-<<<<<<< HEAD
         s.s.stalk = s.s.stalk.sub(stalk);
-=======
-        
-        s.s.stalk = s.s.stalk.sub(stalk);
-        
->>>>>>> 9fc81663
         s.a[account].s.stalk = s.a[account].s.stalk.sub(stalk);
 
         // Decrease supply of Roots; Remove Roots from the balance of `account`
@@ -236,10 +204,6 @@
         // For more info on Rain, see {FIXME(doc)}. 
         if (s.season.raining) {
             s.r.roots = s.r.roots.sub(roots);
-<<<<<<< HEAD
-=======
-            
->>>>>>> 9fc81663
             s.a[account].sop.roots = s.a[account].roots;
         }
 
@@ -553,9 +517,6 @@
         pure
         returns (uint256)
     {
-<<<<<<< HEAD
-        int128 reward = endStalkPerBDV.sub(startStalkPerBDV).mul(int128(bdv));
-=======
         
         // 
         
@@ -563,7 +524,6 @@
         
         int96 reward = endStalkPerBDV.sub(startStalkPerBDV).mul(int96(bdv));
         
->>>>>>> 9fc81663
         return uint128(reward);
     }
 
