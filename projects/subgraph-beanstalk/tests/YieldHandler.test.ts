--- conflicted
+++ resolved
@@ -12,11 +12,7 @@
   UNRIPE_BEAN_3CRV,
   LUSD_3POOL
 } from "../../subgraph-core/utils/Constants";
-<<<<<<< HEAD
 import { setSeason } from "./utils/Season";
-=======
-import { setSeason } from "./event-mocking/Season";
->>>>>>> a382f7b7
 
 describe("APY Calculations", () => {
   describe("Pre-Gauge", () => {
@@ -25,13 +21,8 @@
         BigDecimal.fromString("0"), // n
         BigDecimal.fromString("2"), // seedsPerBDV
         BigDecimal.fromString("2"), // seedsPerBeanBDV
-<<<<<<< HEAD
-        BigInt.fromString("10000000000000"), // stalk
-        BigInt.fromString("2000000000") // seeds
-=======
         BigInt.fromString("1636664801904743831"), // stalk
         BigInt.fromString("24942000280720") // seeds
->>>>>>> a382f7b7
       );
 
       log.info(`bean apy: {}`, [apy[0].toString()]);
@@ -44,20 +35,6 @@
     // https://docs.google.com/spreadsheets/d/1h7pPEydeAMze_uZMZzodTB3kvEXz_dGGje4KKm83gRM/edit#gid=1845553589
     test("Yields are higher with 4 seeds", () => {
       const apy2 = YieldHandler.calculateAPYPreGauge(
-<<<<<<< HEAD
-        BigDecimal.fromString("1"),
-        BigDecimal.fromString("2"),
-        BigDecimal.fromString("2"),
-        BigInt.fromString("10000000000000"),
-        BigInt.fromString("2000000000")
-      );
-      const apy4 = YieldHandler.calculateAPYPreGauge(
-        BigDecimal.fromString("1"),
-        BigDecimal.fromString("4"),
-        BigDecimal.fromString("4"),
-        BigInt.fromString("10000000000000"),
-        BigInt.fromString("2000000000")
-=======
         BigDecimal.fromString("1278"),
         BigDecimal.fromString("3"),
         BigDecimal.fromString("3"),
@@ -70,7 +47,6 @@
         BigDecimal.fromString("3"),
         BigInt.fromString("1636664801904743831"),
         BigInt.fromString("24942000280720")
->>>>>>> a382f7b7
       );
 
       log.info(`bean apy (2 seeds): {}`, [(apy2[0] as BigDecimal).toString()]);
@@ -87,11 +63,7 @@
       // using non-gauge bdv 19556945 + 24417908 + 164986 (Unripe + 3crv after dewhitelisted)
       const apy = YieldHandler.calculateGaugeVAPYs(
         [-1, 0, -2],
-<<<<<<< HEAD
-        BigDecimal.fromString("100"),
-=======
         BigDecimal.fromString("1278"),
->>>>>>> a382f7b7
         [BigDecimal.fromString("100")],
         [BigDecimal.fromString("899088")],
         BigDecimal.fromString("44139839"),
@@ -114,13 +86,8 @@
 
       // Bean apy
       const desiredPrecision = BigDecimal.fromString("0.0001");
-<<<<<<< HEAD
-      assert.assertTrue(BigDecimal_isClose(apy[0][0], BigDecimal.fromString("1.54644190080929820744293897629"), desiredPrecision));
-      assert.assertTrue(BigDecimal_isClose(apy[0][1], BigDecimal.fromString("431.437897488823610478263760573224"), desiredPrecision));
-=======
       assert.assertTrue(BigDecimal_isClose(apy[0][0], BigDecimal.fromString("0.350833589560757907"), desiredPrecision));
       assert.assertTrue(BigDecimal_isClose(apy[0][1], BigDecimal.fromString("1.658686024525446868"), desiredPrecision));
->>>>>>> a382f7b7
 
       // Profiling:
       // Calculated in a single call + fixed point arithmetic: 2900ms
@@ -175,11 +142,7 @@
     test("Token yields - entity calculation", () => {
       // Set up the required entities for the calculation to have access to the required values
       let silo = loadSilo(BEANSTALK);
-<<<<<<< HEAD
-      silo.stalk = BigInt.fromString("161540879000000");
-=======
       silo.stalk = BigInt.fromString("1615408790000000000");
->>>>>>> a382f7b7
       silo.beanToMaxLpGpPerBdvRatio = BigInt.fromString("33000000000000000000");
       silo.whitelistedTokens = [
         BEAN_ERC20.toHexString(),
@@ -246,11 +209,7 @@
       /// Set EMA, whitelisted tokens
       // bean3crv intentionally not whitelisted. It should still be included in non-gauge deposited bdv
       let siloYield = loadSiloYield(20000, 720);
-<<<<<<< HEAD
-      siloYield.beansPerSeasonEMA = BigDecimal.fromString("100");
-=======
       siloYield.beansPerSeasonEMA = BigDecimal.fromString("1278");
->>>>>>> a382f7b7
       siloYield.whitelistedTokens = silo.whitelistedTokens;
       siloYield.save();
 
@@ -261,45 +220,20 @@
       const beanResult = loadTokenYield(BEAN_ERC20, 20000, 720);
       log.info("bean apy {}", [beanResult.beanAPY.toString()]);
       log.info("stalk apy {}", [beanResult.stalkAPY.toString()]);
-<<<<<<< HEAD
-      assert.assertTrue(BigDecimal_isClose(beanResult.beanAPY, BigDecimal.fromString("1.54644190080929820744293897629"), desiredPrecision));
-      assert.assertTrue(
-        BigDecimal_isClose(beanResult.stalkAPY, BigDecimal.fromString("431.437897488823610478263760573224"), desiredPrecision)
-      );
-=======
       assert.assertTrue(BigDecimal_isClose(beanResult.beanAPY, BigDecimal.fromString("0.350833589560757907"), desiredPrecision));
       assert.assertTrue(BigDecimal_isClose(beanResult.stalkAPY, BigDecimal.fromString("1.658686024525446868"), desiredPrecision));
->>>>>>> a382f7b7
 
       const wethResult = loadTokenYield(BEAN_WETH_CP2_WELL, 20000, 720);
       log.info("bean apy {}", [wethResult.beanAPY.toString()]);
       log.info("stalk apy {}", [wethResult.stalkAPY.toString()]);
-<<<<<<< HEAD
-      assert.assertTrue(
-        BigDecimal_isClose(wethResult.beanAPY, BigDecimal.fromString("2.5780234580234848544328050648487"), desiredPrecision)
-      );
-      assert.assertTrue(
-        BigDecimal_isClose(wethResult.stalkAPY, BigDecimal.fromString("860.7918339311777507447195117507077"), desiredPrecision)
-      );
-=======
       assert.assertTrue(BigDecimal_isClose(wethResult.beanAPY, BigDecimal.fromString("0.479789213832026299"), desiredPrecision));
       assert.assertTrue(BigDecimal_isClose(wethResult.stalkAPY, BigDecimal.fromString("3.092994680033632858"), desiredPrecision));
->>>>>>> a382f7b7
 
       const zeroGsResult = loadTokenYield(UNRIPE_BEAN, 20000, 720);
       log.info("bean apy {}", [zeroGsResult.beanAPY.toString()]);
       log.info("stalk apy {}", [zeroGsResult.stalkAPY.toString()]);
-<<<<<<< HEAD
-      assert.assertTrue(
-        BigDecimal_isClose(zeroGsResult.beanAPY, BigDecimal.fromString("0.5127416037336945664701332044003"), desiredPrecision)
-      );
-      assert.assertTrue(
-        BigDecimal_isClose(zeroGsResult.stalkAPY, BigDecimal.fromString("1.6633821505548202866916203490403"), desiredPrecision)
-      );
-=======
       assert.assertTrue(BigDecimal_isClose(zeroGsResult.beanAPY, BigDecimal.fromString("0.221606859225904494"), desiredPrecision));
       assert.assertTrue(BigDecimal_isClose(zeroGsResult.stalkAPY, BigDecimal.fromString("0.222879524712790346"), desiredPrecision));
->>>>>>> a382f7b7
     });
   });
 });