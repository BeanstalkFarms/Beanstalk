/*
 SPDX-License-Identifier: MIT*/

pragma solidity ^0.7.6;
pragma experimental ABIEncoderV2;

import "@openzeppelin/contracts/math/SafeMath.sol";
import "~/beanstalk/sun/SeasonFacet/SeasonFacet.sol";
import "../MockToken.sol";
import "~/libraries/LibBytes.sol";

/**
 * @author Publius
 * @title Mock Season Facet
 *
 */

interface ResetPool {
    function reset_cumulative() external;
}

contract MockSeasonFacet is SeasonFacet {
    using SafeMath for uint256;
    using LibSafeMath32 for uint32;

    event UpdateTWAPs(uint256[2] balances);
    event DeltaB(int256 deltaB);

    function reentrancyGuardTest() public nonReentrant {
        reentrancyGuardTest();
    }

    function setYieldE(uint256 t) public {
        s.w.t = uint32(t);
    }

    function siloSunrise(uint256 amount) public {
        require(!paused(), "Season: Paused.");
        s.season.current += 1;
<<<<<<< HEAD
        s.season.timestamp = block.timestamp;
=======
>>>>>>> 6e52517d
        s.season.sunriseBlock = uint32(block.number);
        mockStepSilo(amount);
    }

    function mockStepSilo(uint256 amount) public {
        C.bean().mint(address(this), amount);
        rewardToSilo(amount);
    }

    function rainSunrise() public {
        require(!paused(), "Season: Paused.");
        s.season.current += 1;
        s.season.sunriseBlock = uint32(block.number);
        handleRain(4);
    }

    function rainSunrises(uint256 amount) public {
        require(!paused(), "Season: Paused.");
        for (uint256 i; i < amount; ++i) {
            s.season.current += 1;
            handleRain(4);
        }
        s.season.sunriseBlock = uint32(block.number);
    }

    function droughtSunrise() public {
        require(!paused(), "Season: Paused.");
        s.season.current += 1;
        s.season.sunriseBlock = uint32(block.number);
        handleRain(3);
    }

    function rainSiloSunrise(uint256 amount) public {
        require(!paused(), "Season: Paused.");
        s.season.current += 1;
        s.season.sunriseBlock = uint32(block.number);
        handleRain(4);
        mockStepSilo(amount);
    }

    function droughtSiloSunrise(uint256 amount) public {
        require(!paused(), "Season: Paused.");
        s.season.current += 1;
        s.season.sunriseBlock = uint32(block.number);
        handleRain(3);
        mockStepSilo(amount);
    }

    function sunSunrise(int256 deltaB, uint256 caseId) public {
        require(!paused(), "Season: Paused.");
        s.season.current += 1;
        s.season.sunriseBlock = uint32(block.number);
        stepSun(deltaB, caseId);
    }

    function sunTemperatureSunrise(int256 deltaB, uint256 caseId, uint32 t) public {
        require(!paused(), "Season: Paused.");
        s.season.current += 1;
        s.w.t = t;
        s.season.sunriseBlock = uint32(block.number);
        stepSun(deltaB, caseId);
    }

    function lightSunrise() public {
        require(!paused(), "Season: Paused.");
        s.season.current += 1;
        s.season.sunriseBlock = uint32(block.number);
    }

    function fastForward(uint32 _s) public {
        s.season.current += _s;
        s.season.sunriseBlock = uint32(block.number);
    }

    function teleportSunrise(uint32 _s) public {
        s.season.current = _s;
        s.season.sunriseBlock = uint32(block.number);
    }

    function farmSunrise() public {
        require(!paused(), "Season: Paused.");
        s.season.current += 1;
        s.season.timestamp = block.timestamp;
        s.season.sunriseBlock = uint32(block.number);
    }

    function farmSunrises(uint256 number) public {
        require(!paused(), "Season: Paused.");
        for (uint256 i; i < number; ++i) {
            s.season.current += 1;
            s.season.timestamp = block.timestamp;
        }
        s.season.sunriseBlock = uint32(block.number);
    }

    function setMaxTempE(uint32 number) public {
        s.w.t = number;
    }

    function setAbovePegE(bool peg) public {
        s.season.abovePeg = peg;
    }

    function setLastDSoilE(uint128 number) public {
        s.w.lastDSoil = number;
    }

    function setNextSowTimeE(uint32 time) public {
        s.w.thisSowTime = time;
    }

    function setLastSowTimeE(uint32 number) public {
        s.w.lastSowTime = number;
    }

    // function setLastSoilPercentE(uint96 number) public {
    //     s.w.lastSoilPercent = number;
    // }

    function setSoilE(uint256 amount) public {
        setSoil(amount);
    }

    function resetAccount(address account) public {
        uint32 _s = season();
        for (uint32 j; j <= _s; ++j) {
            if (s.a[account].field.plots[j] > 0) s.a[account].field.plots[j];
            if (s.a[account].bean.deposits[j] > 0) delete s.a[account].bean.deposits[j];
            if (s.a[account].lp.deposits[j] > 0) delete s.a[account].lp.deposits[j];
            if (s.a[account].lp.depositSeeds[j] > 0) delete s.a[account].lp.depositSeeds[j];
            if (s.a[account].bean.withdrawals[j + s.season.withdrawSeasons] > 0) {
                delete s.a[account].bean.withdrawals[j+s.season.withdrawSeasons];
            }
            if (s.a[account].lp.withdrawals[j + s.season.withdrawSeasons] > 0) {
                delete s.a[account].lp.withdrawals[j+s.season.withdrawSeasons];
            }
        }
        for (uint32 i; i < s.g.bipIndex; ++i) {
            s.g.voted[i][account] = false;
        }
        delete s.a[account];

        resetAccountToken(account, C.CURVE_BEAN_METAPOOL);
    }

    function resetAccountToken(address account, address token) public {
        uint32 _s = season();
        for (uint32 j; j <= _s; ++j) {
<<<<<<< HEAD
            bytes32 depositID = LibBytes.packAddressAndStem(token,j);
            if (s.a[account].deposits[depositID].amount > 0) delete s.a[account].deposits[depositID];
            if (s.a[account].withdrawals[token][j+s.season.withdrawSeasons] > 0)
=======
            if (s.a[account].deposits[token][j].amount > 0) delete s.a[account].deposits[token][j];
            if (s.a[account].withdrawals[token][j + s.season.withdrawSeasons] > 0) {
>>>>>>> 6e52517d
                delete s.a[account].withdrawals[token][j+s.season.withdrawSeasons];
            }
        }
        delete s.siloBalances[token];
    }

    function resetState() public {
        for (uint32 i; i < s.g.bipIndex; ++i) {
            delete s.g.bips[i];
            delete s.g.diamondCuts[i];
        }

        for (uint32 i; i < s.fundraiserIndex; ++i) {
            MockToken(s.fundraisers[i].token).burn(MockToken(s.fundraisers[i].token).balanceOf(address(this)));
            delete s.fundraisers[i];
        }
        delete s.f;
        delete s.s;
        delete s.w;
        s.w.lastSowTime = type(uint32).max;
        s.w.thisSowTime = type(uint32).max;
        delete s.g;
        delete s.r;
        delete s.co;
        delete s.season;
        delete s.fundraiserIndex;
        s.season.start = block.timestamp;
        s.season.timestamp = uint32(block.timestamp % 2 ** 32);
        s.s.stalk = 0;
        s.season.withdrawSeasons = 25;
        s.season.current = 1;
        s.paused = false;
        C.bean().burn(C.bean().balanceOf(address(this)));
    }

    function stepWeatherE(int256 deltaB, uint128 endSoil) external {
        s.f.soil = endSoil;
        s.f.beanSown = endSoil;
        stepWeather(deltaB);
    }

    function setCurrentSeasonE(uint32 season) public {
        s.season.current = season;
    }

    function stepWeatherWithParams(
        uint256 pods,
        uint256 _lastDSoil,
        uint128 beanSown,
        uint128 endSoil,
        int256 deltaB,
        bool raining,
        bool rainRoots
    ) public {
        s.season.raining = raining;
        s.r.roots = rainRoots ? 1 : 0;
        s.f.pods = pods;
        s.w.lastDSoil = uint128(_lastDSoil);
        // s.w.startSoil = startSoil;
        s.f.beanSown = beanSown;
        s.f.soil = endSoil;
        stepWeather(deltaB);
    }

    function resetSeasonStart(uint256 amount) public {
        s.season.start = block.timestamp.sub(amount + 3600 * 2);
    }

    function captureE() external returns (int256 deltaB) {
        stepOracle();
        emit DeltaB(deltaB);
    }

    function captureCurveE() external returns (int256 deltaB) {
        (deltaB,) = LibCurveOracle.capture();
        emit DeltaB(deltaB);
    }

    function updateTWAPCurveE() external returns (uint256[2] memory balances) {
        (balances, s.co.balances) = LibCurveOracle.twap();
        s.co.timestamp = block.timestamp;
        emit UpdateTWAPs(balances);
    }

    function curveOracle() external view returns (Storage.Oracle memory) {
        return s.co;
    }

    function resetPools(address[] calldata pools) external {
        for (uint256 i; i < pools.length; ++i) {
            ResetPool(pools[i]).reset_cumulative();
        }
    }

    function rewardToFertilizerE(uint256 amount) external {
        rewardToFertilizer(amount * 3);
        C.bean().mint(address(this), amount);
    }

<<<<<<< HEAD
    function setSunriseBlock(uint256 _block) external {
        s.season.sunriseBlock = uint32(_block);
    }
    
    function getSunriseBlock() external view returns (uint256) {
        return uint256(s.season.sunriseBlock);
    }

    //fake the grown stalk per bdv deployment, does same as InitBipNewSilo
    function deployStemsUpgrade() external {

        uint32 currentSeason = s.season.current;

        s.ss[C.beanAddress()].stalkEarnedPerSeason = 2*1e6;
        s.ss[C.beanAddress()].stalkIssuedPerBdv = 10000;
        s.ss[C.beanAddress()].milestoneSeason = currentSeason;
        s.ss[C.beanAddress()].milestoneStem = 0;


        s.ss[C.curveMetapoolAddress()].stalkEarnedPerSeason = 4*1e6;
        s.ss[C.curveMetapoolAddress()].stalkIssuedPerBdv = 10000;
        s.ss[C.curveMetapoolAddress()].milestoneSeason = currentSeason;
        s.ss[C.curveMetapoolAddress()].milestoneStem = 0;


        s.ss[C.unripeBeanAddress()].stalkEarnedPerSeason = 2*1e6;
        s.ss[C.unripeBeanAddress()].stalkIssuedPerBdv = 10000;
        s.ss[C.unripeBeanAddress()].milestoneSeason = currentSeason;
        s.ss[C.unripeBeanAddress()].milestoneStem = 0;


        s.ss[address(C.unripeLP())].stalkEarnedPerSeason = 2*1e6;
        s.ss[address(C.unripeLP())].stalkIssuedPerBdv = 10000;
        s.ss[address(C.unripeLP())].milestoneSeason = currentSeason;
        s.ss[address(C.unripeLP())].milestoneStem = 0;

        //emit event for unripe LP from 4 to 2 grown stalk per bdv per season
        // emit UpdatedStalkPerBdvPerSeason(address(C.unripeLP()), 2, s.season.current);


        s.season.stemStartSeason = uint16(s.season.current);
    }

    //constants for old seeds values
    
=======
    function getEthPrice() external view returns (uint256 price) {
        return LibIncentive.getEthUsdcPrice();
    }

    function lastDSoil() external view returns (uint256) {
        return uint256(s.w.lastDSoil);
    }

    function lastSowTime() external view returns (uint256) {
        return uint256(s.w.lastSowTime);
    }

    function thisSowTime() external view returns (uint256) {
        return uint256(s.w.thisSowTime);
    }

    function getT() external view returns (uint256) {
        return uint256(s.w.t);
    }
>>>>>>> 6e52517d
}<|MERGE_RESOLUTION|>--- conflicted
+++ resolved
@@ -37,10 +37,7 @@
     function siloSunrise(uint256 amount) public {
         require(!paused(), "Season: Paused.");
         s.season.current += 1;
-<<<<<<< HEAD
         s.season.timestamp = block.timestamp;
-=======
->>>>>>> 6e52517d
         s.season.sunriseBlock = uint32(block.number);
         mockStepSilo(amount);
     }
@@ -189,14 +186,9 @@
     function resetAccountToken(address account, address token) public {
         uint32 _s = season();
         for (uint32 j; j <= _s; ++j) {
-<<<<<<< HEAD
             bytes32 depositID = LibBytes.packAddressAndStem(token,j);
             if (s.a[account].deposits[depositID].amount > 0) delete s.a[account].deposits[depositID];
             if (s.a[account].withdrawals[token][j+s.season.withdrawSeasons] > 0)
-=======
-            if (s.a[account].deposits[token][j].amount > 0) delete s.a[account].deposits[token][j];
-            if (s.a[account].withdrawals[token][j + s.season.withdrawSeasons] > 0) {
->>>>>>> 6e52517d
                 delete s.a[account].withdrawals[token][j+s.season.withdrawSeasons];
             }
         }
@@ -296,7 +288,6 @@
         C.bean().mint(address(this), amount);
     }
 
-<<<<<<< HEAD
     function setSunriseBlock(uint256 _block) external {
         s.season.sunriseBlock = uint32(_block);
     }
@@ -342,7 +333,7 @@
 
     //constants for old seeds values
     
-=======
+
     function getEthPrice() external view returns (uint256 price) {
         return LibIncentive.getEthUsdcPrice();
     }
@@ -362,5 +353,4 @@
     function getT() external view returns (uint256) {
         return uint256(s.w.t);
     }
->>>>>>> 6e52517d
 }