--- conflicted
+++ resolved
@@ -88,12 +88,7 @@
   // Fetch init diamond contract
   const initDiamondArg = mock
     ? "contracts/mocks/newMockInitDiamond.sol:MockInitDiamond"
-<<<<<<< HEAD
-    : "contracts/mocks/newInitDiamond.sol:InitDiamond";
-  // eslint-disable-next-line no-unused-vars
-=======
     : "contracts/beanstalk/init/newInitDiamond.sol:InitDiamond";
->>>>>>> acc2d499
   
   
   // eslint-disable-next-line no-unused-vars
