--- conflicted
+++ resolved
@@ -42,13 +42,8 @@
     // BEAN parameters.
     string internal constant BEAN_NAME = "Bean";
     string internal constant BEAN_SYMBOL = "BEAN";
-<<<<<<< HEAD
-    bytes32 internal constant BEAN_SALT =
-        0xd1a0060ba708bc4bcd3da6c37efa8dedf015fb70b115b16c5e1ca208f6ba0715;
-=======
     bytes32 internal constant BEAN_SALT = 
         0x0000000000000000000000000000000000000000000000000000000000000000;
->>>>>>> 2e5f7ce8
     // UNRIPE_BEAN parameters.
     string internal constant UNRIPE_BEAN_NAME = "Unripe Bean";
     string internal constant UNRIPE_BEAN_SYMBOL = "urBEAN";
@@ -128,18 +123,8 @@
         // deploy new unripe bean contract.
         deployUnripeBean(unripeBeanSupply);
         // deploy new unripe lp contract.
-<<<<<<< HEAD
         deployUnripeLP(unripeLpSupply);
-        // address beanAddress = address(bean);
-        // address urBeanAddress = address(urBeanERC20);
-        // address urBeanLPAddress = address(urBeanLPERC20);
-        // console.log("Bean address: %s", beanAddress);
-        // console.log("Unripe Bean address: %s", urBeanAddress);
-        // console.log("Unripe LP address: %s", urBeanLPAddress);
-=======
         BeanstalkERC20 urBeanLPERC20 = deployUnripeLP(unripeLpSupply);
-
->>>>>>> 2e5f7ce8
         // wells are deployed as ERC1967Proxies in order to allow for future upgrades.
         // TODO: UNCOMMENT WHEN WELLS ARE DEPLOYED.
         // deployUpgradableWells();
