--- conflicted
+++ resolved
@@ -384,14 +384,10 @@
             return removedBDV;
         }
         // Full remove
-<<<<<<< HEAD
         if (crateAmount > 0) {
-            delete s.a[account].deposits[depositId];
+            delete s.accts[account].deposits[depositId];
             removeDepositIDfromAccountList(account, token, depositId);
         }
-=======
-        if (crateAmount > 0) delete s.accts[account].deposits[depositId];
->>>>>>> 715b6df3
 
         // Will not overflow b/c crateBDV <= type(uint128).max
         s.accts[account].mowStatuses[token].bdv = s.accts[account].mowStatuses[token].bdv.sub(
@@ -585,84 +581,6 @@
         return _stemTipForToken.sub(grownStalkPerBdv);
     }
 
-<<<<<<< HEAD
-    /**
-     * @notice internal logic for migrating a legacy deposit.
-     * @dev
-     */
-    function migrateLegacyStemDeposit(
-        address account,
-        address token,
-        int96 newStem,
-        uint256 crateAmount,
-        uint256 crateBdv
-    ) internal returns (uint256, uint256) {
-        AppStorage storage s = LibAppStorage.diamondStorage();
-        // divide the newStem by 1e6 to get the legacy stem.
-        uint256 legacyDepositId = LibBytes.packAddressAndStem(token, newStem.div(1e6));
-        uint256 legacyAmount = s.a[account].legacyV3Deposits[legacyDepositId].amount;
-        uint256 legacyBdv = s.a[account].legacyV3Deposits[legacyDepositId].bdv;
-        crateAmount = crateAmount.add(legacyAmount);
-        crateBdv = crateBdv.add(legacyBdv);
-        delete s.a[account].legacyV3Deposits[legacyDepositId];
-
-        // Emit burn events.
-        emit TransferSingle(LibTractor._user(), account, address(0), legacyDepositId, legacyAmount);
-
-        emit RemoveDeposit(account, token, newStem.div(1e6), legacyAmount, legacyBdv);
-
-        // Emit mint events.
-        emit TransferSingle(
-            LibTractor._user(),
-            address(0),
-            account,
-            LibBytes.packAddressAndStem(token, newStem),
-            legacyAmount
-        );
-
-        emit AddDeposit(account, token, newStem, legacyAmount, legacyBdv);
-
-        return (crateAmount, crateBdv);
-    }
-
-    /**
-     * @notice removes an depositID from an account's depositID list.
-     */
-    function removeDepositIDfromAccountList(
-        address account,
-        address token,
-        uint256 depositId
-    ) internal {
-        AppStorage storage s = LibAppStorage.diamondStorage();
-        uint256 i = findDepositIdForAccount(account, token, depositId);
-        s.a[account].depositIdList[token][i] = s.a[account].depositIdList[token][
-            s.a[account].depositIdList[token].length - 1
-        ];
-        s.a[account].depositIdList[token].pop();
-    }
-
-    /**
-     * @notice given an depositId, find the index of the depositId in the account's deposit list.
-     */
-    function findDepositIdForAccount(
-        address account,
-        address token,
-        uint256 depositId
-    ) internal view returns (uint256 i) {
-        AppStorage storage s = LibAppStorage.diamondStorage();
-        uint256[] memory depositIdList = s.a[account].depositIdList[token];
-        uint256 length = depositIdList.length;
-        while (depositIdList[i] != depositId) {
-            i++;
-            if (i >= length) {
-                revert("Id not found");
-            }
-        }
-        return i;
-    }
-
-=======
->>>>>>> 715b6df3
     function toInt96(uint256 value) internal pure returns (int96) {
         return SafeCast.toInt96(SafeCast.toInt256(value));
     }
