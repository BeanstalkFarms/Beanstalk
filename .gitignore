artifacts
cache
coverage
coverage.json
node_modules
package-lock.json
temp
.DS_Store
.env
archived
.vscode


#Editors
.idea/

# Foundry
cache/
out/
<<<<<<< HEAD
coverage_data/
protocol/remappings.txt
.gas-snapshot
=======

# From SDK Monorepo Join:
node_modules
.pnp.*
.yarn/*
.yarn/install-state.gz
!.yarn/patches
!.yarn/plugins
!.yarn/releases
!.yarn/sdks
!.yarn/versions
.DS_Store
>>>>>>> e229dca3
<|MERGE_RESOLUTION|>--- conflicted
+++ resolved
@@ -10,18 +10,15 @@
 archived
 .vscode
 
-
 #Editors
 .idea/
 
 # Foundry
 cache/
 out/
-<<<<<<< HEAD
 coverage_data/
 protocol/remappings.txt
 .gas-snapshot
-=======
 
 # From SDK Monorepo Join:
 node_modules
@@ -33,5 +30,4 @@
 !.yarn/releases
 !.yarn/sdks
 !.yarn/versions
-.DS_Store
->>>>>>> e229dca3
+.DS_Store