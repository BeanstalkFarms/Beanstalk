const { upgradeWithNewFacets } = require("../scripts/diamond.js");
const fs = require("fs");

async function reseed3(account, L2Beanstalk, mock) {
  console.log("-----------------------------------");
<<<<<<< HEAD
  console.log("reseed3: deploy bean tokens.\n");
  [beanSupply, unripeBeanSupply, unripeLpSupply] = JSON.parse(await fs.readFileSync(INIT_SUPPLY));
  [balancesBeanEthWell, balancesInBeanWstEthWell, balancesInBeanStableWell] = JSON.parse(
    await fs.readFileSync(INIT_WELL_BALANCES)
  );
  [urBean, urBeanLP] = JSON.parse(await fs.readFileSync(EXTERNAL_UNRIPE));

  if (deployBasin) {
    [uWell, stable2] = await deployBasinV1_2Components();
    console.log("uWell:", uWell.address);
    console.log("stable2:", stable2.address);
  }

  // get the bean sided liquidity from the L1 wells to mint it to the bcm.
  const beansInBeanEthWell = balancesBeanEthWell[0];
  const beansInBeanWstEthWell = balancesInBeanWstEthWell[0];
  const beansInBeanStableWell = balancesInBeanStableWell[0];

  // call init:
  await upgradeWithNewFacets({
    diamondAddress: L2Beanstalk,
    facetNames: [],
    initFacetName: "ReseedBean",
    initArgs: [
      beanSupply,
      unripeBeanSupply,
      unripeLpSupply,
      beansInBeanEthWell,
      beansInBeanWstEthWell,
      beansInBeanStableWell,
      urBean,
      urBeanLP,
      fertilizerImplementation
    ],
=======
  console.log("reseed3: Migrate pod listings and orders in the pod marketplace.\n");

  // Files
  let podListingsPath;
  let podOrdersPath;
  if (mock) {
    podListingsPath = "./reseed/data/mocks/r3/pod-listings-mock.json";
    podOrdersPath = "./reseed/data/mocks/r3/pod-orders-mock.json";
  } else {
    podListingsPath = "./reseed/data/r2/pod-listings.json";
    podOrdersPath = "./reseed/data/r2/pod-orders.json";
  }
  const podListings = JSON.parse(await fs.readFileSync(podListingsPath));
  const podOrders = JSON.parse(await fs.readFileSync(podOrdersPath));
  await upgradeWithNewFacets({
    diamondAddress: L2Beanstalk,
    facetNames: [],
    initFacetName: "ReseedPodMarket",
    initArgs: [podListings, podOrders],
>>>>>>> 171f0136
    bip: false,
    verbose: true,
    account: account,
    checkGas: true
  });
  console.log("-----------------------------------");
}

exports.reseed3 = reseed3;<|MERGE_RESOLUTION|>--- conflicted
+++ resolved
@@ -3,42 +3,6 @@
 
 async function reseed3(account, L2Beanstalk, mock) {
   console.log("-----------------------------------");
-<<<<<<< HEAD
-  console.log("reseed3: deploy bean tokens.\n");
-  [beanSupply, unripeBeanSupply, unripeLpSupply] = JSON.parse(await fs.readFileSync(INIT_SUPPLY));
-  [balancesBeanEthWell, balancesInBeanWstEthWell, balancesInBeanStableWell] = JSON.parse(
-    await fs.readFileSync(INIT_WELL_BALANCES)
-  );
-  [urBean, urBeanLP] = JSON.parse(await fs.readFileSync(EXTERNAL_UNRIPE));
-
-  if (deployBasin) {
-    [uWell, stable2] = await deployBasinV1_2Components();
-    console.log("uWell:", uWell.address);
-    console.log("stable2:", stable2.address);
-  }
-
-  // get the bean sided liquidity from the L1 wells to mint it to the bcm.
-  const beansInBeanEthWell = balancesBeanEthWell[0];
-  const beansInBeanWstEthWell = balancesInBeanWstEthWell[0];
-  const beansInBeanStableWell = balancesInBeanStableWell[0];
-
-  // call init:
-  await upgradeWithNewFacets({
-    diamondAddress: L2Beanstalk,
-    facetNames: [],
-    initFacetName: "ReseedBean",
-    initArgs: [
-      beanSupply,
-      unripeBeanSupply,
-      unripeLpSupply,
-      beansInBeanEthWell,
-      beansInBeanWstEthWell,
-      beansInBeanStableWell,
-      urBean,
-      urBeanLP,
-      fertilizerImplementation
-    ],
-=======
   console.log("reseed3: Migrate pod listings and orders in the pod marketplace.\n");
 
   // Files
@@ -58,7 +22,6 @@
     facetNames: [],
     initFacetName: "ReseedPodMarket",
     initArgs: [podListings, podOrders],
->>>>>>> 171f0136
     bip: false,
     verbose: true,
     account: account,
