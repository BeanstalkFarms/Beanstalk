/**
 * SPDX-License-Identifier: MIT
 **/
pragma solidity ^0.8.20;
pragma abicoder v2;

interface IMockFBeanstalk {
    enum Germinate {
        ODD,
        EVEN,
        NOT_GERMINATING
    }

    struct AccountSeasonOfPlenty {
        uint32 lastRain;
        uint32 lastSop;
        uint256 roots;
        uint256 plentyPerRoot;
        uint256 plenty;
    }

    struct AdvancedFarmCall {
        bytes callData;
        bytes clipboard;
    }

    struct AdvancedPipeCall {
        address target;
        bytes callData;
        bytes clipboard;
    }

    struct Balance {
        uint128 amount;
        uint128 lastBpf;
    }

    struct Blueprint {
        address publisher;
        bytes data;
        bytes32[] operatorPasteInstrs;
        uint256 maxNonce;
        uint256 startTime;
        uint256 endTime;
    }

    struct DeltaBStorage {
        int256 beforeInputTokenDeltaB;
        int256 afterInputTokenDeltaB;
        int256 beforeOutputTokenDeltaB;
        int256 afterOutputTokenDeltaB;
        int256 beforeOverallDeltaB;
        int256 afterOverallDeltaB;
    }

    struct Facet {
        address facetAddress;
        bytes4[] functionSelectors;
    }

    struct FacetCut {
        address facetAddress;
        uint8 action;
        bytes4[] functionSelectors;
    }

    struct MowStatus {
        int96 lastStem;
        uint128 bdv;
    }

    struct PipeCall {
        address target;
        bytes data;
    }

    struct PodListing {
        address account;
        uint256 index;
        uint256 start;
        uint256 amount;
        uint24 pricePerPod;
        uint256 maxHarvestableIndex;
        uint256 minFillAmount;
        uint8 mode;
    }

    struct PodOrder {
        address account;
        uint24 pricePerPod;
        uint256 maxPlaceInLine;
        uint256 minFillAmount;
    }

    struct Rain {
        uint256 pods;
        uint256 roots;
        bytes32[4] _buffer;
    }

    struct Requisition {
        Blueprint blueprint;
        bytes32 blueprintHash;
        bytes signature;
    }

    struct Season {
        uint32 current;
        uint32 lastSop;
        uint8 withdrawSeasons;
        uint32 lastSopSeason;
        uint32 rainStart;
        bool raining;
        bool fertilizing;
        uint32 sunriseBlock;
        bool abovePeg;
        uint16 stemStartSeason;
        uint16 stemScaleSeason;
        uint32 deprecated;
        uint256 start;
        uint256 period;
        uint256 timestamp;
        bytes32[8] _buffer;
    }

    struct SeedGauge {
        uint128 averageGrownStalkPerBdvPerSeason;
        uint128 beanToMaxLpGpPerBdvRatio;
    }

    enum ShipmentRecipient {
        Silo,
        Field,
        Barn
    }

    struct ShipmentRoute {
        address planContract;
        bytes4 planSelector;
        ShipmentRecipient recipient;
        bytes data;
    }

struct AssetSettings {
    bytes4 selector;
    uint32 stalkEarnedPerSeason;
    uint32 stalkIssuedPerBdv;
    uint32 milestoneSeason;
    int96 milestoneStem;
    bytes1 encodeType;
    int24 deltaStalkEarnedPerSeason;
    bytes4 gpSelector;
    bytes4 lwSelector;
    uint128 gaugePoints;
    uint64 optimalPercentDepositedBdv;
}

    struct Supply {
        uint128 endBpf;
        uint256 supply;
    }

    struct Weather {
        uint128 lastDeltaSoil;
        uint32 lastSowTime;
        uint32 thisSowTime;
        uint32 t;
        bytes32[4] _buffer;
    }

    struct WhitelistStatus {
        address token;
        bool isWhitelisted;
        bool isWhitelistedLp;
        bool isWhitelistedWell;
    }

    event AddDeposit(
        address indexed account,
        address indexed token,
        int96 stem,
        uint256 amount,
        uint256 bdv
    );
    event AddUnripeToken(
        address indexed unripeToken,
        address indexed underlyingToken,
        bytes32 merkleRoot
    );
    event AddWhitelistStatus(
        address token,
        uint256 index,
        bool isWhitelisted,
        bool isWhitelistedLp,
        bool isWhitelistedWell
    );
    event ApprovalForAll(address indexed account, address indexed operator, bool approved);
    event BeanToMaxLpGpPerBdvRatioChange(uint256 indexed season, uint256 caseId, int80 absChange);
    event CancelBlueprint(bytes32 blueprintHash);
    event ChangeUnderlying(address indexed token, int256 underlying);
    event Chop(address indexed account, address indexed token, uint256 amount, uint256 underlying);
    event ClaimPlenty(address indexed account, address token, uint256 plenty);
    event Convert(
        address indexed account,
        address fromToken,
        address toToken,
        uint256 fromAmount,
        uint256 toAmount
    );
    event CreateFundraiser(uint32 indexed id, address payee, address token, uint256 amount);
    event DeltaB(int256 deltaB);
    event DepositApproval(
        address indexed owner,
        address indexed spender,
        address token,
        uint256 amount
    );
    event DewhitelistToken(address indexed token);
    event DiamondCut(FacetCut[] _diamondCut, address _init, bytes _calldata);
    event FarmerGerminatingStalkBalanceChanged(address indexed account, int256 delta);
    event GaugePointChange(uint256 indexed season, address indexed token, uint256 gaugePoints);
    event Harvest(address indexed account, uint256 fieldId, uint256[] plots, uint256 beans);
    event Incentivization(address indexed account, uint256 beans);
    event InternalBalanceChanged(address indexed user, address indexed token, int256 delta);
    event MockConvert(uint256 stalkRemoved, uint256 bdvRemoved);
    event OwnershipTransferred(address indexed previousOwner, address indexed newOwner);
    event Pause(uint256 timestamp);
    event Pick(address indexed account, address indexed token, uint256 amount);
    event Plant(address indexed account, uint256 beans);
    event PlotTransfer(address indexed from, address indexed to, uint256 indexed id, uint256 pods);
    event PodApproval(address indexed owner, address indexed spender, uint256 pods);
    event PodListingCancelled(address indexed lister, uint256 fieldId, uint256 index);
    event PodListingCreated(
        address indexed lister,
        uint256 fieldId,
        uint256 index,
        uint256 start,
        uint256 podAmount,
        uint24 pricePerPod,
        uint256 maxHarvestableIndex,
        uint256 minFillAmount,
        uint8 mode
    );
    event PodListingFilled(
        address indexed filler,
        address indexed lister,
        uint256 fieldId,
        uint256 index,
        uint256 start,
        uint256 podAmount,
        uint256 costInBeans
    );
    event PodOrderCancelled(address indexed orderer, bytes32 id);
    event PodOrderCreated(
        address indexed orderer,
        bytes32 id,
        uint256 beanAmount,
        uint256 fieldId,
        uint24 pricePerPod,
        uint256 maxPlaceInLine,
        uint256 minFillAmount
    );
    event PodOrderFilled(
        address indexed filler,
        address indexed orderer,
        bytes32 id,
        uint256 fieldId,
        uint256 index,
        uint256 start,
        uint256 podAmount,
        uint256 costInBeans
    );
    event RemoveDeposit(
        address indexed account,
        address indexed token,
        int96 stem,
        uint256 amount,
        uint256 bdv
    );
    event RemoveDeposits(
        address indexed account,
        address indexed token,
        int96[] stems,
        uint256[] amounts,
        uint256 amount,
        uint256[] bdvs
    );
    event RemoveWhitelistStatus(address token, uint256 index);
    event Ship(uint32 indexed season, ShipmentRoute[] shipmentRoutes, uint256[] shipmentAmounts);
    event SeasonOfPlenty(
        uint256 indexed season,
        address well,
        address token,
        uint256 amount,
        uint256 toField
    );
    event SetFertilizer(uint128 id, uint128 bpf);
    event Soil(uint32 indexed season, uint256 soil);
    event Sow(address indexed account, uint256 fieldId, uint256 index, uint256 beans, uint256 pods);
    event StalkBalanceChanged(address indexed account, int256 delta, int256 deltaRoots);
    event Sunrise(uint256 indexed season);
    event SwitchUnderlyingToken(address indexed token, address indexed underlyingToken);
    event TemperatureChange(uint256 indexed season, uint256 caseId, int8 absChange);
    event TokenApproval(
        address indexed owner,
        address indexed spender,
        address token,
        uint256 amount
    );
    event TotalGerminatingBalanceChanged(
        uint256 season,
        address indexed token,
        int256 delta,
        int256 deltaBdv
    );
    event TransferBatch(
        address indexed operator,
        address indexed from,
        address indexed to,
        uint256[] ids,
        uint256[] values
    );
    event TransferSingle(
        address indexed operator,
        address indexed from,
        address indexed to,
        uint256 id,
        uint256 value
    );
    event URI(string _uri, uint256 indexed _id);
    event Unpause(uint256 timestamp, uint256 timePassed);
    event UpdateAverageStalkPerBdvPerSeason(uint256 newStalkPerBdvPerSeason);
    event UpdateGaugeSettings(
        address indexed token,
        bytes4 gpSelector,
        bytes4 lwSelector,
        uint64 optimalPercentDepositedBdv
    );
    event UpdateTWAPs(uint256[2] balances);
    event UpdateWhitelistStatus(
        address token,
        uint256 index,
        bool isWhitelisted,
        bool isWhitelistedLp,
        bool isWhitelistedWell
    );
    event UpdatedStalkPerBdvPerSeason(
        address indexed token,
        uint32 stalkEarnedPerSeason,
        uint32 season
    );
    event WhitelistToken(
        address indexed token,
        bytes4 selector,
        uint32 stalkEarnedPerSeason,
        uint256 stalkIssuedPerBdv,
        bytes4 gpSelector,
        bytes4 lwSelector,
        uint128 gaugePoints,
        uint64 optimalPercentDepositedBdv
    );

    function _getMintFertilizerOut(
        uint256 tokenAmountIn,
        address barnRaiseToken
    ) external view returns (uint256 fertilizerAmountOut);

    function _getPenalizedUnderlying(
        address unripeToken,
        uint256 amount,
        uint256 supply
    ) external view returns (uint256 redeem);

    function abovePeg() external view returns (bool);

    function addFertilizer(uint128 id, uint128 tokenAmountIn, uint256 minLpOut) external payable;

    function addFertilizerOwner(
        uint128 id,
        uint128 tokenAmountIn,
        uint256 minLpOut
    ) external payable;

    function addLiquidity(
        address pool,
        address registry,
        uint256[] memory amounts,
        uint256 minAmountOut,
        uint8 fromMode,
        uint8 toMode
    ) external payable;

    function addMigratedUnderlying(address unripeToken, uint256 amount) external payable;

    function addUnderlying(address unripeToken, uint256 amount) external payable;

    function addUnderlyingWithRecap(address unripeToken, uint256 amount) external payable;

    function addUnripeToken(
        address unripeToken,
        address underlyingToken,
        bytes32 root
    ) external payable;

    function addWhitelistSelector(address token, bytes4 selector) external;

    function addWhitelistStatus(
        address token,
        bool isWhitelisted,
        bool isWhitelistedLp,
        bool isWhitelistedWell
    ) external;

    function advancedFarm(
        AdvancedFarmCall[] memory data
    ) external payable returns (bytes[] memory results);

    function advancedPipe(
        AdvancedPipeCall[] memory pipes,
        uint256 value
    ) external payable returns (bytes[] memory results);

    function allowancePods(address owner, address spender) external view returns (uint256);

<<<<<<< HEAD
=======
    function applyPenaltyToGrownStalks(
        uint256 penaltyBdv,
        uint256[] memory bdvsRemoved,
        uint256[] memory grownStalks
    ) external view returns (uint256[] memory);

>>>>>>> e883e947
    function approveDeposit(address spender, address token, uint256 amount) external payable;

    function approvePods(address spender, uint256 amount) external payable;

    function approveToken(address spender, address token, uint256 amount) external payable;

    function balanceOf(address account, uint256 depositId) external view returns (uint256 amount);

    function balanceOfBatch(
        address[] memory accounts,
        uint256[] memory depositIds
    ) external view returns (uint256[] memory);

    function balanceOfBatchFertilizer(
        address[] memory accounts,
        uint256[] memory ids
    ) external view returns (Balance[] memory);

    function balanceOfDepositedBdv(
        address account,
        address token
    ) external view returns (uint256 depositedBdv);

    function balanceOfEarnedBeans(address account) external view returns (uint256 beans);

    function balanceOfEarnedStalk(address account) external view returns (uint256);

    function balanceOfFertilized(
        address account,
        uint256[] memory ids
    ) external view returns (uint256 beans);

    function balanceOfFertilizer(
        address account,
        uint256 id
    ) external view returns (Balance memory);

    function balanceOfFinishedGerminatingStalkAndRoots(
        address account
    ) external view returns (uint256 gStalk, uint256 gRoots);

    function balanceOfGerminatingStalk(address account) external view returns (uint256);

    function balanceOfGrownStalk(address account, address token) external view returns (uint256);

<<<<<<< HEAD
=======
    function balanceOfGrownStalkLegacy(address account) external view returns (uint256);

>>>>>>> e883e947
    function balanceOfGrownStalkUpToStemsDeployment(
        address account
    ) external view returns (uint256);

    function balanceOfLegacySeeds(address account) external view returns (uint256);

    function balanceOfPenalizedUnderlying(
        address unripeToken,
        address account
    ) external view returns (uint256 underlying);

    function balanceOfPlenty(address account) external view returns (uint256 plenty);

    function balanceOfRainRoots(address account) external view returns (uint256);

    function balanceOfRoots(address account) external view returns (uint256);

    function balanceOfSeeds(address account) external view returns (uint256);

    function balanceOfSop(address account) external view returns (AccountSeasonOfPlenty memory sop);

    function balanceOfStalk(address account) external view returns (uint256);

    function balanceOfUnderlying(
        address unripeToken,
        address account
    ) external view returns (uint256 underlying);

    function balanceOfUnfertilized(
        address account,
        uint256[] memory ids
    ) external view returns (uint256 beans);

    function balanceOfYoungAndMatureGerminatingStalk(
        address account
    ) external view returns (uint256 matureGerminatingStalk, uint256 youngGerminatingStalk);

    function batchTransferERC1155(
        address token,
        address to,
        uint256[] memory ids,
        uint256[] memory values
    ) external payable;

    function bdv(address token, uint256 amount) external view returns (uint256 _bdv);

    function beanSown() external view returns (uint256);

    function beanToBDV(uint256 amount) external pure returns (uint256);

    function beansPerFertilizer() external view returns (uint128 bpf);

    function beginBarnRaiseMigration(address well) external;

    function calcCaseIdE(int256 deltaB, uint128 endSoil) external;

    function calcCaseIdWithParams(
        uint256 pods,
        uint256 _lastDeltaSoil,
        uint128 beanSown,
        uint128 endSoil,
        int256 deltaB,
        bool raining,
        bool rainRoots,
        bool aboveQ,
        uint256 L2SRState
    ) external;

<<<<<<< HEAD
=======
    function calculateStalkPenalty(
        DeltaBStorage memory dbs,
        uint256 bdvConverted,
        uint256 overallConvertCapacity,
        address inputToken,
        address outputToken
    )
        external
        view
        returns (
            uint256 stalkPenaltyBdv,
            uint256 overallConvertCapacityUsed,
            uint256 inputTokenAmountUsed,
            uint256 outputTokenAmountUsed
        );

    function calculateStemForTokenFromGrownStalk(
        address token,
        uint256 grownStalk,
        uint256 bdvOfDeposit
    ) external view returns (int96 stem, Germinate germ);

>>>>>>> e883e947
    function cancelPodListing(uint256 index) external payable;

    function cancelPodOrder(
        uint24 pricePerPod,
        uint256 maxPlaceInLine,
        uint256 minFillAmount,
        uint8 mode
    ) external payable;

<<<<<<< HEAD
=======
    function captureCurveE() external returns (int256 deltaB);

>>>>>>> e883e947
    function captureE() external returns (int256 deltaB);

    function captureWellE(address well) external returns (int256 deltaB);

    function chop(
        address unripeToken,
        uint256 amount,
        uint8 fromMode,
        uint8 toMode
    ) external payable returns (uint256);

    function claimFertilized(uint256[] memory ids, uint8 mode) external payable;

    function claimOwnership() external;

    function claimPlenty() external payable;

    function convert(
        bytes memory convertData,
        int96[] memory stems,
        uint256[] memory amounts
    )
        external
        payable
        returns (
            int96 toStem,
            uint256 fromAmount,
            uint256 toAmount,
            uint256 fromBdv,
            uint256 toBdv
        );

    function convertInternalE(
        address tokenIn,
        uint256 amountIn,
        bytes memory convertData
    ) external returns (address toToken, address fromToken, uint256 toAmount, uint256 fromAmount);

    function createFundraiser(address payee, address token, uint256 amount) external payable;

    function createFundraiserE(address fundraiser, address token, uint256 amount) external;

    function createPodListing(
        uint256 index,
        uint256 start,
        uint256 amount,
        uint24 pricePerPod,
        uint256 maxHarvestableIndex,
        uint256 minFillAmount,
        uint8 mode
    ) external payable;

    function createPodOrder(
        uint256 beanAmount,
        uint24 pricePerPod,
        uint256 maxPlaceInLine,
        uint256 minFillAmount,
        uint8 mode
    ) external payable returns (bytes32 id);

<<<<<<< HEAD
=======
    function curveToBDV(uint256 amount) external view returns (uint256);

>>>>>>> e883e947
    function decreaseDepositAllowance(
        address spender,
        address token,
        uint256 subtractedValue
    ) external returns (bool);

    function decreaseTokenAllowance(
        address spender,
        address token,
        uint256 subtractedValue
    ) external returns (bool);

    function defaultGaugePointFunction(
        uint256 currentGaugePoints,
        uint256 optimalPercentDepositedBdv,
        uint256 percentOfDepositedBdv
    ) external pure returns (uint256 newGaugePoints);

    function deployStemsUpgrade() external;

    function deposit(
        address token,
        uint256 _amount,
        uint8 mode
    ) external payable returns (uint256 amount, uint256 _bdv, int96 stem);

    function depositAllowance(
        address owner,
        address spender,
        address token
    ) external view returns (uint256);

    function depositForConvertE(
        address token,
        uint256 amount,
        uint256 bdv,
        uint256 grownStalk
    ) external;

<<<<<<< HEAD
=======
    function depositLegacy(address token, uint256 amount, uint8 mode) external payable;

>>>>>>> e883e947
    function depositPermitDomainSeparator() external view returns (bytes32);

    function depositPermitNonces(address owner) external view returns (uint256);

    function determineReward(
        uint256 initialGasLeft,
        uint256 blocksLate,
        uint256 beanEthPrice
    ) external view returns (uint256);

    function dewhitelistToken(address token) external payable;

    function diamondCut(
        FacetCut[] memory _diamondCut,
        address _init,
        bytes memory _calldata
    ) external;

    function droughtSiloSunrise(uint256 amount) external;

    function droughtSunrise() external;

    function enrootDeposit(address token, int96 stem, uint256 amount) external payable;

    function enrootDeposits(
        address token,
        int96[] memory stems,
        uint256[] memory amounts
    ) external payable;

    function etherPipe(
        PipeCall memory p,
        uint256 value
    ) external payable returns (bytes memory result);

    function evaluatePolynomialIntegrationPiecewise(
        bytes memory f,
        uint256 start,
        uint256 end
    ) external pure returns (uint256);

    function evaluatePolynomialPiecewise(bytes memory f, uint256 x) external pure returns (uint256);

    function exchange(
        address pool,
        address registry,
        address fromToken,
        address toToken,
        uint256 amountIn,
        uint256 minAmountOut,
        uint8 fromMode,
        uint8 toMode
    ) external payable;

    function exchangeUnderlying(
        address pool,
        address fromToken,
        address toToken,
        uint256 amountIn,
        uint256 minAmountOut,
        uint8 fromMode,
        uint8 toMode
    ) external payable;

    function facetAddress(bytes4 _functionSelector) external view returns (address facetAddress_);

    function facetAddresses() external view returns (address[] memory facetAddresses_);

    function facetFunctionSelectors(
        address _facet
    ) external view returns (bytes4[] memory facetFunctionSelectors_);

    function facets() external view returns (Facet[] memory facets_);

    function farm(bytes[] memory data) external payable returns (bytes[] memory results);

    function farmSunrise() external;

    function farmSunrises(uint256 number) external;

    function fastForward(uint32 _s) external;

    function fertilize(uint256 amount) external;

    function fertilizerSunrise(uint256 amount) external;

    function fillPodListing(PodListing memory l, uint256 beanAmount, uint8 mode) external payable;

    function fillPodOrder(
        PodOrder memory o,
        uint256 fieldId,
        uint256 index,
        uint256 start,
        uint256 amount,
        uint8 mode
    ) external payable;

    function findPiecewiseIndex(
        bytes memory breakpoints,
        uint256 value,
        uint256 high
    ) external pure returns (uint256);

    function forceSunrise() external;

    function getAbsBeanToMaxLpRatioChangeFromCaseId(
        uint256 caseId
    ) external view returns (uint80 ml);

    function getAbsTemperatureChangeFromCaseId(uint256 caseId) external view returns (int8 t);

    function getActiveFertilizer() external view returns (uint256);

    function getAllBalance(address account, address token) external view returns (Balance memory b);

    function getAllBalances(
        address account,
        address[] memory tokens
    ) external view returns (Balance[] memory balances);

    function getAmountOut(
        address tokenIn,
        address tokenOut,
        uint256 amountIn
    ) external view returns (uint256 amountOut);

    function getAverageGrownStalkPerBdv() external view returns (uint256);

    function getAverageGrownStalkPerBdvPerSeason() external view returns (uint128);

<<<<<<< HEAD
=======
    function mockUpdateAverageGrownStalkPerBdvPerSeason() external;

    function gaugePointsNoChange(
        uint256 currentGaugePoints,
        uint256,
        uint256
    ) external pure returns (uint256);

>>>>>>> e883e947
    function getBalance(address account, address token) external view returns (uint256 balance);

    function getBalances(
        address account,
        address[] memory tokens
    ) external view returns (uint256[] memory balances);

    function getBarnRaiseToken() external view returns (address);

    function getBarnRaiseWell() external view returns (address);

    function getBeanEthGaugePointsPerBdv() external view returns (uint256);

    function getBeanGaugePointsPerBdv() external view returns (uint256);

    function getBeanToMaxLpGpPerBdvRatio() external view returns (uint256);

    function getBeanToMaxLpGpPerBdvRatioScaled() external view returns (uint256);

    function getCaseData(uint256 caseId) external view returns (bytes32 casesData);

    function getCases() external view returns (bytes32[144] memory cases);

    function getChainlinkEthUsdPrice() external view returns (uint256);

    function getChainlinkTwapEthUsdPrice(uint256 lookback) external view returns (uint256);

    function getChangeFromCaseId(
        uint256 caseId
    ) external view returns (uint32, int8, uint80, int80);

    function getCurrentHumidity() external view returns (uint128 humidity);

    function getDeltaPodDemand() external view returns (uint256);

    function getDeposit(
        address account,
        address token,
        int96 stem
    ) external view returns (uint256, uint256);

    function getDepositId(address token, int96 stem) external pure returns (uint256);

<<<<<<< HEAD
=======
    function getDepositLegacy(
        address account,
        address token,
        uint32 season
    ) external view returns (uint128, uint128);

>>>>>>> e883e947
    function getEndBpf() external view returns (uint128 endBpf);

    function getEthUsdPrice() external view returns (uint256);

    function getEthUsdTwap(uint256 lookback) external view returns (uint256);

    function getEvenGerminating(address token) external view returns (uint256, uint256);

    function getExternalBalance(
        address account,
        address token
    ) external view returns (uint256 balance);

    function getExternalBalances(
        address account,
        address[] memory tokens
    ) external view returns (uint256[] memory balances);

    function getFertilizer(uint128 id) external view returns (uint256);

    function getFertilizers() external view returns (Supply[] memory fertilizers);

    function getFirst() external view returns (uint128);

    function getGaugePoints(address token) external view returns (uint256);

    function getGaugePointsPerBdvForToken(address token) external view returns (uint256);

    function getGaugePointsPerBdvForWell(address well) external view returns (uint256);

    function getGerminatingRootsForSeason(uint32 season) external view returns (uint256);

    function getGerminatingStalkAndRootsForSeason(
        uint32 season
    ) external view returns (uint256, uint256);

    function getGerminatingStalkForSeason(uint32 season) external view returns (uint256);

    function getGerminatingTotalDeposited(address token) external view returns (uint256 amount);

    function getGerminatingTotalDepositedBdv(address token) external view returns (uint256 _bdv);

    function getGrownStalkIssuedPerGp() external view returns (uint256);

    function getGrownStalkIssuedPerSeason() external view returns (uint256);

    function getHumidity(uint128 _s) external pure returns (uint128 humidity);

    function getInternalBalance(
        address account,
        address token
    ) external view returns (uint256 balance);

    function getInternalBalances(
        address account,
        address[] memory tokens
    ) external view returns (uint256[] memory balances);

    function getLargestLiqWell() external view returns (address);

    function getLast() external view returns (uint128);

    function getLastMowedStem(
        address account,
        address token
    ) external view returns (int96 lastStem);

    function getLegacySeedsPerToken(address token) external view returns (uint256);

    function getLiquidityToSupplyRatio() external view returns (uint256);

    function getLockedBeans() external view returns (uint256);

    function getLockedBeansUnderlyingUnripeBean() external view returns (uint256);

    function getLockedBeansUnderlyingUnripeLP() external view returns (uint256);

    function getMaxAmountIn(
        address tokenIn,
        address tokenOut
    ) external view returns (uint256 amountIn);

    function getMintFertilizerOut(
        uint256 tokenAmountIn
    ) external view returns (uint256 fertilizerAmountOut);

    function getMowStatus(
        address account,
        address token
    ) external view returns (MowStatus memory mowStatus);

    function getNext(uint128 id) external view returns (uint128);

    function getNextSeasonStart() external view returns (uint256);

    function getOddGerminating(address token) external view returns (uint256, uint256);

    function getPenalizedUnderlying(
        address unripeToken,
        uint256 amount
    ) external view returns (uint256 redeem);

    function getPenalty(address unripeToken) external view returns (uint256 penalty);

    function getPercentPenalty(address unripeToken) external view returns (uint256 penalty);

    function getPodRate() external view returns (uint256);

    function getPoolDeltaBWithoutCap(address well) external view returns (int256 deltaB);

    function getRecapFundedPercent(address unripeToken) external view returns (uint256 percent);

    function getRecapPaidPercent() external view returns (uint256 percent);

    function getRelBeanToMaxLpRatioChangeFromCaseId(uint256 caseId) external view returns (int80 l);

    function getRelTemperatureChangeFromCaseId(uint256 caseId) external view returns (uint32 mt);

    function getSeasonStart() external view returns (uint256);

    function getSeasonStruct() external view returns (Season memory);

    function getSeasonTimestamp() external view returns (uint256);

    function getSeedGauge() external view returns (SeedGauge memory);

    function getSiloTokens() external view returns (address[] memory tokens);

    function getSopWell() external view returns (address);

    function getT() external view returns (uint256);

    function getTotalBdv() external view returns (uint256 totalBdv);

    function getTotalDeposited(address token) external view returns (uint256);

    function getTotalDepositedBdv(address token) external view returns (uint256);

    function getTotalGerminatingAmount(address token) external view returns (uint256);

    function getTotalGerminatingBdv(address token) external view returns (uint256);

    function getTotalGerminatingStalk() external view returns (uint256);

    function getTotalUnderlying(address unripeToken) external view returns (uint256 underlying);

    function getTotalUsdLiquidity() external view returns (uint256 totalLiquidity);

    function getTotalWeightedUsdLiquidity() external view returns (uint256 totalWeightedLiquidity);

    function getTotalWithdrawn(address token) external view returns (uint256);

    function getTwaLiquidityForWell(address well) external view returns (uint256);

    function getUnderlying(
        address unripeToken,
        uint256 amount
    ) external view returns (uint256 underlyingAmount);

    function getUnderlyingPerUnripeToken(
        address unripeToken
    ) external view returns (uint256 underlyingPerToken);

    function getUnderlyingToken(
        address unripeToken
    ) external view returns (address underlyingToken);

    function getUsdPrice(address token) external view returns (uint256);

    function getWeightedTwaLiquidityForWell(address well) external view returns (uint256);

<<<<<<< HEAD
=======
    function getWellConvertCapacity(address well) external view returns (uint256);

    function getOverallConvertCapacity() external view returns (uint256);

>>>>>>> e883e947
    function getWhitelistStatus(
        address token
    ) external view returns (WhitelistStatus memory _whitelistStatuses);

    function getWhitelistStatuses()
        external
        view
        returns (WhitelistStatus[] memory _whitelistStatuses);

    function getWhitelistedLpTokens() external view returns (address[] memory tokens);

    function getWhitelistedTokens() external view returns (address[] memory tokens);

    function getWhitelistedWellLpTokens() external view returns (address[] memory tokens);

    function getWithdrawal(
        address account,
        address token,
        uint32 season
    ) external view returns (uint256);

    function getWstethEthPrice() external view returns (uint256);

    function getWstethEthTwap(uint256 lookback) external view returns (uint256);

    function getWstethUsdPrice() external view returns (uint256);

    function getWstethUsdTwap(uint256 lookback) external view returns (uint256);

    function getYoungAndMatureGerminatingTotalStalk()
        external
        view
        returns (uint256 matureGerminatingStalk, uint256 youngGerminatingStalk);

    function gm(address account, uint8 mode) external payable returns (uint256);

    function grownStalkForDeposit(
        address account,
        address token,
        int96 stem
    ) external view returns (uint256 grownStalk);
<<<<<<< HEAD
    function harvest(uint256 fieldId, uint256[] memory plots, uint8 mode) external payable;
=======

    function harvest(uint256[] memory plots, uint8 mode) external payable;

>>>>>>> e883e947
    function harvestableIndex() external view returns (uint256);

    function imageURI(
        address token,
        int96 stem,
        int96 stemTip
    ) external view returns (string memory);

    function increaseDepositAllowance(
        address spender,
        address token,
        uint256 addedValue
    ) external returns (bool);

    function increaseTokenAllowance(
        address spender,
        address token,
        uint256 addedValue
    ) external returns (bool);
<<<<<<< HEAD
    function addField() external returns (uint256 id);
    function incrementTotalHarvestableE(uint256 fieldId, uint256 amount) external;
    function incrementTotalPodsE(uint256 fieldId, uint256 amount) external;
=======

    function incrementTotalHarvestableE(uint256 amount) external;

    function incrementTotalPodsE(uint256 amount) external;

>>>>>>> e883e947
    function incrementTotalSoilE(uint128 amount) external;

    function initOracleForAllWhitelistedWells() external;

    function isApprovedForAll(address _owner, address _operator) external view returns (bool);

    function isFertilizing() external view returns (bool);

    function isUnripe(address unripeToken) external view returns (bool unripe);

<<<<<<< HEAD
    function lastDeltaSoil() external view returns (uint256);
=======
    function lastDSoil() external view returns (uint256);
>>>>>>> e883e947

    function lastSeasonOfPlenty() external view returns (uint32);

    function lastSowTime() external view returns (uint256);

    function lastUpdate(address account) external view returns (uint32);

    function lightSunrise() external;

    function maxTemperature() external view returns (uint256);

    function maxWeight() external pure returns (uint256);

    function migrationNeeded(address account) external view returns (bool hasMigrated);

    function mintBeans(address to, uint256 amount) external;

    function mintFertilizer(
        uint256 tokenAmountIn,
        uint256 minFertilizerOut,
        uint256 minLPTokensOut
    ) external payable returns (uint256 fertilizerAmountOut);

    function mockBDV(uint256 amount) external pure returns (uint256);

    function mockBDVIncrease(uint256 amount) external pure returns (uint256);

    function mockCalcCaseIdandUpdate(int256 deltaB) external returns (uint256 caseId);

    function mockEndTotalGerminationForToken(address token) external;

    function mockGetMorningTemp(
        uint256 initalTemp,
        uint256 delta
    ) external pure returns (uint256 scaledTemperature);

    function mockGetSeedsPerToken(address token) external pure returns (uint256);

    function mockIncrementGermination(
        address token,
        uint128 amount,
        uint128 bdv,
        uint8 germ
    ) external;

    function mockInitalizeGaugeForToken(
        address token,
        bytes4 gaugePointSelector,
        bytes4 liquidityWeightSelector,
        uint96 gaugePoints,
        uint64 optimalPercentDepositedBdv
    ) external;

    function mockLiquidityWeight() external pure returns (uint256);

    function mockSeasonToStem(address token, uint32 season) external view returns (int96 stem);

    function mockSetAverageGrownStalkPerBdvPerSeason(
        uint128 _averageGrownStalkPerBdvPerSeason
    ) external;

<<<<<<< HEAD
=======
    function mockSetBean3CrvOracle(uint256[2] memory reserves) external;

>>>>>>> e883e947
    function mockSetSopWell(address well) external;

    function mockSow(
        uint256 beans,
        uint256 _morningTemperature,
        uint32 maxTemperature,
        bool abovePeg
    ) external returns (uint256 pods);

    function mockStepGauge() external;

    function mockStepSeason() external returns (uint32 season);

    function mockStepSilo(uint256 amount) external;

    function mockUnripeBeanDeposit(uint32 _s, uint256 amount) external;

    function mockUnripeLPDeposit(uint256 t, uint32 _s, uint256 amount, uint256 bdv) external;

    function mockUpdateAverageStalkPerBdvPerSeason() external;

    function mockUpdateLiquidityWeight(address token, bytes4 selector) external;

    function mockWhitelistToken(
        address token,
        bytes4 selector,
        uint16 stalkIssuedPerBdv,
        uint24 stalkEarnedPerSeason
    ) external;

    function mockWhitelistTokenWithGauge(
        address token,
        bytes4 selector,
        uint16 stalkIssuedPerBdv,
        uint24 stalkEarnedPerSeason,
        bytes1 encodeType,
        bytes4 gaugePointSelector,
        bytes4 liquidityWeightSelector,
        uint128 gaugePoints,
        uint64 optimalPercentDepositedBdv
    ) external;

    function mow(address account, address token) external payable;

    function mowAndMigrate(
        address account,
        address[] memory tokens,
        uint32[][] memory seasons,
        uint256[][] memory amounts,
        uint256 stalkDiff,
        uint256 seedsDiff,
        bytes32[] memory proof
    ) external payable;

    function mowAndMigrateNoDeposits(address account) external payable;

    function mowMultiple(address account, address[] memory tokens) external payable;

    function multiPipe(PipeCall[] memory pipes) external payable returns (bytes[] memory results);

    function name() external pure returns (string memory);

    function onERC1155BatchReceived(
        address,
        address,
        uint256[] memory,
        uint256[] memory,
        bytes memory
    ) external pure returns (bytes4);

    function onERC1155Received(
        address,
        address,
        uint256,
        uint256,
        bytes memory
    ) external pure returns (bytes4);

<<<<<<< HEAD
=======
    function overallCappedDeltaB() external view returns (int256 deltaB);

    function overallCurrentDeltaB() external view returns (int256 deltaB);

>>>>>>> e883e947
    function owner() external view returns (address owner_);

    function ownerCandidate() external view returns (address ownerCandidate_);

    function pause() external payable;

    function paused() external view returns (bool);

    function payFertilizer(address account, uint256 amount) external payable;

    function permitDeposit(
        address owner,
        address spender,
        address token,
        uint256 value,
        uint256 deadline,
        uint8 v,
        bytes32 r,
        bytes32 s
    ) external payable;

    function permitDeposits(
        address owner,
        address spender,
        address[] memory tokens,
        uint256[] memory values,
        uint256 deadline,
        uint8 v,
        bytes32 r,
        bytes32 s
    ) external payable;

    function permitERC20(
        address token,
        address owner,
        address spender,
        uint256 value,
        uint256 deadline,
        uint8 v,
        bytes32 r,
        bytes32 s
    ) external payable;

    function permitERC721(
        address token,
        address spender,
        uint256 tokenId,
        uint256 deadline,
        bytes memory sig
    ) external payable;

    function permitToken(
        address owner,
        address spender,
        address token,
        uint256 value,
        uint256 deadline,
        uint8 v,
        bytes32 r,
        bytes32 s
    ) external payable;

    function pick(
        address token,
        uint256 amount,
        bytes32[] memory proof,
        uint8 mode
    ) external payable;

    function picked(address account, address token) external view returns (bool);

    function pipe(PipeCall memory p) external payable returns (bytes memory result);

<<<<<<< HEAD
    function plant() external payable returns (uint256 beans, int96 stem);

    function plentyPerRoot(uint32 _season) external view returns (uint256);
    function plot(address account, uint256 fieldId, uint256 index) external view returns (uint256);
=======
    function pipelineConvert(
        address inputToken,
        int96[] memory stems,
        uint256[] memory amounts,
        address outputToken,
        AdvancedFarmCall[] memory farmCalls
    ) external payable returns (int96[] memory outputStems, uint256[] memory outputAmounts);

    function plant() external payable returns (uint256 beans, int96 stem);

    function plentyPerRoot(uint32 _season) external view returns (uint256);

    function plot(address account, uint256 index) external view returns (uint256);

>>>>>>> e883e947
    function podIndex() external view returns (uint256);

    function podListing(uint256 index) external view returns (bytes32);

    function podOrder(
        address account,
        uint24 pricePerPod,
        uint256 maxPlaceInLine,
        uint256 minFillAmount
    ) external view returns (uint256);

    function podOrderById(bytes32 id) external view returns (uint256);

    function poolDeltaB(address pool) external view returns (int256);

<<<<<<< HEAD
=======
    function poolCurrentDeltaB(address pool) external view returns (int256 deltaB);

>>>>>>> e883e947
    function rain() external view returns (Rain memory);

    function rainSiloSunrise(uint256 amount) external;

    function rainSunrise() external;

    function rainSunrises(uint256 amount) external;

    function readPipe(PipeCall memory p) external view returns (bytes memory result);

    function reentrancyGuardTest() external;

    function remainingFunding(uint32 id) external view returns (uint256);

    function remainingPods() external view returns (uint256);

    function remainingRecapitalization() external view returns (uint256);

    function removeLiquidity(
        address pool,
        address registry,
        uint256 amountIn,
        uint256[] memory minAmountsOut,
        uint8 fromMode,
        uint8 toMode
    ) external payable;

    function removeLiquidityImbalance(
        address pool,
        address registry,
        uint256[] memory amountsOut,
        uint256 maxAmountIn,
        uint8 fromMode,
        uint8 toMode
    ) external payable;

    function removeLiquidityOneToken(
        address pool,
        address registry,
        address toToken,
        uint256 amountIn,
        uint256 minAmountOut,
        uint8 fromMode,
        uint8 toMode
    ) external payable;

    function removeWhitelistSelector(address token) external;

    function removeWhitelistStatus(address token) external;

    function resetPools(address[] memory pools) external;

    function resetSeasonStart(uint256 amount) external;

    function resetState() external;

    function rewardSilo(uint256 amount) external;

    function rewardSunrise(uint256 amount) external;

    function rewardToFertilizerE(uint256 amount) external;

    function ripen(uint256 amount) external;

    function safeBatchTransferFrom(
        address sender,
        address recipient,
        uint256[] memory depositIds,
        uint256[] memory amounts,
        bytes memory
    ) external;

    function safeTransferFrom(
        address sender,
        address recipient,
        uint256 depositId,
        uint256 amount,
        bytes memory
    ) external;

    function season() external view returns (uint32);

    function seasonTime() external view returns (uint32);

    function seasonToStem(address token, uint32 season) external view returns (int96 stem);

    function seedGaugeSunSunrise(int256 deltaB, uint256 caseId) external;

    function setAbovePegE(bool peg) external;

    function setApprovalForAll(address spender, bool approved) external;

    function setBarnRaiseWell(address welll) external;

    function setBeanToMaxLpGpPerBdvRatio(uint128 percent) external;

    function setBeanstalkState(
        uint256 price,
        uint256 podRate,
        uint256 changeInSoilDemand,
        uint256 liquidityToSupplyRatio,
        address targetWell
    ) external returns (int256 deltaB);

    function setChangeInSoilDemand(uint256 changeInSoilDemand) external;

    function setCurrentSeasonE(uint32 _season) external;

    function setFertilizerE(bool fertilizing, uint256 unfertilized) external;

    function setL2SR(uint256 liquidityToSupplyRatio, address targetWell) external;

    function setLastDSoilE(uint128 number) external;

    function setLastSowTimeE(uint32 number) external;

    function setMaxTemp(uint32 t) external;

    function setMaxTempE(uint32 number) external;

    function setMerkleRootE(address unripeToken, bytes32 root) external;

    function setNextSowTimeE(uint32 _time) external;

    function setPenaltyParams(uint256 recapitalized, uint256 fertilized) external;

    function setPodRate(uint256 podRate) external;

    function setPrice(uint256 price, address targetWell) external returns (int256 deltaB);

    function setSoilE(uint256 amount) external;

    function setSunriseBlock(uint256 _block) external;

    function setUsdEthPrice(uint256 price) external;

    function setYieldE(uint256 t) external;

    function siloSunrise(uint256 amount) external;

    function sow(
        uint256 beans,
        uint256 minTemperature,
        uint8 mode
    ) external payable returns (uint256 pods);

    function sowWithMin(
        uint256 beans,
        uint256 minTemperature,
        uint256 minSoil,
        uint8 mode
    ) external payable returns (uint256 pods);

    function stemStartSeason() external view returns (uint16);

    function stemTipForToken(address token) external view returns (int96 _stemTip);

    function stepGauge() external;

    function sunSunrise(int256 deltaB, uint256 caseId) external;

    function sunTemperatureSunrise(int256 deltaB, uint256 caseId, uint32 t) external;

    function sunrise() external payable returns (uint256);

    function sunriseBlock() external view returns (uint32);

    function supportsInterface(bytes4 _interfaceId) external view returns (bool);

    function switchUnderlyingToken(
        address unripeToken,
        address newUnderlyingToken
    ) external payable;

    function symbol() external pure returns (string memory);

    function teleportSunrise(uint32 _s) external;

    function temperature() external view returns (uint256);

    function thisSowTime() external view returns (uint256);

    function time() external view returns (Season memory);

    function tokenAllowance(
        address account,
        address spender,
        address token
    ) external view returns (uint256);

    function tokenPermitDomainSeparator() external view returns (bytes32);

    function tokenPermitNonces(address owner) external view returns (uint256);

<<<<<<< HEAD
    function tokenSettings(address token) external view returns (AssetSettings memory);
=======
    function tokenSettings(address token) external view returns (SiloSettings memory);
>>>>>>> e883e947

    function totalDeltaB() external view returns (int256 deltaB);

    function totalEarnedBeans() external view returns (uint256);

    function totalFertilizedBeans() external view returns (uint256 beans);

    function totalFertilizerBeans() external view returns (uint256 beans);

    function totalFunding(uint32 id) external view returns (uint256);
<<<<<<< HEAD
    function totalHarvestable(uint256 fieldId) external view returns (uint256);
    function totalHarvested(uint256 fieldId) external view returns (uint256);
    function totalMigratedBdv(address token) external view returns (uint256);
    function totalPods(uint256 fieldId) external view returns (uint256);
=======

    function totalHarvestable() external view returns (uint256);

    function totalHarvested() external view returns (uint256);

    function totalMigratedBdv(address token) external view returns (uint256);

    function totalPods() external view returns (uint256);

>>>>>>> e883e947
    function totalRealSoil() external view returns (uint256);

    function totalRoots() external view returns (uint256);

<<<<<<< HEAD
=======
    function totalSeeds() external view returns (uint256);

>>>>>>> e883e947
    function totalSoil() external view returns (uint256);

    function totalSoilAtMorningTemp(
        uint256 morningTemperature
    ) external view returns (uint256 totalSoil);

    function totalStalk() external view returns (uint256);

    function totalUnfertilizedBeans() external view returns (uint256 beans);
<<<<<<< HEAD
    function totalUnharvestable(uint256 fieldId) external view returns (uint256);
    function isHarvesting(uint256 fieldId) external view returns (bool);
=======

    function totalUnharvestable() external view returns (uint256);

>>>>>>> e883e947
    function transferDeposit(
        address sender,
        address recipient,
        address token,
        int96 stem,
        uint256 amount
    ) external payable returns (uint256 _bdv);

    function transferDeposits(
        address sender,
        address recipient,
        address token,
        int96[] memory stem,
        uint256[] memory amounts
    ) external payable returns (uint256[] memory bdvs);

    function transferERC1155(address token, address to, uint256 id, uint256 value) external payable;

    function transferERC721(address token, address to, uint256 id) external payable;

    function transferInternalTokenFrom(
        address token,
        address sender,
        address recipient,
        uint256 amount,
        uint8 toMode
    ) external payable;

    function transferOwnership(address _newOwner) external;

    function transferPlot(
        address sender,
        address recipient,
        uint256 id,
        uint256 start,
        uint256 end
    ) external payable;

    function transferToken(
        address token,
        address recipient,
        uint256 amount,
        uint8 fromMode,
        uint8 toMode
    ) external payable;

    function unpause() external payable;

    function unripeBeanToBDV(uint256 amount) external view returns (uint256);

    function unripeLPToBDV(uint256 amount) external view returns (uint256);

    function unwrapEth(uint256 amount, uint8 mode) external payable;

<<<<<<< HEAD
=======
    function update3CRVOracle() external;

>>>>>>> e883e947
    function updateGaugeForToken(
        address token,
        bytes4 gaugePointSelector,
        bytes4 liquidityWeightSelector,
        uint64 optimalPercentDepositedBdv
    ) external payable;

    function updateStalkPerBdvPerSeasonForToken(
        address token,
        uint32 stalkEarnedPerSeason
    ) external payable;

    function updateStemScaleSeason(uint16 season) external;

    function updateStems() external;

<<<<<<< HEAD
=======
    function updateTWAPCurveE() external returns (uint256[2] memory balances);

>>>>>>> e883e947
    function updateWhitelistStatus(
        address token,
        bool isWhitelisted,
        bool isWhitelistedLp,
        bool isWhitelistedWell
    ) external;

    function upgradeStems() external;

    function uri(uint256 depositId) external view returns (string memory);

    function weather() external view returns (Weather memory);

    function wellBdv(address token, uint256 amount) external view returns (uint256);

    function wellOracleSnapshot(address well) external view returns (bytes memory snapshot);

    function whitelistToken(
        address token,
        bytes4 selector,
        uint32 stalkIssuedPerBdv,
        uint32 stalkEarnedPerSeason,
        bytes4 gaugePointSelector,
        bytes4 liquidityWeightSelector,
        uint128 gaugePoints,
        uint64 optimalPercentDepositedBdv
    ) external payable;

    function whitelistTokenWithEncodeType(
        address token,
        bytes4 selector,
        uint32 stalkIssuedPerBdv,
        uint32 stalkEarnedPerSeason,
        bytes1 encodeType,
        bytes4 gaugePointSelector,
        bytes4 liquidityWeightSelector,
        uint128 gaugePoints,
        uint64 optimalPercentDepositedBdv
    ) external payable;

    function withdrawDeposit(
        address token,
        int96 stem,
        uint256 amount,
        uint8 mode
    ) external payable;

    function withdrawDeposits(
        address token,
        int96[] memory stems,
        uint256[] memory amounts,
        uint8 mode
    ) external payable;

    function withdrawForConvertE(
        address token,
        int96[] memory stems,
        uint256[] memory amounts,
        uint256 maxTokens
    ) external;

    function woohoo() external pure returns (uint256);

    function wrapEth(uint256 amount, uint8 mode) external payable;

    function yield() external view returns (uint32);
}<|MERGE_RESOLUTION|>--- conflicted
+++ resolved
@@ -141,19 +141,19 @@
         bytes data;
     }
 
-struct AssetSettings {
-    bytes4 selector;
-    uint32 stalkEarnedPerSeason;
-    uint32 stalkIssuedPerBdv;
-    uint32 milestoneSeason;
-    int96 milestoneStem;
-    bytes1 encodeType;
-    int24 deltaStalkEarnedPerSeason;
-    bytes4 gpSelector;
-    bytes4 lwSelector;
-    uint128 gaugePoints;
-    uint64 optimalPercentDepositedBdv;
-}
+    struct AssetSettings {
+        bytes4 selector;
+        uint32 stalkEarnedPerSeason;
+        uint32 stalkIssuedPerBdv;
+        uint32 milestoneSeason;
+        int96 milestoneStem;
+        bytes1 encodeType;
+        int24 deltaStalkEarnedPerSeason;
+        bytes4 gpSelector;
+        bytes4 lwSelector;
+        uint128 gaugePoints;
+        uint64 optimalPercentDepositedBdv;
+    }
 
     struct Supply {
         uint128 endBpf;
@@ -422,15 +422,12 @@
 
     function allowancePods(address owner, address spender) external view returns (uint256);
 
-<<<<<<< HEAD
-=======
     function applyPenaltyToGrownStalks(
         uint256 penaltyBdv,
         uint256[] memory bdvsRemoved,
         uint256[] memory grownStalks
     ) external view returns (uint256[] memory);
 
->>>>>>> e883e947
     function approveDeposit(address spender, address token, uint256 amount) external payable;
 
     function approvePods(address spender, uint256 amount) external payable;
@@ -476,11 +473,6 @@
 
     function balanceOfGrownStalk(address account, address token) external view returns (uint256);
 
-<<<<<<< HEAD
-=======
-    function balanceOfGrownStalkLegacy(address account) external view returns (uint256);
-
->>>>>>> e883e947
     function balanceOfGrownStalkUpToStemsDeployment(
         address account
     ) external view returns (uint256);
@@ -549,8 +541,6 @@
         uint256 L2SRState
     ) external;
 
-<<<<<<< HEAD
-=======
     function calculateStalkPenalty(
         DeltaBStorage memory dbs,
         uint256 bdvConverted,
@@ -573,7 +563,6 @@
         uint256 bdvOfDeposit
     ) external view returns (int96 stem, Germinate germ);
 
->>>>>>> e883e947
     function cancelPodListing(uint256 index) external payable;
 
     function cancelPodOrder(
@@ -583,11 +572,6 @@
         uint8 mode
     ) external payable;
 
-<<<<<<< HEAD
-=======
-    function captureCurveE() external returns (int256 deltaB);
-
->>>>>>> e883e947
     function captureE() external returns (int256 deltaB);
 
     function captureWellE(address well) external returns (int256 deltaB);
@@ -648,11 +632,6 @@
         uint8 mode
     ) external payable returns (bytes32 id);
 
-<<<<<<< HEAD
-=======
-    function curveToBDV(uint256 amount) external view returns (uint256);
-
->>>>>>> e883e947
     function decreaseDepositAllowance(
         address spender,
         address token,
@@ -692,11 +671,6 @@
         uint256 grownStalk
     ) external;
 
-<<<<<<< HEAD
-=======
-    function depositLegacy(address token, uint256 amount, uint8 mode) external payable;
-
->>>>>>> e883e947
     function depositPermitDomainSeparator() external view returns (bytes32);
 
     function depositPermitNonces(address owner) external view returns (uint256);
@@ -827,8 +801,6 @@
 
     function getAverageGrownStalkPerBdvPerSeason() external view returns (uint128);
 
-<<<<<<< HEAD
-=======
     function mockUpdateAverageGrownStalkPerBdvPerSeason() external;
 
     function gaugePointsNoChange(
@@ -837,7 +809,6 @@
         uint256
     ) external pure returns (uint256);
 
->>>>>>> e883e947
     function getBalance(address account, address token) external view returns (uint256 balance);
 
     function getBalances(
@@ -881,15 +852,6 @@
 
     function getDepositId(address token, int96 stem) external pure returns (uint256);
 
-<<<<<<< HEAD
-=======
-    function getDepositLegacy(
-        address account,
-        address token,
-        uint32 season
-    ) external view returns (uint128, uint128);
-
->>>>>>> e883e947
     function getEndBpf() external view returns (uint128 endBpf);
 
     function getEthUsdPrice() external view returns (uint256);
@@ -1061,13 +1023,10 @@
 
     function getWeightedTwaLiquidityForWell(address well) external view returns (uint256);
 
-<<<<<<< HEAD
-=======
     function getWellConvertCapacity(address well) external view returns (uint256);
 
     function getOverallConvertCapacity() external view returns (uint256);
 
->>>>>>> e883e947
     function getWhitelistStatus(
         address token
     ) external view returns (WhitelistStatus memory _whitelistStatuses);
@@ -1109,13 +1068,7 @@
         address token,
         int96 stem
     ) external view returns (uint256 grownStalk);
-<<<<<<< HEAD
     function harvest(uint256 fieldId, uint256[] memory plots, uint8 mode) external payable;
-=======
-
-    function harvest(uint256[] memory plots, uint8 mode) external payable;
-
->>>>>>> e883e947
     function harvestableIndex() external view returns (uint256);
 
     function imageURI(
@@ -1135,17 +1088,9 @@
         address token,
         uint256 addedValue
     ) external returns (bool);
-<<<<<<< HEAD
     function addField() external returns (uint256 id);
     function incrementTotalHarvestableE(uint256 fieldId, uint256 amount) external;
     function incrementTotalPodsE(uint256 fieldId, uint256 amount) external;
-=======
-
-    function incrementTotalHarvestableE(uint256 amount) external;
-
-    function incrementTotalPodsE(uint256 amount) external;
-
->>>>>>> e883e947
     function incrementTotalSoilE(uint128 amount) external;
 
     function initOracleForAllWhitelistedWells() external;
@@ -1156,11 +1101,7 @@
 
     function isUnripe(address unripeToken) external view returns (bool unripe);
 
-<<<<<<< HEAD
     function lastDeltaSoil() external view returns (uint256);
-=======
-    function lastDSoil() external view returns (uint256);
->>>>>>> e883e947
 
     function lastSeasonOfPlenty() external view returns (uint32);
 
@@ -1222,11 +1163,6 @@
         uint128 _averageGrownStalkPerBdvPerSeason
     ) external;
 
-<<<<<<< HEAD
-=======
-    function mockSetBean3CrvOracle(uint256[2] memory reserves) external;
-
->>>>>>> e883e947
     function mockSetSopWell(address well) external;
 
     function mockSow(
@@ -1305,13 +1241,10 @@
         bytes memory
     ) external pure returns (bytes4);
 
-<<<<<<< HEAD
-=======
     function overallCappedDeltaB() external view returns (int256 deltaB);
 
     function overallCurrentDeltaB() external view returns (int256 deltaB);
 
->>>>>>> e883e947
     function owner() external view returns (address owner_);
 
     function ownerCandidate() external view returns (address ownerCandidate_);
@@ -1385,12 +1318,12 @@
 
     function pipe(PipeCall memory p) external payable returns (bytes memory result);
 
-<<<<<<< HEAD
     function plant() external payable returns (uint256 beans, int96 stem);
 
     function plentyPerRoot(uint32 _season) external view returns (uint256);
+
     function plot(address account, uint256 fieldId, uint256 index) external view returns (uint256);
-=======
+
     function pipelineConvert(
         address inputToken,
         int96[] memory stems,
@@ -1399,13 +1332,6 @@
         AdvancedFarmCall[] memory farmCalls
     ) external payable returns (int96[] memory outputStems, uint256[] memory outputAmounts);
 
-    function plant() external payable returns (uint256 beans, int96 stem);
-
-    function plentyPerRoot(uint32 _season) external view returns (uint256);
-
-    function plot(address account, uint256 index) external view returns (uint256);
-
->>>>>>> e883e947
     function podIndex() external view returns (uint256);
 
     function podListing(uint256 index) external view returns (bytes32);
@@ -1421,11 +1347,8 @@
 
     function poolDeltaB(address pool) external view returns (int256);
 
-<<<<<<< HEAD
-=======
     function poolCurrentDeltaB(address pool) external view returns (int256 deltaB);
 
->>>>>>> e883e947
     function rain() external view returns (Rain memory);
 
     function rainSiloSunrise(uint256 amount) external;
@@ -1620,11 +1543,7 @@
 
     function tokenPermitNonces(address owner) external view returns (uint256);
 
-<<<<<<< HEAD
     function tokenSettings(address token) external view returns (AssetSettings memory);
-=======
-    function tokenSettings(address token) external view returns (SiloSettings memory);
->>>>>>> e883e947
 
     function totalDeltaB() external view returns (int256 deltaB);
 
@@ -1635,31 +1554,16 @@
     function totalFertilizerBeans() external view returns (uint256 beans);
 
     function totalFunding(uint32 id) external view returns (uint256);
-<<<<<<< HEAD
     function totalHarvestable(uint256 fieldId) external view returns (uint256);
     function totalHarvested(uint256 fieldId) external view returns (uint256);
     function totalMigratedBdv(address token) external view returns (uint256);
     function totalPods(uint256 fieldId) external view returns (uint256);
-=======
-
-    function totalHarvestable() external view returns (uint256);
-
-    function totalHarvested() external view returns (uint256);
-
-    function totalMigratedBdv(address token) external view returns (uint256);
-
-    function totalPods() external view returns (uint256);
-
->>>>>>> e883e947
     function totalRealSoil() external view returns (uint256);
 
     function totalRoots() external view returns (uint256);
 
-<<<<<<< HEAD
-=======
     function totalSeeds() external view returns (uint256);
 
->>>>>>> e883e947
     function totalSoil() external view returns (uint256);
 
     function totalSoilAtMorningTemp(
@@ -1669,14 +1573,8 @@
     function totalStalk() external view returns (uint256);
 
     function totalUnfertilizedBeans() external view returns (uint256 beans);
-<<<<<<< HEAD
     function totalUnharvestable(uint256 fieldId) external view returns (uint256);
     function isHarvesting(uint256 fieldId) external view returns (bool);
-=======
-
-    function totalUnharvestable() external view returns (uint256);
-
->>>>>>> e883e947
     function transferDeposit(
         address sender,
         address recipient,
@@ -1731,11 +1629,6 @@
 
     function unwrapEth(uint256 amount, uint8 mode) external payable;
 
-<<<<<<< HEAD
-=======
-    function update3CRVOracle() external;
-
->>>>>>> e883e947
     function updateGaugeForToken(
         address token,
         bytes4 gaugePointSelector,
@@ -1752,11 +1645,6 @@
 
     function updateStems() external;
 
-<<<<<<< HEAD
-=======
-    function updateTWAPCurveE() external returns (uint256[2] memory balances);
-
->>>>>>> e883e947
     function updateWhitelistStatus(
         address token,
         bool isWhitelisted,
