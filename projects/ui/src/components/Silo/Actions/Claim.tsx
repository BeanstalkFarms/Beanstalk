import React, { useCallback, useMemo } from 'react';
import { Box, Stack, Typography } from '@mui/material';
import { Form, Formik, FormikHelpers, FormikProps } from 'formik';
import BigNumber from 'bignumber.js';
<<<<<<< HEAD
import { ERC20Token, StepGenerator, Token } from '@beanstalk/sdk';
=======
import { useProvider } from 'wagmi';
import { ethers } from 'ethers';
import { useSigner } from '~/hooks/ledger/useSigner';
import { Token } from '~/classes';
import StyledAccordionSummary from '~/components/Common/Accordion/AccordionSummary';
import { useBeanstalkContract } from '~/hooks/ledger/useContract';
>>>>>>> 0fbd2435
import { FarmerSiloBalance } from '~/state/farmer/silo';
import { ActionType } from '~/util/Actions';
import {
  TxnPreview,
  TxnSeparator,
  TxnSettings,
  SettingInput,
  SmartSubmitButton,
  FormTokenStateNew,
  FormTxnsFormState,
} from '~/components/Common/Form';
import { FarmFromMode, FarmToMode } from '~/lib/Beanstalk/Farm';
import { ZERO_BN } from '~/constants';
<<<<<<< HEAD
import { displayTokenAmount, tokenValueToBN } from '~/util';
=======
import { displayTokenAmount, toStringBaseUnitBN, toTokenUnitsBN } from '~/util';
>>>>>>> 0fbd2435
import FarmModeField from '~/components/Common/Form/FarmModeField';
import TokenIcon from '~/components/Common/TokenIcon';
import useToggle from '~/hooks/display/useToggle';
import { TokenSelectMode } from '~/components/Common/Form/TokenSelectDialog';
import PillRow from '~/components/Common/Form/PillRow';
import TransactionToast from '~/components/Common/TxnToast';
import copy from '~/constants/copy';
import { FC } from '~/types';
import useFormMiddleware from '~/hooks/ledger/useFormMiddleware';
import TokenQuoteProviderWithParams from '~/components/Common/Form/TokenQuoteProviderWithParams';
import { QuoteHandlerWithParams } from '~/hooks/ledger/useQuoteWithParams';
import TokenSelectDialogNew from '~/components/Common/Form/TokenSelectDialogNew';
import useSdk, { getNewToOldToken } from '~/hooks/sdk';
import TokenOutput from '~/components/Common/Form/TokenOutput';
import TxnAccordion from '~/components/Common/TxnAccordion';
import useFarmerFormTxnsActions from '~/hooks/farmer/form-txn/useFarmerFormTxnActions';
import FormTxnsPrimaryOptions from '~/components/Common/Form/FormTxnsPrimaryOptions';
import FormTxnsSecondaryOptions from '~/components/Common/Form/FormTxnsSecondaryOptions';
import { FormTxn, FormTxnBuilder } from '~/util/FormTxns';
import useFarmerFormTxns from '~/hooks/farmer/form-txn/useFarmerFormTxns';

// -----------------------------------------------------------------------

type ClaimFormValues = {
  /**
   * When claiming, there is only one input token
   * (the claimable LP token). the amount of this
   * token is always the full claimable balance.
   *
   * In this case, token.amountOut is the amount received
   * for converting LP into `tokenOut`.
   */
  token: FormTokenStateNew;
  destination: FarmToMode | undefined;
  tokenOut: ERC20Token | undefined;
} & {
  settings: {
    slippage: number;
  };
} & FormTxnsFormState;

type ClaimQuoteHandlerParams = {
  toMode?: FarmToMode;
};

const ClaimForm: FC<
  FormikProps<ClaimFormValues> & {
    token: ERC20Token;
    claimableBalance: BigNumber;
  }
> = ({
  // Custom
  token,
  claimableBalance,
  // Formik
  values,
  isSubmitting,
  setFieldValue,
}) => {
  const sdk = useSdk();

  //
  const pool = useMemo(
    () => sdk.pools.getPoolByLPToken(token),
    [sdk.pools, token]
  );
  const claimableTokens = useMemo(
    () => [token, ...((token.isLP && pool?.tokens) || [])],
    [pool, token]
  );

  //
  const amount = claimableBalance;
  const isSubmittable =
    amount &&
    amount.gt(0) &&
    values.destination !== undefined &&
    (token.isLP ? values.tokenOut !== undefined : true);
  const tokenOut = values.tokenOut || (token as ERC20Token);

  //
  const handleQuote = useCallback<
    QuoteHandlerWithParams<ClaimQuoteHandlerParams>
  >(
    async (_tokenIn, _amountIn, _tokenOut, { toMode }) => {
      if (_tokenIn === _tokenOut) return { amountOut: _amountIn };
      const amountIn = _tokenIn.amount(_amountIn.toString());

      const { curve } = sdk.contracts;

      // Require pooldata to be loaded first.
      if (!pool || !_tokenIn.isLP) return null;

      const work = sdk.farm
        .create()
        .add(
          new sdk.farm.actions.RemoveLiquidityOneToken(
            pool.address,
            curve.registries.metaFactory.address,
            _tokenOut.address,
            FarmFromMode.INTERNAL,
            toMode
          )
        );
      const estimate = await work.estimate(amountIn);

      return {
        amountOut: tokenValueToBN(_tokenOut.fromBlockchain(estimate)),
        steps: work.generators as StepGenerator[],
      };
    },
    [sdk.contracts, sdk.farm, pool]
  );

  // Selected FormTxn Actions
  const formTxnActions = useFarmerFormTxnsActions();

  //
  const [isTokenSelectVisible, showTokenSelect, hideTokenSelect] = useToggle();

  //
  const handleSelectTokens = useCallback(
    (_tokens: Set<Token>) => {
      const _token = Array.from(_tokens)[0];
      setFieldValue('tokenOut', _token);
    },
    [setFieldValue]
  );

  // This should be memoized to prevent an infinite reset loop
  const quoteHandlerParams = useMemo(
    () => ({
      quoteSettings: {
        ignoreSameToken: false,
        onReset: () => ({ amountOut: claimableBalance }),
      },
    }),
    [claimableBalance]
  );

  return (
    <Form autoComplete="off" noValidate>
      <Stack gap={1}>
        <TokenQuoteProviderWithParams<ClaimQuoteHandlerParams>
          name="token"
          tokenOut={tokenOut}
          state={values.token}
          // This input is always disabled but we use
          // the underlying handleQuote functionality
          // for consistency with other forms.
          disabled
          //
          balance={amount || ZERO_BN}
          balanceLabel="Claimable Balance"
          // -----
          // FIXME:
          // "disableTokenSelect" applies the disabled prop to
          // the TokenSelect button. However if we don't pass
          // a handler to the button then it's effectively disabled
          // but shows with stronger-colored text. param names are
          // a bit confusing.
          // disableTokenSelect={true}
          handleQuote={handleQuote}
          displayQuote={false}
          {...quoteHandlerParams}
          params={{
            toMode: values.destination || FarmToMode.INTERNAL,
          }}
          belowComponent={<FormTxnsPrimaryOptions />}
        />
        <Stack gap={0}>
          {/* Setting: Destination */}
          <FarmModeField name="destination" />
          {/* Setting: Claim LP */}
          <>
            {token.isLP ? (
              <PillRow
                isOpen={isTokenSelectVisible}
                label="Claim LP as"
                onClick={showTokenSelect}
              >
                {values.tokenOut && <TokenIcon token={values.tokenOut} />}
                <Typography variant="body1">
                  {values.tokenOut ? (
                    values.tokenOut.symbol
                  ) : (
                    <>Select Output</>
                  )}
                </Typography>
              </PillRow>
            ) : null}
            <TokenSelectDialogNew
              open={isTokenSelectVisible}
              handleClose={hideTokenSelect}
              handleSubmit={handleSelectTokens}
              selected={values.tokenOut ? [values.tokenOut] : []}
              balances={undefined} // hide balances from right side of selector
              tokenList={claimableTokens as Token[]}
              mode={TokenSelectMode.SINGLE}
            />
          </>
        </Stack>
        {isSubmittable ? (
          <>
            <TxnSeparator />
            <TokenOutput>
              <TokenOutput.Row
                token={token}
                amount={values.token.amountOut || ZERO_BN}
              />
            </TokenOutput>
            <FormTxnsSecondaryOptions />
            <Box>
              <TxnAccordion>
                <TxnPreview
                  actions={[
                    {
                      type: ActionType.CLAIM_WITHDRAWAL,
                      amount: amount,
                      token: getNewToOldToken(token),
                      // message: `Claim ${displayTokenAmount(amount, token)}.`
                    },
                    token.equals(sdk.tokens.BEAN_CRV3_LP) &&
                    values.tokenOut !== token
                      ? {
                          type: ActionType.BASE,
                          message: `Unpack ${displayTokenAmount(
                            amount,
                            token
                          )} into ${displayTokenAmount(
                            values.token.amountOut || ZERO_BN,
                            tokenOut
                          )}.`,
                        }
                      : undefined,
                    {
                      type: ActionType.RECEIVE_TOKEN,
                      token: getNewToOldToken(tokenOut),
                      amount: values.token.amountOut || ZERO_BN,
                      destination: values.destination,
                    },
                  ]}
                  {...formTxnActions}
                />
              </TxnAccordion>
            </Box>
          </>
        ) : null}
        <SmartSubmitButton
          loading={isSubmitting}
          disabled={!isSubmittable || isSubmitting}
          type="submit"
          variant="contained"
          color="primary"
          size="large"
          tokens={[]}
          mode="auto"
        >
          Claim
        </SmartSubmitButton>
      </Stack>
    </Form>
  );
};

// -----------------------------------------------------------------------

const Claim: FC<{
  token: ERC20Token;
  siloBalance: FarmerSiloBalance;
}> = ({ token, siloBalance }) => {
  const sdk = useSdk();

  /// Form Txns Actions
  const formTxns = useFarmerFormTxns();

  /// Middleware
  const middleware = useFormMiddleware();

  /// Data
  const claimableBalance = siloBalance?.claimable.amount;
  const isBean = sdk.tokens.BEAN.equals(token);

  // Form
  const initialValues: ClaimFormValues = useMemo(
    () => ({
      // Input token values
      token: {
        token: token,
        amount: claimableBalance,
        amountOut: claimableBalance,
      },
      destination: undefined,
      tokenOut: undefined,
      settings: {
        slippage: 0.1,
      },
      farmActions: {
        preset: 'noPrimary',
        primary: undefined,
        secondary: undefined,
        exclude: isBean ? [FormTxn.CLAIM] : undefined,
      },
    }),
    [token, claimableBalance, isBean]
  );

  const onSubmit = useCallback(
    async (
      values: ClaimFormValues,
      formActions: FormikHelpers<ClaimFormValues>
    ) => {
      let txToast;
      try {
        middleware.before();
        const crates = siloBalance?.claimable?.crates;
        const amountIn = values.token.token.fromHuman(
          values.token.amount?.toString() || '0'
        );

        if (!crates || crates.length === 0 || amountIn.lte(0)) {
          throw new Error('Nothing to claim');
        }
        if (!values.destination) {
          throw new Error('Select a balance to claim to');
        }

        const tokenIn = values.token.token as ERC20Token;
        const tokenOut = (values.tokenOut || tokenIn) as ERC20Token; // FIXME: `token` will always be set

        if (!tokenOut) throw new Error('Select an output token');

        // If the user wants to swap their LP token for something else,
        // we send their Claimable `token` to their internal balance for
        // ease of interaction and gas efficiency.
        const removeLiquidity = token.isLP && !tokenIn.equals(tokenOut);
        const claimDestination = removeLiquidity
          ? FarmToMode.INTERNAL
          : values.destination;

        console.debug(
          `[Claim] claimDestination = ${claimDestination}, crates = `,
          crates
        );

        txToast = new TransactionToast({
          loading: `Claiming ${displayTokenAmount(
            claimableBalance,
            token
          )} from the Silo...`,
          success: `Claim successful. Added ${displayTokenAmount(
            values.token.amountOut || ZERO_BN,
            tokenOut
          )} to your ${copy.MODES[values.destination]}.`,
        });

        const claim = sdk.farm.create();

        // Claim multiple withdrawals of `token` in one call
        if (crates.length > 1) {
          console.debug(`[Claim] claiming ${crates.length} withdrawals`);
          claim.add(
            new sdk.farm.actions.ClaimWithdrawals(
              token.address,
              crates.map((crate) => crate.season.toString()),
              claimDestination
            )
          );
        } else {
          // Claim a single withdrawal of `token` in one call. Gas efficient.
          console.debug('[Claim] claiming a single withdrawal');
          claim.add(
            new sdk.farm.actions.ClaimWithdrawal(
              token.address,
              crates[0].season.toString(),
              claimDestination
            )
          );
        }

        if (removeLiquidity) {
          if (!values.token.steps) throw new Error('No quote found.');
          claim.add([...values.token.steps]);
        }

        console.log(claim);

        const { execute, performed } = await FormTxnBuilder.compile(
          sdk,
          values.farmActions,
          formTxns.getGenerators,
          claim,
          amountIn,
          values.settings.slippage
        );

<<<<<<< HEAD
        const txn = await execute();
        txToast.confirming(txn);
        const receipt = await txn.wait();

        await formTxns.refetch(performed, {
          farmerSilo: true,
          farmerBalances: true,
        });

        txToast.success(receipt);
        formActions.resetForm();
      } catch (err) {
        if (txToast) {
          txToast.error(err);
        } else {
          const errorToast = new TransactionToast({});
          errorToast.error(err);
        }
        formActions.setSubmitting(false);
=======
      const txn = await beanstalk.farm(data, {});
      txToast.confirming(txn);

      const receipt = await txn.wait();
      await Promise.all([refetchFarmerSilo(), refetchFarmerBalances()]);
      txToast.success(receipt);
      formActions.resetForm();
    } catch (err) {
      if (txToast) {
        txToast.error(err);
      } else {
        const errorToast = new TransactionToast({});
        errorToast.error(err);
>>>>>>> 0fbd2435
      }
    },
    [
      middleware,
      siloBalance?.claimable?.crates,
      token,
      claimableBalance,
      sdk,
      formTxns,
    ]
  );

  return (
    <Formik
      initialValues={initialValues}
      onSubmit={onSubmit}
      enableReinitialize
    >
      {(formikProps) => (
        <>
          <TxnSettings placement="form-top-right">
            <SettingInput
              name="settings.slippage"
              label="Slippage Tolerance"
              endAdornment="%"
            />
          </TxnSettings>
          <Stack spacing={1}>
            <ClaimForm
              token={token}
              claimableBalance={claimableBalance}
              {...formikProps}
            />
          </Stack>
        </>
      )}
    </Formik>
  );
};

export default Claim;<|MERGE_RESOLUTION|>--- conflicted
+++ resolved
@@ -2,16 +2,7 @@
 import { Box, Stack, Typography } from '@mui/material';
 import { Form, Formik, FormikHelpers, FormikProps } from 'formik';
 import BigNumber from 'bignumber.js';
-<<<<<<< HEAD
 import { ERC20Token, StepGenerator, Token } from '@beanstalk/sdk';
-=======
-import { useProvider } from 'wagmi';
-import { ethers } from 'ethers';
-import { useSigner } from '~/hooks/ledger/useSigner';
-import { Token } from '~/classes';
-import StyledAccordionSummary from '~/components/Common/Accordion/AccordionSummary';
-import { useBeanstalkContract } from '~/hooks/ledger/useContract';
->>>>>>> 0fbd2435
 import { FarmerSiloBalance } from '~/state/farmer/silo';
 import { ActionType } from '~/util/Actions';
 import {
@@ -25,11 +16,7 @@
 } from '~/components/Common/Form';
 import { FarmFromMode, FarmToMode } from '~/lib/Beanstalk/Farm';
 import { ZERO_BN } from '~/constants';
-<<<<<<< HEAD
 import { displayTokenAmount, tokenValueToBN } from '~/util';
-=======
-import { displayTokenAmount, toStringBaseUnitBN, toTokenUnitsBN } from '~/util';
->>>>>>> 0fbd2435
 import FarmModeField from '~/components/Common/Form/FarmModeField';
 import TokenIcon from '~/components/Common/TokenIcon';
 import useToggle from '~/hooks/display/useToggle';
@@ -426,7 +413,6 @@
           values.settings.slippage
         );
 
-<<<<<<< HEAD
         const txn = await execute();
         txToast.confirming(txn);
         const receipt = await txn.wait();
@@ -445,22 +431,8 @@
           const errorToast = new TransactionToast({});
           errorToast.error(err);
         }
+      } finally {
         formActions.setSubmitting(false);
-=======
-      const txn = await beanstalk.farm(data, {});
-      txToast.confirming(txn);
-
-      const receipt = await txn.wait();
-      await Promise.all([refetchFarmerSilo(), refetchFarmerBalances()]);
-      txToast.success(receipt);
-      formActions.resetForm();
-    } catch (err) {
-      if (txToast) {
-        txToast.error(err);
-      } else {
-        const errorToast = new TransactionToast({});
-        errorToast.error(err);
->>>>>>> 0fbd2435
       }
     },
     [
