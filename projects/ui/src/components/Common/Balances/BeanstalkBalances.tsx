import React, { useCallback, useMemo, useState } from 'react';
<<<<<<< HEAD
import { Stack, Typography, Grid, Box } from '@mui/material';
=======
import { Stack, Typography, Grid, Box, CircularProgress } from '@mui/material';
>>>>>>> 70b4d7af
import BigNumber from 'bignumber.js';
import ResizablePieChart, {
  PieDataPoint,
} from '~/components/Common/Charts/PieChart';
import { displayBN, displayFullBN } from '~/util';
import useBeanstalkSiloBreakdown, {
  StateID,
  STATE_CONFIG,
} from '~/hooks/beanstalk/useBeanstalkBalancesBreakdown';
import useWhitelist from '~/hooks/beanstalk/useWhitelist';
import TokenRow from '~/components/Common/Balances/TokenRow';
import useChainConstant from '~/hooks/chain/useChainConstant';
import { BEAN, UNRIPE_BEAN, UNRIPE_BEAN_CRV3 } from '~/constants/tokens';
import { FC } from '~/types';
import StatHorizontal from '../StatHorizontal';
<<<<<<< HEAD
=======
import { useAppSelector } from '~/state';
import useGetChainToken from '~/hooks/chain/useGetChainToken';
import useUnripeUnderlyingMap from '~/hooks/beanstalk/useUnripeUnderlying';
import { ERC20Token } from '~/classes/Token';
import useSiloTokenToFiat from '~/hooks/beanstalk/useSiloTokenToFiat';
>>>>>>> 70b4d7af

const BeanstalkBalances: FC<{
  breakdown: ReturnType<typeof useBeanstalkSiloBreakdown>;
}> = ({ breakdown }) => {
  // Constants
  const WHITELIST = useWhitelist();
  const getChainToken = useGetChainToken();
  const Bean = useChainConstant(BEAN);
  const urBean = getChainToken(UNRIPE_BEAN);
  const urBeanCrv3 = getChainToken(UNRIPE_BEAN_CRV3);
  const availableTokens = useMemo(
    () => Object.keys(breakdown.tokens),
    [breakdown.tokens]
  );
<<<<<<< HEAD
  const beanPrice = breakdown.tokens[Bean.address]?.value.div(breakdown.tokens[Bean.address]?.amount);
=======
  const beanPrice = breakdown.tokens[Bean.address]?.value.div(
    breakdown.tokens[Bean.address]?.amount
  );
  const unripeTokens = useAppSelector((state) => state._bean.unripe);
  const loadingUnripe = Object.keys(unripeTokens).length === 0;

  const unripeUnderlyingTokens = useUnripeUnderlyingMap();
  const siloTokenToFiat = useSiloTokenToFiat();

  function isTokenUnripe(tokenAddress: string) {
    return (
      tokenAddress.toLowerCase() === urBean.address ||
      tokenAddress.toLowerCase() === urBeanCrv3.address
    );
  }
>>>>>>> 70b4d7af

  // Drilldown against a State of Token (DEPOSITED, WITHDRAWN, etc.)
  const [hoverAddress, setHoverAddress] = useState<
    keyof typeof breakdown.tokens
  >(availableTokens[0]);
  const allowNewHoverState = true;

  ///
  useMemo(() => {
    setHoverAddress(availableTokens[0]);
  }, [availableTokens]);

  // Drilldown handlers
  const onMouseOutContainer = useCallback(() => {
    if (!allowNewHoverState) {
      setHoverAddress(availableTokens[0]);
    }
  }, [allowNewHoverState, availableTokens]);

  const onMouseOver = useCallback(
    (address: string) =>
      allowNewHoverState ? () => setHoverAddress(address) : undefined,
    [allowNewHoverState]
  );

  const onClick = useCallback(
    (address: string) => () => {
      setHoverAddress(address);
    },
    []
  );

  //
  const hoverToken = hoverAddress ? WHITELIST[hoverAddress] : undefined;
  const assetLabel = hoverToken?.name || 'Token';

<<<<<<< HEAD
  function amountTooltip(amount: BigNumber, value: BigNumber) {
    if (!beanPrice || !amount || !value) return undefined
=======
  function getUnripeBreakdown(token: ERC20Token, amount: BigNumber) {
    if (!token || !amount || !isTokenUnripe(token.address) || loadingUnripe)
      return { bdv: BigNumber(0), usd: BigNumber(0) };

    const ratio = amount.div(unripeTokens[token.address].supply);
    const ratioAmount = unripeTokens[token.address].underlying.multipliedBy(ratio);
    const bdv = siloTokenToFiat(token, ratioAmount, 'bdv', false);
    const usd = siloTokenToFiat(token, ratioAmount, 'usd', false);

    return { bdv: bdv, usd: usd };
  }

  function amountTooltip(token: ERC20Token, amount: BigNumber, isBreakdown?: boolean) {
    if (!beanPrice || !token || !amount || loadingUnripe) return undefined;

    const isUnripe = isTokenUnripe(token.address);
    const underlyingToken = isUnripe ? unripeUnderlyingTokens[token.address] : token;
    const tokenAmount = isUnripe ? unripeTokens[token.address].underlying : amount;
    const bdv =
      isBreakdown && isUnripe
        ? getUnripeBreakdown(token, amount).bdv
        : siloTokenToFiat(underlyingToken, tokenAmount, 'bdv', false);

>>>>>>> 70b4d7af
    return (
      <Stack gap={0.5}>
        <StatHorizontal label="Token Amount">
          {displayFullBN(amount, 2, 2)}
        </StatHorizontal>
        <StatHorizontal label="BDV">
<<<<<<< HEAD
          {displayFullBN((value.div(amount).div(beanPrice)).multipliedBy(amount), 2, 2)}
        </StatHorizontal>
      </Stack>
    )
=======
          {displayFullBN(bdv, 2, 2)}
        </StatHorizontal>
      </Stack>
    );
>>>>>>> 70b4d7af
  }

  // Compile Pie chart data
  const pieChartData = useMemo(() => {
    if (hoverAddress && breakdown.tokens[hoverAddress]) {
      const thisAddress = breakdown.tokens[hoverAddress];
      if (!thisAddress?.byState) return [];
      return Object.keys(thisAddress.byState).reduce<PieDataPoint[]>(
        (prev, state) => {
          const value = thisAddress.byState[state].value;
          if (value) {
            prev.push({
              // Required for PieChart
              label: STATE_CONFIG[state as StateID][0],
              value: value.toNumber(),
              color: STATE_CONFIG[state as StateID][1],
              // Additional
              state: state,
            });
          }
          return prev;
        },
        []
      );
    }
    return [];
  }, [hoverAddress, breakdown]);

  return (
    <Grid
      container
      direction="row"
      alignItems="center"
      justifyContent="center"
      sx={{ mb: 4, mt: { md: 0, xs: 0 }, minHeight: 300 }}
      rowSpacing={2}
    >
<<<<<<< HEAD
      {/**
       * Left column:
       *   Show each whitelisted Token and the total combined USD
       *   value of that Token across all states.
       */}
      <Grid item xs={12} md={4}>
        <Stack
          px={{ xs: 0, md: 1 }}
          py={1}
          onMouseLeave={onMouseOutContainer}
          onBlur={onMouseOutContainer}
        >
          {availableTokens.map((address) => (
            <TokenRow
              key={address}
              label={WHITELIST[address].name}
              color={WHITELIST[address].color}
              showColor={!hoverAddress}
              token={WHITELIST[address]}
              value={displayBN(breakdown.tokens[address].value)}
              isFaded={hoverAddress !== null && hoverAddress !== address}
              isSelected={hoverAddress === address}
              onMouseOver={onMouseOver(address)}
              onClick={onClick(address)}
              amountTooltip={amountTooltip(breakdown.tokens[address].amount, breakdown.tokens[address].value)}
            />
          ))}
        </Stack>
      </Grid>
      {/**
       * Center Column:
       * Show a pie chart breaking down each of the above Tokens.
       */}
      <Grid item xs={12} md={4}>
        <Box
          display="flex"
          justifyContent="center"
          sx={{ height: 235, py: { xs: 1, md: 0 }, px: 1 }}
        >
          <ResizablePieChart
            title={hoverAddress ? assetLabel : `All ${assetLabel}s`}
            data={breakdown.totalValue.gt(0) ? pieChartData : undefined}
          />
        </Box>
      </Grid>
      {/**
       * Right column:
       * When hovering over a Token, show a breakdown of the
       * individual states of that token.
       */}
      <Grid item xs={12} md={4}>
        {hoverAddress && hoverToken && breakdown.tokens[hoverAddress] ? (
          <Stack gap={1}>
            <Typography
              variant="h4"
              sx={{ display: { xs: 'none', md: 'block' }, mx: 0.75 }}
            >
              {hoverToken.name}
            </Typography>
            <Box>
              {pieChartData.map((dp) => {
                const state = dp.state as StateID;
                const tokenState =
                  breakdown.tokens[hoverAddress].byState[state];
                if (!tokenState.value || !tokenState.amount) return null;
                return (
                  <TokenRow
                    key={state}
                    label={dp.label}
                    color={dp.color}
                    showColor={tokenState.value.gt(0)}
                    isFaded={false}
                    value={displayFullBN(tokenState.value, 2, 2)}
                    labelTooltip={STATE_CONFIG[state][2](
                      hoverToken === Bean ? 'Beans' : hoverToken.symbol
                    )}
                    amountTooltip={amountTooltip(tokenState.amount, tokenState.value)}
                  />
                );
              })}
=======
      {loadingUnripe ? (
        <CircularProgress variant="indeterminate" size="4em" thickness={4} />
      ) : (
        <>
          {/**
           * Left column:
           *   Show each whitelisted Token and the total combined USD
           *   value of that Token across all states.
           */}
          <Grid item xs={12} md={4}>
            <Stack
              px={{ xs: 0, md: 1 }}
              py={1}
              onMouseLeave={onMouseOutContainer}
              onBlur={onMouseOutContainer}
            >
              {availableTokens.map((address) => (
                <TokenRow
                  key={address}
                  label={WHITELIST[address].name}
                  color={WHITELIST[address].color}
                  showColor={!hoverAddress}
                  token={WHITELIST[address]}
                  value={
                    isTokenUnripe(address) && !loadingUnripe
                      ? displayBN(
                          siloTokenToFiat(
                            unripeUnderlyingTokens[address],
                            unripeTokens[address].underlying,
                            'usd',
                            false
                          )
                        )
                      : displayBN(breakdown.tokens[address].value)
                  }
                  isFaded={hoverAddress !== null && hoverAddress !== address}
                  isSelected={hoverAddress === address}
                  onMouseOver={onMouseOver(address)}
                  onClick={onClick(address)}
                  amountTooltip={amountTooltip(
                    WHITELIST[address],
                    breakdown.tokens[address].amount
                  )}
                />
              ))}
            </Stack>
          </Grid>
          {/**
           * Center Column:
           * Show a pie chart breaking down each of the above Tokens.
           */}
          <Grid item xs={12} md={4}>
            <Box
              display="flex"
              justifyContent="center"
              sx={{ height: 235, py: { xs: 1, md: 0 }, px: 1 }}
            >
              <ResizablePieChart
                title={hoverAddress ? assetLabel : `All ${assetLabel}s`}
                data={breakdown.totalValue.gt(0) ? pieChartData : undefined}
              />
>>>>>>> 70b4d7af
            </Box>
          </Grid>
          {/**
           * Right column:
           * When hovering over a Token, show a breakdown of the
           * individual states of that token.
           */}
          <Grid item xs={12} md={4}>
            {hoverAddress && hoverToken && breakdown.tokens[hoverAddress] ? (
              <Stack gap={1}>
                <Typography
                  variant="h4"
                  sx={{ display: { xs: 'none', md: 'block' }, mx: 0.75 }}
                >
                  {hoverToken.name}
                </Typography>
                <Box>
                  {pieChartData.map((dp) => {
                    const state = dp.state as StateID;
                    const tokenState =
                      breakdown.tokens[hoverAddress].byState[state];
                    const isUnripe = isTokenUnripe(hoverToken.address);
                    let unripeValue = BigNumber(0);
                    if (!tokenState.value || !tokenState.amount) return null;
                    if (isUnripe) {
                      unripeValue = getUnripeBreakdown(
                        hoverToken,
                        tokenState.amount
                      ).usd;
                    }
                    return (
                      <TokenRow
                        key={state}
                        label={dp.label}
                        color={dp.color}
                        showColor={tokenState.value.gt(0)}
                        isFaded={false}
                        value={displayFullBN(
                          isUnripe ? unripeValue : tokenState.value,
                          2,
                          2
                        )}
                        labelTooltip={STATE_CONFIG[state][2](
                          hoverToken === Bean ? 'Beans' : hoverToken.symbol
                        )}
                        amountTooltip={amountTooltip(
                          hoverToken,
                          tokenState.amount,
                          true
                        )}
                      />
                    );
                  })}
                </Box>
              </Stack>
            ) : (
              <Stack
                alignItems="center"
                justifyContent="center"
                sx={{ pt: 5, pb: 5 }}
              >
                <Typography color="text.secondary">
                  Hover over a {assetLabel.toLowerCase()} to see breakdown
                </Typography>
              </Stack>
            )}
          </Grid>
        </>
      )}
    </Grid>
  );
};

export default BeanstalkBalances;<|MERGE_RESOLUTION|>--- conflicted
+++ resolved
@@ -1,9 +1,5 @@
 import React, { useCallback, useMemo, useState } from 'react';
-<<<<<<< HEAD
-import { Stack, Typography, Grid, Box } from '@mui/material';
-=======
 import { Stack, Typography, Grid, Box, CircularProgress } from '@mui/material';
->>>>>>> 70b4d7af
 import BigNumber from 'bignumber.js';
 import ResizablePieChart, {
   PieDataPoint,
@@ -19,14 +15,11 @@
 import { BEAN, UNRIPE_BEAN, UNRIPE_BEAN_CRV3 } from '~/constants/tokens';
 import { FC } from '~/types';
 import StatHorizontal from '../StatHorizontal';
-<<<<<<< HEAD
-=======
 import { useAppSelector } from '~/state';
 import useGetChainToken from '~/hooks/chain/useGetChainToken';
 import useUnripeUnderlyingMap from '~/hooks/beanstalk/useUnripeUnderlying';
 import { ERC20Token } from '~/classes/Token';
 import useSiloTokenToFiat from '~/hooks/beanstalk/useSiloTokenToFiat';
->>>>>>> 70b4d7af
 
 const BeanstalkBalances: FC<{
   breakdown: ReturnType<typeof useBeanstalkSiloBreakdown>;
@@ -41,9 +34,6 @@
     () => Object.keys(breakdown.tokens),
     [breakdown.tokens]
   );
-<<<<<<< HEAD
-  const beanPrice = breakdown.tokens[Bean.address]?.value.div(breakdown.tokens[Bean.address]?.amount);
-=======
   const beanPrice = breakdown.tokens[Bean.address]?.value.div(
     breakdown.tokens[Bean.address]?.amount
   );
@@ -59,7 +49,6 @@
       tokenAddress.toLowerCase() === urBeanCrv3.address
     );
   }
->>>>>>> 70b4d7af
 
   // Drilldown against a State of Token (DEPOSITED, WITHDRAWN, etc.)
   const [hoverAddress, setHoverAddress] = useState<
@@ -96,10 +85,6 @@
   const hoverToken = hoverAddress ? WHITELIST[hoverAddress] : undefined;
   const assetLabel = hoverToken?.name || 'Token';
 
-<<<<<<< HEAD
-  function amountTooltip(amount: BigNumber, value: BigNumber) {
-    if (!beanPrice || !amount || !value) return undefined
-=======
   function getUnripeBreakdown(token: ERC20Token, amount: BigNumber) {
     if (!token || !amount || !isTokenUnripe(token.address) || loadingUnripe)
       return { bdv: BigNumber(0), usd: BigNumber(0) };
@@ -123,24 +108,16 @@
         ? getUnripeBreakdown(token, amount).bdv
         : siloTokenToFiat(underlyingToken, tokenAmount, 'bdv', false);
 
->>>>>>> 70b4d7af
     return (
       <Stack gap={0.5}>
         <StatHorizontal label="Token Amount">
           {displayFullBN(amount, 2, 2)}
         </StatHorizontal>
         <StatHorizontal label="BDV">
-<<<<<<< HEAD
-          {displayFullBN((value.div(amount).div(beanPrice)).multipliedBy(amount), 2, 2)}
-        </StatHorizontal>
-      </Stack>
-    )
-=======
           {displayFullBN(bdv, 2, 2)}
         </StatHorizontal>
       </Stack>
     );
->>>>>>> 70b4d7af
   }
 
   // Compile Pie chart data
@@ -178,88 +155,6 @@
       sx={{ mb: 4, mt: { md: 0, xs: 0 }, minHeight: 300 }}
       rowSpacing={2}
     >
-<<<<<<< HEAD
-      {/**
-       * Left column:
-       *   Show each whitelisted Token and the total combined USD
-       *   value of that Token across all states.
-       */}
-      <Grid item xs={12} md={4}>
-        <Stack
-          px={{ xs: 0, md: 1 }}
-          py={1}
-          onMouseLeave={onMouseOutContainer}
-          onBlur={onMouseOutContainer}
-        >
-          {availableTokens.map((address) => (
-            <TokenRow
-              key={address}
-              label={WHITELIST[address].name}
-              color={WHITELIST[address].color}
-              showColor={!hoverAddress}
-              token={WHITELIST[address]}
-              value={displayBN(breakdown.tokens[address].value)}
-              isFaded={hoverAddress !== null && hoverAddress !== address}
-              isSelected={hoverAddress === address}
-              onMouseOver={onMouseOver(address)}
-              onClick={onClick(address)}
-              amountTooltip={amountTooltip(breakdown.tokens[address].amount, breakdown.tokens[address].value)}
-            />
-          ))}
-        </Stack>
-      </Grid>
-      {/**
-       * Center Column:
-       * Show a pie chart breaking down each of the above Tokens.
-       */}
-      <Grid item xs={12} md={4}>
-        <Box
-          display="flex"
-          justifyContent="center"
-          sx={{ height: 235, py: { xs: 1, md: 0 }, px: 1 }}
-        >
-          <ResizablePieChart
-            title={hoverAddress ? assetLabel : `All ${assetLabel}s`}
-            data={breakdown.totalValue.gt(0) ? pieChartData : undefined}
-          />
-        </Box>
-      </Grid>
-      {/**
-       * Right column:
-       * When hovering over a Token, show a breakdown of the
-       * individual states of that token.
-       */}
-      <Grid item xs={12} md={4}>
-        {hoverAddress && hoverToken && breakdown.tokens[hoverAddress] ? (
-          <Stack gap={1}>
-            <Typography
-              variant="h4"
-              sx={{ display: { xs: 'none', md: 'block' }, mx: 0.75 }}
-            >
-              {hoverToken.name}
-            </Typography>
-            <Box>
-              {pieChartData.map((dp) => {
-                const state = dp.state as StateID;
-                const tokenState =
-                  breakdown.tokens[hoverAddress].byState[state];
-                if (!tokenState.value || !tokenState.amount) return null;
-                return (
-                  <TokenRow
-                    key={state}
-                    label={dp.label}
-                    color={dp.color}
-                    showColor={tokenState.value.gt(0)}
-                    isFaded={false}
-                    value={displayFullBN(tokenState.value, 2, 2)}
-                    labelTooltip={STATE_CONFIG[state][2](
-                      hoverToken === Bean ? 'Beans' : hoverToken.symbol
-                    )}
-                    amountTooltip={amountTooltip(tokenState.amount, tokenState.value)}
-                  />
-                );
-              })}
-=======
       {loadingUnripe ? (
         <CircularProgress variant="indeterminate" size="4em" thickness={4} />
       ) : (
@@ -321,7 +216,6 @@
                 title={hoverAddress ? assetLabel : `All ${assetLabel}s`}
                 data={breakdown.totalValue.gt(0) ? pieChartData : undefined}
               />
->>>>>>> 70b4d7af
             </Box>
           </Grid>
           {/**
