/**
 * SPDX-License-Identifier: MIT
 **/

pragma solidity =0.7.6;
pragma experimental ABIEncoderV2;

import {C} from "contracts/C.sol";
import {LibSilo} from "contracts/libraries/Silo/LibSilo.sol";
import {LibTokenSilo} from "contracts/libraries/Silo/LibTokenSilo.sol";
import {LibSafeMath32} from "contracts/libraries/LibSafeMath32.sol";
import {ReentrancyGuard} from "../ReentrancyGuard.sol";
import {LibBytes} from "contracts/libraries/LibBytes.sol";
import {SafeMath} from "@openzeppelin/contracts/math/SafeMath.sol";
import {SafeCast} from "@openzeppelin/contracts/utils/SafeCast.sol";
import {IERC20} from "@openzeppelin/contracts/token/ERC20/IERC20.sol";
import {LibConvert} from "contracts/libraries/Convert/LibConvert.sol";
import {LibGerminate} from "contracts/libraries/Silo/LibGerminate.sol";

/**
 * @author Publius, Brean, DeadManWalking
 * @title ConvertFacet handles converting Deposited assets within the Silo.
 **/
contract ConvertFacet is ReentrancyGuard {
    using SafeMath for uint256;
    using SafeCast for uint256;
    using LibSafeMath32 for uint32;

    event Convert(
        address indexed account,
        address fromToken,
        address toToken,
        uint256 fromAmount,
        uint256 toAmount
    );

    event RemoveDeposit(
        address indexed account,
        address indexed token,
        int96 stem,
        uint256 amount,
        uint256 bdv
    );

    event RemoveDeposits(
        address indexed account,
        address indexed token,
        int96[] stems,
        uint256[] amounts,
        uint256 amount,
        uint256[] bdvs
    );

    /**
     * @notice convert allows a user to convert a deposit to another deposit,
     * given that the conversion is supported by the ConvertFacet.
     * For example, a user can convert LP into Bean, only when beanstalk is below peg, 
     * or convert beans into LP, only when beanstalk is above peg.
     * @param convertData  input parameters to determine the conversion type.
     * @param stems the stems of the deposits to convert 
     * @param amounts the amounts within each deposit to convert
     * @return toStem the new stems of the converted deposit
     * @return fromAmount the amount of tokens converted from
     * @return toAmount the amount of tokens converted to
     * @return fromBdv the bdv of the deposits converted from
     * @return toBdv the bdv of the deposit converted to
     */
    function convert(
        bytes calldata convertData,
        int96[] memory stems,
        uint256[] memory amounts
    )
        external
        payable
        nonReentrant
        returns (int96 toStem, uint256 fromAmount, uint256 toAmount, uint256 fromBdv, uint256 toBdv)
    {
        uint256 grownStalk;
        LibConvert.convertParams memory cp = LibConvert.convert(convertData);

        if (cp.decreaseBDV) {require(stems.length == 1 && amounts.length == 1, "Convert: DecreaseBDV only supports updating one deposit.");}
        
        require(cp.fromAmount > 0, "Convert: From amount is 0.");

        // Replace account with msg.sender if no account is specified.
        if(cp.account == address(0)) cp.account = msg.sender;

        LibSilo._mow(cp.account, cp.fromToken);

        // If the fromToken and toToken are different, mow the toToken as well.
        if (cp.fromToken != cp.toToken) LibSilo._mow(cp.account, cp.toToken);
        
        // Withdraw the tokens from the deposit.
        (grownStalk, fromBdv) = _withdrawTokens(
            cp.fromToken,
            stems,
            amounts,
            cp.fromAmount,
            cp.account
        );

        // Calculate the bdv of the new deposit.
        uint256 newBdv = LibTokenSilo.beanDenominatedValue(cp.toToken, cp.toAmount);

        // If `decreaseBDV` flag is not enabled, set toBDV to the max of the two bdvs.
        toBdv = (newBdv > fromBdv || cp.decreaseBDV)  ? newBdv : fromBdv;

        toStem = _depositTokensForConvert(cp.toToken, cp.toAmount, toBdv, grownStalk, cp.account);

        // Retrieve the rest of return parameters from the convert struct.
        toAmount = cp.toAmount;
        fromAmount = cp.fromAmount;

        emit Convert(cp.account, cp.fromToken, cp.toToken, cp.fromAmount, cp.toAmount);
    }

    /**
     * @notice removes the deposits from msg.sender and returns the
     * grown stalk and bdv removed.
     * 
     * @dev if a user inputs a stem of a deposit that is `germinating`, 
     * the function will omit that deposit. This is due to the fact that
     * germinating deposits can be manipulated and skip the germination process.
     */
    function _withdrawTokens(
        address token,
        int96[] memory stems,
        uint256[] memory amounts,
        uint256 maxTokens,
        address account
    ) internal returns (uint256, uint256) {
        require(
            stems.length == amounts.length,
            "Convert: stems, amounts are diff lengths."
        );
        LibSilo.AssetsRemoved memory a;
        uint256 depositBDV;
        uint256 i = 0;

        // a bracket is included here to avoid the "stack too deep" error.
        {
            uint256[] memory bdvsRemoved = new uint256[](stems.length);
            uint256[] memory depositIds = new uint256[](stems.length);

            // get germinating stem and stemTip for the token
            LibGerminate.GermStem memory germStem = LibGerminate.getGerminatingStem(token);

            while ((i < stems.length) && (a.active.tokens < maxTokens)) {
                // skip any stems that are germinating, due to the ability to 
                // circumvent the germination process.
                if (germStem.germinatingStem <= stems[i]) {
                    i++;
                    continue;
                }

                if (a.active.tokens.add(amounts[i]) >= maxTokens) amounts[i] = maxTokens.sub(a.active.tokens);
                depositBDV = LibTokenSilo.removeDepositFromAccount(
                        account,
                        token,
                        stems[i],
                        amounts[i]
                    );
                bdvsRemoved[i] = depositBDV;
                a.active.stalk = a.active.stalk.add(
                    LibSilo.stalkReward(
                        stems[i],
                        germStem.stemTip,
                        depositBDV.toUint128()
                    )
                );
                
                a.active.tokens = a.active.tokens.add(amounts[i]);
                a.active.bdv = a.active.bdv.add(depositBDV);
                
                depositIds[i] = uint256(LibBytes.packAddressAndStem(
                    token,
                    stems[i]
                ));
                i++;
            }

            // if the loop is exited early, set the remaining amounts to 0.
            // `i` is not reinitialized and uses the value from the loop.
            for (i; i < stems.length; ++i) amounts[i] = 0;
            
            emit RemoveDeposits(
                account,
                token,
                stems,
                amounts,
                a.active.tokens,
                bdvsRemoved
            );

            emit LibSilo.TransferBatch(
                account, 
                account,
                address(0), 
                depositIds, 
                amounts
            );
        }

        require(
            a.active.tokens == maxTokens,
            "Convert: Not enough tokens removed."
        );
        LibTokenSilo.decrementTotalDeposited(token, a.active.tokens, a.active.bdv);

        // all deposits converted are not germinating.
        LibSilo.burnActiveStalk(
            account,
            a.active.stalk.add(a.active.bdv.mul(s.ss[token].stalkIssuedPerBdv))
        );
        return (a.active.stalk, a.active.bdv);
    }

    /**
     * @notice deposits token into the silo with the given grown stalk.
     * @param token the token to deposit
     * @param amount the amount of tokens to deposit
     * @param bdv the bean denominated value of the deposit
     * @param grownStalk the amount of grown stalk retained to issue to the new deposit.
     * @param account account to update the deposit (used in bdv decrease)
     * 
     * @dev there are cases where a convert may cause the new deposit to be partially germinating, 
     * if the convert goes from a token with a lower amount of seeds to a higher amount of seeds.
     * We accept this as a tradeoff to avoid additional complexity.
     */
    function _depositTokensForConvert(
        address token,
        uint256 amount,
        uint256 bdv,
        uint256 grownStalk,
        address account
    ) internal returns (int96 stem) {
        require(bdv > 0 && amount > 0, "Convert: BDV or amount is 0.");
        
        LibGerminate.Germinate germ;

        // calculate the stem and germination state for the new deposit.
        (stem, germ) = LibTokenSilo.calculateStemForTokenFromGrownStalk(token, grownStalk, bdv);
        
        // increment totals based on germination state, 
        // as well as issue stalk to the user.
        // if the deposit is germinating, only the initial stalk of the deposit is germinating. 
        // the rest is active stalk.
        if (germ == LibGerminate.Germinate.NOT_GERMINATING) {
            LibTokenSilo.incrementTotalDeposited(token, amount, bdv);
            LibSilo.mintActiveStalk(
                account, 
                bdv.mul(LibTokenSilo.stalkIssuedPerBdv(token)).add(grownStalk)
            );
        } else {
            LibTokenSilo.incrementTotalGerminating(token, amount, bdv, germ);
<<<<<<< HEAD
            // safeCast not needed as stalk is <= max(uint128)
            LibSilo.mintGerminatingStalk(account, uint128(bdv.mul(LibTokenSilo.stalkIssuedPerBdv(token))), germ);   
            LibSilo.mintActiveStalk(account, grownStalk);
=======
            LibSilo.mintGerminatingStalk(msg.sender, bdv.mul(LibTokenSilo.stalkIssuedPerBdv(token)).toUint128(), germ);   
            LibSilo.mintActiveStalk(msg.sender, grownStalk);
>>>>>>> 73d8a106
        }
        LibTokenSilo.addDepositToAccount(
            account, 
            token, 
            stem, 
            amount,
            bdv,
            LibTokenSilo.Transfer.emitTransferSingle
        );        
    }
}<|MERGE_RESOLUTION|>--- conflicted
+++ resolved
@@ -253,14 +253,8 @@
             );
         } else {
             LibTokenSilo.incrementTotalGerminating(token, amount, bdv, germ);
-<<<<<<< HEAD
-            // safeCast not needed as stalk is <= max(uint128)
-            LibSilo.mintGerminatingStalk(account, uint128(bdv.mul(LibTokenSilo.stalkIssuedPerBdv(token))), germ);   
-            LibSilo.mintActiveStalk(account, grownStalk);
-=======
             LibSilo.mintGerminatingStalk(msg.sender, bdv.mul(LibTokenSilo.stalkIssuedPerBdv(token)).toUint128(), germ);   
             LibSilo.mintActiveStalk(msg.sender, grownStalk);
->>>>>>> 73d8a106
         }
         LibTokenSilo.addDepositToAccount(
             account, 
