/*
 SPDX-License-Identifier: MIT
*/

pragma solidity ^0.7.6;
pragma experimental ABIEncoderV2;

import "@openzeppelin/contracts/math/SafeMath.sol";
import "../../farm/facets/SiloFacet/SiloFacet.sol";
import "../MockUniswapV2Pair.sol";

/**
 * @author Publius
 * @title Mock Silo Facet
**/
contract MockSiloFacet is SiloFacet {

    using SafeMath for uint32;
    using SafeMath for uint256;

    function depositSiloAssetsE(address account, uint256 base, uint256 amount, Storage.Settings calldata set) public {
        updateSilo(account, set.toInternalBalance, set.lightUpdateSilo);
        LibSilo.depositSiloAssets(account, base, amount, set.toInternalBalance);
    }

    function incrementDepositedLPE(uint256 amount, address lp_address) public {
        LibTokenSilo.incrementDepositedToken(lp_address, amount);
        MockUniswapV2Pair(s.c.pair).faucet(address(this), amount);
    }
    function initMintStalkTokensE(uint256 amount) public {
        LibStalk.mint(address(this), amount);
    }
    function initMintSeedTokensE(uint256 amount) public {
        seed().mint(address(this), amount);
    }

    function incrementDepositedLPByPoolE(uint256 amount, address lp_address) public {
        LibTokenSilo.incrementDepositedToken(lp_address, amount);
        MockUniswapV2Pair(s.c.pair).faucet(address(this), amount);
    }

    function getUniswapBDV(address lp_address, uint256 amount) public returns (uint256 bdv) {
        bdv = LibTokenSilo.beanDenominatedValue(lp_address, amount);
        return bdv;
    }

    function incrementDepositedBeansE(uint256 amount) public {
        s.bean.deposited = s.bean.deposited.add(amount);
    }
    function incrementBalanceOfStalkE(address account, uint256 amount, bool toInternalBalance) public {
        LibSilo.incrementBalanceOfStalk(account, amount, toInternalBalance);
    }

    function withdrawSiloAssetsE(address account, uint256 base, uint256 amount, Storage.Settings calldata set) public {
        updateSilo(account, set.toInternalBalance, set.lightUpdateSilo);
        LibSilo.withdrawSiloAssets(account, base, amount, set.fromInternalBalance);
    }

    function balanceOfDepositedBeans(address account) public view returns (uint256) {
        uint256 beans = 0;
        for (uint32 i = 0; i <= season(); i++) {
            beans = beans.add(s.a[account].bean.deposits[i]);
        }
        return beans;
    }

    function balanceOfDepositedLP(address account) public view returns (uint256) {
        uint256 beans = 0;
        for (uint32 i = 0; i <= season(); i++) {
            beans = beans.add(s.a[account].lp.deposits[i]);
        }
        return beans;
    }

    function balanceOfRootStalk(address account) public view returns (uint256) {
        if (s.s.roots == 0) return 0;
        return s.a[account].roots.mul(s.s.stalk).div(s.s.roots);
    }

    function balanceOfRawStalk(address account) public view returns (uint256) {
        return s.a[account].s.stalk;
    }

    function beanDeposits(address account) public view returns (
        uint32[] memory seasons,
        uint256[] memory crates
    ) {
        uint256 numberCrates = 0;
        for (uint32 i = 0; i <= season(); i++) {
            if (beanDeposit(account, i) > 0) numberCrates += 1;
        }
        seasons = new uint32[](numberCrates);
        crates = new uint256[](numberCrates);
        numberCrates = 0;
        for (uint32 i = 0; i <= season(); i++) {
            if (beanDeposit(account, i) > 0) {
                seasons[numberCrates] = i;
                crates[numberCrates] = beanDeposit(account, i);
                numberCrates += 1;
            }
        }
        return (seasons, crates);
    }

    function lpDeposits(address account) public view returns (
        uint32[] memory seasons,
        uint256[] memory crates,
        uint256[] memory seedCrates
    ) {
        uint256 numberCrates;
        for (uint32 i = 0; i <= season(); i++) {
            if (s.a[account].lp.deposits[i] > 0) numberCrates += 1;
        }
        seasons = new uint32[](numberCrates);
        crates = new uint256[](numberCrates);
        seedCrates = new uint256[](numberCrates);
        numberCrates = 0;
        for (uint32 i = 0; i <= season(); i++) {
            if (s.a[account].lp.deposits[i] > 0) {
                seasons[numberCrates] = i;
                crates[numberCrates] = s.a[account].lp.deposits[i];
                seedCrates[numberCrates] = s.a[account].lp.depositSeeds[i];
                numberCrates += 1;
            }
        }
        return (seasons, crates, seedCrates);
    }

    function beanWithdrawals(address account) public view returns (
        uint32[] memory seasons,
        uint256[] memory crates
    ) {
        uint256 numberCrates;
        for (uint32 i = 0; i <= season()+25; i++) {
            if (s.a[account].bean.withdrawals[i] > 0) numberCrates += 1;
        }
        seasons = new uint32[](numberCrates);
        crates = new uint256[](numberCrates);
        numberCrates = 0;
        for (uint32 i = 0; i <= season()+25; i++) {
            if (s.a[account].bean.withdrawals[i] > 0) {
                seasons[numberCrates] = i;
                crates[numberCrates] = s.a[account].bean.withdrawals[i];
                numberCrates += 1;
            }
        }
        return (seasons, crates);
    }

    function lpWithdrawals(address account) public view returns (
        uint32[] memory seasons,
        uint256[] memory crates
    ) {
        uint256 numberCrates;
        for (uint32 i = 0; i <= season()+25; i++) {
            if (s.a[account].lp.withdrawals[i] > 0) numberCrates += 1;
        }
        seasons = new uint32[](numberCrates);
        crates = new uint256[](numberCrates);
        numberCrates = 0;
        for (uint32 i = 0; i <= season()+25; i++) {
            if (s.a[account].lp.withdrawals[i] > 0) {
                seasons[numberCrates] = i;
                crates[numberCrates] = s.a[account].lp.withdrawals[i];
                numberCrates += 1;
            }
        }
        return (seasons, crates);
    }

<<<<<<< HEAD
    function resetSeedsAndStalk(address[] calldata accounts) public {
        for (uint i = 0; i < accounts.length; i++) {
           seed().burnFrom(accounts[i], seed().balanceOf(accounts[i]));
	   LibStalk.burn(accounts[i], balanceOf(accounts[i]));
        }
    }

    function resetContract() public {
           seed().burn(seed().balanceOf(address(this)));
           LibStalk.burn(address(this), balanceOf(address(this)));
=======
    function mockLegacySiloDeposit(uint32 _s, uint256 amount) public {
        updateSilo(msg.sender);
        pair().transferFrom(msg.sender, address(this), amount);
        uint256 bdv = LibTokenSilo.beanDenominatedValue(s.c.pair, amount);
        require(bdv > 0, "Silo: No Beans under Token.");
        LibTokenSilo.incrementDepositedToken(s.c.pair, amount);
        uint256 seeds = bdv.mul(4);
        LibSilo.depositSiloAssets(msg.sender, seeds, bdv.mul(10000).add(season().sub(_s).mul(seeds)));

        s.a[msg.sender].lp.deposits[_s] = amount;
        s.a[msg.sender].lp.depositSeeds[_s] = bdv * 4;
    }

    function mockLegacyBeanWithdraw(uint32 _s, uint256 amount) external {
        IBean(s.c.bean).transferFrom(msg.sender, address(this), amount);
        s.a[msg.sender].bean.withdrawals[_s] = s.a[msg.sender].bean.withdrawals[_s].add(amount);
        s.siloBalances[IERC20(s.c.bean)].withdrawn = s.siloBalances[IERC20(s.c.bean)].withdrawn.add(amount);
    }

    function mockLegacyLPWithdraw(uint32 _s, uint256 amount) external {
        IUniswapV2Pair(s.c.pair).transferFrom(msg.sender, address(this), amount);
        s.a[msg.sender].lp.withdrawals[_s] = amount;
        s.siloBalances[IERC20(s.c.pair)].withdrawn = s.siloBalances[IERC20(s.c.pair)].withdrawn.add(amount);
>>>>>>> b999a348
    }
}<|MERGE_RESOLUTION|>--- conflicted
+++ resolved
@@ -168,7 +168,6 @@
         return (seasons, crates);
     }
 
-<<<<<<< HEAD
     function resetSeedsAndStalk(address[] calldata accounts) public {
         for (uint i = 0; i < accounts.length; i++) {
            seed().burnFrom(accounts[i], seed().balanceOf(accounts[i]));
@@ -179,7 +178,8 @@
     function resetContract() public {
            seed().burn(seed().balanceOf(address(this)));
            LibStalk.burn(address(this), balanceOf(address(this)));
-=======
+    }
+}
     function mockLegacySiloDeposit(uint32 _s, uint256 amount) public {
         updateSilo(msg.sender);
         pair().transferFrom(msg.sender, address(this), amount);
@@ -203,6 +203,5 @@
         IUniswapV2Pair(s.c.pair).transferFrom(msg.sender, address(this), amount);
         s.a[msg.sender].lp.withdrawals[_s] = amount;
         s.siloBalances[IERC20(s.c.pair)].withdrawn = s.siloBalances[IERC20(s.c.pair)].withdrawn.add(amount);
->>>>>>> b999a348
     }
 }