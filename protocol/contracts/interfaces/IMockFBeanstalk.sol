--- conflicted
+++ resolved
@@ -241,10 +241,6 @@
         uint256 amount,
         uint256 costInBeans
     );
-<<<<<<< HEAD
-    event PublishRequisition(Requisition requisition);
-    event RemoveDeposit(address indexed account, address indexed token, int96 stem, uint256 amount, uint256 bdv);
-=======
     event RemoveDeposit(
         address indexed account,
         address indexed token,
@@ -252,7 +248,6 @@
         uint256 amount,
         uint256 bdv
     );
->>>>>>> acc2d499
     event RemoveDeposits(
         address indexed account,
         address indexed token,
@@ -277,11 +272,6 @@
     event Sunrise(uint256 indexed season);
     event SwitchUnderlyingToken(address indexed token, address indexed underlyingToken);
     event TemperatureChange(uint256 indexed season, uint256 caseId, int8 absChange);
-<<<<<<< HEAD
-    event TokenApproval(address indexed owner, address indexed spender, address token, uint256 amount);
-    event TotalGerminatingBalanceChanged(uint256 season, address indexed token, int256 delta, int256 deltaBdv);
-    event Tractor(address indexed operator, bytes32 blueprintHash);
-=======
     event TokenApproval(
         address indexed owner,
         address indexed spender,
@@ -294,7 +284,6 @@
         int256 delta,
         int256 deltaBdv
     );
->>>>>>> acc2d499
     event TransferBatch(
         address indexed operator,
         address indexed from,
@@ -346,18 +335,23 @@
         uint256 tokenAmountIn,
         address barnRaiseToken
     ) external view returns (uint256 fertilizerAmountOut);
+
     function _getPenalizedUnderlying(
         address unripeToken,
         uint256 amount,
         uint256 supply
     ) external view returns (uint256 redeem);
+
     function abovePeg() external view returns (bool);
+
     function addFertilizer(uint128 id, uint128 tokenAmountIn, uint256 minLpOut) external payable;
+
     function addFertilizerOwner(
         uint128 id,
         uint128 tokenAmountIn,
         uint256 minLpOut
     ) external payable;
+
     function addLiquidity(
         address pool,
         address registry,
@@ -366,102 +360,148 @@
         uint8 fromMode,
         uint8 toMode
     ) external payable;
+
     function addMigratedUnderlying(address unripeToken, uint256 amount) external payable;
+
     function addUnderlying(address unripeToken, uint256 amount) external payable;
+
     function addUnderlyingWithRecap(address unripeToken, uint256 amount) external payable;
+
     function addUnripeToken(
         address unripeToken,
         address underlyingToken,
         bytes32 root
     ) external payable;
+
     function addWhitelistSelector(address token, bytes4 selector) external;
+
     function addWhitelistStatus(
         address token,
         bool isWhitelisted,
         bool isWhitelistedLp,
         bool isWhitelistedWell
     ) external;
+
     function advancedFarm(
         AdvancedFarmCall[] memory data
     ) external payable returns (bytes[] memory results);
+
     function advancedPipe(
         AdvancedPipeCall[] memory pipes,
         uint256 value
     ) external payable returns (bytes[] memory results);
+
     function allowancePods(address owner, address spender) external view returns (uint256);
-    function applyPenaltyToGrownStalks(uint256 penaltyBdv, uint256[] memory bdvsRemoved, uint256[] memory grownStalks)
-        external
-        view
-        returns (uint256[] memory);
+
+    function applyPenaltyToGrownStalks(
+        uint256 penaltyBdv,
+        uint256[] memory bdvsRemoved,
+        uint256[] memory grownStalks
+    ) external view returns (uint256[] memory);
+
     function approveDeposit(address spender, address token, uint256 amount) external payable;
+
     function approvePods(address spender, uint256 amount) external payable;
+
     function approveToken(address spender, address token, uint256 amount) external payable;
+
     function balanceOf(address account, uint256 depositId) external view returns (uint256 amount);
+
     function balanceOfBatch(
         address[] memory accounts,
         uint256[] memory depositIds
     ) external view returns (uint256[] memory);
+
     function balanceOfBatchFertilizer(
         address[] memory accounts,
         uint256[] memory ids
     ) external view returns (Balance[] memory);
+
     function balanceOfDepositedBdv(
         address account,
         address token
     ) external view returns (uint256 depositedBdv);
+
     function balanceOfEarnedBeans(address account) external view returns (uint256 beans);
+
     function balanceOfEarnedStalk(address account) external view returns (uint256);
+
     function balanceOfFertilized(
         address account,
         uint256[] memory ids
     ) external view returns (uint256 beans);
+
     function balanceOfFertilizer(
         address account,
         uint256 id
     ) external view returns (Balance memory);
+
     function balanceOfFinishedGerminatingStalkAndRoots(
         address account
     ) external view returns (uint256 gStalk, uint256 gRoots);
+
     function balanceOfGerminatingStalk(address account) external view returns (uint256);
+
     function balanceOfGrownStalk(address account, address token) external view returns (uint256);
+
     function balanceOfGrownStalkLegacy(address account) external view returns (uint256);
+
     function balanceOfGrownStalkUpToStemsDeployment(
         address account
     ) external view returns (uint256);
+
     function balanceOfLegacySeeds(address account) external view returns (uint256);
+
     function balanceOfPenalizedUnderlying(
         address unripeToken,
         address account
     ) external view returns (uint256 underlying);
+
     function balanceOfPlenty(address account) external view returns (uint256 plenty);
+
     function balanceOfRainRoots(address account) external view returns (uint256);
+
     function balanceOfRoots(address account) external view returns (uint256);
+
     function balanceOfSeeds(address account) external view returns (uint256);
+
     function balanceOfSop(address account) external view returns (AccountSeasonOfPlenty memory sop);
+
     function balanceOfStalk(address account) external view returns (uint256);
+
     function balanceOfUnderlying(
         address unripeToken,
         address account
     ) external view returns (uint256 underlying);
+
     function balanceOfUnfertilized(
         address account,
         uint256[] memory ids
     ) external view returns (uint256 beans);
+
     function balanceOfYoungAndMatureGerminatingStalk(
         address account
     ) external view returns (uint256 matureGerminatingStalk, uint256 youngGerminatingStalk);
+
     function batchTransferERC1155(
         address token,
         address to,
         uint256[] memory ids,
         uint256[] memory values
     ) external payable;
+
     function bdv(address token, uint256 amount) external view returns (uint256 _bdv);
+
     function beanSown() external view returns (uint256);
+
     function beanToBDV(uint256 amount) external pure returns (uint256);
+
     function beansPerFertilizer() external view returns (uint128 bpf);
+
     function beginBarnRaiseMigration(address well) external;
+
     function calcCaseIdE(int256 deltaB, uint128 endSoil) external;
+
     function calcCaseIdWithParams(
         uint256 pods,
         uint256 _lastDSoil,
@@ -473,31 +513,42 @@
         bool aboveQ,
         uint256 L2SRState
     ) external;
+
     function cancelPodListing(uint256 index) external payable;
+
     function cancelPodOrder(
         uint24 pricePerPod,
         uint256 maxPlaceInLine,
         uint256 minFillAmount,
         uint8 mode
     ) external payable;
+
     function cancelPodOrderV2(
         uint256 maxPlaceInLine,
         uint256 minFillAmount,
         bytes memory pricingFunction,
         uint8 mode
     ) external payable;
+
     function captureCurveE() external returns (int256 deltaB);
+
     function captureE() external returns (int256 deltaB);
+
     function captureWellE(address well) external returns (int256 deltaB);
+
     function chop(
         address unripeToken,
         uint256 amount,
         uint8 fromMode,
         uint8 toMode
     ) external payable returns (uint256);
+
     function claimFertilized(uint256[] memory ids, uint8 mode) external payable;
+
     function claimOwnership() external;
+
     function claimPlenty() external payable;
+
     function convert(
         bytes memory convertData,
         int96[] memory stems,
@@ -512,13 +563,17 @@
             uint256 fromBdv,
             uint256 toBdv
         );
+
     function convertInternalE(
         address tokenIn,
         uint256 amountIn,
         bytes memory convertData
     ) external returns (address toToken, address fromToken, uint256 toAmount, uint256 fromAmount);
+
     function createFundraiser(address payee, address token, uint256 amount) external payable;
+
     function createFundraiserE(address fundraiser, address token, uint256 amount) external;
+
     function createPodListing(
         uint256 index,
         uint256 start,
@@ -528,6 +583,7 @@
         uint256 minFillAmount,
         uint8 mode
     ) external payable;
+
     function createPodListingV2(
         uint256 index,
         uint256 start,
@@ -537,6 +593,7 @@
         bytes memory pricingFunction,
         uint8 mode
     ) external payable;
+
     function createPodOrder(
         uint256 beanAmount,
         uint24 pricePerPod,
@@ -544,6 +601,7 @@
         uint256 minFillAmount,
         uint8 mode
     ) external payable returns (bytes32 id);
+
     function createPodOrderV2(
         uint256 beanAmount,
         uint256 maxPlaceInLine,
@@ -551,71 +609,93 @@
         bytes memory pricingFunction,
         uint8 mode
     ) external payable returns (bytes32 id);
+
     function curveToBDV(uint256 amount) external view returns (uint256);
+
     function decreaseDepositAllowance(
         address spender,
         address token,
         uint256 subtractedValue
     ) external returns (bool);
+
     function decreaseTokenAllowance(
         address spender,
         address token,
         uint256 subtractedValue
     ) external returns (bool);
+
     function defaultGaugePointFunction(
         uint256 currentGaugePoints,
         uint256 optimalPercentDepositedBdv,
         uint256 percentOfDepositedBdv
     ) external pure returns (uint256 newGaugePoints);
+
     function deployStemsUpgrade() external;
+
     function deposit(
         address token,
         uint256 _amount,
         uint8 mode
     ) external payable returns (uint256 amount, uint256 _bdv, int96 stem);
+
     function depositAllowance(
         address owner,
         address spender,
         address token
     ) external view returns (uint256);
+
     function depositForConvertE(
         address token,
         uint256 amount,
         uint256 bdv,
         uint256 grownStalk
     ) external;
+
     function depositLegacy(address token, uint256 amount, uint8 mode) external payable;
+
     function depositPermitDomainSeparator() external view returns (bytes32);
+
     function depositPermitNonces(address owner) external view returns (uint256);
+
     function determineReward(
         uint256 initialGasLeft,
         uint256 blocksLate,
         uint256 beanEthPrice
     ) external view returns (uint256);
+
     function dewhitelistToken(address token) external payable;
+
     function diamondCut(
         FacetCut[] memory _diamondCut,
         address _init,
         bytes memory _calldata
     ) external;
+
     function droughtSiloSunrise(uint256 amount) external;
+
     function droughtSunrise() external;
+
     function enrootDeposit(address token, int96 stem, uint256 amount) external payable;
+
     function enrootDeposits(
         address token,
         int96[] memory stems,
         uint256[] memory amounts
     ) external payable;
+
     function etherPipe(
         PipeCall memory p,
         uint256 value
     ) external payable returns (bytes memory result);
+
     function evaluatePolynomialIntegrationPiecewise(
         bytes memory f,
         uint256 start,
         uint256 end
     ) external pure returns (uint256);
+
     function evaluatePolynomialPiecewise(bytes memory f, uint256 x) external pure returns (uint256);
+
     function exchange(
         address pool,
         address registry,
@@ -626,6 +706,7 @@
         uint8 fromMode,
         uint8 toMode
     ) external payable;
+
     function exchangeUnderlying(
         address pool,
         address fromToken,
@@ -635,25 +716,38 @@
         uint8 fromMode,
         uint8 toMode
     ) external payable;
+
     function facetAddress(bytes4 _functionSelector) external view returns (address facetAddress_);
+
     function facetAddresses() external view returns (address[] memory facetAddresses_);
+
     function facetFunctionSelectors(
         address _facet
     ) external view returns (bytes4[] memory facetFunctionSelectors_);
+
     function facets() external view returns (Facet[] memory facets_);
+
     function farm(bytes[] memory data) external payable returns (bytes[] memory results);
+
     function farmSunrise() external;
+
     function farmSunrises(uint256 number) external;
+
     function fastForward(uint32 _s) external;
+
     function fertilize(uint256 amount) external;
+
     function fertilizerSunrise(uint256 amount) external;
+
     function fillPodListing(PodListing memory l, uint256 beanAmount, uint8 mode) external payable;
+
     function fillPodListingV2(
         PodListing memory l,
         uint256 beanAmount,
         bytes memory pricingFunction,
         uint8 mode
     ) external payable;
+
     function fillPodOrder(
         PodOrder memory o,
         uint256 index,
@@ -661,6 +755,7 @@
         uint256 amount,
         uint8 mode
     ) external payable;
+
     function fillPodOrderV2(
         PodOrder memory o,
         uint256 index,
@@ -669,256 +764,397 @@
         bytes memory pricingFunction,
         uint8 mode
     ) external payable;
+
     function findPiecewiseIndex(
         bytes memory breakpoints,
         uint256 value,
         uint256 high
     ) external pure returns (uint256);
+
     function forceSunrise() external;
+
     function getAbsBeanToMaxLpRatioChangeFromCaseId(
         uint256 caseId
     ) external view returns (uint80 ml);
+
     function getAbsTemperatureChangeFromCaseId(uint256 caseId) external view returns (int8 t);
+
     function getActiveFertilizer() external view returns (uint256);
+
     function getAllBalance(address account, address token) external view returns (Balance memory b);
+
     function getAllBalances(
         address account,
         address[] memory tokens
     ) external view returns (Balance[] memory balances);
+
     function getAmountBeansToFillOrderV2(
         uint256 placeInLine,
         uint256 amountPodsFromOrder,
         bytes memory pricingFunction
     ) external pure returns (uint256 beanAmount);
+
     function getAmountOut(
         address tokenIn,
         address tokenOut,
         uint256 amountIn
     ) external view returns (uint256 amountOut);
+
     function getAmountPodsFromFillListingV2(
         uint256 placeInLine,
         uint256 podListingAmount,
         uint256 fillBeanAmount,
         bytes memory pricingFunction
     ) external pure returns (uint256 amount);
+
     function getAverageGrownStalkPerBdv() external view returns (uint256);
+
     function getAverageGrownStalkPerBdvPerSeason() external view returns (uint128);
+
     function getBalance(address account, address token) external view returns (uint256 balance);
+
     function getBalances(
         address account,
         address[] memory tokens
     ) external view returns (uint256[] memory balances);
+
     function getBarnRaiseToken() external view returns (address);
+
     function getBarnRaiseWell() external view returns (address);
+
     function getBeanEthGaugePointsPerBdv() external view returns (uint256);
+
     function getBeanGaugePointsPerBdv() external view returns (uint256);
+
     function getBeanToMaxLpGpPerBdvRatio() external view returns (uint256);
+
     function getBeanToMaxLpGpPerBdvRatioScaled() external view returns (uint256);
+
     function getCaseData(uint256 caseId) external view returns (bytes32 casesData);
+
     function getCases() external view returns (bytes32[144] memory cases);
+
     function getChainlinkEthUsdPrice() external view returns (uint256);
+
     function getChainlinkTwapEthUsdPrice(uint256 lookback) external view returns (uint256);
+
     function getChangeFromCaseId(
         uint256 caseId
     ) external view returns (uint32, int8, uint80, int80);
+
     function getCurrentHumidity() external view returns (uint128 humidity);
+
     function getDeltaPodDemand() external view returns (uint256);
+
     function getDeposit(
         address account,
         address token,
         int96 stem
     ) external view returns (uint256, uint256);
+
     function getDepositId(address token, int96 stem) external pure returns (uint256);
+
     function getDepositLegacy(
         address account,
         address token,
         uint32 season
     ) external view returns (uint128, uint128);
+
     function getEndBpf() external view returns (uint128 endBpf);
+
     function getEthUsdPrice() external view returns (uint256);
+
     function getEthUsdTwap(uint256 lookback) external view returns (uint256);
+
     function getEvenGerminating(address token) external view returns (uint256, uint256);
+
     function getExternalBalance(
         address account,
         address token
     ) external view returns (uint256 balance);
+
     function getExternalBalances(
         address account,
         address[] memory tokens
     ) external view returns (uint256[] memory balances);
+
     function getFertilizer(uint128 id) external view returns (uint256);
+
     function getFertilizers() external view returns (Supply[] memory fertilizers);
+
     function getFirst() external view returns (uint128);
+
     function getGaugePoints(address token) external view returns (uint256);
+
     function getGaugePointsPerBdvForToken(address token) external view returns (uint256);
+
     function getGaugePointsPerBdvForWell(address well) external view returns (uint256);
+
     function getGerminatingRootsForSeason(uint32 season) external view returns (uint256);
+
     function getGerminatingStalkAndRootsForSeason(
         uint32 season
     ) external view returns (uint256, uint256);
+
     function getGerminatingStalkForSeason(uint32 season) external view returns (uint256);
+
     function getGerminatingTotalDeposited(address token) external view returns (uint256 amount);
+
     function getGerminatingTotalDepositedBdv(address token) external view returns (uint256 _bdv);
+
     function getGrownStalkIssuedPerGp() external view returns (uint256);
+
     function getGrownStalkIssuedPerSeason() external view returns (uint256);
+
     function getHumidity(uint128 _s) external pure returns (uint128 humidity);
+
     function getInternalBalance(
         address account,
         address token
     ) external view returns (uint256 balance);
+
     function getInternalBalances(
         address account,
         address[] memory tokens
     ) external view returns (uint256[] memory balances);
+
     function getLargestLiqWell() external view returns (address);
+
     function getLast() external view returns (uint128);
+
     function getLastMowedStem(
         address account,
         address token
     ) external view returns (int96 lastStem);
+
     function getLegacySeedsPerToken(address token) external view returns (uint256);
+
     function getLiquidityToSupplyRatio() external view returns (uint256);
+
     function getLockedBeans() external view returns (uint256);
+
     function getLockedBeansUnderlyingUnripeBean() external view returns (uint256);
+
     function getLockedBeansUnderlyingUnripeLP() external view returns (uint256);
+
     function getMaxAmountIn(
         address tokenIn,
         address tokenOut
     ) external view returns (uint256 amountIn);
+
     function getMintFertilizerOut(
         uint256 tokenAmountIn
     ) external view returns (uint256 fertilizerAmountOut);
+
     function getMowStatus(
         address account,
         address token
     ) external view returns (MowStatus memory mowStatus);
+
     function getNext(uint128 id) external view returns (uint128);
+
     function getNextSeasonStart() external view returns (uint256);
+
     function getOddGerminating(address token) external view returns (uint256, uint256);
+
     function getPenalizedUnderlying(
         address unripeToken,
         uint256 amount
     ) external view returns (uint256 redeem);
+
     function getPenalty(address unripeToken) external view returns (uint256 penalty);
+
     function getPercentPenalty(address unripeToken) external view returns (uint256 penalty);
+
     function getPodRate() external view returns (uint256);
+
     function getPoolDeltaBWithoutCap(address well) external view returns (int256 deltaB);
+
     function getRecapFundedPercent(address unripeToken) external view returns (uint256 percent);
+
     function getRecapPaidPercent() external view returns (uint256 percent);
+
     function getRelBeanToMaxLpRatioChangeFromCaseId(uint256 caseId) external view returns (int80 l);
+
     function getRelTemperatureChangeFromCaseId(uint256 caseId) external view returns (uint32 mt);
+
     function getSeasonStart() external view returns (uint256);
+
     function getSeasonStruct() external view returns (Season memory);
+
     function getSeasonTimestamp() external view returns (uint256);
+
     function getSeedGauge() external view returns (SeedGauge memory);
+
     function getSiloTokens() external view returns (address[] memory tokens);
+
     function getSopWell() external view returns (address);
+
     function getT() external view returns (uint256);
+
     function getTotalBdv() external view returns (uint256 totalBdv);
+
     function getTotalDeposited(address token) external view returns (uint256);
+
     function getTotalDepositedBdv(address token) external view returns (uint256);
+
     function getTotalGerminatingAmount(address token) external view returns (uint256);
+
     function getTotalGerminatingBdv(address token) external view returns (uint256);
+
     function getTotalGerminatingStalk() external view returns (uint256);
+
     function getTotalUnderlying(address unripeToken) external view returns (uint256 underlying);
+
     function getTotalUsdLiquidity() external view returns (uint256 totalLiquidity);
+
     function getTotalWeightedUsdLiquidity() external view returns (uint256 totalWeightedLiquidity);
+
     function getTotalWithdrawn(address token) external view returns (uint256);
+
     function getTwaLiquidityForWell(address well) external view returns (uint256);
+
     function getUnderlying(
         address unripeToken,
         uint256 amount
     ) external view returns (uint256 underlyingAmount);
+
     function getUnderlyingPerUnripeToken(
         address unripeToken
     ) external view returns (uint256 underlyingPerToken);
+
     function getUnderlyingToken(
         address unripeToken
     ) external view returns (address underlyingToken);
+
     function getUsdPrice(address token) external view returns (uint256);
+
     function getWeightedTwaLiquidityForWell(address well) external view returns (uint256);
+
     function getWhitelistStatus(
         address token
     ) external view returns (WhitelistStatus memory _whitelistStatuses);
+
     function getWhitelistStatuses()
         external
         view
         returns (WhitelistStatus[] memory _whitelistStatuses);
+
     function getWhitelistedLpTokens() external view returns (address[] memory tokens);
+
     function getWhitelistedTokens() external view returns (address[] memory tokens);
+
     function getWhitelistedWellLpTokens() external view returns (address[] memory tokens);
+
     function getWithdrawal(
         address account,
         address token,
         uint32 season
     ) external view returns (uint256);
+
     function getWstethEthPrice() external view returns (uint256);
+
     function getWstethEthTwap(uint256 lookback) external view returns (uint256);
+
     function getWstethUsdPrice() external view returns (uint256);
+
     function getWstethUsdTwap(uint256 lookback) external view returns (uint256);
+
     function getYoungAndMatureGerminatingTotalStalk()
         external
         view
         returns (uint256 matureGerminatingStalk, uint256 youngGerminatingStalk);
+
     function gm(address account, uint8 mode) external payable returns (uint256);
+
     function grownStalkForDeposit(
         address account,
         address token,
         int96 stem
     ) external view returns (uint256 grownStalk);
+
     function harvest(uint256[] memory plots, uint8 mode) external payable;
+
     function harvestableIndex() external view returns (uint256);
+
     function imageURI(
         address token,
         int96 stem,
         int96 stemTip
     ) external view returns (string memory);
+
     function increaseDepositAllowance(
         address spender,
         address token,
         uint256 addedValue
     ) external returns (bool);
+
     function increaseTokenAllowance(
         address spender,
         address token,
         uint256 addedValue
     ) external returns (bool);
+
     function incrementTotalHarvestableE(uint256 amount) external;
+
     function incrementTotalPodsE(uint256 amount) external;
+
     function incrementTotalSoilE(uint128 amount) external;
+
     function initOracleForAllWhitelistedWells() external;
+
     function isApprovedForAll(address _owner, address _operator) external view returns (bool);
+
     function isFertilizing() external view returns (bool);
+
     function isUnripe(address unripeToken) external view returns (bool unripe);
+
     function lastDSoil() external view returns (uint256);
+
     function lastSeasonOfPlenty() external view returns (uint32);
+
     function lastSowTime() external view returns (uint256);
+
     function lastUpdate(address account) external view returns (uint32);
+
     function lightSunrise() external;
+
     function maxTemperature() external view returns (uint256);
+
     function maxWeight() external pure returns (uint256);
+
     function migrationNeeded(address account) external view returns (bool hasMigrated);
+
     function mintBeans(address to, uint256 amount) external;
+
     function mintFertilizer(
         uint256 tokenAmountIn,
         uint256 minFertilizerOut,
         uint256 minLPTokensOut
     ) external payable returns (uint256 fertilizerAmountOut);
+
     function mockBDV(uint256 amount) external pure returns (uint256);
+
     function mockBDVIncrease(uint256 amount) external pure returns (uint256);
+
     function mockCalcCaseIdandUpdate(int256 deltaB) external returns (uint256 caseId);
+
     function mockEndTotalGerminationForToken(address token) external;
+
     function mockGetMorningTemp(
         uint256 initalTemp,
         uint256 delta
     ) external pure returns (uint256 scaledTemperature);
+
     function mockGetSeedsPerToken(address token) external pure returns (uint256);
+
     function mockIncrementGermination(
         address token,
         uint128 amount,
         uint128 bdv,
         uint8 germ
     ) external;
+
     function mockInitalizeGaugeForToken(
         address token,
         bytes4 gaugePointSelector,
@@ -926,32 +1162,47 @@
         uint96 gaugePoints,
         uint64 optimalPercentDepositedBdv
     ) external;
+
     function mockLiquidityWeight() external pure returns (uint256);
+
     function mockSeasonToStem(address token, uint32 season) external view returns (int96 stem);
+
     function mockSetAverageGrownStalkPerBdvPerSeason(
         uint128 _averageGrownStalkPerBdvPerSeason
     ) external;
+
     function mockSetBean3CrvOracle(uint256[2] memory reserves) external;
+
     function mockSetSopWell(address well) external;
+
     function mockSow(
         uint256 beans,
         uint256 _morningTemperature,
         uint32 maxTemperature,
         bool abovePeg
     ) external returns (uint256 pods);
+
     function mockStepGauge() external;
+
     function mockStepSeason() external returns (uint32 season);
+
     function mockStepSilo(uint256 amount) external;
+
     function mockUnripeBeanDeposit(uint32 _s, uint256 amount) external;
+
     function mockUnripeLPDeposit(uint256 t, uint32 _s, uint256 amount, uint256 bdv) external;
+
     function mockUpdateAverageStalkPerBdvPerSeason() external;
+
     function mockUpdateLiquidityWeight(address token, bytes4 selector) external;
+
     function mockWhitelistToken(
         address token,
         bytes4 selector,
         uint16 stalkIssuedPerBdv,
         uint24 stalkEarnedPerSeason
     ) external;
+
     function mockWhitelistTokenWithGauge(
         address token,
         bytes4 selector,
@@ -963,7 +1214,9 @@
         uint128 gaugePoints,
         uint64 optimalPercentDepositedBdv
     ) external;
+
     function mow(address account, address token) external payable;
+
     function mowAndMigrate(
         address account,
         address[] memory tokens,
@@ -973,18 +1226,15 @@
         uint256 seedsDiff,
         bytes32[] memory proof
     ) external payable;
+
     function mowAndMigrateNoDeposits(address account) external payable;
+
     function mowMultiple(address account, address[] memory tokens) external payable;
+
     function multiPipe(PipeCall[] memory pipes) external payable returns (bytes[] memory results);
+
     function name() external pure returns (string memory);
-<<<<<<< HEAD
-    function onERC1155BatchReceived(address, address, uint256[] memory, uint256[] memory, bytes memory)
-        external
-        pure
-        returns (bytes4);
-    function onERC1155Received(address, address, uint256, uint256, bytes memory) external pure returns (bytes4);
-    function overallCappedDeltaB() external view returns (int256 deltaB);
-=======
+
     function onERC1155BatchReceived(
         address,
         address,
@@ -992,6 +1242,7 @@
         uint256[] memory,
         bytes memory
     ) external pure returns (bytes4);
+
     function onERC1155Received(
         address,
         address,
@@ -999,12 +1250,17 @@
         uint256,
         bytes memory
     ) external pure returns (bytes4);
->>>>>>> acc2d499
+
     function owner() external view returns (address owner_);
+
     function ownerCandidate() external view returns (address ownerCandidate_);
+
     function pause() external payable;
+
     function paused() external view returns (bool);
+
     function payFertilizer(address account, uint256 amount) external payable;
+
     function permitDeposit(
         address owner,
         address spender,
@@ -1015,6 +1271,7 @@
         bytes32 r,
         bytes32 s
     ) external payable;
+
     function permitDeposits(
         address owner,
         address spender,
@@ -1025,6 +1282,7 @@
         bytes32 r,
         bytes32 s
     ) external payable;
+
     function permitERC20(
         address token,
         address owner,
@@ -1035,6 +1293,7 @@
         bytes32 r,
         bytes32 s
     ) external payable;
+
     function permitERC721(
         address token,
         address spender,
@@ -1042,6 +1301,7 @@
         uint256 deadline,
         bytes memory sig
     ) external payable;
+
     function permitToken(
         address owner,
         address spender,
@@ -1052,14 +1312,18 @@
         bytes32 r,
         bytes32 s
     ) external payable;
+
     function pick(
         address token,
         uint256 amount,
         bytes32[] memory proof,
         uint8 mode
     ) external payable;
+
     function picked(address account, address token) external view returns (bool);
+
     function pipe(PipeCall memory p) external payable returns (bytes memory result);
+
     function pipelineConvert(
         address inputToken,
         int96[] memory stems,
@@ -1067,36 +1331,57 @@
         address outputToken,
         AdvancedFarmCall[] memory farmCalls
     ) external payable returns (int96[] memory outputStems, uint256[] memory outputAmounts);
+
     function plant() external payable returns (uint256 beans, int96 stem);
+
     function plentyPerRoot(uint32 _season) external view returns (uint256);
+
     function plot(address account, uint256 index) external view returns (uint256);
+
     function podIndex() external view returns (uint256);
+
     function podListing(uint256 index) external view returns (bytes32);
+
     function podOrder(
         address account,
         uint24 pricePerPod,
         uint256 maxPlaceInLine,
         uint256 minFillAmount
     ) external view returns (uint256);
+
     function podOrderById(bytes32 id) external view returns (uint256);
+
     function podOrderV2(
         address account,
         uint256 maxPlaceInLine,
         uint256 minFillAmount,
         bytes memory pricingFunction
     ) external view returns (uint256);
+
     function poolDeltaB(address pool) external view returns (int256);
+
     function poolCurrentDeltaB(address pool) external view returns (int256 deltaB);
+
     function publishRequisition(Requisition memory requisition) external;
+
     function rain() external view returns (Rain memory);
+
     function rainSiloSunrise(uint256 amount) external;
+
     function rainSunrise() external;
+
     function rainSunrises(uint256 amount) external;
+
     function readPipe(PipeCall memory p) external view returns (bytes memory result);
+
     function reentrancyGuardTest() external;
+
     function remainingFunding(uint32 id) external view returns (uint256);
+
     function remainingPods() external view returns (uint256);
+
     function remainingRecapitalization() external view returns (uint256);
+
     function removeLiquidity(
         address pool,
         address registry,
@@ -1105,6 +1390,7 @@
         uint8 fromMode,
         uint8 toMode
     ) external payable;
+
     function removeLiquidityImbalance(
         address pool,
         address registry,
@@ -1113,6 +1399,7 @@
         uint8 fromMode,
         uint8 toMode
     ) external payable;
+
     function removeLiquidityOneToken(
         address pool,
         address registry,
@@ -1122,15 +1409,25 @@
         uint8 fromMode,
         uint8 toMode
     ) external payable;
+
     function removeWhitelistSelector(address token) external;
+
     function removeWhitelistStatus(address token) external;
+
     function resetPools(address[] memory pools) external;
+
     function resetSeasonStart(uint256 amount) external;
+
     function resetState() external;
+
     function rewardSilo(uint256 amount) external;
+
     function rewardSunrise(uint256 amount) external;
+
     function rewardToFertilizerE(uint256 amount) external;
+
     function ripen(uint256 amount) external;
+
     function safeBatchTransferFrom(
         address sender,
         address recipient,
@@ -1138,6 +1435,7 @@
         uint256[] memory amounts,
         bytes memory
     ) external;
+
     function safeTransferFrom(
         address sender,
         address recipient,
@@ -1145,14 +1443,23 @@
         uint256 amount,
         bytes memory
     ) external;
+
     function season() external view returns (uint32);
+
     function seasonTime() external view returns (uint32);
+
     function seasonToStem(address token, uint32 season) external view returns (int96 stem);
+
     function seedGaugeSunSunrise(int256 deltaB, uint256 caseId) external;
+
     function setAbovePegE(bool peg) external;
+
     function setApprovalForAll(address spender, bool approved) external;
+
     function setBarnRaiseWell(address welll) external;
+
     function setBeanToMaxLpGpPerBdvRatio(uint128 percent) external;
+
     function setBeanstalkState(
         uint256 price,
         uint256 podRate,
@@ -1160,89 +1467,135 @@
         uint256 liquidityToSupplyRatio,
         address targetWell
     ) external returns (int256 deltaB);
+
     function setChangeInSoilDemand(uint256 changeInSoilDemand) external;
+
     function setCurrentSeasonE(uint32 _season) external;
+
     function setFertilizerE(bool fertilizing, uint256 unfertilized) external;
+
     function setL2SR(uint256 liquidityToSupplyRatio, address targetWell) external;
+
     function setLastDSoilE(uint128 number) external;
+
     function setLastSowTimeE(uint32 number) external;
+
     function setMaxTemp(uint32 t) external;
+
     function setMaxTempE(uint32 number) external;
+
     function setMerkleRootE(address unripeToken, bytes32 root) external;
+
     function setNextSowTimeE(uint32 _time) external;
+
     function setPenaltyParams(uint256 recapitalized, uint256 fertilized) external;
+
     function setPodRate(uint256 podRate) external;
+
     function setPrice(uint256 price, address targetWell) external returns (int256 deltaB);
+
     function setSoilE(uint256 amount) external;
+
     function setSunriseBlock(uint256 _block) external;
+
     function setUsdEthPrice(uint256 price) external;
+
     function setYieldE(uint256 t) external;
+
     function siloSunrise(uint256 amount) external;
+
     function sow(
         uint256 beans,
         uint256 minTemperature,
         uint8 mode
     ) external payable returns (uint256 pods);
+
     function sowWithMin(
         uint256 beans,
         uint256 minTemperature,
         uint256 minSoil,
         uint8 mode
     ) external payable returns (uint256 pods);
+
     function stemStartSeason() external view returns (uint16);
+
     function stemTipForToken(address token) external view returns (int96 _stemTip);
+
     function stepGauge() external;
+
     function sunSunrise(int256 deltaB, uint256 caseId) external;
+
     function sunTemperatureSunrise(int256 deltaB, uint256 caseId, uint32 t) external;
+
     function sunrise() external payable returns (uint256);
+
     function sunriseBlock() external view returns (uint32);
+
     function supportsInterface(bytes4 _interfaceId) external view returns (bool);
+
     function switchUnderlyingToken(
         address unripeToken,
         address newUnderlyingToken
     ) external payable;
+
     function symbol() external pure returns (string memory);
+
     function teleportSunrise(uint32 _s) external;
+
     function temperature() external view returns (uint256);
+
     function thisSowTime() external view returns (uint256);
+
     function time() external view returns (Season memory);
+
     function tokenAllowance(
         address account,
         address spender,
         address token
     ) external view returns (uint256);
+
     function tokenPermitDomainSeparator() external view returns (bytes32);
+
     function tokenPermitNonces(address owner) external view returns (uint256);
+
     function tokenSettings(address token) external view returns (SiloSettings memory);
+
     function totalDeltaB() external view returns (int256 deltaB);
+
     function totalEarnedBeans() external view returns (uint256);
+
     function totalFertilizedBeans() external view returns (uint256 beans);
+
     function totalFertilizerBeans() external view returns (uint256 beans);
+
     function totalFunding(uint32 id) external view returns (uint256);
+
     function totalHarvestable() external view returns (uint256);
+
     function totalHarvested() external view returns (uint256);
+
     function totalMigratedBdv(address token) external view returns (uint256);
+
     function totalPods() external view returns (uint256);
+
     function totalRealSoil() external view returns (uint256);
+
     function totalRoots() external view returns (uint256);
+
     function totalSeeds() external view returns (uint256);
+
     function totalSoil() external view returns (uint256);
+
     function totalSoilAtMorningTemp(
         uint256 morningTemperature
     ) external view returns (uint256 totalSoil);
+
     function totalStalk() external view returns (uint256);
+
     function totalUnfertilizedBeans() external view returns (uint256 beans);
+
     function totalUnharvestable() external view returns (uint256);
-<<<<<<< HEAD
-    function tractor(Requisition memory requisition, bytes memory operatorData)
-        external
-        payable
-        returns (bytes[] memory results);
-    function transferDeposit(address sender, address recipient, address token, int96 stem, uint256 amount)
-        external
-        payable
-        returns (uint256 _bdv);
-=======
+
     function transferDeposit(
         address sender,
         address recipient,
@@ -1250,7 +1603,7 @@
         int96 stem,
         uint256 amount
     ) external payable returns (uint256 _bdv);
->>>>>>> acc2d499
+
     function transferDeposits(
         address sender,
         address recipient,
@@ -1258,8 +1611,11 @@
         int96[] memory stem,
         uint256[] memory amounts
     ) external payable returns (uint256[] memory bdvs);
+
     function transferERC1155(address token, address to, uint256 id, uint256 value) external payable;
+
     function transferERC721(address token, address to, uint256 id) external payable;
+
     function transferInternalTokenFrom(
         address token,
         address sender,
@@ -1267,7 +1623,9 @@
         uint256 amount,
         uint8 toMode
     ) external payable;
+
     function transferOwnership(address _newOwner) external;
+
     function transferPlot(
         address sender,
         address recipient,
@@ -1275,6 +1633,7 @@
         uint256 start,
         uint256 end
     ) external payable;
+
     function transferToken(
         address token,
         address recipient,
@@ -1282,35 +1641,52 @@
         uint8 fromMode,
         uint8 toMode
     ) external payable;
+
     function unpause() external payable;
+
     function unripeBeanToBDV(uint256 amount) external view returns (uint256);
+
     function unripeLPToBDV(uint256 amount) external view returns (uint256);
+
     function unwrapEth(uint256 amount, uint8 mode) external payable;
+
     function update3CRVOracle() external;
+
     function updateGaugeForToken(
         address token,
         bytes4 gaugePointSelector,
         bytes4 liquidityWeightSelector,
         uint64 optimalPercentDepositedBdv
     ) external payable;
+
     function updateStalkPerBdvPerSeasonForToken(
         address token,
         uint32 stalkEarnedPerSeason
     ) external payable;
+
     function updateStemScaleSeason(uint16 season) external;
+
     function updateStems() external;
+
     function updateTWAPCurveE() external returns (uint256[2] memory balances);
+
     function updateWhitelistStatus(
         address token,
         bool isWhitelisted,
         bool isWhitelistedLp,
         bool isWhitelistedWell
     ) external;
+
     function upgradeStems() external;
+
     function uri(uint256 depositId) external view returns (string memory);
+
     function weather() external view returns (Weather memory);
+
     function wellBdv(address token, uint256 amount) external view returns (uint256);
+
     function wellOracleSnapshot(address well) external view returns (bytes memory snapshot);
+
     function whitelistToken(
         address token,
         bytes4 selector,
@@ -1321,6 +1697,7 @@
         uint128 gaugePoints,
         uint64 optimalPercentDepositedBdv
     ) external payable;
+
     function whitelistTokenWithEncodeType(
         address token,
         bytes4 selector,
@@ -1332,25 +1709,31 @@
         uint128 gaugePoints,
         uint64 optimalPercentDepositedBdv
     ) external payable;
+
     function withdrawDeposit(
         address token,
         int96 stem,
         uint256 amount,
         uint8 mode
     ) external payable;
+
     function withdrawDeposits(
         address token,
         int96[] memory stems,
         uint256[] memory amounts,
         uint8 mode
     ) external payable;
+
     function withdrawForConvertE(
         address token,
         int96[] memory stems,
         uint256[] memory amounts,
         uint256 maxTokens
     ) external;
+
     function woohoo() external pure returns (uint256);
+
     function wrapEth(uint256 amount, uint8 mode) external payable;
+
     function yield() external view returns (uint32);
 }