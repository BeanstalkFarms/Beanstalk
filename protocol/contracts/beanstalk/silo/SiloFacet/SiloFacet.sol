--- conflicted
+++ resolved
@@ -30,15 +30,14 @@
     using SafeMath for uint256;
     using LibSafeMath32 for uint32;
 
-<<<<<<< HEAD
     //////////////////////// DEPOSIT ////////////////////////
 
-    /**
-     * @notice Deposit `amount` of `token` into the Silo.
-     * @param token Address of the whitelisted ERC20 token to Deposit.
-     * @param amount The amount of `token` to Deposit.
-     * @param mode The balance to pull tokens from. See {LibTransfer-From}.
-     *
+    /** 
+     * @notice Deposits an ERC20 into the Silo.
+     * @dev farmer is issued stalk and seeds based on token (i.e non-whitelisted tokens do not get any)
+     * @param token address of ERC20
+     * @param amount tokens to be transfered
+     * @param mode source of funds (INTERNAL, EXTERNAL, EXTERNAL_INTERNAL, INTERNAL_TOLERANT)
      * @dev Depositing should:
      * 
      *  1. Transfer `amount` of `token` from `account` to Beanstalk.
@@ -49,18 +48,7 @@
      * note: changed added a generic bytes calldata to allow for ERC721 + ERC1155 deposits
      * 
      * FIXME(logic): return `(amount, bdv(, season))`
-=======
-    /*
-     * Deposit
-     */
-
-    /** 
-     * @notice Deposits an ERC20 into the Silo.
-     * @dev farmer is issued stalk and seeds based on token (i.e non-whitelisted tokens do not get any)
-     * @param token address of ERC20
-     * @param amount tokens to be transfered
-     * @param mode source of funds (INTERNAL, EXTERNAL, EXTERNAL_INTERNAL, INTERNAL_TOLERANT)
->>>>>>> 6e52517d
+     *
      */
     function deposit(
         address token,
@@ -80,8 +68,7 @@
     //////////////////////// WITHDRAW ////////////////////////
 
     /** 
-<<<<<<< HEAD
-     * @notice Withdraws from a single Deposit.
+     * @notice Withdraws an ERC20 Deposit from the Silo.
      * @param token Address of the whitelisted ERC20 token to Withdraw.
      * @param stem The stem to Withdraw from.
      * @param amount Amount of `token` to Withdraw.
@@ -98,67 +85,12 @@
      * Typically, a Farmer wants to withdraw more recent Deposits first, since
      * these require less Stalk to be burned. This functionality is the default
      * provided by the Beanstalk SDK, but is NOT provided at the contract level.
-     * 
-     * note: changed name to `withdrawERC20Deposits` as in the future, when we deposit ERC721 or ERC1155, 
-     * 1) it would need a different way to make a deposit (hashing)
-     * 2) it conserves backwards compatibility
-     * alternative solution: make the input a bytes32 depositID
      */
     function withdrawDeposit(
         address token,
         int96 stem,
         uint256 amount,
         bytes calldata,
-=======
-     * @notice Withdraws an ERC20 Deposit from the Silo.
-     * @dev 
-     *  season determines how much Stalk and Seeds are removed from the Farmer.
-     *  typically the user wants to withdraw from the latest season, as it has the lowest stalk allocation.
-     *  we rely on the subgraph in order to query farmer deposits
-     * @param token address of ERC20
-     * @param season season the farmer wants to withdraw
-     * @param amount tokens to be withdrawn
-     */
-    function withdrawDeposit(
-        address token,
-        uint32 season,
-        uint256 amount
-    ) external payable updateSilo {
-        _withdrawDeposit(msg.sender, token, season, amount);
-    }
-
-    /** 
-     * @notice Withdraws multiple ERC20 Deposits from the Silo.
-     * @dev
-     *  factor in gas costs when withdrawing from multiple deposits to ensure greater UX
-     *  for example, if a user wants to withdraw X beans, its better to withdraw from 1 earlier deposit
-     *  rather than multiple smaller recent deposits, if the season difference is minimal.
-     * @param token address of ERC20
-     * @param seasons array of seasons to withdraw from
-     * @param amounts array of amounts corresponding to each season to withdraw from
-     */
-    function withdrawDeposits(
-        address token,
-        uint32[] calldata seasons,
-        uint256[] calldata amounts
-    ) external payable updateSilo {
-        _withdrawDeposits(msg.sender, token, seasons, amounts);
-    }
-
-    /*
-     * Claim
-     */
-
-    /** 
-     * @notice Claims ERC20s from a Withdrawal.
-     * @param token address of ERC20
-     * @param season season to claim
-     * @param mode destination of funds (INTERNAL, EXTERNAL, EXTERNAL_INTERNAL, INTERNAL_TOLERANT)
-     */
-    function claimWithdrawal(
-        address token,
-        uint32 season,
->>>>>>> 6e52517d
         LibTransfer.To mode
     ) external payable mowSender(token) nonReentrant {
         _withdrawDeposit(msg.sender, token, stem, amount);
@@ -166,24 +98,17 @@
     }
 
     /** 
-<<<<<<< HEAD
-     * @notice Withdraw from multiple Deposits.
+     * @notice Claims ERC20s from multiple Withdrawals.
      * @param token Address of the whitelisted ERC20 token to Withdraw.
      * @param stems stems to Withdraw from.
      * @param amounts Amounts of `token` to Withdraw from corresponding `stems`.
      *
+     * deposits.
      * @dev Clients should factor in gas costs when withdrawing from multiple
-     * deposits.
      *
      * For example, if a user wants to withdraw X Beans, it may be preferable to
      * withdraw from 1 older Deposit, rather than from multiple recent Deposits,
      * if the difference in stems is minimal.
-=======
-     * @notice Claims ERC20s from multiple Withdrawals.
-     * @param token address of ERC20
-     * @param seasons array of seasons to claim
-     * @param mode destination of funds (INTERNAL, EXTERNAL, EXTERNAL_INTERNAL, INTERNAL_TOLERANT)
->>>>>>> 6e52517d
      */
     
     function withdrawDeposits(
@@ -201,7 +126,6 @@
     //////////////////////// TRANSFER ////////////////////////
 
     /** 
-<<<<<<< HEAD
      * @notice Transfer a single Deposit.
      * @param sender Current owner of Deposit.
      * @param recipient Destination account of Deposit.
@@ -219,15 +143,6 @@
      * 1) it would need a different way to make a deposit (hashing)
      * 2) it conserves backwards compatibility later 
      * alternative solution: make the input a bytes32 depositID
-=======
-     * @notice Transfers a single Deposit.
-     * @param sender source of deposit
-     * @param recipient destination of deposit
-     * @param token address of ERC20
-     * @param season season of deposit to transfer
-     * @param amount tokens to transfer
-     * @return bdv Bean Denominated Value of transfer
->>>>>>> 6e52517d
      */
     function transferDeposit(
         address sender,
@@ -247,7 +162,6 @@
     }
 
     /** 
-<<<<<<< HEAD
      * @notice Transfers multiple Deposits.
      * @param sender Source of Deposit.
      * @param recipient Destination of Deposit.
@@ -262,15 +176,6 @@
      * The {mowSender} modifier is not used here because _both_ the `sender` and
      * `recipient` need their Silo updated, since both accounts experience a
      * change in Seeds. See {Silo-_mow}.
-=======
-     * @notice Transfers multiple Deposits of a single ERC20 token.
-     * @param sender source of deposit
-     * @param recipient destination of deposit
-     * @param token address of ERC20
-     * @param seasons array of seasons to withdraw from
-     * @param amounts array of amounts corresponding to each season to withdraw from
-     * @return bdvs array of Bean Denominated Value of transfer corresponding from each season
->>>>>>> 6e52517d
      */
     function transferDeposits(
         address sender,
@@ -296,7 +201,6 @@
 
     // ERC1155 safeTransferFrom
 
-<<<<<<< HEAD
     /// @dev ERC1155 safeTransferFrom does not need reentrancy protection,
     // as the transferDeposit function already has this protection.
     function safeTransferFrom(
@@ -357,88 +261,18 @@
     /**
      * @notice Claim Grown Stalk for `account`.
      * @dev See {Silo-_mow}.
-=======
-    /** 
-     * @notice Approves an address to transfer a farmer's Deposits of a specified ERC20 token.
-     * @param spender address to be given approval
-     * @param token address of ERC20
-     * @param amount amount to be approved
-     */
-    function approveDeposit(
-        address spender,
-        address token,
-        uint256 amount
-    ) external payable nonReentrant {
-        require(spender != address(0), "approve from the zero address");
-        require(token != address(0), "approve to the zero address");
-        _approveDeposit(msg.sender, spender, token, amount);
-    }
-
-    /** 
-     * @notice Increases allowance of Deposits of a specified ERC20 token.
-     * @param spender address to increase approval
-     * @param token address of ERC20
-     * @param addedValue additional amount to approve
-     * @return bool success
-     */
-    function increaseDepositAllowance(address spender, address token, uint256 addedValue) public virtual nonReentrant returns (bool) {
-        _approveDeposit(msg.sender, spender, token, depositAllowance(msg.sender, spender, token).add(addedValue));
-        return true;
-    }
-
-    /** 
-     * @notice Decreases allowance of Deposits of a specified ERC20 token.
-     * @param spender address to decrease approval
-     * @param token address of ERC20
-     * @param subtractedValue amount to revoke approval
-     * @return bool success
->>>>>>> 6e52517d
      */
     function mow(address account, address token) external payable {
         LibSilo._mow(account, token);
     }
 
-<<<<<<< HEAD
     //function to mow multiple tokens given an address
     function mowMultiple(address account, address[] calldata tokens) external payable {
-=======
-    /*
-     * Permits
-     * Farm balances and silo deposits support EIP-2612 permits, 
-     * which allows Farmers to delegate use of their Farm balances 
-     * through permits without the need for a separate transaction.
-     * https://eips.ethereum.org/EIPS/eip-2612 
-     */
-    
-    /** 
-     * @notice Executes a signed EIP-712 deposit permit for multiple tokens.
-     * @param owner address to give permit
-     * @param spender address to permit
-     * @param tokens array of ERC20s to permit
-     * @param values array of amount (corresponding to tokens) to permit
-     * @param deadline expiration of signature (unix time) 
-     * @param v recovery id
-     * @param r ECDSA signature output
-     * @param s ECDSA signature output
-     */
-    function permitDeposits(
-        address owner,
-        address spender,
-        address[] calldata tokens,
-        uint256[] calldata values,
-        uint256 deadline,
-        uint8 v,
-        bytes32 r,
-        bytes32 s
-    ) external payable nonReentrant {
-        LibSiloPermit.permits(owner, spender, tokens, values, deadline, v, r, s);
->>>>>>> 6e52517d
         for (uint256 i; i < tokens.length; ++i) {
             LibSilo._mow(account, tokens[i]);
         }
     }
 
-<<<<<<< HEAD
 
     /** 
      * @notice Claim Earned Beans and their associated Stalk for 
@@ -456,177 +290,29 @@
      *
      * FIXME(doc): Publius has suggested we explain `plant()` as "Planting Seeds"
      * and that this happens to deposit Earned Beans, rather than the above approach.
-=======
-    /** 
-     * @notice Executes a signed EIP-712 Deposit permit for a single token.
-     * @param owner address to give permit
-     * @param spender address to permit
-     * @param token ERC20 to permit
-     * @param value amount to permit
-     * @param deadline expiration of signature (unix time) 
-     * @param v recovery id
-     * @param r ECDSA signature output
-     * @param s ECDSA signature output
-     */
-    function permitDeposit(
-        address owner,
-        address spender,
-        address token,
-        uint256 value,
-        uint256 deadline,
-        uint8 v,
-        bytes32 r,
-        bytes32 s
-    ) external payable nonReentrant {
-        LibSiloPermit.permit(owner, spender, token, value, deadline, v, r, s);
-        _approveDeposit(owner, spender, token, value);
-    }
-
-    /** 
-     * @notice Returns nonce of deposit permits.
-     */ 
-    function depositPermitNonces(address owner) public view virtual returns (uint256) {
-        return LibSiloPermit.nonces(owner);
-    }
-
-     /**
-     * @dev See {IERC20Permit-DOMAIN_SEPARATOR}.
->>>>>>> 6e52517d
      */
     function plant(address token) external payable returns (uint256 beans) {
         return _plant(msg.sender, token);
     }
-<<<<<<< HEAD
-
-    function plantForAccount(address account) external payable returns (uint256 beans) {
-        return _plant(account);
+
+    /*
+     * Yield Distributon
+     */
+
+    /** 
+     * @notice Activates a farmer's Grown Stalk and processes any new Seasons of Plentys.
+     * @param account address to update
+     */
+    function update(address account) external payable {
+        _update(account);
     }
 
     /** 
      * @notice Claim rewards from a Season Of Plenty (SOP)
      * @dev FIXME(naming): rename to Flood
-=======
-
-    /*
-     * Yield Distributon
-     */
-
-    /** 
-     * @notice Activates a farmer's Grown Stalk and processes any new Seasons of Plentys.
-     * @param account address to update
-     */
-    function update(address account) external payable {
-        _update(account);
-    }
-
-    /** 
-     * @notice Deposits Earned Beans in the current Season and activates Earned Seeds.
-     * @dev 
-     *   planting is not required to activate Earned Stalk (It is already active)
-     *   a Farmer can only plant their own Earned Beans to prevent griefing
-     * @return beans amount of earned beans given
-     */
-    function plant() external payable returns (uint256 beans) {
-        return _plant(msg.sender);
-    }
-
-    /** 
-     * @notice Claims outstanding 3CRV rewards from Season Of Plentys (SOP).
->>>>>>> 6e52517d
      */
     function claimPlenty() external payable {
         _claimPlenty(msg.sender);
     }
 
-<<<<<<< HEAD
-=======
-    /*
-     * Update Unripe Deposits
-     */
-
-    /** 
-     * @notice Claims oustanding Revitalized Stalk and Seeds and updates BDV of specified Unripe Deposits.
-     * @param token address of Whitelisted Unripe ERC20
-     * @param seasons array of seasons to enroot
-     * @param amounts array of amount (corresponding to seasons) to enroot
-     */
-    function enrootDeposits(
-        address token,
-        uint32[] calldata seasons,
-        uint256[] calldata amounts
-    ) external nonReentrant updateSilo {
-        require(s.u[token].underlyingToken != address(0), "Silo: token not unripe");
-
-        // First, remove Deposits because every deposit is in a different season, we need to get the total Stalk/Seeds, not just BDV
-        AssetsRemoved memory ar = removeDeposits(msg.sender, token, seasons, amounts);
-
-        // Get new BDV and calculate Seeds (Seeds are not Season dependent like Stalk)
-        uint256 newBDV = LibTokenSilo.beanDenominatedValue(token, ar.tokensRemoved);
-        uint256 newStalk;
-
-        // Iterate through all seasons, redeposit the tokens with new BDV and summate new Stalk.
-        for (uint256 i; i < seasons.length; ++i) {
-            uint256 bdv = amounts[i].mul(newBDV).div(ar.tokensRemoved); // Cheaper than calling the BDV function multiple times.
-            LibTokenSilo.addDeposit(
-                msg.sender,
-                token,
-                seasons[i],
-                amounts[i],
-                bdv
-            );
-            newStalk = newStalk.add(
-                bdv.mul(s.ss[token].stalk).add(
-                    LibSilo.stalkReward(
-                        bdv.mul(s.ss[token].seeds),
-                        season() - seasons[i]
-                    )
-                )
-            );
-        }
-
-        uint256 newSeeds = newBDV.mul(s.ss[token].seeds);
-
-        // Add new Stalk
-        LibSilo.depositSiloAssets(
-            msg.sender,
-            newSeeds.sub(ar.seedsRemoved),
-            newStalk.sub(ar.stalkRemoved)
-        );
-    }
-
-    /** 
-     * @notice Claims oustanding Revitalized Stalk and Seeds and updates BDV of a single Unripe Deposit.
-     * @param token address of Whitelisted Unripe ERC20
-     * @param _season season to enroot
-     * @param amount amount to enroot
-     */
-    function enrootDeposit(
-        address token,
-        uint32 _season,
-        uint256 amount
-    ) external nonReentrant updateSilo {
-        require(s.u[token].underlyingToken != address(0), "Silo: token not unripe");
-        
-        // First, remove Deposit and Redeposit with new BDV
-        uint256 ogBDV = LibTokenSilo.removeDeposit(
-            msg.sender,
-            token,
-            _season,
-            amount
-        );
-        emit RemoveDeposit(msg.sender, token, _season, amount); // Remove Deposit does not emit an event, while Add Deposit does.
-        uint256 newBDV = LibTokenSilo.beanDenominatedValue(token, amount);
-        LibTokenSilo.addDeposit(msg.sender, token, _season, amount, newBDV);
-
-        // Calculate the different in BDV. Will fail if BDV is lower.
-        uint256 deltaBDV = newBDV.sub(ogBDV);
-
-        // Calculate the new Stalk/Seeds associated with BDV and increment Stalk/Seed balances
-        uint256 deltaSeeds = deltaBDV.mul(s.ss[token].seeds);
-        uint256 deltaStalk = deltaBDV.mul(s.ss[token].stalk).add(
-            LibSilo.stalkReward(deltaSeeds, season() - _season)
-        );
-        LibSilo.depositSiloAssets(msg.sender, deltaSeeds, deltaStalk);
-    }
->>>>>>> 6e52517d
 }