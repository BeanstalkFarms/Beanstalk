--- conflicted
+++ resolved
@@ -19,12 +19,9 @@
   CURVE_ZAP,
   STABLE_FACTORY,
   PRICE_DEPLOYER,
-<<<<<<< HEAD
   ETH_USD_CHAINLINK_ORACLE,
-  LIQUITY_PRICE_FEED
-=======
+  LIQUITY_PRICE_FEED,
   BEANSTALK
->>>>>>> 90298752
 } = require('../test/utils/constants');
 const { impersonateSigner, mintEth } = require('../utils');
 
@@ -210,7 +207,6 @@
   await price.deployed()
 }
 
-<<<<<<< HEAD
 async function ethUsdOracle() {
   let chainlinkJson = fs.readFileSync(`./artifacts/contracts/mocks/oracles/MockEthUsdChainlinkOracle.sol/MockEthUsdChainlinkOracle.json`);
   await network.provider.send("hardhat_setCode", [
@@ -232,8 +228,8 @@
     LIQUITY_PRICE_FEED,
     JSON.parse(liquityPriceFeedJson).deployedBytecode,
   ]);
-
-=======
+}
+
 async function impersonateBeanstalk(owner) {
   let beanstalkJson = fs.readFileSync(`./artifacts/contracts/mocks/MockDiamond.sol/MockDiamond.json`);
 
@@ -244,7 +240,6 @@
 
   beanstalk = await ethers.getContractAt('MockDiamond', BEANSTALK)
   await beanstalk.mockInit(owner);
->>>>>>> 90298752
 }
 
 exports.impersonateRouter = router
@@ -258,8 +253,5 @@
 exports.impersonateFertilizer = fertilizer
 exports.impersonateUsdc = usdc
 exports.impersonatePrice = price
-<<<<<<< HEAD
 exports.impersonateEthUsdOracle = ethUsdOracle
-=======
-exports.impersonateBeanstalk = impersonateBeanstalk
->>>>>>> 90298752
+exports.impersonateBeanstalk = impersonateBeanstalk