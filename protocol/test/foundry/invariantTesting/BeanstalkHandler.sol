// SPDX-License-Identifier: MIT

pragma solidity ^0.8.20;

import {IERC20} from "@openzeppelin/contracts/token/ERC20/IERC20.sol";

import {C} from "contracts/C.sol";
import {LibConstant} from "test/foundry/utils/LibConstant.sol";
import {TestHelper, LibTransfer, IMockFBeanstalk} from "test/foundry/utils/TestHelper.sol";
import {MockToken} from "contracts/mocks/MockToken.sol";

import "forge-std/Test.sol";

contract BeanstalkHandler is Test {
    address constant BEANSTALK = LibConstant.BEANSTALK;

    address[] public depositors;
    IERC20 public bean = IERC20(C.BEAN);
    IMockFBeanstalk public bs = IMockFBeanstalk(BEANSTALK);

    address internal user;
    address[] public users;

    address internal token;
    address[] public tokens;

    // Ghost variables.
    mapping(address => mapping(address => int96[])) public userDeposits;
    mapping(address => uint256) public depositSumsTotal;
    mapping(address => mapping(address => uint256)) public depositSumsUser;
    mapping(address => uint256) public withdrawSumsTotal;
    mapping(address => mapping(address => uint256)) public withdrawSumsUser;

    constructor() {
        // Set up actor set.
        for (uint256 i = 0; i < 10; i++) {
            users.push(address(bytes20(keccak256(abi.encode(i)))));
        }

        // Set up whitelisted tokens.
        tokens.push(C.BEAN);
        // tokens.push(C.BEAN_ETH_WELL); // is not mock erc20
        // tokens.push(C.BEAN_WSTETH_WELL); // is not mock erc20
    }

    function deposit(
        uint16 userSeed,
        uint16 tokenSeed,
        uint256 amount
    ) public useUser(userSeed) useToken(tokenSeed) {
<<<<<<< HEAD
        amount = bound(amount, 1, type(uint96).max);
=======
        amount = bound(amount, 1, type(uint88).max);
>>>>>>> de25619c

        MockToken(token).mint(user, amount);
        bean.approve(address(bs), type(uint256).max);

        (, , int96 stem) = bs.deposit(token, amount, 0);

        depositSumsTotal[token] += amount;
        depositSumsUser[user][token] += amount;

        // Add stem if it does not yet exist.
        for (uint256 i = 0; i < userDeposits[user][token].length; i++) {
            if (userDeposits[user][token][i] == stem) return;
        }
        userDeposits[user][token].push(stem);
    }

    function withdraw(
        uint16 userSeed,
        uint16 tokenSeed,
        uint256 stemSeed,
        uint256 amount
    ) public useUser(userSeed) useToken(tokenSeed) {
        // vm.assume(userDeposits[user][token].length > 0);
        if (userDeposits[user][token].length == 0) return;
        uint256 stemIndex = bound(stemSeed, 0, userDeposits[user][token].length - 1);
        int96 stem = userDeposits[user][token][stemIndex];
        (uint256 depositAmount, ) = bs.getDeposit(user, token, stem);
        amount = bound(amount, 1, depositAmount);

        bs.withdrawDeposit(token, stem, amount, 0);

        if (amount == depositAmount) {
            userDeposits[user][token][stemIndex] = userDeposits[user][token][
                userDeposits[user][token].length - 1
            ];
            userDeposits[user][token].pop();
        }

        withdrawSumsTotal[token] += amount;
        withdrawSumsUser[user][token] += amount;
    }

    ///// Helpers //////

    modifier useUser(uint16 actorIndexSeed) {
        user = users[bound(actorIndexSeed, 0, users.length - 1)];
        vm.startPrank(user);
        _;
        vm.stopPrank();
    }

    modifier useToken(uint16 tokenIndexSeed) {
        token = tokens[bound(tokenIndexSeed, 0, tokens.length - 1)];
        _;
    }
}<|MERGE_RESOLUTION|>--- conflicted
+++ resolved
@@ -48,11 +48,7 @@
         uint16 tokenSeed,
         uint256 amount
     ) public useUser(userSeed) useToken(tokenSeed) {
-<<<<<<< HEAD
-        amount = bound(amount, 1, type(uint96).max);
-=======
         amount = bound(amount, 1, type(uint88).max);
->>>>>>> de25619c
 
         MockToken(token).mint(user, amount);
         bean.approve(address(bs), type(uint256).max);
