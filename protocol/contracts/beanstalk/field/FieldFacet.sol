/**
 * SPDX-License-Identifier: MIT
 **/

pragma solidity ^0.8.20;

import {C} from "contracts/C.sol";
import {LibRedundantMath32} from "contracts/libraries/LibRedundantMath32.sol";
import {LibRedundantMath128} from "contracts/libraries/LibRedundantMath128.sol";
import {LibRedundantMath256} from "contracts/libraries/LibRedundantMath256.sol";
import {SafeCast} from "@openzeppelin/contracts/utils/math/SafeCast.sol";
import {LibTractor} from "contracts/libraries/LibTractor.sol";
import {LibTransfer} from "contracts/libraries/Token/LibTransfer.sol";
import {LibDibbler} from "contracts/libraries/LibDibbler.sol";
import {ReentrancyGuard} from "../ReentrancyGuard.sol";
import {Invariable} from "contracts/beanstalk/Invariable.sol";
import {LibDiamond} from "contracts/libraries/LibDiamond.sol";
import {LibMarket} from "contracts/libraries/LibMarket.sol";

interface IBeanstalk {
    function cancelPodListing(uint256 fieldId, uint256 index) external;
}

/**
 * @title FieldFacet
 * @author Publius, Brean
 * @notice The Field is where Beans are Sown and Pods are Harvested.
 */
contract FieldFacet is Invariable, ReentrancyGuard {
    using LibRedundantMath256 for uint256;
    using LibRedundantMath32 for uint32;
    using LibRedundantMath128 for uint128;

    /**
<<<<<<< HEAD
     * @notice Plot struct contains the plot index and amount of pods the plot contains.
     */
    struct Plot {
        uint256 index;
        uint256 pods;
    }
=======
     * @notice Emitted when a new Field is added.
     * @param fieldId The index of the Field that was added.
     */
    event FieldAdded(uint256 fieldId);

    /**
     * @notice Emitted when the active Field is modified.
     * @param fieldId The index of the Field that was set to active.
     */
    event ActiveFieldSet(uint256 fieldId);
>>>>>>> 715b6df3

    /**
     * @notice Emitted from {LibDibbler.sow} when an `account` creates a plot.
     * A Plot is a set of Pods created in from a single {sow} or {fund} call.
     * @param account The account that sowed Beans for Pods
     * @param index The place in line of the Plot
     * @param beans The amount of Beans burnt to create the Plot
     * @param pods The amount of Pods assocated with the created Plot
     */
    event Sow(address indexed account, uint256 fieldId, uint256 index, uint256 beans, uint256 pods);

    /**
     * @notice Emitted when `account` claims the Beans associated with Harvestable Pods.
     * @param account The account that owns the `plots`
     * @param plots The indices of Plots that were harvested
     * @param beans The amount of Beans transferred to `account`
     */
    event Harvest(address indexed account, uint256 fieldId, uint256[] plots, uint256 beans);

    //////////////////// SOW ////////////////////

    /**
     * @notice Sow Beans in exchange for Pods.
     * @param beans The number of Beans to Sow
     * @param minTemperature The minimum Temperature at which to Sow
     * @param mode The balance to transfer Beans from; see {LibTransfer.From}
     * @return pods The number of Pods received
     * @dev
     *
     * `minTemperature` has precision of 1e6. Wraps {sowWithMin} with `minSoil = beans`.
     *
     * NOTE: previously minTemperature was measured to 1e2 (1% = 1)
     *
     * Rationale for {sow} accepting a `minTemperature` parameter:
     * If someone sends a Sow transaction at the end of a Season, it could be
     * executed early in the following Season, at which time the temperature may be
     * significantly lower due to Morning Auction functionality.
     */
    function sow(
        uint256 beans,
        uint256 minTemperature,
        LibTransfer.From mode
    ) external payable fundsSafu noSupplyIncrease oneOutFlow(C.BEAN) returns (uint256 pods) {
        pods = sowWithMin(beans, minTemperature, beans, mode);
    }

    /**
     * @notice Sow Beans in exchange for Pods. Use at least `minSoil`.
     * @param beans The number of Beans to Sow
     * @param minTemperature The minimum Temperature at which to Sow
     * @param minSoil The minimum amount of Soil to use; reverts if there is
     * less than this much Soil available upon execution
     * @param mode The balance to transfer Beans from; see {LibTrasfer.From}
     * @return pods The number of Pods received
     */
    function sowWithMin(
        uint256 beans,
        uint256 minTemperature,
        uint256 minSoil,
        LibTransfer.From mode
    ) public payable fundsSafu noSupplyIncrease oneOutFlow(C.BEAN) returns (uint256 pods) {
        // `soil` is the remaining Soil
        (uint256 soil, uint256 _morningTemperature, bool abovePeg) = _totalSoilAndTemperature();

        require(soil >= minSoil && beans >= minSoil, "Field: Soil Slippage");
        require(_morningTemperature >= minTemperature, "Field: Temperature Slippage");

        // If beans >= soil, Sow all of the remaining Soil
        if (beans < soil) {
            soil = beans;
        }

        // 1 Bean is Sown in 1 Soil, i.e. soil = beans
        pods = _sow(soil, _morningTemperature, abovePeg, mode);
    }

    /**
     * @dev Burn Beans, Sows at the provided `_morningTemperature`, increments the total
     * number of `beanSown`.
     */
    function _sow(
        uint256 beans,
        uint256 _morningTemperature,
        bool peg,
        LibTransfer.From mode
    ) internal returns (uint256 pods) {
        beans = LibTransfer.burnToken(C.bean(), beans, LibTractor._user(), mode);
        pods = LibDibbler.sow(beans, _morningTemperature, LibTractor._user(), peg);
        s.sys.beanSown += SafeCast.toUint128(beans);
    }

    //////////////////// HARVEST ////////////////////

    /**
     * @notice Harvest Pods from the Field.
     * @param fieldId The index of the Field to Harvest from.
     * @param plots List of plot IDs to Harvest
     * @param mode The balance to transfer Beans to; see {LibTrasfer.To}
     * @dev Redeems Pods for Beans. When Pods become Harvestable, they are
     * redeemable for 1 Bean each.
     *
     * The Beans used to pay Harvestable Pods are minted during {Sun.stepSun}.
     * Beanstalk holds these Beans until `harvest()` is called.
     *
     * Pods are "burned" when the corresponding Plot is deleted from
     * `s.accts[account].fields[fieldId].plots`.
     */
    function harvest(
        uint256 fieldId,
        uint256[] calldata plots,
        LibTransfer.To mode
    ) external payable fundsSafu noSupplyChange oneOutFlow(C.BEAN) {
        uint256 beansHarvested = _harvest(fieldId, plots);
        LibTransfer.sendToken(C.bean(), beansHarvested, LibTractor._user(), mode);
    }

    /**
     * @dev Ensure that each Plot is at least partially harvestable, burn the Plot,
     * update the total harvested, and emit a {Harvest} event.
     */
    function _harvest(
        uint256 fieldId,
        uint256[] calldata plots
    ) internal returns (uint256 beansHarvested) {
        for (uint256 i; i < plots.length; ++i) {
            // The Plot is partially harvestable if its index is less than
            // the current harvestable index.
            require(plots[i] < s.sys.fields[fieldId].harvestable, "Field: Plot not Harvestable");
            uint256 harvested = _harvestPlot(LibTractor._user(), fieldId, plots[i]);
            beansHarvested += harvested;
        }
        s.sys.fields[fieldId].harvested += beansHarvested;
        emit Harvest(LibTractor._user(), fieldId, plots, beansHarvested);
    }

    /**
     * @dev Check if a Plot is at least partially Harvestable; calculate how many
     * Pods are Harvestable, create a new Plot if necessary.
     */
    function _harvestPlot(
        address account,
        uint256 fieldId,
        uint256 index
    ) private returns (uint256 harvestablePods) {
        // Check that `account` holds this Plot.
        uint256 pods = s.accts[account].fields[fieldId].plots[index];
        require(pods > 0, "Field: no plot");

        // Calculate how many Pods are harvestable.
        // The upstream _harvest function checks that at least some Pods
        // are harvestable.
<<<<<<< HEAD
        harvestablePods = s.f.harvestable.sub(index);
        delete s.a[account].field.plots[index];
        LibDibbler.removePlotIndexFromAccount(account, index);

        // Cancel any active Pod Listings active for this Plot.
        // Note: duplicate of {Listing._cancelPodListing} without the
        // ownership check, which is done above.
        if (s.podListings[index] > 0) {
            delete s.podListings[index];
            emit PodListingCancelled(LibTractor._user(), index);
        }
=======
        harvestablePods = s.sys.fields[fieldId].harvestable.sub(index);

        LibMarket._cancelPodListing(LibTractor._user(), fieldId, index);

        delete s.accts[account].fields[fieldId].plots[index];
>>>>>>> 715b6df3

        // If the entire Plot was harvested, exit.
        if (harvestablePods >= pods) {
            return pods;
        }

        // Create a new Plot with remaining Pods.
<<<<<<< HEAD
        uint256 newIndex = index.add(harvestablePods);
        s.a[account].field.plots[newIndex] = pods.sub(harvestablePods);
        s.a[account].field.plotIndexes.push(newIndex);
=======
        s.accts[account].fields[fieldId].plots[index.add(harvestablePods)] = pods.sub(
            harvestablePods
        );
    }

    //////////////////// CONFIG /////////////////////

    /**
     * @notice Add a new Field to the system.
     * @dev It is not possible to remove a Field, but a Field's Plan can be nullified.
     */
    function addField() public fundsSafu noSupplyChange noNetFlow {
        LibDiamond.enforceIsOwnerOrContract();
        uint256 fieldId = s.sys.fieldCount;
        s.sys.fieldCount++;
        emit FieldAdded(fieldId);
    }

    /**
     * @notice Set the active Field. Only the active field is accrues Soil.
     * @param fieldId ID of the Field to set as active. ID is the Field Number.
     */
    function setActiveField(
        uint256 fieldId,
        uint32 temperature
    ) public fundsSafu noSupplyChange noNetFlow {
        LibDiamond.enforceIsOwnerOrContract();
        require(fieldId < s.sys.fieldCount, "Field: Field does not exist");
        s.sys.activeField = fieldId;

        // Reset weather.
        s.sys.weather.temp = temperature;
        s.sys.weather.thisSowTime = type(uint32).max;
        s.sys.weather.lastSowTime = type(uint32).max;
        s.sys.weather.lastDeltaSoil = 0;

        emit ActiveFieldSet(fieldId);
>>>>>>> 715b6df3
    }

    //////////////////// GETTERS ////////////////////

    /**
     * @notice Returns the total number of Pods ever minted in the Field.
     * @param fieldId The index of the Field to query.
     */
    function podIndex(uint256 fieldId) public view returns (uint256) {
        return s.sys.fields[fieldId].pods;
    }

    /**
     * @notice Returns the index below which Pods are Harvestable.
     * @param fieldId The index of the Field to query.
     */
    function harvestableIndex(uint256 fieldId) public view returns (uint256) {
        return s.sys.fields[fieldId].harvestable;
    }

    /**
     * @notice Returns the number of outstanding Pods. Includes Pods that are
     * currently Harvestable but have not yet been Harvested.
     * @param fieldId The index of the Field to query.
     */
    function totalPods(uint256 fieldId) public view returns (uint256) {
        return s.sys.fields[fieldId].pods - s.sys.fields[fieldId].harvested;
    }

    /**
     * @notice Returns the number of Pods that have ever been Harvested.
     * @param fieldId The index of the Field to query.
     */
    function totalHarvested(uint256 fieldId) public view returns (uint256) {
        return s.sys.fields[fieldId].harvested;
    }

    /**
     * @notice Returns the number of Pods that are currently Harvestable but
     * have not yet been Harvested.
     * @dev This is the number of Pods that Beanstalk is prepared to pay back,
     * but that haven’t yet been claimed via the `harvest()` function.
     * @param fieldId The index of the Field to query.
     */
    function totalHarvestable(uint256 fieldId) public view returns (uint256) {
        return s.sys.fields[fieldId].harvestable - s.sys.fields[fieldId].harvested;
    }

    /**
     * @notice Returns the number of Pods that are not yet Harvestable. Also known as the Pod Line.
     * @param fieldId The index of the Field to query.
     */
    function totalUnharvestable(uint256 fieldId) public view returns (uint256) {
        return s.sys.fields[fieldId].pods - s.sys.fields[fieldId].harvestable;
    }

    /**
     * @notice Returns true if there exists un-harvestable pods.
     * @param fieldId The index of the Field to query.
     */
    function isHarvesting(uint256 fieldId) public view returns (bool) {
        return totalUnharvestable(fieldId) > 0;
    }

    /**
     * @notice Returns the number of Pods remaining in a Plot.
     * @dev Plots are only stored in the `s.accts[account].fields[fieldId].plots` mapping.
     * @param fieldId The index of the Field to query.
     */
    function plot(address account, uint256 fieldId, uint256 index) public view returns (uint256) {
        return s.accts[account].fields[fieldId].plots[index];
    }

    function activeField() public view returns (uint256) {
        return s.sys.activeField;
    }

    function fieldCount() public view returns (uint256) {
        return s.sys.fieldCount;
    }

    /**
     * @dev Gets the current `soil`, `_morningTemperature` and `abovePeg`. Provided as a gas
     * optimization to prevent recalculation of {LibDibbler.morningTemperature} for
     * upstream functions.
     * Note: the `soil` return value is symmetric with `totalSoil`.
     */
    function _totalSoilAndTemperature()
        private
        view
        returns (uint256 soil, uint256 _morningTemperature, bool abovePeg)
    {
        _morningTemperature = LibDibbler.morningTemperature();
        abovePeg = s.sys.season.abovePeg;

        // Below peg: Soil is fixed to the amount set during {calcCaseId}.
        // Morning Temperature is dynamic, starting small and logarithmically
        // increasing to `s.weather.t` across the first 25 blocks of the Season.
        if (!abovePeg) {
            soil = uint256(s.sys.soil);
        }
        // Above peg: the maximum amount of Pods that Beanstalk is willing to mint
        // stays fixed; since {morningTemperature} is scaled down when `delta < 25`, we
        // need to scale up the amount of Soil to hold Pods constant.
        else {
            soil = LibDibbler.scaleSoilUp(
                uint256(s.sys.soil), // max soil offered this Season, reached when `t >= 25`
                uint256(s.sys.weather.temp).mul(LibDibbler.TEMPERATURE_PRECISION), // max temperature
                _morningTemperature // temperature adjusted by number of blocks since Sunrise
            );
        }
    }

    //////////////////// GETTERS: SOIL ////////////////////

    /**
     * @notice Returns the total amount of available Soil. 1 Bean can be Sown in
     * 1 Soil for Pods.
     * @dev When above peg, Soil is dynamic because the number of Pods that
     * Beanstalk is willing to mint is fixed.
     */
    function totalSoil() external view returns (uint256) {
        // Below peg: Soil is fixed to the amount set during {calcCaseId}.
        if (!s.sys.season.abovePeg) {
            return uint256(s.sys.soil);
        }

        // Above peg: Soil is dynamic
        return
            LibDibbler.scaleSoilUp(
                uint256(s.sys.soil), // min soil
                uint256(s.sys.weather.temp).mul(LibDibbler.TEMPERATURE_PRECISION), // max temperature
                LibDibbler.morningTemperature() // temperature adjusted by number of blocks since Sunrise
            );
    }

    //////////////////// GETTERS: TEMPERATURE ////////////////////

    /**
     * @notice Returns the current Temperature, the interest rate offered by Beanstalk.
     * The Temperature scales up during the first 25 blocks after Sunrise.
     */
    function temperature() external view returns (uint256) {
        return LibDibbler.morningTemperature();
    }

    /**
     * @notice Returns the max Temperature that Beanstalk is willing to offer this Season.
     * @dev For gas efficiency, Beanstalk stores `s.weather.t` as a uint32 with precision of 1e2.
     * Here we convert to uint256 and scale up by TEMPERATURE_PRECISION to match the
     * precision needed for the Morning Auction functionality.
     */
    function maxTemperature() external view returns (uint256) {
        return uint256(s.sys.weather.temp).mul(LibDibbler.TEMPERATURE_PRECISION);
    }

    //////////////////// GETTERS: PODS ////////////////////

    /**
     * @notice Returns the remaining Pods that could be issued this Season.
     */
    function remainingPods() external view returns (uint256) {
        return uint256(LibDibbler.remainingPods());
    }

    /**
     * @notice returns the plotIndexes owned by `account`.
     */
    function getPlotIndexesFromAccount(
        address account
    ) external view returns (uint256[] memory plotIndexes) {
        return s.a[account].field.plotIndexes;
    }

    /**
     * @notice returns the plots owned by `account`.
     */
    function getPlotsFromAccount(address account) external view returns (Plot[] memory plots) {
        uint256[] memory plotIndexes = s.a[account].field.plotIndexes;
        if (plotIndexes.length == 0) return plots;
        plots = new Plot[](plotIndexes.length);
        for (uint256 i = 0; i < plotIndexes.length; i++) {
            uint256 index = plotIndexes[i];
            plots[i] = Plot(index, s.a[account].field.plots[index]);
        }
    }
}<|MERGE_RESOLUTION|>--- conflicted
+++ resolved
@@ -32,14 +32,14 @@
     using LibRedundantMath128 for uint128;
 
     /**
-<<<<<<< HEAD
      * @notice Plot struct contains the plot index and amount of pods the plot contains.
      */
     struct Plot {
         uint256 index;
         uint256 pods;
     }
-=======
+
+    /**
      * @notice Emitted when a new Field is added.
      * @param fieldId The index of the Field that was added.
      */
@@ -50,7 +50,6 @@
      * @param fieldId The index of the Field that was set to active.
      */
     event ActiveFieldSet(uint256 fieldId);
->>>>>>> 715b6df3
 
     /**
      * @notice Emitted from {LibDibbler.sow} when an `account` creates a plot.
@@ -202,25 +201,11 @@
         // Calculate how many Pods are harvestable.
         // The upstream _harvest function checks that at least some Pods
         // are harvestable.
-<<<<<<< HEAD
-        harvestablePods = s.f.harvestable.sub(index);
-        delete s.a[account].field.plots[index];
-        LibDibbler.removePlotIndexFromAccount(account, index);
-
-        // Cancel any active Pod Listings active for this Plot.
-        // Note: duplicate of {Listing._cancelPodListing} without the
-        // ownership check, which is done above.
-        if (s.podListings[index] > 0) {
-            delete s.podListings[index];
-            emit PodListingCancelled(LibTractor._user(), index);
-        }
-=======
         harvestablePods = s.sys.fields[fieldId].harvestable.sub(index);
 
         LibMarket._cancelPodListing(LibTractor._user(), fieldId, index);
 
         delete s.accts[account].fields[fieldId].plots[index];
->>>>>>> 715b6df3
 
         // If the entire Plot was harvested, exit.
         if (harvestablePods >= pods) {
@@ -228,14 +213,11 @@
         }
 
         // Create a new Plot with remaining Pods.
-<<<<<<< HEAD
         uint256 newIndex = index.add(harvestablePods);
-        s.a[account].field.plots[newIndex] = pods.sub(harvestablePods);
-        s.a[account].field.plotIndexes.push(newIndex);
-=======
-        s.accts[account].fields[fieldId].plots[index.add(harvestablePods)] = pods.sub(
+        s.accts[account].fields[fieldId].plots[newIndex] = pods.sub(
             harvestablePods
         );
+        s.a[account].field.plotIndexes.push(newIndex);
     }
 
     //////////////////// CONFIG /////////////////////
@@ -270,7 +252,6 @@
         s.sys.weather.lastDeltaSoil = 0;
 
         emit ActiveFieldSet(fieldId);
->>>>>>> 715b6df3
     }
 
     //////////////////// GETTERS ////////////////////
