/*
 SPDX-License-Identifier: MIT
*/

pragma solidity ^0.8.20;
pragma experimental ABIEncoderV2;

import {AppStorage} from "contracts/beanstalk/storage/AppStorage.sol";
import {LibTokenSilo} from "contracts/libraries/Silo/LibTokenSilo.sol";
import {LibBytes} from "contracts/libraries/LibBytes.sol";
import {C} from "contracts/C.sol";
import "forge-std/console.sol";

/**
 * @author Brean, Deadmanwalking
 * @notice ReseedSilo re-initializes the Silo.
 * @dev Deposits are re-issued to each holder. Silo is set to L1 state.
 */
contract ReseedSilo {
    using LibBytes for uint256;

    mapping (address l1Token => address l2Token) public tokenMap;

    /**
     * @notice AccountSiloDeposits is a struct that contains the silo deposit entries
     * for a given account.
     */
    struct AccountSiloDeposits {
        address account;
        AccountDepositData[] dd;
    }

    struct AccountDepositData {
        uint256 depositId;
        uint128 amount;
        uint128 bdv;
    }

    /**
     * @notice AddMigratedDeposit event is emitted when a deposit is added to the silo.
     * See {TokenSilo.AddDeposit}
     */
    event AddMigratedDeposit(
        address indexed account,
        address indexed token,
        int96 stem,
        uint256 amount,
        uint256 bdv
    );

    /**
     * @notice TransferSingle event is emitted when a transfer is made. See {IERC1155.TransferSingle}
     */
    event TransferSingle(
        address indexed operator,
        address indexed sender,
        address indexed recipient,
        uint256 depositId,
        uint256 amount
    );

    AppStorage internal s;

    /**
     * @notice Initialize the silo with the given deposits.
     * @dev performs the following:
     * - re-deposits the provided deposits to the silo.
     * note: token addresses will differ from L1.
     */
    function init(AccountSiloDeposits[] calldata accountDeposits) external {
        // initialize mapping of L1 token to L2 token.
        // BEAN
        tokenMap[address(0x1111111111111111111111111111111111111111)] = address(0xBEA0005B8599265D41256905A9B3073D397812E4);
        // URBEAN
        tokenMap[address(0x4444444444444444444444444444444444444444)] = address(0x1BEA054dddBca12889e07B3E076f511Bf1d27543);
        // URLP
        tokenMap[address(0x5555555555555555555555555555555555555555)] = address(0x1BEA059c3Ea15F6C10be1c53d70C75fD1266D788);
        // BEAN/WETH
        tokenMap[address(0x2222222222222222222222222222222222222222)] = address(0xBEA02d411690A8Aa418E6606fFf5C964933645E0);
        // BEAN/WstETH
        tokenMap[address(0x3333333333333333333333333333333333333333)] = address(0xBEA046038302b14e2Bab2636d1E8FaacE602e0aa);
        // BEAN/STABLE (Mapped to BEAN/USDC)
        tokenMap[address(0x6666666666666666666666666666666666666666)] = address(0xBEA0F599087480c49eC21a9aAa66CBE0A53B6741);
        // initialize deposits.
        reseedSiloDeposit(accountDeposits);
    }

    /**
     * @notice reseed the silo deposits.
     * @param accountDeposits an array of account deposits to reseed where each account
     * can have multiple deposits.
     * @dev the account's stalk and mow statuses are handled in a separate contract.
     */
    function reseedSiloDeposit(AccountSiloDeposits[] calldata accountDeposits) internal {
        // for all accounts
        for (uint256 i; i < accountDeposits.length; i++) {
            // for all of account's deposits.
            for (uint256 j; j < accountDeposits[i].dd.length; j++) {
                // get token and stem from depositId.
                (address token, int96 stem) = LibBytes.unpackAddressAndStem(
                    accountDeposits[i].dd[j].depositId
                );
<<<<<<< HEAD
                // Since we do not unpack the token address and stem prior to running the init script,
                // the token here refers to the L1 token address. We need to map this to the L2 token address.
                token = tokenMap[token];
                // since the token address is changed, we need to update the depositId.
                uint256 l2DepositId = LibBytes.packAddressAndStem(token, stem);
=======
>>>>>>> 7212a4df

                // add deposit to account.
                s
                    .accts[accountDeposits[i].account]
                    .deposits[l2DepositId]
                    .amount = accountDeposits[i].dd[j].amount;
                s
                    .accts[accountDeposits[i].account]
                    .deposits[l2DepositId]
                    .bdv = accountDeposits[i].dd[j].bdv;
                console.log("pushing deposit id to depositIdList");
                console.log("Account: %s", accountDeposits[i].account);
                console.log("Token: %s", token);
                console.log("Deposit ID: %s", l2DepositId);
                console.log("Amount: %s", accountDeposits[i].dd[j].amount);
                console.log("BDV: %s", accountDeposits[i].dd[j].bdv);
                // add deposit to depositIdList.
                s.accts[accountDeposits[i].account].depositIdList[token].depositIds.push(
                    l2DepositId
                );
                console.log("Deposit ID List Length After push: %s", s.accts[accountDeposits[i].account].depositIdList[token].depositIds.length);
                console.log("Deposit ID List element: %s", s.accts[accountDeposits[i].account].depositIdList[token].depositIds[j]);
                // set deposit id to index mapping, after adding deposit to deposit list
                // this way the length of the depositIds array is always >0.
                s.accts[accountDeposits[i].account].depositIdList[token].idIndex[
                    l2DepositId
                ] = s.accts[accountDeposits[i].account].depositIdList[token].depositIds.length - 1;
                console.log("Deposit ID Index: %s", s.accts[accountDeposits[i].account].depositIdList[token].idIndex[l2DepositId]);
                // emit events.
                emit AddMigratedDeposit(
                    accountDeposits[i].account,
                    token,
                    stem,
                    accountDeposits[i].dd[j].amount,
                    accountDeposits[i].dd[j].bdv
                );
                emit TransferSingle(
                    accountDeposits[i].account, // operator
                    address(0), // from
                    accountDeposits[i].account, // to
                    l2DepositId, // depositID
                    accountDeposits[i].dd[j].amount // token amount
                );
            }
        }
    }
}<|MERGE_RESOLUTION|>--- conflicted
+++ resolved
@@ -100,14 +100,6 @@
                 (address token, int96 stem) = LibBytes.unpackAddressAndStem(
                     accountDeposits[i].dd[j].depositId
                 );
-<<<<<<< HEAD
-                // Since we do not unpack the token address and stem prior to running the init script,
-                // the token here refers to the L1 token address. We need to map this to the L2 token address.
-                token = tokenMap[token];
-                // since the token address is changed, we need to update the depositId.
-                uint256 l2DepositId = LibBytes.packAddressAndStem(token, stem);
-=======
->>>>>>> 7212a4df
 
                 // add deposit to account.
                 s
