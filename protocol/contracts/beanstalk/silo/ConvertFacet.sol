--- conflicted
+++ resolved
@@ -31,6 +31,7 @@
     function poolDeltaB(address pool) external view returns (int256);
 }
 import {LibGerminate} from "contracts/libraries/Silo/LibGerminate.sol";
+
 
 /**
  * @author Publius, Brean, DeadManWalking, pizzaman1337, funderberker
@@ -138,15 +139,10 @@
 
         require(fromAmount > 0, "Convert: From amount is 0.");
 
-<<<<<<< HEAD
-=======
-        require(fromAmount > 0, "Convert: From amount is 0.");
-
->>>>>>> 3e5843a5
         LibSilo._mow(LibTractor._user(), fromToken);
         LibSilo._mow(LibTractor._user(), toToken);
 
-        (grownStalk, fromBdv) = _withdrawTokens(
+        (grownStalk, fromBdv, , ) = _withdrawTokens(
             fromToken,
             stems,
             amounts,
@@ -158,8 +154,7 @@
 
         toStem = _depositTokensForConvert(toToken, toAmount, toBdv, grownStalk);
 
-<<<<<<< HEAD
-        emit Convert(LibTractor._getUser(), fromToken, toToken, fromAmount, toAmount);
+        emit Convert(LibTractor._user(), fromToken, toToken, fromAmount, toAmount);
 
         LibTractor._resetPublisher();
     }
@@ -198,8 +193,8 @@
         require(LibWell.isWell(outputToken) || outputToken == C.BEAN, "Convert: Output token is not a well");
 
         // mow input and output tokens: 
-        LibSilo._mow(LibTractor._getUser(), inputToken);
-        LibSilo._mow(LibTractor._getUser(), outputToken);
+        LibSilo._mow(LibTractor._user(), inputToken);
+        LibSilo._mow(LibTractor._user(), outputToken);
         
         // Calculate the maximum amount of tokens to withdraw
         uint256 maxTokens = 0;
@@ -437,11 +432,13 @@
      
         results = new bytes[](calls.length);
         for (uint256 i = 0; i < calls.length; ++i) {
+            console.log('in for loop');
             require(calls[i].callData.length != 0, "Convert: empty AdvancedFarmCall");
+            console.log('going to call advanced ');
             results[i] = LibFarm._advancedFarmMem(calls[i], results);
-            // console.log('executeAdvancedFarmCalls results[i] i value: ', i);
-            // console.log('executeAdvancedFarmCalls results[i]: ');
-            // console.logBytes(results[i]);
+            console.log('executeAdvancedFarmCalls results[i] i value: ', i);
+            console.log('executeAdvancedFarmCalls results[i]: ');
+            console.logBytes(results[i]);
         }
 
         // assume last value is the amountOut
@@ -483,12 +480,6 @@
     }
 
     /**
-=======
-        emit Convert(LibTractor._user(), fromToken, toToken, fromAmount, toAmount);
-    }
-
-    /**
->>>>>>> 3e5843a5
      * @notice removes the deposits from user and returns the
      * grown stalk and bdv removed.
      * 
@@ -536,14 +527,10 @@
                 console.logInt(stems[i]);
 
                 if (a.active.tokens.add(amounts[i]) >= maxTokens) amounts[i] = maxTokens.sub(a.active.tokens);
-<<<<<<< HEAD
 
                 console.log('doing remove deposit from account');
                 
                 a.bdvsRemoved[i] = LibTokenSilo.removeDepositFromAccount(
-=======
-                depositBDV = LibTokenSilo.removeDepositFromAccount(
->>>>>>> 3e5843a5
                         LibTractor._user(),
                         token,
                         stems[i],
@@ -727,17 +714,17 @@
                 console.log('minting active stalk, issued from bdv: ', mcdd.depositedBdv.mul(LibTokenSilo.stalkIssuedPerBdv(outputToken)));
                 console.log('minting active stalk from grown: ', grownStalks[i]);
                 LibSilo.mintActiveStalk(
-                    LibTractor._getUser(), 
+                    LibTractor._user(), 
                     mcdd.depositedBdv.mul(LibTokenSilo.stalkIssuedPerBdv(outputToken)).add(grownStalks[i])
                 );
             } else {
                 LibTokenSilo.incrementTotalGerminating(outputToken, mcdd.crateAmount, mcdd.depositedBdv, mcdd.germ);
                 // safeCast not needed as stalk is <= max(uint128)
-                LibSilo.mintGerminatingStalk(LibTractor._getUser(), uint128(mcdd.depositedBdv.mul(LibTokenSilo.stalkIssuedPerBdv(outputToken))), mcdd.germ);   
-                LibSilo.mintActiveStalk(LibTractor._getUser(), grownStalks[i]);
+                LibSilo.mintGerminatingStalk(LibTractor._user(), uint128(mcdd.depositedBdv.mul(LibTokenSilo.stalkIssuedPerBdv(outputToken))), mcdd.germ);   
+                LibSilo.mintActiveStalk(LibTractor._user(), grownStalks[i]);
             }
             LibTokenSilo.addDepositToAccount(
-                LibTractor._getUser(),
+                LibTractor._user(),
                 outputToken, 
                 mcdd.stem, 
                 mcdd.crateAmount,
@@ -745,13 +732,13 @@
                 LibTokenSilo.Transfer.emitTransferSingle
             );
 
-            console.log('LibTractor._getUser(): ', LibTractor._getUser());
+            console.log('LibTractor._user(): ', LibTractor._user());
             console.log('outputToken: ', outputToken);
             console.log('inputToken: ', inputToken);
             console.log('inputAmounts[i]: ', inputAmounts[i]);
             console.log('mcdd.crateAmount: ', mcdd.crateAmount);
 
-            emit Convert(LibTractor._getUser(), inputToken, outputToken, inputAmounts[i], mcdd.crateAmount);
+            emit Convert(LibTractor._user(), inputToken, outputToken, inputAmounts[i], mcdd.crateAmount);
         }
     }
 }