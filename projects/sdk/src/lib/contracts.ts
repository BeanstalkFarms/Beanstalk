--- conflicted
+++ resolved
@@ -29,15 +29,12 @@
   Math,
   Math__factory,
   UsdOracle,
-<<<<<<< HEAD
   UsdOracle__factory,
   UniswapV3Router__factory,
   UniswapV3Router,
   UniswapV3QuoterV2__factory,
   UniswapV3QuoterV2,
-=======
-  UsdOracle__factory
->>>>>>> bfc0617b
+  
 } from "src/constants/generated";
 import { BaseContract } from "ethers";
 
