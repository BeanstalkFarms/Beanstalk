--- conflicted
+++ resolved
@@ -35,10 +35,6 @@
  */
 library LibSilo {
     using SafeMath for uint256;
-<<<<<<< HEAD
-    using LibSafeMath128 for uint128;
-=======
->>>>>>> ccab00a8
     using LibSafeMathSigned128 for int128;
     using LibPRBMath for uint256;
     
