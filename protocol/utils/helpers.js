--- conflicted
+++ resolved
@@ -13,11 +13,5 @@
   });
 }
 
-<<<<<<< HEAD
-
-exports.toBN = toBN
-exports.advanceTime = advanceTime
-=======
 exports.toBN = toBN;
-exports.advanceTime = advanceTime;
->>>>>>> 399e856f
+exports.advanceTime = advanceTime;