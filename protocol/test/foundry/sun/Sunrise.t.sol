// SPDX-License-Identifier: MIT
pragma solidity >=0.6.0 <0.9.0;
pragma abicoder v2;

import {TestHelper, LibTransfer, IMockFBeanstalk} from "test/foundry/utils/TestHelper.sol";
import {MockPump} from "contracts/mocks/well/MockPump.sol";
import {IWell, Call, IERC20} from "contracts/interfaces/basin/IWell.sol";
import {C} from "contracts/C.sol";

/**
 * @notice Tests the various parts of sunrise.
 * @dev `Sunrise` is the function that advances the season, and issues rewards.
 *
 * The Sunrise can be seperated into the following parts:
 * - stepSeason() - increments season.
 * - stepOracle() - reads oracles from whitelisted silo wells.
 * - calcCaseIdAndUpdate() - determines and evaluates the beanstalk state, and updates temperature and bean to max lp gp per bdv ratio.
 * - endTotalGermination() - ends the germination process for all whitelisted tokens.
 * - stepGauge() - iterates through the gauge system.
 * - stepSun() - distrbuted newly minted beans to the barn, field, and silo, and issues new soil to the field.
 * - Incentive() - rewards beans to the caller.
 */
contract SunriseTest is TestHelper {
    // Events
    event Sunrise(uint256 indexed season);
    event Soil(uint32 indexed season, uint256 soil);
    event Incentivization(address indexed account, uint256 beans);
    event TemperatureChange(
        uint256 indexed season,
        uint256 caseId,
        int8 absChange,
        uint256 fieldId
    );
    event BeanToMaxLpGpPerBdvRatioChange(uint256 indexed season, uint256 caseId, int80 absChange);
    event WellOracle(uint32 indexed season, address well, int256 deltaB, bytes cumulativeReserves);
    event TotalGerminatingBalanceChanged(
        uint256 season,
        address indexed token,
        int256 delta,
        int256 deltaBdv
    );

    // test accounts.
    address[] farmers;

    // whitelisted LP tokens:
    address[] lps;

    uint256 constant SEASON_DURATION = 3600;

    function setUp() public {
        initializeBeanstalkTestState(true, false, false);
        farmers.push(users[1]);

        // add liquidity for the bean weth well, and bean wsteth well.

        // Initialize well to balances. (1000 BEAN/ETH)
        addLiquidityToWell(
            C.BEAN_ETH_WELL,
            10000e6, // 10,000 Beans
            10 ether // 10 ether.
        );

        // Initialize well to balances. (1000 BEAN/WSTETH)
        // note: wstETH:stETH ratio is initialized to 1:1.
        addLiquidityToWell(
            C.BEAN_WSTETH_WELL,
            10000e6, // 10,000 Beans
            10 ether // 10 wstETH.
        );

        lps = bs.getWhitelistedWellLpTokens();

        // // the `sunrise` function can only be called at the top of the hour.
        // // {initializeBeanstalkTestState} initializes beanstalk at START_TIMESTAMP {See testHelper.sol}
        // // since beanstalk starts at season 1, 2 hours need to pass in order for the first season to end.
        // skip(SEASON_DURATION);

        // upon the first sunrise call of a well, the well cumulative reserves are initialized,
        // and will not return a deltaB. We initialize the well cumulative reserves here.
        // See: {LibWellMinting.capture}
        bs.initOracleForAllWhitelistedWells();

        // chainlink oracles need to be initialized for the wells.
        initializeChainlinkOraclesForWhitelistedWells();
    }

    /**
     * @notice tests that the sunrise will revert, if not enough time has elapsed.
     * @dev `s` hours need to elapse from the start of beanstalk in order for beanstalk
     * to accept a sunrise call. `s` is the current season, found at s.sys.season.current.
     */
    function test_sunriseRevert(uint256 s, uint256 timestamp) public {
        s = bound(s, 1, type(uint32).max);
        timestamp = bound(timestamp, 0, (s * SEASON_DURATION) - 1);
        skip(timestamp);
        bs.setCurrentSeasonE(uint32(s));
        vm.expectRevert("Season: Still current Season.");
        bs.sunrise();
    }

    /////////// VERIFY SUNRISE EXECUTION ///////////

    /**
     * Assuming a correct timestamp, the sunrise function MUST succeed.
     * Otherwise, beanstalk is frozen and cannot iterate.
     * Thus, we test that the sunrise function succeeds in extreme conditions.
     */

    /**
     * @notice sunrise should succeed if whitelisted lp pumps are not initialized.
     */
    function test_sunriseNoWells() public {
        warpToNextSeasonTimestamp();

        uninitializeWellPumps();
        callSunriseAndCheckEvents(false);
    }

    /**
     * @notice sunrise should succeed if any oracle fails.
     * @dev assumes a mock oracle.
     */
    function test_sunriseOracleFailure(uint256 oracleIndex) public {
        warpToNextSeasonTimestamp();

        // see OracleDeployer.sol for the chainlink oracles.
        // create an invalid round to one of the wells.
        oracleIndex = bound(oracleIndex, 0, chainlinkOracles.length - 1);
        mockAddInvalidRound(chainlinkOracles[oracleIndex]);

        callSunriseAndCheckEvents(false);
    }

    /**
     * @notice general sunrise test. Verfies that the sunrise function
     * can be executed no matter how late the call is.
     */
    function test_lateSunrise(uint256 s, uint256 secondsLate) public {
        // max season is type(uint32).max - 2.
        s = bound(s, 1, type(uint32).max - 2);
        bs.setCurrentSeasonE(uint32(s));
        warpToNextSeasonTimestamp();

        uint256 maxTimestamp = (type(uint32).max * SEASON_DURATION + INITIAL_TIMESTAMP);
        uint256 secondsLate = bound(secondsLate, 0, maxTimestamp - block.timestamp);
        skip(secondsLate);
        callSunriseAndCheckEvents(false);
    }

    /**
     * @notice general sunrise test. Verfies that sunrise can only be called
     * once an hour.
     */
    function test_multiple_sunrises(uint256 s, uint256 secondsLate) public {
        // max season is type(uint32).max - 2.
        s = bound(s, 1, type(uint32).max - 3);
        season.setCurrentSeasonE(uint32(s));
        warpToNextSeasonTimestamp();

        uint256 maxTimestamp = (type(uint32).max * SEASON_DURATION + INITIAL_TIMESTAMP - 7200);
        uint256 secondsLate = bound(secondsLate, 7200, 7200 + maxTimestamp - block.timestamp);
        skip(secondsLate);
        callSunriseAndCheckEvents(false);
        // check that s.season.start has increased.

        IMockFBeanstalk.Season memory seasonStruct = bs.time();

        // verify season will revert.
        vm.expectRevert("Season: Still current Season.");
        bs.sunrise();
    }

    ///////// STEP SEASON /////////

    /**
     * @notice validates that the season is incremented correctly.
     */
    function test_stepSeason(uint256 s) public {
        s = bound(s, 1, type(uint32).max - 1);
        bs.setCurrentSeasonE(uint32(s));

        vm.expectEmit();
        emit Sunrise(s + 1);
        bs.mockStepSeason();

        assertEq(bs.season(), s + 1);
        assertEq(bs.sunriseBlock(), block.number);
    }

    ///////// STEP ORACLE /////////

    ///////// BEANSTALK EVALUATION AND UPDATE /////////

    /**
     * @notice see {Cases.t.sol}
     */

    ///////// GERMINATION /////////

    /**
     * @notice see {Germination.t.sol}
     */

    ///////// GAUGE /////////

    /**
     * @notice see {Gauge.t.sol}
     */

    ///////// Sun /////////

    /**
     * @notice see {Sun.t.sol}
     */

    ///////// INCENTIVE /////////

    // TODO: foundry tests cannot properly test the sunrise incentive,
    // due to gasLeft() bugs. https://github.com/foundry-rs/foundry/issues/5621

    ////// HELPER FUNCTIONS //////

    function callSunriseAndCheckEvents(bool wellsEnabled) internal {
        vm.pauseGasMetering();

        uint256 currentSeason = bs.season();
        uint256 newSeason = currentSeason + 1;

        // season event
        vm.expectEmit();
        emit Sunrise(newSeason);

        // Temperature changes.
        vm.expectEmit(false, false, false, false);
        emit TemperatureChange(newSeason, 0, 0, bs.activeField());

        // Ratio changes.
        if (wellsEnabled) {
            vm.expectEmit(false, false, false, false);
            emit BeanToMaxLpGpPerBdvRatioChange(newSeason, 0, 0);
        }

        // Soil Issuance.
        vm.expectEmit(false, false, false, false);
        emit Soil(uint32(newSeason), 0);

        // sunrise incentive event.
        vm.expectEmit(false, false, false, false);
        emit Incentivization(address(this), 5e6);

        vm.resumeGasMetering();

        bs.sunrise();
    }

    /**
     * @notice clears data for all whitelisted LP tokens.
     * Assumes the first pump attached for each token is a mock pump.
     */
    function uninitializeWellPumps() internal noGasMetering {
        address[] memory lp = bs.getWhitelistedLpTokens();
        for (uint i; i < lp.length; i++) {
            MockPump(IWell(lp[i]).pumps()[0].target).clearReserves(lp[i]);
        }
    }
<<<<<<< HEAD

    /**
     * @notice gets the next time the sunrise can be called,
     * and warps the time to that timestamp.
     */
    function warpToNextSeasonTimestamp() internal noGasMetering {
        uint256 nextTimestamp = bs.getNextSeasonStart();
        vm.warp(nextTimestamp);
    }
=======
>>>>>>> 35e81f33
}<|MERGE_RESOLUTION|>--- conflicted
+++ resolved
@@ -155,7 +155,7 @@
     function test_multiple_sunrises(uint256 s, uint256 secondsLate) public {
         // max season is type(uint32).max - 2.
         s = bound(s, 1, type(uint32).max - 3);
-        season.setCurrentSeasonE(uint32(s));
+        bs.setCurrentSeasonE(uint32(s));
         warpToNextSeasonTimestamp();
 
         uint256 maxTimestamp = (type(uint32).max * SEASON_DURATION + INITIAL_TIMESTAMP - 7200);
@@ -264,16 +264,4 @@
             MockPump(IWell(lp[i]).pumps()[0].target).clearReserves(lp[i]);
         }
     }
-<<<<<<< HEAD
-
-    /**
-     * @notice gets the next time the sunrise can be called,
-     * and warps the time to that timestamp.
-     */
-    function warpToNextSeasonTimestamp() internal noGasMetering {
-        uint256 nextTimestamp = bs.getNextSeasonStart();
-        vm.warp(nextTimestamp);
-    }
-=======
->>>>>>> 35e81f33
 }