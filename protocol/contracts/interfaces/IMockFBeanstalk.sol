/**
 * SPDX-License-Identifier: MIT
 **/
pragma solidity ^0.8.4;

import {IERC20} from "@openzeppelin/contracts/token/ERC20/IERC20.sol";

interface IMockFBeanstalk {
    enum CounterUpdateType {
        INCREASE,
        DECREASE
    }

    enum FacetCutAction {
        Add,
        Replace,
        Remove
    }

    enum GerminationSide {
        ODD,
        EVEN,
        NOT_GERMINATING
    }

    enum ShipmentRecipient {
        NULL,
        SILO,
        FIELD,
        BARN
    }

    struct AccountSeasonOfPlenty {
        uint32 lastRain;
        uint32 lastSop;
        uint256 roots;
        FarmerSops[] farmerSops;
    }

    struct AdvancedFarmCall {
        bytes callData;
        bytes clipboard;
    }

    struct AdvancedPipeCall {
        address target;
        bytes callData;
        bytes clipboard;
    }

    struct AssetSettings {
        bytes4 selector;
        uint32 stalkEarnedPerSeason;
        uint48 stalkIssuedPerBdv;
        uint32 milestoneSeason;
        int96 milestoneStem;
        bytes1 encodeType;
        int32 deltaStalkEarnedPerSeason;
        uint128 gaugePoints;
        uint64 optimalPercentDepositedBdv;
        Implementation gaugePointImplementation;
        Implementation liquidityWeightImplementation;
    }

    struct Balance {
        uint128 amount;
        uint128 lastBpf;
    }

    struct Blueprint {
        address publisher;
        bytes data;
        bytes32[] operatorPasteInstrs;
        uint256 maxNonce;
        uint256 startTime;
        uint256 endTime;
    }

    struct DeltaBStorage {
        int256 beforeInputTokenDeltaB;
        int256 afterInputTokenDeltaB;
        int256 beforeOutputTokenDeltaB;
        int256 afterOutputTokenDeltaB;
        int256 beforeOverallDeltaB;
        int256 afterOverallDeltaB;
    }

    struct Deposit {
        uint128 amount;
        uint128 bdv;
    }

    struct EvaluationParameters {
        uint256 maxBeanMaxLpGpPerBdvRatio;
        uint256 minBeanMaxLpGpPerBdvRatio;
        uint256 targetSeasonsToCatchUp;
        uint256 podRateLowerBound;
        uint256 podRateOptimal;
        uint256 podRateUpperBound;
        uint256 deltaPodDemandLowerBound;
        uint256 deltaPodDemandUpperBound;
        uint256 lpToSupplyRatioUpperBound;
        uint256 lpToSupplyRatioOptimal;
        uint256 lpToSupplyRatioLowerBound;
        uint256 excessivePriceThreshold;
        uint256 soilCoefficientHigh;
        uint256 soilCoefficientLow;
        uint256 baseReward;
    }

    struct Facet {
        address facetAddress;
        bytes4[] functionSelectors;
    }

    struct FacetCut {
        address facetAddress;
        FacetCutAction action;
        bytes4[] functionSelectors;
    }

    struct FarmerSops {
        address well;
        PerWellPlenty wellsPlenty;
    }

    struct Implementation {
        address target;
        bytes4 selector;
        bytes1 encodeType;
        bytes data;
    }

    struct MowStatus {
        int96 lastStem;
        uint128 bdv;
    }

    struct PenaltyData {
        uint256 inputToken;
        uint256 outputToken;
        uint256 overall;
    }

    struct PerWellPlenty {
        uint256 plentyPerRoot;
        uint256 plenty;
        bytes32[4] _buffer;
    }

    struct PipeCall {
        address target;
        bytes data;
    }

    struct Plot {
        uint256 index;
        uint256 pods;
    }

    struct PodListing {
        address lister;
        uint256 fieldId;
        uint256 index;
        uint256 start;
        uint256 podAmount;
        uint24 pricePerPod;
        uint256 maxHarvestableIndex;
        uint256 minFillAmount;
        uint8 mode;
    }

    struct PodOrder {
        address orderer;
        uint256 fieldId;
        uint24 pricePerPod;
        uint256 maxPlaceInLine;
        uint256 minFillAmount;
    }

    struct Rain {
        uint256 pods;
        uint256 roots;
        bytes32[4] _buffer;
    }

    struct Requisition {
        Blueprint blueprint;
        bytes32 blueprintHash;
        bytes signature;
    }

    struct Season {
        uint32 current;
        uint32 lastSop;
        uint32 lastSopSeason;
        uint32 rainStart;
        bool raining;
        bool fertilizing;
        uint64 sunriseBlock;
        bool abovePeg;
        uint16 stemStartSeason;
        uint16 stemScaleSeason;
        uint256 start;
        uint256 period;
        uint256 timestamp;
        bytes32[8] _buffer;
    }

    struct SeedGauge {
        uint128 averageGrownStalkPerBdvPerSeason;
        uint128 beanToMaxLpGpPerBdvRatio;
        bytes32[4] _buffer;
    }

    struct ShipmentRoute {
        address planContract;
        bytes4 planSelector;
        ShipmentRecipient recipient;
        bytes data;
    }

    struct Supply {
        uint128 endBpf;
        uint256 supply;
    }

    struct TokenDepositId {
        address token;
        uint256[] depositIds;
        Deposit[] tokenDeposits;
    }

    struct Tokens {
        address bean;
        address fertilizer;
        address urBean;
        address urLp;
    }

    struct Weather {
        uint128 lastDeltaSoil;
        uint32 lastSowTime;
        uint32 thisSowTime;
        uint32 temp;
        bytes32[4] _buffer;
    }

    struct WellDeltaB {
        address well;
        int256 deltaB;
    }

    struct WhitelistStatus {
        address token;
        bool isWhitelisted;
        bool isWhitelistedLp;
        bool isWhitelistedWell;
        bool isSoppable;
    }

    struct SourceDeposit {
        address token;
        uint256 amount;
        int96 stem;
        uint256[] sourceMinTokenAmountsOut; // LP only
        uint256 destMinLpOut; // LP only
        uint256 lpDeadline;
        uint256 _grownStalk; // not stalk // need to change logic
        uint256 _burnedBeans;
        address _transferredToken; // NOTE what if LP type is not supported at destination?
        uint256 _transferredTokenAmount;
    }

    struct SourcePlot {
        uint256 fieldId;
        uint256 index;
        uint256 amount;
        uint256 existingIndex;
    }

    struct SourceFertilizer {
        uint128 id;
        uint256 amount;
        uint128 _remainingBpf;
    }

    error AddressEmptyCode(address target);
    error AddressInsufficientBalance(address account);
    error ECDSAInvalidSignature();
    error ECDSAInvalidSignatureLength(uint256 length);
    error ECDSAInvalidSignatureS(bytes32 s);
    error FailedInnerCall();
    error PRBMath__MulDivOverflow(uint256 prod1, uint256 denominator);
    error SafeCastOverflowedIntDowncast(uint8 bits, int256 value);
    error SafeCastOverflowedUintDowncast(uint8 bits, uint256 value);
    error SafeCastOverflowedUintToInt(uint256 value);
    error SafeERC20FailedOperation(address token);
    error StringsInsufficientHexLength(uint256 value, uint256 length);
    error T();

    event ActiveFieldSet(uint256 fieldId);
    event AddDeposit(
        address indexed account,
        address indexed token,
        int96 stem,
        uint256 amount,
        uint256 bdv
    );
    event AddUnripeToken(
        address indexed unripeToken,
        address indexed underlyingToken,
        bytes32 merkleRoot
    );
    event AddWhitelistStatus(
        address token,
        uint256 index,
        bool isWhitelisted,
        bool isWhitelistedLp,
        bool isWhitelistedWell,
        bool isSoppable
    );
    event ApprovalForAll(address indexed account, address indexed operator, bool approved);
    event BeanToMaxLpGpPerBdvRatioChange(uint256 indexed season, uint256 caseId, int80 absChange);
    event CancelBlueprint(bytes32 blueprintHash);
    event ChangeUnderlying(address indexed token, int256 underlying);
    event Chop(address indexed account, address indexed token, uint256 amount, uint256 underlying);
    event ClaimFertilizer(uint256[] ids, uint256 beans);
    event ClaimPlenty(address indexed account, address token, uint256 plenty);
    event Convert(
        address indexed account,
        address fromToken,
        address toToken,
        uint256 fromAmount,
        uint256 toAmount
    );
    event DeltaB(int256 deltaB);
    event DepositApproval(
        address indexed owner,
        address indexed spender,
        address token,
        uint256 amount
    );
    event DewhitelistToken(address indexed token);
    event DiamondCut(FacetCut[] _diamondCut, address _init, bytes _calldata);
    event FarmerGerminatingStalkBalanceChanged(
        address indexed account,
        int256 delta,
        GerminationSide germ
    );
    event FieldAdded(uint256 fieldId);
    event GaugePointChange(uint256 indexed season, address indexed token, uint256 gaugePoints);
    event Harvest(address indexed account, uint256 fieldId, uint256[] plots, uint256 beans);
    event Incentivization(address indexed account, uint256 beans);
    event InternalBalanceChanged(address indexed account, address indexed token, int256 delta);
    event L1BeansMigrated(address indexed receiver, uint256 amount, uint8 toMode);
    event L1DepositsMigrated(
        address indexed owner,
        address indexed receiver,
        uint256[] depositIds,
        uint256[] amounts,
        uint256[] bdvs
    );
    event L1FertilizerMigrated(
        address indexed owner,
        address indexed receiver,
        uint256[] fertIds,
        uint128[] amounts,
        uint128 lastBpf
    );
    event L1InternalBalancesMigrated(
        address indexed owner,
        address indexed receiver,
        address[] tokens,
        uint256[] amounts
    );
    event L1PlotsMigrated(
        address indexed owner,
        address indexed receiver,
        uint256[] index,
        uint256[] pods
    );
    event MockConvert(uint256 stalkRemoved, uint256 bdvRemoved);
    event OwnershipTransferred(address indexed previousOwner, address indexed newOwner);
    event Pause(uint256 timestamp);
    event Pick(address indexed account, address indexed token, uint256 amount);
    event Plant(address indexed account, uint256 beans);
    event PlotTransfer(
        address indexed from,
        address indexed to,
        uint256 fieldId,
        uint256 indexed index,
        uint256 amount
    );
    event PodApproval(
        address indexed owner,
        address indexed spender,
        uint256 fieldId,
        uint256 amount
    );
    event PodListingCancelled(address indexed lister, uint256 fieldId, uint256 index);
    event PodListingCreated(
        address indexed lister,
        uint256 fieldId,
        uint256 index,
        uint256 start,
        uint256 podAmount,
        uint24 pricePerPod,
        uint256 maxHarvestableIndex,
        uint256 minFillAmount,
        uint8 mode
    );
    event PodListingFilled(
        address indexed filler,
        address indexed lister,
        uint256 fieldId,
        uint256 index,
        uint256 start,
        uint256 podAmount,
        uint256 costInBeans
    );
    event PodOrderCancelled(address indexed orderer, bytes32 id);
    event PodOrderCreated(
        address indexed orderer,
        bytes32 id,
        uint256 beanAmount,
        uint256 fieldId,
        uint24 pricePerPod,
        uint256 maxPlaceInLine,
        uint256 minFillAmount
    );
    event PodOrderFilled(
        address indexed filler,
        address indexed orderer,
        bytes32 id,
        uint256 fieldId,
        uint256 index,
        uint256 start,
        uint256 podAmount,
        uint256 costInBeans
    );
    event PublishRequisition(Requisition requisition);
    event Receipt(ShipmentRecipient indexed recipient, uint256 receivedAmount, bytes data);
    event ReceiverApproved(address indexed owner, address receiver);
    event RemoveDeposit(
        address indexed account,
        address indexed token,
        int96 stem,
        uint256 amount,
        uint256 bdv
    );
    event RemoveDeposits(
        address indexed account,
        address indexed token,
        int96[] stems,
        uint256[] amounts,
        uint256 amount,
        uint256[] bdvs
    );
    event RemoveWhitelistStatus(address token, uint256 index);
    event RetryableTicketCreated(uint256 indexed ticketId);
    event SeasonOfPlentyField(uint256 toField);
    event SeasonOfPlentyWell(uint256 indexed season, address well, address token, uint256 amount);
    event SetFertilizer(uint128 id, uint128 bpf);
    event ShipmentRoutesSet(ShipmentRoute[] newShipmentRoutes);
    event Soil(uint32 indexed season, uint256 soil);
    event Sow(address indexed account, uint256 fieldId, uint256 index, uint256 beans, uint256 pods);
    event StalkBalanceChanged(address indexed account, int256 delta, int256 deltaRoots);
    event Sunrise(uint256 indexed season);
    event SwitchUnderlyingToken(address indexed token, address indexed underlyingToken);
    event TemperatureChange(
        uint256 indexed season,
        uint256 caseId,
        int8 absChange,
        uint256 fieldId
    );
    event TokenApproval(
        address indexed owner,
        address indexed spender,
        address token,
        uint256 amount
    );
    event TokenTransferred(
        address indexed token,
        address indexed sender,
        address indexed recipient,
        uint256 amount,
        uint8 fromMode,
        uint8 toMode
    );
    event TotalGerminatingBalanceChanged(
        uint256 germinationSeason,
        address indexed token,
        int256 deltaAmount,
        int256 deltaBdv
    );
    event TotalGerminatingStalkChanged(uint256 germinationSeason, int256 deltaGerminatingStalk);
    event TotalStalkChangedFromGermination(int256 deltaStalk, int256 deltaRoots);
    event Tractor(address indexed operator, bytes32 blueprintHash);
    event TractorVersionSet(string version);
    event TransferBatch(
        address indexed operator,
        address indexed from,
        address indexed to,
        uint256[] ids,
        uint256[] values
    );
    event TransferSingle(
        address indexed operator,
        address indexed sender,
        address indexed recipient,
        uint256 depositId,
        uint256 amount
    );
    event URI(string _uri, uint256 indexed _id);
    event Unpause(uint256 timestamp, uint256 timePassed);
    event UpdateAverageStalkPerBdvPerSeason(uint256 newStalkPerBdvPerSeason);
    event UpdateGaugeSettings(
        address indexed token,
        bytes4 gpSelector,
        bytes4 lwSelector,
        uint64 optimalPercentDepositedBdv
    );
    event UpdateTWAPs(uint256[2] balances);
    event UpdateWhitelistStatus(
        address token,
        uint256 index,
        bool isWhitelisted,
        bool isWhitelistedLp,
        bool isWhitelistedWell,
        bool isSoppable
    );
    event UpdatedEvaluationParameters(EvaluationParameters);
    event UpdatedGaugePointImplementationForToken(
        address indexed token,
        Implementation gaugePointImplementation
    );
    event UpdatedLiquidityWeightImplementationForToken(
        address indexed token,
        Implementation liquidityWeightImplementation
    );
    event UpdatedOptimalPercentDepositedBdvForToken(
        address indexed token,
        uint64 optimalPercentDepositedBdv
    );
    event UpdatedOracleImplementationForToken(
        address indexed token,
        Implementation oracleImplementation
    );
    event UpdatedStalkPerBdvPerSeason(
        address indexed token,
        uint32 stalkEarnedPerSeason,
        uint32 season
    );
    event WellOracle(uint32 indexed season, address well, int256 deltaB, bytes cumulativeReserves);
    event WhitelistToken(
        address indexed token,
        bytes4 selector,
        uint32 stalkEarnedPerSeason,
        uint256 stalkIssuedPerBdv,
        uint128 gaugePoints,
        uint64 optimalPercentDepositedBdv
    );
    event WhitelistTokenImplementations(
        address indexed token,
        Implementation gpImplementation,
        Implementation lwImplementation
    );

    function _getMintFertilizerOut(
        uint256 tokenAmountIn,
        address barnRaiseToken
    ) external view returns (uint256 fertilizerAmountOut);

    function abovePeg() external view returns (bool);

    function activeField() external view returns (uint256);

    function addFertilizer(
        uint128 seasonAdded,
        uint128 tokenAmountIn,
        uint256 minLpOut
    ) external payable;

    function addFertilizerOwner(
        uint128 id,
        uint128 tokenAmountIn,
        uint256 minLpOut
    ) external payable;

    function addField() external;

    function addMigratedUnderlying(address unripeToken, uint256 amount) external payable;

    function addUnderlying(address unripeToken, uint256 amount) external payable;

    function addUnderlyingWithRecap(address unripeToken, uint256 amount) external payable;

    function addUnripeToken(
        address unripeToken,
        address underlyingToken,
        bytes32 root
    ) external payable;

    function addWhitelistSelector(address token, bytes4 selector) external;

    function addWhitelistStatus(
        address token,
        bool isWhitelisted,
        bool isWhitelistedLp,
        bool isWhitelistedWell,
        bool isSoppable
    ) external;

    function advancedFarm(
        AdvancedFarmCall[] memory data
    ) external payable returns (bytes[] memory results);

    function advancedPipe(
        AdvancedPipeCall[] memory pipes,
        uint256 value
    ) external payable returns (bytes[] memory results);

    function allowancePods(
        address owner,
        address spender,
        uint256 fieldId
    ) external view returns (uint256);

    function approveDeposit(address spender, address token, uint256 amount) external payable;

    function approveL2Receiver(
        address receiver,
        address L2Beanstalk,
        uint256 maxSubmissionCost,
        uint256 maxGas,
        uint256 gasPriceBid
    ) external payable returns (uint256 ticketID);

    function approvePods(address spender, uint256 fieldId, uint256 amount) external payable;

    function approveReceiver(address owner, address receiver) external;

    function approveToken(address spender, address token, uint256 amount) external payable;

    function balanceOf(address account, uint256 depositId) external view returns (uint256 amount);

    function balanceOfBatch(
        address[] memory accounts,
        uint256[] memory depositIds
    ) external view returns (uint256[] memory);

    function balanceOfBatchFertilizer(
        address[] memory accounts,
        uint256[] memory ids
    ) external view returns (Balance[] memory);

    function balanceOfDepositedBdv(
        address account,
        address token
    ) external view returns (uint256 depositedBdv);

    function balanceOfEarnedBeans(address account) external view returns (uint256 beans);

    function balanceOfEarnedStalk(address account) external view returns (uint256);

    function balanceOfFertilized(
        address account,
        uint256[] memory ids
    ) external view returns (uint256 beans);

    function balanceOfFertilizer(
        address account,
        uint256 id
    ) external view returns (Balance memory);

    function balanceOfFinishedGerminatingStalkAndRoots(
        address account
    ) external view returns (uint256 gStalk, uint256 gRoots);

    function balanceOfGerminatingStalk(address account) external view returns (uint256);

    function balanceOfGrownStalk(address account, address token) external view returns (uint256);

    function balanceOfGrownStalkMultiple(
        address account,
        address[] memory tokens
    ) external view returns (uint256[] memory grownStalks);

    function balanceOfPenalizedUnderlying(
        address unripeToken,
        address account
    ) external view returns (uint256 underlying);

    function balanceOfPlantableSeeds(address account) external view returns (uint256);

    function balanceOfPlenty(address account, address well) external view returns (uint256 plenty);

    function balanceOfPods(address account, uint256 fieldId) external view returns (uint256 pods);

    function balanceOfRainRoots(address account) external view returns (uint256);

    function balanceOfRevitalizedStalk(
        address account,
        address[] memory tokens,
        int96[] memory stems,
        uint256[] memory amounts
    ) external view returns (uint256 stalk);

    function balanceOfRoots(address account) external view returns (uint256);

    function balanceOfSop(address account) external view returns (AccountSeasonOfPlenty memory sop);

    function balanceOfStalk(address account) external view returns (uint256);

    function balanceOfUnderlying(
        address unripeToken,
        address account
    ) external view returns (uint256 underlying);

    function balanceOfUnfertilized(
        address account,
        uint256[] memory ids
    ) external view returns (uint256 beans);

    function balanceOfYoungAndMatureGerminatingStalk(
        address account
    ) external view returns (uint256 matureGerminatingStalk, uint256 youngGerminatingStalk);

    function batchTransferERC1155(
        address token,
        address to,
        uint256[] memory ids,
        uint256[] memory values
    ) external payable;

    function bdv(address token, uint256 amount) external view returns (uint256 _bdv);

    function bdvs(
        address[] memory tokens,
        uint256[] memory amounts
    ) external view returns (uint256 _bdv);

    function beanSown() external view returns (uint256);

    function beanToBDV(uint256 amount) external pure returns (uint256);

    function beansPerFertilizer() external view returns (uint128 bpf);

    function beginBarnRaiseMigration(address well) external;

    function calcCaseIdE(int256 deltaB, uint128 endSoil) external;

    function calcCaseIdWithParams(
        uint256 pods,
        uint256 _lastDeltaSoil,
        uint128 beanSown,
        uint128 endSoil,
        int256 deltaB,
        bool raining,
        bool rainRoots,
        bool aboveQ,
        uint256 L2SRState
    ) external;

    function calcGaugePointsWithParams(
        address token,
        uint256 percentOfDepositedBdv
    ) external view returns (uint256);

    function calculateConvertCapacityPenaltyE(
        uint256 overallCappedDeltaB,
        uint256 overallAmountInDirectionOfPeg,
        address inputToken,
        uint256 inputTokenAmountInDirectionOfPeg,
        address outputToken,
        uint256 outputTokenAmountInDirectionOfPeg
    ) external view returns (uint256 cumulativePenalty, PenaltyData memory pdCapacity);

    function calculateDeltaBFromReserves(
        address well,
        uint256[] memory reserves,
        uint256 lookback
    ) external view returns (int256);

    function calculateStalkPenalty(
        DeltaBStorage memory dbs,
        uint256 bdvConverted,
        uint256 overallConvertCapacity,
        address inputToken,
        address outputToken
    )
        external
        view
        returns (
            uint256 stalkPenaltyBdv,
            uint256 overallConvertCapacityUsed,
            uint256 inputTokenAmountUsed,
            uint256 outputTokenAmountUsed
        );

    function calculateStemForTokenFromGrownStalk(
        address token,
        uint256 grownStalk,
        uint256 bdvOfDeposit
    ) external view returns (int96 stem, GerminationSide germ);

    function cancelBlueprint(Requisition memory requisition) external;

    function cancelPodListing(uint256 fieldId, uint256 index) external payable;

    function cancelPodOrder(PodOrder memory podOrder, uint8 mode) external payable;

    function cappedReservesDeltaB(address well) external view returns (int256 deltaB);

    function captureE() external returns (int256 deltaB);

    function captureWellE(address well) external returns (int256 deltaB);

    function captureWellEInstantaneous(address well) external returns (int256 instDeltaB);

    function chop(
        address unripeToken,
        uint256 amount,
        uint8 fromMode,
        uint8 toMode
    ) external payable returns (uint256);

    function claimAllPlenty(uint8 toMode) external payable;

    function claimFertilized(uint256[] memory ids, uint8 mode) external payable;

    function claimOwnership() external;

    function claimPlenty(address well, uint8 toMode) external payable;

    function convert(
        bytes memory convertData,
        int96[] memory stems,
        uint256[] memory amounts
    )
        external
        payable
        returns (
            int96 toStem,
            uint256 fromAmount,
            uint256 toAmount,
            uint256 fromBdv,
            uint256 toBdv
        );

    function convertInternalE(
        address tokenIn,
        uint256 amountIn,
        bytes memory convertData
    )
        external
        returns (
            address toToken,
            address fromToken,
            uint256 toAmount,
            uint256 fromAmount,
            address account,
            bool decreaseBDV
        );

    function createPodListing(PodListing memory podListing) external payable;

    function createPodOrder(
        PodOrder memory podOrder,
        uint256 beanAmount,
        uint8 mode
    ) external payable returns (bytes32 id);

    function cumulativeCurrentDeltaB(address[] memory pools) external view returns (int256 deltaB);

    function decreaseDepositAllowance(
        address spender,
        address token,
        uint256 subtractedValue
    ) external returns (bool);

    function decreaseTokenAllowance(
        address spender,
        address token,
        uint256 subtractedValue
    ) external returns (bool);

    function defaultGaugePointFunction(
        uint256 currentGaugePoints,
        uint256 optimalPercentDepositedBdv,
        uint256 percentOfDepositedBdv,
        bytes memory
    ) external pure returns (uint256 newGaugePoints);

    function deployStemsUpgrade() external;

    function deposit(
        address token,
        uint256 _amount,
        uint8 mode
    ) external payable returns (uint256 amount, uint256 _bdv, int96 stem);

    function depositAllowance(
        address owner,
        address spender,
        address token
    ) external view returns (uint256);

    function depositAtStemAndBdv(
        address token,
        uint256 _amount,
        int96 stem,
        uint128 bdv,
        uint8 mode
    ) external;

    function depositForConvertE(
        address token,
        uint256 amount,
        uint256 bdv,
        uint256 grownStalk
    ) external;

    function depositPermitDomainSeparator() external view returns (bytes32);

    function depositPermitNonces(address owner) external view returns (uint256);

    function determineReward(uint256 secondsLate) external view returns (uint256);

    function dewhitelistToken(address token) external payable;

    function diamondCut(
        FacetCut[] memory _diamondCut,
        address _init,
        bytes memory _calldata
    ) external;

    function droughtSiloSunrise(uint256 amount) external;

    function droughtSunrise() external;

    function enrootDeposit(address token, int96 stem, uint256 amount) external payable;

    function enrootDeposits(
        address token,
        int96[] memory stems,
        uint256[] memory amounts
    ) external payable;

    function etherPipe(
        PipeCall memory p,
        uint256 value
    ) external payable returns (bytes memory result);

    function exploitFertilizer() external;

    function exploitPodOrderBeans() external;

    function exploitSop() external;

    function exploitUserInternalTokenBalance() external;

    function exploitUserSendTokenInternal() external;

    function facetAddress(bytes4 _functionSelector) external view returns (address facetAddress_);

    function facetAddresses() external view returns (address[] memory facetAddresses_);

    function facetFunctionSelectors(
        address _facet
    ) external view returns (bytes4[] memory facetFunctionSelectors_);

    function facets() external view returns (Facet[] memory facets_);

    function farm(bytes[] memory data) external payable returns (bytes[] memory results);

    function farmSunrise() external;

    function farmSunrises(uint256 number) external;

    function fastForward(uint32 _s) external;

    function fertilize(uint256 amount) external;

    function fertilizerSunrise(uint256 amount) external;

    function fieldCount() external view returns (uint256);

    function fillPodListing(
        PodListing memory podListing,
        uint256 beanAmount,
        uint8 mode
    ) external payable;

    function fillPodOrder(
        PodOrder memory podOrder,
        uint256 index,
        uint256 start,
        uint256 amount,
        uint8 mode
    ) external payable;

    function forceSunrise() external;

    function gaugePointsNoChange(
        uint256 currentGaugePoints,
        uint256,
        uint256
    ) external pure returns (uint256);

    function getAbsBeanToMaxLpRatioChangeFromCaseId(
        uint256 caseId
    ) external view returns (uint80 ml);

    function getAbsTemperatureChangeFromCaseId(uint256 caseId) external view returns (int8 t);

    function getActiveFertilizer() external view returns (uint256);

    function getAddressAndStem(uint256 depositId) external pure returns (address token, int96 stem);

    function getAllBalance(address account, address token) external view returns (Balance memory b);

    function getAllBalances(
        address account,
        address[] memory tokens
    ) external view returns (Balance[] memory balances);

    function getAmountOut(
        address tokenIn,
        address tokenOut,
        uint256 amountIn
    ) external view returns (uint256 amountOut);

    function getAverageGrownStalkPerBdv() external view returns (uint256);

    function getAverageGrownStalkPerBdvPerSeason() external view returns (uint128);

    function getBalance(address account, address token) external view returns (uint256 balance);

    function getBalances(
        address account,
        address[] memory tokens
    ) external view returns (uint256[] memory balances);

    function getBarnRaiseToken() external view returns (address);

    function getBarnRaiseWell() external view returns (address);

    function getBeanGaugePointsPerBdv() external view returns (uint256);

    function getBeanIndex(IERC20[] memory tokens) external view returns (uint256);

    function getBeanToMaxLpGpPerBdvRatio() external view returns (uint256);

    function getBeanToMaxLpGpPerBdvRatioScaled() external view returns (uint256);

    function getBeanstalkTokens() external view returns (Tokens memory);

    function getBlueprintHash(Blueprint memory blueprint) external view returns (bytes32);

    function getBlueprintNonce(bytes32 blueprintHash) external view returns (uint256);

    function getCaseData(uint256 caseId) external view returns (bytes32 casesData);

    function getCases() external view returns (bytes32[144] memory cases);

    function getChangeFromCaseId(
        uint256 caseId
    ) external view returns (uint32, int8, uint80, int80);

    function getCounter(address account, bytes32 counterId) external view returns (uint256 count);

    function getCurrentHumidity() external view returns (uint128 humidity);

    function getDeltaPodDemand() external view returns (uint256);

    function getDeltaPodDemandLowerBound() external view returns (uint256);

    function getDeltaPodDemandUpperBound() external view returns (uint256);

    function getDeposit(
        address account,
        address token,
        int96 stem
    ) external view returns (uint256, uint256);

    function getDepositId(address token, int96 stem) external pure returns (uint256);

    function getDepositMerkleRoot() external pure returns (bytes32);

    function getDepositsForAccount(
        address account
    ) external view returns (TokenDepositId[] memory deposits);

    function getDepositsForAccount(
        address account,
        address[] calldata tokens
    ) external view returns (TokenDepositId[] memory deposits);

    function getEndBpf() external view returns (uint128 endBpf);

    function getEvenGerminating(address token) external view returns (uint256, uint256);

    function getExcessivePriceThreshold() external view returns (uint256);

    function getExternalBalance(
        address account,
        address token
    ) external view returns (uint256 balance);

    function getExternalBalances(
        address account,
        address[] memory tokens
    ) external view returns (uint256[] memory balances);

    function getExtremelyFarAbove(uint256 optimalPercentBdv) external pure returns (uint256);

    function getExtremelyFarBelow(uint256 optimalPercentBdv) external pure returns (uint256);

    function getFertilizer(uint128 id) external view returns (uint256);

    function getFertilizerMerkleRoot() external pure returns (bytes32);

    function getFertilizers() external view returns (Supply[] memory fertilizers);

    function getFirst() external view returns (uint128);

    function getGaugePointImplementationForToken(
        address token
    ) external view returns (Implementation memory);

    function getGaugePoints(address token) external view returns (uint256);

    function getGaugePointsPerBdvForToken(address token) external view returns (uint256);

    function getGaugePointsPerBdvForWell(address well) external view returns (uint256);

    function getGaugePointsWithParams(address token) external view returns (uint256);

    function getGerminatingRootsForSeason(uint32 season) external view returns (uint256);

    function getGerminatingStalkAndRootsForSeason(
        uint32 season
    ) external view returns (uint256, uint256);

    function getGerminatingStalkForSeason(uint32 season) external view returns (uint256);

    function getGerminatingStem(address token) external view returns (int96 germinatingStem);

    function getGerminatingStems(
        address[] memory tokens
    ) external view returns (int96[] memory germinatingStems);

    function getGerminatingTotalDeposited(address token) external view returns (uint256 amount);

    function getGerminatingTotalDepositedBdv(address token) external view returns (uint256 _bdv);

    function getGrownStalkIssuedPerGp() external view returns (uint256);

    function getGrownStalkIssuedPerSeason() external view returns (uint256);

    function getHumidity(uint128 _s) external pure returns (uint128 humidity);

    function getIndexForDepositId(
        address account,
        address token,
        uint256 depositId
    ) external view returns (uint256);

    function getInternalBalance(
        address account,
        address token
    ) external view returns (uint256 balance);

    function getInternalBalanceMerkleRoot() external pure returns (bytes32);

    function getInternalBalances(
        address account,
        address[] memory tokens
    ) external view returns (uint256[] memory balances);

    function getLargestGpPerBdv() external view returns (uint256);

    function getLargestLiqWell() external view returns (address);

    function getLast() external view returns (uint128);

    function getLastMowedStem(
        address account,
        address token
    ) external view returns (int96 lastStem);

    function getLegacyLockedUnderlyingBean() external view returns (uint256);

    function getLegacyLockedUnderlyingLP() external view returns (uint256);

    function getLiquidityToSupplyRatio() external view returns (uint256);

    function getLiquidityWeightImplementationForToken(
        address token
    ) external view returns (Implementation memory);

    function getLockedBeans() external view returns (uint256);

    function getLockedBeansFromTwaReserves(
        bytes memory cumulativeReserves,
        uint40 timestamp
    ) external view returns (uint256);

    function getLockedBeansUnderlyingUnripeBean() external view returns (uint256);

    function getLockedBeansUnderlyingUnripeLP() external view returns (uint256);

    function getLpToSupplyRatioLowerBound() external view returns (uint256);

    function getLpToSupplyRatioOptimal() external view returns (uint256);

    function getLpToSupplyRatioUpperBound() external view returns (uint256);

    function getMaxAmountIn(
        address tokenIn,
        address tokenOut
    ) external view returns (uint256 amountIn);

    function getMaxBeanMaxLpGpPerBdvRatio() external view returns (uint256);

    function getMinBeanMaxLpGpPerBdvRatio() external view returns (uint256);

    function getMintFertilizerOut(
        uint256 tokenAmountIn
    ) external view returns (uint256 fertilizerAmountOut);

    function getMowStatus(
        address account,
        address[] memory tokens
    ) external view returns (MowStatus[] memory mowStatuses);

    function getNext(uint128 id) external view returns (uint128);

    function getNextSeasonStart() external view returns (uint256);

    function getNonBeanTokenAndIndexFromWell(address well) external view returns (address, uint256);

    function getOddGerminating(address token) external view returns (uint256, uint256);

    function getOracleImplementationForToken(
        address token
    ) external view returns (Implementation memory);

    function getOrderId(PodOrder memory podOrder) external pure returns (bytes32 id);

    function getOverallConvertCapacity() external view returns (uint256);

    function getPenalizedUnderlying(
        address unripeToken,
        uint256 amount
    ) external view returns (uint256 redeem);

    function getPenalty(address unripeToken) external view returns (uint256 penalty);

    function getPercentPenalty(address unripeToken) external view returns (uint256 penalty);

    function getPlotIndexesFromAccount(
        address account,
        uint256 fieldId
    ) external view returns (uint256[] memory plotIndexes);

    function getPlotMerkleRoot() external pure returns (bytes32);

    function getPlotsFromAccount(
        address account,
        uint256 fieldId
    ) external view returns (Plot[] memory plots);

    function getPodListing(uint256 fieldId, uint256 index) external view returns (bytes32 id);

    function getPodOrder(bytes32 id) external view returns (uint256);

    function getPodRate(uint256 fieldId) external view returns (uint256);

    function getPodRateLowerBound() external view returns (uint256);

    function getPodRateOptimal() external view returns (uint256);

    function getPodRateUpperBound() external view returns (uint256);

    function getPoolDeltaBWithoutCap(address well) external view returns (int256 deltaB);

    function getPublisherCounter(bytes32 counterId) external view returns (uint256 count);

    function getRecapFundedPercent(address unripeToken) external view returns (uint256 percent);

    function getRecapPaidPercent() external view returns (uint256 percent);

    function getRecapitalized() external view returns (uint256);

    function getReceiver(address owner) external view returns (address);

    function getRelBeanToMaxLpRatioChangeFromCaseId(uint256 caseId) external view returns (int80 l);

    function getRelTemperatureChangeFromCaseId(uint256 caseId) external view returns (uint32 mt);

    function getRelativelyFarAbove(uint256 optimalPercentBdv) external pure returns (uint256);

    function getRelativelyFarBelow(uint256 optimalPercentBdv) external pure returns (uint256);

    function getSeasonStart() external view returns (uint256);

    function getSeasonStruct() external view returns (Season memory);

    function getSeasonTimestamp() external view returns (uint256);

    function getSeedGauge() external view returns (SeedGauge memory);

    function getSeedGaugeSetting() external view returns (EvaluationParameters memory);

    function getEvaluationParameters() external view returns (EvaluationParameters memory);

    function getShipmentRoutes() external view returns (ShipmentRoute[] memory);

    function getSiloTokens() external view returns (address[] memory tokens);

    function getStemTips() external view returns (int96[] memory _stemTips);

    function getT() external view returns (uint256);

    function getTargetSeasonsToCatchUp() external view returns (uint256);

    function getTokenDepositIdsForAccount(
        address account,
        address token
    ) external view returns (uint256[] memory depositIds);

    function getTokenDepositsForAccount(
        address account,
        address token
    ) external view returns (TokenDepositId memory deposits);

    function getTokenUsdPrice(address token) external view returns (uint256);

    function getTokenUsdPriceFromExternal(
        address token,
        uint256 lookback
    ) external view returns (uint256 tokenUsd);

    function getTokenUsdTwap(address token, uint256 lookback) external view returns (uint256);

    function getTotalBdv() external view returns (uint256 totalBdv);

    function getTotalDeposited(address token) external view returns (uint256);

    function getTotalDepositedBdv(address token) external view returns (uint256);

    function getTotalGerminatingAmount(address token) external view returns (uint256);

    function getTotalGerminatingBdv(address token) external view returns (uint256);

    function getTotalGerminatingStalk() external view returns (uint256);

    function getTotalRecapDollarsNeeded() external view returns (uint256);

    function getTotalSiloDeposited() external view returns (uint256[] memory depositedAmounts);

    function getTotalSiloDepositedBdv() external view returns (uint256[] memory depositedBdvs);

    function getTotalUnderlying(address unripeToken) external view returns (uint256 underlying);

    function getTotalUsdLiquidity() external view returns (uint256 totalLiquidity);

    function getTotalWeightedUsdLiquidity() external view returns (uint256 totalWeightedLiquidity);

    function getTractorVersion() external view returns (string memory);

    function getTwaLiquidityForWell(address well) external view returns (uint256);

    function getUnderlying(
        address unripeToken,
        uint256 amount
    ) external view returns (uint256 underlyingAmount);

    function getUnderlyingPerUnripeToken(
        address unripeToken
    ) external view returns (uint256 underlyingPerToken);

    function getUnderlyingToken(
        address unripeToken
    ) external view returns (address underlyingToken);

    function getUsdTokenPrice(address token) external view returns (uint256);

    function getUsdTokenPriceFromExternal(
        address token,
        uint256 lookback
    ) external view returns (uint256 usdToken);

    function getUsdTokenTwap(address token, uint256 lookback) external view returns (uint256);

    function getWeightedTwaLiquidityForWell(address well) external view returns (uint256);

    function getWellConvertCapacity(address well) external view returns (uint256);

    function getWellsByDeltaB()
        external
        view
        returns (
            WellDeltaB[] memory wellDeltaBs,
            uint256 totalPositiveDeltaB,
            uint256 totalNegativeDeltaB,
            uint256 positiveDeltaBCount
        );

    function getWhitelistStatus(
        address token
    ) external view returns (WhitelistStatus memory _whitelistStatuses);

    function getWhitelistStatuses()
        external
        view
        returns (WhitelistStatus[] memory _whitelistStatuses);

    function getWhitelistedLpTokens() external view returns (address[] memory tokens);

    function getWhitelistedTokens() external view returns (address[] memory tokens);

    function getWhitelistedWellLpTokens() external view returns (address[] memory tokens);

    function getYoungAndMatureGerminatingTotalStalk()
        external
        view
        returns (uint256 matureGerminatingStalk, uint256 youngGerminatingStalk);

    function gm(address account, uint8 mode) external payable returns (uint256);

    function grownStalkForDeposit(
        address account,
        address token,
        int96 stem
    ) external view returns (uint256 grownStalk);

    function harvest(uint256 fieldId, uint256[] memory plots, uint8 mode) external payable;

    function harvestableIndex(uint256 fieldId) external view returns (uint256);

    function imageURI(
        address token,
        int96 stem,
        int96 stemTip
    ) external view returns (string memory);

    function increaseDepositAllowance(
        address spender,
        address token,
        uint256 addedValue
    ) external returns (bool);

    function increaseTokenAllowance(
        address spender,
        address token,
        uint256 addedValue
    ) external returns (bool);

    function incrementTotalHarvestableE(uint256 fieldId, uint256 amount) external;

    function incrementTotalPodsE(uint256 fieldId, uint256 amount) external;

    function incrementTotalSoilE(uint128 amount) external;

    function initOracleForAllWhitelistedWells() external;

    function isApprovedForAll(address _owner, address _operator) external view returns (bool);

    function isFertilizing() external view returns (bool);

    function isHarvesting(uint256 fieldId) external view returns (bool);

    function isUnripe(address unripeToken) external view returns (bool unripe);

    function issueDeposits(
        address owner,
        uint256[] memory depositIds,
        uint256[] memory amounts,
        uint256[] memory bdvs,
        bytes32[] memory proof
    ) external;

    function issueFertilizer(
        address owner,
        uint256[] memory fertIds,
        uint128[] memory amounts,
        uint128 lastBpf,
        bytes32[] memory proof
    ) external;

    function issueInternalBalances(
        address owner,
        address[] memory tokens,
        uint256[] memory amounts,
        bytes32[] memory proof
    ) external;

    function issuePlots(
        address owner,
        uint256[] memory index,
        uint256[] memory pods,
        bytes32[] memory proof
    ) external;

    function lastDeltaSoil() external view returns (uint256);

    function lastSeasonOfPlenty() external view returns (uint32);

    function lastSowTime() external view returns (uint256);

    function lastUpdate(address account) external view returns (uint32);

    function leftoverBeans() external view returns (uint256);

    function lightSunrise() external;

    function maxTemperature() external view returns (uint256);

    function maxWeight(bytes memory) external pure returns (uint256);

    function migrateL2Beans(
        address receiver,
        address L2Beanstalk,
        uint256 amount,
        uint8 toMode,
        uint256 maxSubmissionCost,
        uint256 maxGas,
        uint256 gasPriceBid
    ) external payable returns (uint256 ticketID);

    function transmitOut(
        address destination,
        SourceDeposit[] calldata sourceDeposits,
        SourcePlot[] calldata sourcePlots,
        SourceFertilizer[] calldata sourceFertilizer,
        bytes calldata data
    ) external;

    function transmitIn(
        address user,
        bytes[] calldata deposits,
        bytes[] calldata plots,
        bytes[] calldata fertilizer,
        bytes calldata data
    ) external;

    function mintBeans(address to, uint256 amount) external;

    function mintFertilizer(
        uint256 tokenAmountIn,
        uint256 minFertilizerOut,
        uint256 minLPTokensOut
    ) external payable returns (uint256 fertilizerAmountOut);

    function mockBDV(uint256 amount) external pure returns (uint256);

    function mockBDVDecrease(uint256 amount) external pure returns (uint256);

    function mockBDVIncrease(uint256 amount) external pure returns (uint256);

    function mockCalcCaseIdandUpdate(int256 deltaB) external returns (uint256 caseId);

    function mockChangeBDVSelector(address token, bytes4 selector) external;

    function mockEndTotalGerminationForToken(address token) external;

    function mockGetMorningTemp(
        uint256 initalTemp,
        uint256 delta
    ) external pure returns (uint256 scaledTemperature);

    function mockIncrementGermination(
        address account,
        address token,
        uint128 amount,
        uint128 bdv,
        GerminationSide side
    ) external;

<<<<<<< HEAD
    function mockInitializeGaugeForToken(
        address token,
        bytes4 gaugePointSelector,
        bytes4 liquidityWeightSelector,
        uint96 gaugePoints,
        uint64 optimalPercentDepositedBdv
    ) external;
=======
    function mockInitState() external;
>>>>>>> d938ad76

    function mockLiquidityWeight() external pure returns (uint256);

    function mockSetMilestoneStem(address token, int96 stem) external;

    function mockSetMilestoneSeason(address token, uint32 season) external;

    function mockSetAverageGrownStalkPerBdvPerSeason(
        uint128 _averageGrownStalkPerBdvPerSeason
    ) external;

    function mockSow(
        uint256 beans,
        uint256 _morningTemperature,
        uint32 maxTemperature,
        bool abovePeg
    ) external returns (uint256 pods);

    function mockStepGauge() external;

    function mockStepSeason() external returns (uint32 season);

    function mockStepSilo(uint256 amount) external;

    function mockUpdateAverageGrownStalkPerBdvPerSeason() external;

    function mockUpdateAverageStalkPerBdvPerSeason() external;

    function mockUpdateLiquidityWeight(
        address token,
        address newLiquidityWeightImplementation,
        bytes1 encodeType,
        bytes4 selector,
        bytes memory data
    ) external;

    function mockWhitelistToken(
        address token,
        bytes4 selector,
        uint48 stalkIssuedPerBdv,
        uint32 stalkEarnedPerSeason
    ) external;

    function mockWhitelistTokenWithGauge(
        address token,
        bytes4 selector,
        uint16 stalkIssuedPerBdv,
        uint24 stalkEarnedPerSeason,
        bytes1 encodeType,
        bytes4 gaugePointSelector,
        bytes4 liquidityWeightSelector,
        uint128 gaugePoints,
        uint64 optimalPercentDepositedBdv
    ) external;

    function mockinitializeGaugeForToken(
        address token,
        bytes4 gaugePointSelector,
        bytes4 liquidityWeightSelector,
        uint96 gaugePoints,
        uint64 optimalPercentDepositedBdv
    ) external;

    function mow(address account, address token) external payable;

    function mowMultiple(address account, address[] memory tokens) external payable;

    function multiPipe(PipeCall[] memory pipes) external payable returns (bytes[] memory results);

    function name() external pure returns (string memory);

    function newMockBDV() external pure returns (uint256);

    function newMockBDVDecrease() external pure returns (uint256);

    function newMockBDVIncrease() external pure returns (uint256);

    function noWeight(bytes memory) external pure returns (uint256);

    function onERC1155BatchReceived(
        address,
        address,
        uint256[] memory,
        uint256[] memory,
        bytes memory
    ) external pure returns (bytes4);

    function onERC1155Received(
        address,
        address,
        uint256,
        uint256,
        bytes memory
    ) external pure returns (bytes4);

    function overallCappedDeltaB() external view returns (int256 deltaB);

    function overallCurrentDeltaB() external view returns (int256 deltaB);

    function owner() external view returns (address owner_);

    function ownerCandidate() external view returns (address ownerCandidate_);

    function pause() external payable;

    function paused() external view returns (bool);

    function payFertilizer(address account, uint256 amount) external payable;

    function permitDeposit(
        address owner,
        address spender,
        address token,
        uint256 value,
        uint256 deadline,
        uint8 v,
        bytes32 r,
        bytes32 s
    ) external payable;

    function permitDeposits(
        address owner,
        address spender,
        address[] memory tokens,
        uint256[] memory values,
        uint256 deadline,
        uint8 v,
        bytes32 r,
        bytes32 s
    ) external payable;

    function permitERC20(
        address token,
        address owner,
        address spender,
        uint256 value,
        uint256 deadline,
        uint8 v,
        bytes32 r,
        bytes32 s
    ) external payable;

    function permitERC721(
        address token,
        address spender,
        uint256 tokenId,
        uint256 deadline,
        bytes memory sig
    ) external payable;

    function permitToken(
        address owner,
        address spender,
        address token,
        uint256 value,
        uint256 deadline,
        uint8 v,
        bytes32 r,
        bytes32 s
    ) external payable;

    function pipe(PipeCall memory p) external payable returns (bytes memory result);

    function pipelineConvert(
        address inputToken,
        int96[] calldata stems,
        uint256[] calldata amounts,
        address outputToken,
        AdvancedPipeCall[] memory advancedPipeCalls
    )
        external
        payable
        returns (
            int96 toStem,
            uint256 fromAmount,
            uint256 toAmount,
            uint256 fromBdv,
            uint256 toBdv
        );

    function plant() external payable returns (uint256 beans, int96 stem);

    function plentyPerRoot(uint32 _season, address well) external view returns (uint256);

    function plot(address account, uint256 fieldId, uint256 index) external view returns (uint256);

    function podIndex(uint256 fieldId) external view returns (uint256);

    function poolCurrentDeltaB(address pool) external view returns (int256 deltaB);

    function poolCurrentDeltaBMock(address pool) external view returns (int256 deltaB);

    function poolDeltaB(address pool) external view returns (int256);

    function publishRequisition(Requisition memory requisition) external;

    function rain() external view returns (Rain memory);

    function rainSiloSunrise(uint256 amount) external;

    function rainSunrise() external;

    function rainSunrises(uint256 amount) external;

    function readPipe(PipeCall memory p) external view returns (bytes memory result);

    function recieveL1Beans(address receiver, uint256 amount, uint8 toMode) external;

    function reentrancyGuardTest() external;

    function remainingPods() external view returns (uint256);

    function remainingRecapitalization() external view returns (uint256);

    function removeWhitelistSelector(address token) external;

    function removeWhitelistStatus(address token) external;

    function resetPools(address[] memory pools) external;

    function resetSeasonStart(uint256 amount) external;

    function resetState() external;

    function resetUnderlying(address unripeToken) external;

    function revert_netFlow() external;

    function revert_oneOutFlow() external;

    function revert_outFlow() external;

    function revert_supplyChange() external;

    function revert_supplyIncrease() external;

    function rewardSilo(uint256 amount) external;

    function rewardSunrise(uint256 amount) external;

    function rewardToFertilizerE(uint256 amount) external;

    function rinsableSprouts() external view returns (uint256);

    function rinsedSprouts() external view returns (uint256);

    function ripen(uint256 amount) external;

    function safeBatchTransferFrom(
        address sender,
        address recipient,
        uint256[] memory depositIds,
        uint256[] memory amounts,
        bytes memory
    ) external;

    function safeTransferFrom(
        address sender,
        address recipient,
        uint256 depositId,
        uint256 amount,
        bytes memory
    ) external;

    function scaledDeltaB(
        uint256 beforeLpTokenSupply,
        uint256 afterLpTokenSupply,
        int256 deltaB
    ) external pure returns (int256);

    function season() external view returns (uint32);

    function seasonTime() external view returns (uint64);

    function seedGaugeSunSunrise(int256 deltaB, uint256 caseId, bool oracleFailure) external;

    function setAbovePegE(bool peg) external;

    function setActiveField(uint256 fieldId, uint32 _temperature) external;

    function setApprovalForAll(address spender, bool approved) external;

    function setBarnRaiseWell(address well) external;

    function setBeanToMaxLpGpPerBdvRatio(uint128 percent) external;

    function setBeanstalkState(
        uint256 price,
        uint256 podRate,
        uint256 changeInSoilDemand,
        uint256 liquidityToSupplyRatio,
        address targetWell
    ) external returns (int256 deltaB);

    function setBpf(uint128 bpf) external;

    function setChangeInSoilDemand(uint256 changeInSoilDemand) external;

    function setCurrentSeasonE(uint32 _season) external;

    function setFertilizerE(bool fertilizing, uint256 unfertilized) external;

    function setL2SR(uint256 liquidityToSupplyRatio, address targetWell) external;

    function setLastDSoilE(uint128 number) external;

    function setLastSowTimeE(uint32 number) external;

    function setMaxTemp(uint32 t) external;

    function setMaxTempE(uint32 number) external;

<<<<<<< HEAD
    function initDestinationField(uint256 srcInitPods) external;

    function setMerkleRootE(address unripeToken, bytes32 root) external;

=======
>>>>>>> d938ad76
    function setNextSowTimeE(uint32 _time) external;

    function setPenaltyParams(uint256 recapitalized, uint256 fertilized) external;

    function setPodRate(uint256 podRate) external;

    function setPrice(uint256 price, address targetWell) external returns (int256 deltaB);

    function setReceiverForL1Migration(address owner, address receiver) external;

    function setShipmentRoutes(ShipmentRoute[] memory shipmentRoutes) external;

    function setSoilE(uint256 amount) external;

    function setStalkAndRoots(address account, uint128 stalk, uint256 roots) external;

    function setSunriseBlock(uint256 _block) external;

    function setUsdEthPrice(uint256 price) external;

    function setYieldE(uint256 t) external;

    function siloSunrise(uint256 amount) external;

    function sow(
        uint256 beans,
        uint256 minTemperature,
        uint8 mode
    ) external payable returns (uint256 pods);

    function sowWithMin(
        uint256 beans,
        uint256 minTemperature,
        uint256 minSoil,
        uint8 mode
    ) external payable returns (uint256 pods);

<<<<<<< HEAD
    function plot(address account, uint256 fieldId, uint256 index) external view returns (uint256);
=======
    function stalkEarnedPerSeason(
        address[] memory tokens
    ) external view returns (uint256[] memory stalkEarnedPerSeasons);

    function stealBeans(uint256 amount) external;
>>>>>>> d938ad76

    function stemStartSeason() external view returns (uint16);

    function stemTipForToken(address token) external view returns (int96 _stemTip);

    function stepGauge() external;

    function sunSunrise(int256 deltaB, uint256 caseId) external;

    function sunTemperatureSunrise(int256 deltaB, uint256 caseId, uint32 t) external;

    function sunrise() external payable returns (uint256);

    function sunriseBlock() external view returns (uint64);

    function supportsInterface(bytes4 _interfaceId) external view returns (bool);

    function switchUnderlyingToken(
        address unripeToken,
        address newUnderlyingToken
    ) external payable;

    function symbol() external pure returns (string memory);

    function teleportSunrise(uint32 _s) external;

    function temperature() external view returns (uint256);

    function thisSowTime() external view returns (uint256);

    function time() external view returns (Season memory);

    function tokenAllowance(
        address account,
        address spender,
        address token
    ) external view returns (uint256);

    function tokenPermitDomainSeparator() external view returns (bytes32);

    function tokenPermitNonces(address owner) external view returns (uint256);

    function tokenSettings(address token) external view returns (AssetSettings memory);

    function totalDeltaB() external view returns (int256 deltaB);

    function totalEarnedBeans() external view returns (uint256);

    function totalFertilizedBeans() external view returns (uint256 beans);

    function totalFertilizerBeans() external view returns (uint256 beans);

    function totalHarvestable(uint256 fieldId) external view returns (uint256);

    function totalHarvestableForActiveField() external view returns (uint256);

    function totalHarvested(uint256 fieldId) external view returns (uint256);

    function totalPods(uint256 fieldId) external view returns (uint256);

    function totalRainRoots() external view returns (uint256);

    function totalRealSoil() external view returns (uint256);

    function totalRoots() external view returns (uint256);

    function totalSoil() external view returns (uint256);

    function totalSoilAtMorningTemp(
        uint256 morningTemperature
    ) external view returns (uint256 totalSoil);

    function totalStalk() external view returns (uint256);

    function totalUnfertilizedBeans() external view returns (uint256 beans);

    function totalUnharvestable(uint256 fieldId) external view returns (uint256);

    function tractor(
        Requisition memory requisition,
        bytes memory operatorData
    ) external payable returns (bytes[] memory results);

    function transferDeposit(
        address sender,
        address recipient,
        address token,
        int96 stem,
        uint256 amount
    ) external payable returns (uint256 _bdv);

    function transferDeposits(
        address sender,
        address recipient,
        address token,
        int96[] memory stem,
        uint256[] memory amounts
    ) external payable returns (uint256[] memory bdvs);

    function transferERC1155(address token, address to, uint256 id, uint256 value) external payable;

    function transferERC721(address token, address to, uint256 id) external payable;

    function transferInternalTokenFrom(
        address token,
        address sender,
        address recipient,
        uint256 amount,
        uint8 toMode
    ) external payable;

    function transferOwnership(address _newOwner) external;

    function transferPlot(
        address sender,
        address recipient,
        uint256 fieldId,
        uint256 index,
        uint256 start,
        uint256 end
    ) external payable;

    function transferPlots(
        address sender,
        address recipient,
        uint256 fieldId,
        uint256[] memory ids,
        uint256[] memory starts,
        uint256[] memory ends
    ) external payable;

    function transferToken(
        address token,
        address recipient,
        uint256 amount,
        uint8 fromMode,
        uint8 toMode
    ) external payable;

    function unpause() external payable;

    function unripeBeanToBDV(uint256 amount) external view returns (uint256);

    function unripeLPToBDV(uint256 amount) external view returns (uint256);

    function unwrapEth(uint256 amount, uint8 mode) external payable;

    function updateGaugeForToken(
        address token,
        uint64 optimalPercentDepositedBdv,
        Implementation memory gpImplementation,
        Implementation memory lwImplementation
    ) external payable;

    function updateGaugePointImplementationForToken(
        address token,
        Implementation memory impl
    ) external payable;

    function updateLiquidityWeightImplementationForToken(
        address token,
        Implementation memory impl
    ) external payable;

    function updateOracleImplementationForToken(
        address token,
        Implementation memory impl
    ) external payable;

    function updatePublisherCounter(
        bytes32 counterId,
        CounterUpdateType updateType,
        uint256 amount
    ) external returns (uint256 count);

    function updateSeedGaugeSettings(EvaluationParameters memory updatedSeedGaugeSettings) external;

    function updateStalkPerBdvPerSeasonForToken(
        address token,
        uint32 stalkEarnedPerSeason
    ) external payable;

    function updateStemScaleSeason(uint16 season) external;

    function updateStems() external;

    function updateTractorVersion(string memory version) external;

    function updateWhitelistStatus(
        address token,
        bool isWhitelisted,
        bool isWhitelistedLp,
        bool isWhitelistedWell,
        bool isSoppable
    ) external;

    function upgradeStems() external;

    function uri(uint256 depositId) external view returns (string memory);

    function verifyDepositMerkleProof(
        address owner,
        uint256[] memory depositIds,
        uint256[] memory amounts,
        uint256[] memory bdvs,
        bytes32[] memory proof
    ) external pure returns (bool);

    function verifyFertilizerMerkleProof(
        address owner,
        uint256[] memory fertIds,
        uint128[] memory amounts,
        uint128 lastBpf,
        bytes32[] memory proof
    ) external pure returns (bool);

    function verifyInternalBalanceMerkleProof(
        address owner,
        address[] memory tokens,
        uint256[] memory amounts,
        bytes32[] memory proof
    ) external pure returns (bool);

    function verifyPlotMerkleProof(
        address owner,
        uint256[] memory index,
        uint256[] memory amounts,
        bytes32[] memory proof
    ) external pure returns (bool);

    function weather() external view returns (Weather memory);

    function wellBdv(address token, uint256 amount) external view returns (uint256);

    function wellOracleSnapshot(address well) external view returns (bytes memory snapshot);

    function whitelistToken(
        address token,
        bytes4 selector,
        uint48 stalkIssuedPerBdv,
        uint32 stalkEarnedPerSeason,
        bytes1 encodeType,
        uint128 gaugePoints,
        uint64 optimalPercentDepositedBdv,
        Implementation memory oracleImplementation,
        Implementation memory gaugePointImplementation,
        Implementation memory liquidityWeightImplementation
    ) external payable;

    function withdrawDeposit(
        address token,
        int96 stem,
        uint256 amount,
        uint8 mode
    ) external payable;

    function withdrawDeposits(
        address token,
        int96[] memory stems,
        uint256[] memory amounts,
        uint8 mode
    ) external payable;

    function withdrawForConvertE(
        address token,
        int96[] memory stems,
        uint256[] memory amounts,
        uint256 maxTokens
    ) external;

    function woohoo() external pure returns (uint256);

    function wrapEth(uint256 amount, uint8 mode) external payable;
<<<<<<< HEAD

    function revert_netFlow() external;

    function revert_outFlow() external;

    function revert_oneOutFlow() external;

    function revert_supplyChange() external;

    function revert_supplyIncrease() external;

    function getUsdTokenPrice(address token) external view returns (uint256);

    function getUsdTokenTwap(address token, uint256 lookback) external view returns (uint256);

    function getTokenUsdPrice(address token) external view returns (uint256);

    function getTokenUsdTwap(address token, uint256 lookback) external view returns (uint256);

    function getTokenPriceFromExternal(
        address token,
        uint256 lookback
    ) external view returns (uint256 tokenPrice);

    function getIndexForDepositId(
        address account,
        address token,
        uint256 depositId
    ) external view returns (uint256);

    function getTokenUsdPriceFromExternal(
        address token,
        uint256 lookback
    ) external view returns (uint256 tokenPrice);

    function getUsdTokenPriceFromExternal(
        address token,
        uint256 lookback
    ) external view returns (uint256 tokenPrice);

    function approveReciever(address owner, address reciever) external;

    function getReciever(address owner) external view returns (address);

    function setRecieverForL1Migration(address owner, address reciever) external;
=======
>>>>>>> d938ad76
}<|MERGE_RESOLUTION|>--- conflicted
+++ resolved
@@ -1581,7 +1581,6 @@
         GerminationSide side
     ) external;
 
-<<<<<<< HEAD
     function mockInitializeGaugeForToken(
         address token,
         bytes4 gaugePointSelector,
@@ -1589,9 +1588,8 @@
         uint96 gaugePoints,
         uint64 optimalPercentDepositedBdv
     ) external;
-=======
+
     function mockInitState() external;
->>>>>>> d938ad76
 
     function mockLiquidityWeight() external pure returns (uint256);
 
@@ -1866,6 +1864,8 @@
 
     function seasonTime() external view returns (uint64);
 
+    function seedGaugeSunSunrise(int256 deltaB, uint256 caseId) external;
+
     function seedGaugeSunSunrise(int256 deltaB, uint256 caseId, bool oracleFailure) external;
 
     function setAbovePegE(bool peg) external;
@@ -1904,13 +1904,10 @@
 
     function setMaxTempE(uint32 number) external;
 
-<<<<<<< HEAD
     function initDestinationField(uint256 srcInitPods) external;
 
     function setMerkleRootE(address unripeToken, bytes32 root) external;
 
-=======
->>>>>>> d938ad76
     function setNextSowTimeE(uint32 _time) external;
 
     function setPenaltyParams(uint256 recapitalized, uint256 fertilized) external;
@@ -1948,15 +1945,11 @@
         uint8 mode
     ) external payable returns (uint256 pods);
 
-<<<<<<< HEAD
-    function plot(address account, uint256 fieldId, uint256 index) external view returns (uint256);
-=======
     function stalkEarnedPerSeason(
         address[] memory tokens
     ) external view returns (uint256[] memory stalkEarnedPerSeasons);
 
     function stealBeans(uint256 amount) external;
->>>>>>> d938ad76
 
     function stemStartSeason() external view returns (uint16);
 
@@ -2230,52 +2223,15 @@
     function woohoo() external pure returns (uint256);
 
     function wrapEth(uint256 amount, uint8 mode) external payable;
-<<<<<<< HEAD
-
-    function revert_netFlow() external;
-
-    function revert_outFlow() external;
-
-    function revert_oneOutFlow() external;
-
-    function revert_supplyChange() external;
-
-    function revert_supplyIncrease() external;
-
-    function getUsdTokenPrice(address token) external view returns (uint256);
-
-    function getUsdTokenTwap(address token, uint256 lookback) external view returns (uint256);
-
-    function getTokenUsdPrice(address token) external view returns (uint256);
-
-    function getTokenUsdTwap(address token, uint256 lookback) external view returns (uint256);
 
     function getTokenPriceFromExternal(
         address token,
         uint256 lookback
     ) external view returns (uint256 tokenPrice);
 
-    function getIndexForDepositId(
-        address account,
-        address token,
-        uint256 depositId
-    ) external view returns (uint256);
-
-    function getTokenUsdPriceFromExternal(
-        address token,
-        uint256 lookback
-    ) external view returns (uint256 tokenPrice);
-
-    function getUsdTokenPriceFromExternal(
-        address token,
-        uint256 lookback
-    ) external view returns (uint256 tokenPrice);
-
     function approveReciever(address owner, address reciever) external;
 
     function getReciever(address owner) external view returns (address);
 
     function setRecieverForL1Migration(address owner, address reciever) external;
-=======
->>>>>>> d938ad76
 }