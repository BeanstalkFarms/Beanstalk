import { Box, Dialog, Stack, Tooltip, useMediaQuery } from '@mui/material';
import { Field, FieldProps, FormikProps } from 'formik';
import React, { useCallback, useState } from 'react';
import { LoadingButton } from '@mui/lab';
import { useTheme } from '@mui/material/styles';

import GasTag from '~/components/Common/GasTag';
import {
  StyledDialogActions,
  StyledDialogContent,
  StyledDialogTitle,
} from '~/components/Common/Dialog';
import { ClaimRewardsAction } from '~/util';
import { UNRIPE_BEAN, UNRIPE_BEAN_WETH } from '~/constants/tokens';
import DescriptionButton from '~/components/Common/DescriptionButton';
import { hoverMap } from '~/constants/silo';
import { BeanstalkPalette } from '~/components/App/muiTheme';
import useFarmerSiloBalances from '~/hooks/farmer/useFarmerSiloBalances';
import useGetChainToken from '~/hooks/chain/useGetChainToken';
import { FC } from '~/types';
import useSetting from '~/hooks/app/useSetting';
import RewardsForm, { ClaimCalls, ClaimGasResults } from './RewardsForm';
<<<<<<< HEAD
import useSetting from '~/hooks/app/useSetting';
=======
import RewardsSummary, { RewardsBarProps } from './RewardsSummary';
>>>>>>> 2cfdafbc

export type SendFormValues = {
  to?: string;
};

type ClaimRewardsFormValues = {
  action: ClaimRewardsAction | undefined;
};

const options = [
  {
    title: 'Mow',
    description:
      'Add Grown Stalk to your Stalk balance. Mow is called upon any interaction with the Silo.',
    value: ClaimRewardsAction.MOW,
  },
  {
    title: 'Plant',
    description:
      'Add Plantable Seeds to your Seed balance. Also Mows Grown Stalk, Deposits Earned Beans and claims Earned Stalk.',
    value: ClaimRewardsAction.PLANT_AND_MOW,
  },
  {
    title: 'Enroot',
    description:
      'Add Revitalized Stalk and Seeds to your Stalk and Seed balances, respectively. Also Mows Grown Stalk.',
    value: ClaimRewardsAction.ENROOT_AND_MOW,
    hideIfNoUnripe: true,
  },
  {
    title: 'Claim all Silo Rewards',
    description: 'Mow, Plant and Enroot.',
    value: ClaimRewardsAction.CLAIM_ALL,
    hideIfNoUnripe: true,
  },
];

// ------------------------------------------

const ClaimRewardsForm: FC<
  FormikProps<ClaimRewardsFormValues> &
    RewardsBarProps & {
      gas: ClaimGasResults | null;
      calls: ClaimCalls | null;
    }
> = ({ submitForm, isSubmitting, values, gas, calls, ...rewardsBarProps }) => {
  /// Helpers
  const theme = useTheme();
  const isMobile = useMediaQuery(theme.breakpoints.down('sm'));
  const getChainToken = useGetChainToken();

  // Are we impersonating a different account while not in dev mode
<<<<<<< HEAD
  const isImpersonating = !!useSetting('impersonatedAccount')[0] && !import.meta.env.DEV;
=======
  const isImpersonating =
    !!useSetting('impersonatedAccount')[0] && !import.meta.env.DEV;
>>>>>>> 2cfdafbc

  /// State
  const balances = useFarmerSiloBalances();

  /// The currently hovered action.
  const [hoveredAction, setHoveredAction] = useState<
    ClaimRewardsAction | undefined
  >(undefined);
  /// The currently selected action (after click).
  const selectedAction = values.action;

  /// Calculate Unripe Silo Balance
  const urBean = getChainToken(UNRIPE_BEAN);
  const urBeanWeth = getChainToken(UNRIPE_BEAN_WETH);
  const unripeDepositedBalance = balances[
    urBean.address
  ]?.deposited.amount.plus(balances[urBeanWeth.address]?.deposited.amount);

  /// Handlers
  const onMouseOver = useCallback(
    (v: ClaimRewardsAction) => () => setHoveredAction(v),
    []
  );
  const onMouseOutContainer = useCallback(
    () => setHoveredAction(undefined),
    []
  );

  /// Used to grey out text in rewards bar.
  // Prioritizes selected action over hovered.
  const action =
    selectedAction !== undefined
      ? selectedAction
      : hoveredAction !== undefined
        ? hoveredAction
        : undefined;

  // Checks if the current hoverState includes a given ClaimRewardsAction
  const isHovering = (c: ClaimRewardsAction) => {
    if (selectedAction !== undefined) {
      return hoverMap[selectedAction].includes(c);
    }
    return hoveredAction && hoverMap[hoveredAction].includes(c);
  };

  return (
    <>
      <StyledDialogContent sx={{ pb: 0 }}>
        <Stack gap={1.5}>
          <Box px={1} py={0.5}>
            <RewardsSummary
              compact
              action={action}
              hideRevitalized={unripeDepositedBalance.eq(0)}
              {...rewardsBarProps}
            />
          </Box>
          <Field name="action">
            {(fieldProps: FieldProps<any>) => {
              const set = (v: any) => () => {
                // if user clicks on the selected action, unselect the action
                if (
                  fieldProps.form.values.action !== undefined &&
                  v === fieldProps.form.values.action
                ) {
                  fieldProps.form.setFieldValue('action', undefined);
                } else {
                  fieldProps.form.setFieldValue('action', v);
                }
              };
              return (
                <Stack gap={1}>
                  {options.map((option) => {
                    /// hide this option if user has no deposited unripe assets
                    if (
                      unripeDepositedBalance?.eq(0) &&
                      option.hideIfNoUnripe
                    ) {
                      return null;
                    }
                    const disabled =
                      !calls || calls[option.value].enabled === false;
                    const hovered = isHovering(option.value) && !disabled;
                    return (
                      <Tooltip
                        title={!disabled || isMobile ? '' : 'Nothing to claim'}
                      >
                        <div>
                          <DescriptionButton
                            key={option.value}
                            title={option.title}
                            description={
                              isMobile ? undefined : `${option.description}`
                            }
                            titleTooltip={
                              isMobile ? `${option.description}` : undefined
                            }
                            tag={
                              <GasTag gasLimit={gas?.[option.value] || null} />
                            }
                            // Button
                            fullWidth
                            onClick={set(option.value)}
                            onMouseOver={onMouseOver(option.value)}
                            onMouseLeave={onMouseOutContainer}
                            isSelected={hovered}
                            disabled={disabled}
                            sx={{
                              '&:disabled': {
                                borderColor: BeanstalkPalette.lightestGrey,
                              },
                            }}
                          />
                        </div>
                      </Tooltip>
                    );
                  })}
                </Stack>
              );
            }}
          </Field>
        </Stack>
      </StyledDialogContent>
      <StyledDialogActions>
        <LoadingButton
          type="submit"
          variant="contained"
          fullWidth
          size="large"
          loading={isSubmitting}
<<<<<<< HEAD
          disabled={isSubmitting || values.action === undefined || isImpersonating}
          onClick={submitForm}
        >
          {isImpersonating 
            ? 'Impersonating Account'
            : selectedAction === undefined 
            ? 'Select Claim type'
            : `${options[selectedAction].title}`}
=======
          disabled={
            isSubmitting || values.action === undefined || isImpersonating
          }
          onClick={submitForm}
        >
          {isImpersonating
            ? 'Impersonating Account'
            : selectedAction === undefined
              ? 'Select Claim type'
              : `${options[selectedAction].title}`}
>>>>>>> 2cfdafbc
        </LoadingButton>
      </StyledDialogActions>
    </>
  );
};

const RewardsDialog: FC<
  RewardsBarProps & {
    handleClose: () => void;
    open: boolean;
  }
> = ({ handleClose, open, ...rewardsBarProps }) => (
  <Dialog onClose={handleClose} open={open} fullWidth maxWidth="md">
    <StyledDialogTitle onClose={handleClose}>Claim Rewards</StyledDialogTitle>
    <RewardsForm>
      {(props) => <ClaimRewardsForm {...props} {...rewardsBarProps} />}
    </RewardsForm>
  </Dialog>
);

export default RewardsDialog;<|MERGE_RESOLUTION|>--- conflicted
+++ resolved
@@ -20,11 +20,7 @@
 import { FC } from '~/types';
 import useSetting from '~/hooks/app/useSetting';
 import RewardsForm, { ClaimCalls, ClaimGasResults } from './RewardsForm';
-<<<<<<< HEAD
-import useSetting from '~/hooks/app/useSetting';
-=======
 import RewardsSummary, { RewardsBarProps } from './RewardsSummary';
->>>>>>> 2cfdafbc
 
 export type SendFormValues = {
   to?: string;
@@ -77,12 +73,8 @@
   const getChainToken = useGetChainToken();
 
   // Are we impersonating a different account while not in dev mode
-<<<<<<< HEAD
-  const isImpersonating = !!useSetting('impersonatedAccount')[0] && !import.meta.env.DEV;
-=======
   const isImpersonating =
     !!useSetting('impersonatedAccount')[0] && !import.meta.env.DEV;
->>>>>>> 2cfdafbc
 
   /// State
   const balances = useFarmerSiloBalances();
@@ -213,16 +205,6 @@
           fullWidth
           size="large"
           loading={isSubmitting}
-<<<<<<< HEAD
-          disabled={isSubmitting || values.action === undefined || isImpersonating}
-          onClick={submitForm}
-        >
-          {isImpersonating 
-            ? 'Impersonating Account'
-            : selectedAction === undefined 
-            ? 'Select Claim type'
-            : `${options[selectedAction].title}`}
-=======
           disabled={
             isSubmitting || values.action === undefined || isImpersonating
           }
@@ -233,7 +215,6 @@
             : selectedAction === undefined
               ? 'Select Claim type'
               : `${options[selectedAction].title}`}
->>>>>>> 2cfdafbc
         </LoadingButton>
       </StyledDialogActions>
     </>
