/**
 * SPDX-License-Identifier: MIT
 **/

pragma solidity =0.7.6;
pragma experimental ABIEncoderV2;

import {IERC1155Receiver} from "contracts/interfaces/IERC1155Receiver.sol";
import {LibTractor} from "contracts/libraries/LibTractor.sol";
import "contracts/libraries/Token/LibTransfer.sol";
import "contracts/libraries/Token/LibWeth.sol";
import "contracts/libraries/Token/LibEth.sol";
import "contracts/libraries/Token/LibTokenPermit.sol";
import "contracts/libraries/Token/LibTokenApprove.sol";
import "../AppStorage.sol";
import "../ReentrancyGuard.sol";
import {Invariable} from "contracts/beanstalk/Invariable.sol";

/**
 * @author Publius
 * @title TokenFacet handles transfers of assets
 */
contract TokenFacet is Invariable, IERC1155Receiver, ReentrancyGuard {
    struct Balance {
        uint256 internalBalance;
        uint256 externalBalance;
        uint256 totalBalance;
    }

    using SafeERC20 for IERC20;
    using SafeMath for uint256;

    event InternalBalanceChanged(
        address indexed user,
        IERC20 indexed token,
        int256 delta
    );

     event TokenApproval(
        address indexed owner,
        address indexed spender,
        IERC20 token,
        uint256 amount
    );

    //////////////////////// Transfer ////////////////////////

    /**
     * @notice transfers a token from user to `recipient`.
     * @dev enables transfers between internal and external balances.
     * 
     * @param token The token to transfer.
     * @param recipient The recipient of the transfer.
     * @param amount The amount to transfer.
     * @param fromMode The source of token from the sender. See {LibTransfer.From}.
     * @param toMode The destination of token to the recipient. See {LibTransfer.To}.
     */
    function transferToken(
        IERC20 token,
        address recipient,
        uint256 amount,
        LibTransfer.From fromMode,
        LibTransfer.To toMode
<<<<<<< HEAD
    ) external payable fundsSafu noSupplyChange {
        LibTransfer.transferToken(token, msg.sender, recipient, amount, fromMode, toMode);
    }

    /**
     * @notice transfers a token from `sender` to an `recipient` from Internal balance.
     * @dev differs from transferToken as it does not use msg.sender.
=======
    ) external payable {
        LibTransfer.transferToken(
            token,
            LibTractor._user(),
            recipient,
            amount,
            fromMode,
            toMode
        );
    }

    /**
     * @notice transfers a token from `sender` to an `recipient` Internal balance.
     * @dev differs from transferToken as sender != user.
>>>>>>> 752450d0
     */
    function transferInternalTokenFrom(
        IERC20 token,
        address sender,
        address recipient,
        uint256 amount,
        LibTransfer.To toMode
    ) external payable fundsSafu noSupplyChange nonReentrant {
        LibTransfer.transferToken(
            token,
            sender,
            recipient,
            amount,
            LibTransfer.From.INTERNAL,
            toMode
        );

        if (sender != LibTractor._user()) {
            LibTokenApprove.spendAllowance(sender, LibTractor._user(), token, amount);
        }
    }

    //////////////////////// Transfer ////////////////////////

    /**
     * @notice approves a token for a spender.
     * @dev this approves a token for both internal and external balances.
     */
    function approveToken(
        address spender,
        IERC20 token,
        uint256 amount
<<<<<<< HEAD
    ) external payable fundsSafu noNetFlow noSupplyChange nonReentrant {
        LibTokenApprove.approve(msg.sender, spender, token, amount);
=======
    ) external payable nonReentrant {
        LibTokenApprove.approve(LibTractor._user(), spender, token, amount);
>>>>>>> 752450d0
    }

    /**
     * @notice increases approval for a token for a spender.
     */
    function increaseTokenAllowance(
        address spender,
        IERC20 token,
        uint256 addedValue
    ) public virtual fundsSafu noNetFlow noSupplyChange nonReentrant returns (bool) {
        LibTokenApprove.approve(
            LibTractor._user(),
            spender,
            token,
            LibTokenApprove.allowance(LibTractor._user(), spender, token).add(addedValue)
        );
        return true;
    }

    
    /**
     * @notice decreases approval for a token for a spender.
     */
    function decreaseTokenAllowance(
        address spender,
        IERC20 token,
        uint256 subtractedValue
<<<<<<< HEAD
    ) public virtual fundsSafu noNetFlow noSupplyChange nonReentrant returns (bool) {
        uint256 currentAllowance = LibTokenApprove.allowance(msg.sender, spender, token);
        require(currentAllowance >= subtractedValue, "Silo: decreased allowance below zero");
        LibTokenApprove.approve(msg.sender, spender, token, currentAllowance.sub(subtractedValue));
=======
    ) public virtual nonReentrant returns (bool) {
        uint256 currentAllowance = LibTokenApprove.allowance(
            LibTractor._user(),
            spender,
            token
        );
        require(
            currentAllowance >= subtractedValue,
            "Silo: decreased allowance below zero"
        );
        LibTokenApprove.approve(
            LibTractor._user(),
            spender,
            token,
            currentAllowance.sub(subtractedValue)
        );
>>>>>>> 752450d0
        return true;
    }

    /**
     * @notice returns the allowance for a token for a spender.
     */
    function tokenAllowance(
        address account,
        address spender,
        IERC20 token
    ) public view virtual returns (uint256) {
        return LibTokenApprove.allowance(account, spender, token);
    }

    //////////////////////// Permit ////////////////////////

    /**
     * @notice approves a token for a spender using EIP2612.
     */
    function permitToken(
        address owner,
        address spender,
        address token,
        uint256 value,
        uint256 deadline,
        uint8 v,
        bytes32 r,
        bytes32 s
    ) external payable fundsSafu noNetFlow noSupplyChange nonReentrant {
        LibTokenPermit.permit(owner, spender, token, value, deadline, v, r, s);
        LibTokenApprove.approve(owner, spender, IERC20(token), value);
    }

    /**
     * @notice returns the current permit nonce for a token for an owner.
     */
    function tokenPermitNonces(address owner)
        public
        view
        virtual
        returns (uint256)
    {
        return LibTokenPermit.nonces(owner);
    }

    //////////////////////// ERC1155Reciever ////////////////////////

    /**
     * @notice ERC1155Reciever function that allows the silo to receive ERC1155 tokens.
     * 
     * @dev as ERC1155 deposits are not accepted yet, 
     * this function will revert.
     */
    function onERC1155Received(
        address,
        address,
        uint256,
        uint256,
        bytes calldata
    ) external pure override returns (bytes4) {
        revert("Silo: ERC1155 deposits are not accepted yet.");
    }

    /**
     * @notice onERC1155BatchReceived function that allows the silo to receive ERC1155 tokens.
     * 
     * @dev as ERC1155 deposits are not accepted yet, 
     * this function will revert.
     */
    function onERC1155BatchReceived(
        address,
        address,
        uint256[] calldata,
        uint256[] calldata,
        bytes calldata
    ) external pure override returns (bytes4) {
        revert("Silo: ERC1155 deposits are not accepted yet.");
    }

    /**
     * @dev See {IERC20Permit-DOMAIN_SEPARATOR}.
     */
    // solhint-disable-next-line func-name-mixedcase
    function tokenPermitDomainSeparator() external view returns (bytes32) {
        return LibTokenPermit._domainSeparatorV4();
    }

    //////////////////////// WETH ////////////////////////

    /**
     * @notice wraps ETH into WETH.
     */
    function wrapEth(uint256 amount, LibTransfer.To mode) external payable fundsSafu noNetFlow noSupplyChange {
        LibWeth.wrap(amount, mode);
        LibEth.refundEth();
    }

    /**
     * @notice unwraps WETH into ETH.
     */
    function unwrapEth(uint256 amount, LibTransfer.From mode) external payable fundsSafu noNetFlow noSupplyChange {
        LibWeth.unwrap(amount, mode);
    }

    //////////////////////// GETTERS ////////////////////////

    /**
     * @notice returns the internal balance of a token for an account.
     */
    function getInternalBalance(address account, IERC20 token)
        public
        view
        returns (uint256 balance)
    {
        balance = LibBalance.getInternalBalance(account, token);
    }

    /**
     * @notice returns the internal balances of tokens for an account.
     */
    function getInternalBalances(address account, IERC20[] memory tokens)
        external
        view
        returns (uint256[] memory balances)
    {
        balances = new uint256[](tokens.length);
        for (uint256 i; i < tokens.length; ++i) {
            balances[i] = getInternalBalance(account, tokens[i]);
        }
    }

    // External

    /**
     * @notice returns the external balance of a token for an account.
     */
    function getExternalBalance(address account, IERC20 token)
        public
        view
        returns (uint256 balance)
    {
        balance = token.balanceOf(account);
    }

    /**
     * @notice returns the external balances of tokens for an account.
     */
    function getExternalBalances(address account, IERC20[] memory tokens)
        external
        view
        returns (uint256[] memory balances)
    {
        balances = new uint256[](tokens.length);
        for (uint256 i; i < tokens.length; ++i) {
            balances[i] = getExternalBalance(account, tokens[i]);
        }
    }


    /**
     * @notice returns the total balance (internal and external) 
     * of a token 
     */
    function getBalance(address account, IERC20 token)
        public
        view
        returns (uint256 balance)
    {
        balance = LibBalance.getBalance(account, token);
    }

    /**
     * @notice returns the total balances (internal and external) 
     * of a token for an account.
     */
    function getBalances(address account, IERC20[] memory tokens)
        external
        view
        returns (uint256[] memory balances)
    {
        balances = new uint256[](tokens.length);
        for (uint256 i; i < tokens.length; ++i) {
            balances[i] = getBalance(account, tokens[i]);
        }
    }

    /**
     * @notice returns the total balance (internal and external) 
     * of a token, in a balance struct (internal, external, total).
     */
    function getAllBalance(address account, IERC20 token)
        public
        view
        returns (Balance memory b)
    {
        b.internalBalance = getInternalBalance(account, token);
        b.externalBalance = getExternalBalance(account, token);
        b.totalBalance = b.internalBalance.add(b.externalBalance);
    }

    /**
     * @notice returns the total balance (internal and external) 
     * of a token, in a balance struct (internal, external, total).
     */
    function getAllBalances(address account, IERC20[] memory tokens)
        external
        view
        returns (Balance[] memory balances)
    {
        balances = new Balance[](tokens.length);
        for (uint256 i; i < tokens.length; ++i) {
            balances[i] = getAllBalance(account, tokens[i]);
        }
    }
}<|MERGE_RESOLUTION|>--- conflicted
+++ resolved
@@ -61,16 +61,7 @@
         uint256 amount,
         LibTransfer.From fromMode,
         LibTransfer.To toMode
-<<<<<<< HEAD
     ) external payable fundsSafu noSupplyChange {
-        LibTransfer.transferToken(token, msg.sender, recipient, amount, fromMode, toMode);
-    }
-
-    /**
-     * @notice transfers a token from `sender` to an `recipient` from Internal balance.
-     * @dev differs from transferToken as it does not use msg.sender.
-=======
-    ) external payable {
         LibTransfer.transferToken(
             token,
             LibTractor._user(),
@@ -82,9 +73,8 @@
     }
 
     /**
-     * @notice transfers a token from `sender` to an `recipient` Internal balance.
+     * @notice transfers a token from `sender` to an `recipient` from Internal balance.
      * @dev differs from transferToken as sender != user.
->>>>>>> 752450d0
      */
     function transferInternalTokenFrom(
         IERC20 token,
@@ -117,13 +107,8 @@
         address spender,
         IERC20 token,
         uint256 amount
-<<<<<<< HEAD
     ) external payable fundsSafu noNetFlow noSupplyChange nonReentrant {
-        LibTokenApprove.approve(msg.sender, spender, token, amount);
-=======
-    ) external payable nonReentrant {
         LibTokenApprove.approve(LibTractor._user(), spender, token, amount);
->>>>>>> 752450d0
     }
 
     /**
@@ -151,13 +136,7 @@
         address spender,
         IERC20 token,
         uint256 subtractedValue
-<<<<<<< HEAD
     ) public virtual fundsSafu noNetFlow noSupplyChange nonReentrant returns (bool) {
-        uint256 currentAllowance = LibTokenApprove.allowance(msg.sender, spender, token);
-        require(currentAllowance >= subtractedValue, "Silo: decreased allowance below zero");
-        LibTokenApprove.approve(msg.sender, spender, token, currentAllowance.sub(subtractedValue));
-=======
-    ) public virtual nonReentrant returns (bool) {
         uint256 currentAllowance = LibTokenApprove.allowance(
             LibTractor._user(),
             spender,
@@ -173,7 +152,6 @@
             token,
             currentAllowance.sub(subtractedValue)
         );
->>>>>>> 752450d0
         return true;
     }
 
