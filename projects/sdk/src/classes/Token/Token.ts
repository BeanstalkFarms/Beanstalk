import { TokenValue, Token as CoreToken } from "@beanstalk/sdk-core";
import { BigNumber, ContractTransaction } from "ethers";

const STALK_DECIMALS = 10;

declare module "@beanstalk/sdk-core" {
  interface Token {
    isUnripe: boolean;
    rewards?: { stalk: TokenValue; seeds: TokenValue | null };
    getStalk(bdv?: TokenValue): TokenValue;
    getSeeds(bdv?: TokenValue): TokenValue;
    approveBeanstalk(amount: TokenValue | BigNumber): Promise<ContractTransaction>;
  }

  namespace Token {
    let _source: string;
  }
}

// Adding the static Token._source property
Object.defineProperty(CoreToken, "_source", {
  value: "BeanstalkSDK",
  writable: false,
  configurable: false,
  enumerable: true
<<<<<<< HEAD
=======
});

// define property Token.prototype.isUnripe
Object.defineProperty(CoreToken.prototype, "isUnripe", {
  value: false,
  writable: true,
  configurable: true
});

// define property Token.prototype.rewards
Object.defineProperty(CoreToken.prototype, "rewards", {
  value: undefined,
  writable: true,
  configurable: true
>>>>>>> 1b456b2e
});

/**
 * Get the amount of Stalk rewarded per deposited BDV of this Token.
 */
CoreToken.prototype.getStalk = function (bdv?: TokenValue): TokenValue {
  if (!this.rewards?.stalk) return TokenValue.fromHuman(0, STALK_DECIMALS);
  if (!bdv) return this.rewards?.stalk;

  return this.rewards.stalk.mul(bdv);
};

/**
 * Get the amount of Seeds rewarded per deposited BDV of this Token.
 * */
CoreToken.prototype.getSeeds = function (bdv?: TokenValue): TokenValue {
  if (this.rewards?.seeds === undefined || this.rewards.seeds === null) {
    throw new Error(`Token ${this.symbol} has no seeds defined!`);
  }
  if (!bdv) return this.rewards.seeds;

  return this.rewards.seeds.mul(bdv);
};

CoreToken.prototype.approveBeanstalk = function (
  amount: TokenValue | BigNumber
): Promise<ContractTransaction> {
  // @ts-ignore
  return;
};


// Re-export the extended CoreToken as Token
export const Token = CoreToken;

// export type Token = CoreToken;
export type Token = InstanceType<typeof CoreToken>;<|MERGE_RESOLUTION|>--- conflicted
+++ resolved
@@ -23,8 +23,6 @@
   writable: false,
   configurable: false,
   enumerable: true
-<<<<<<< HEAD
-=======
 });
 
 // define property Token.prototype.isUnripe
@@ -39,7 +37,6 @@
   value: undefined,
   writable: true,
   configurable: true
->>>>>>> 1b456b2e
 });
 
 /**
