--- conflicted
+++ resolved
@@ -99,20 +99,19 @@
     
         Decimal.D256 memory deltaPodDemand;
 
-<<<<<<< HEAD
-        // `s.w.nextSowTime` is set to the number of seconds in it took for 
+        // `s.w.thisSowTime` is set to the number of seconds in it took for 
         // Soil to sell out during the current Season. If Soil didn't sell out,
         // it remains `type(uint32).max`.
-        if (s.w.nextSowTime < type(uint32).max) {
+        if (s.w.thisSowTime < type(uint32).max) {
             if (
                 s.w.lastSowTime == type(uint32).max || // Didn't Sow all last Season
-                s.w.nextSowTime < SOW_TIME_DEMAND_INCR || // Sow'd all instantly this Season
+                s.w.thisSowTime < SOW_TIME_DEMAND_INCR || // Sow'd all instantly this Season
                 (s.w.lastSowTime > C.getSteadySowTime() &&
-                    s.w.nextSowTime < s.w.lastSowTime.sub(C.getSteadySowTime())) // Sow'd all faster
+                    s.w.thisSowTime < s.w.lastSowTime.sub(C.getSteadySowTime())) // Sow'd all faster
             ) {
                 deltaPodDemand = Decimal.from(1e18);
             } else if (
-                s.w.nextSowTime <= s.w.lastSowTime.add(C.getSteadySowTime())
+                s.w.thisSowTime <= s.w.lastSowTime.add(C.getSteadySowTime())
             ) {
                 // Sow'd all in same time
                 deltaPodDemand = Decimal.one();
@@ -120,32 +119,12 @@
                 deltaPodDemand = Decimal.zero();
             }
 
-            s.w.lastSowTime = s.w.nextSowTime;  // Overwrite last Season
-            s.w.nextSowTime = type(uint32).max; // Reset for next Season
+            s.w.lastSowTime = s.w.thisSowTime;  // Overwrite last Season
+            s.w.thisSowTime = type(uint32).max; // Reset for next Season
         } 
 
         // Soil didn't sell out
         else {
-=======
-        // If Sow'd all Soil
-        if (s.w.thisSowTime < type(uint32).max) {
-            if (
-                s.w.lastSowTime == type(uint32).max || // Didn't Sow all last Season
-                s.w.thisSowTime < SOWTIMEDEMAND || // Sow'd all instantly this Season
-                (s.w.lastSowTime > C.getSteadySowTime() &&
-                    s.w.thisSowTime < s.w.lastSowTime.sub(C.getSteadySowTime())) // Sow'd all faster
-            ) deltaPodDemand = Decimal.from(1e18);
-            else if (
-                s.w.thisSowTime <= s.w.lastSowTime.add(C.getSteadySowTime())
-            )
-                // Sow'd all in same time
-                deltaPodDemand = Decimal.one();
-            else deltaPodDemand = Decimal.zero();
-            s.w.lastSowTime = s.w.thisSowTime;
-            s.w.thisSowTime = type(uint32).max;
-            // If soil didn't sell out
-        } else {
->>>>>>> f4b783fc
             uint256 lastDSoil = s.w.lastDSoil;
 
             if (dsoil == 0) {
