--- conflicted
+++ resolved
@@ -7,11 +7,7 @@
   handleWhitelistToken,
   handleWhitelistToken_V3
 } from "../src/SiloHandler";
-<<<<<<< HEAD
-import { BEAN_ERC20, BEAN_WETH_CP2_WELL, BEANSTALK } from "../../subgraph-core/utils/Constants";
-=======
 import { BEAN_ERC20, BEAN_WETH_CP2_WELL, BEANSTALK, LUSD_3POOL } from "../../subgraph-core/utils/Constants";
->>>>>>> a382f7b7
 import { createAddDepositEvent, createRemoveDepositEvent } from "./event-mocking/Silo";
 import { createDewhitelistTokenEvent, createWhitelistTokenV2Event, createWhitelistTokenV3Event } from "./event-mocking/Whitelist";
 import { ONE_BI } from "../../subgraph-core/utils/Decimals";
@@ -122,14 +118,11 @@
       handleDewhitelistToken(createDewhitelistTokenEvent(BEAN_ERC20.toHexString()));
       assert.fieldEquals("Silo", BEANSTALK.toHexString(), "whitelistedTokens", "[" + BEAN_WETH_CP2_WELL.toHexString() + "]");
       assert.fieldEquals("Silo", BEANSTALK.toHexString(), "dewhitelistedTokens", "[" + BEAN_ERC20.toHexString() + "]");
-<<<<<<< HEAD
-=======
 
       // Try dewhitelisting a non-whitelisted token. Nothing should happen
       handleDewhitelistToken(createDewhitelistTokenEvent(LUSD_3POOL.toHexString()));
       assert.fieldEquals("Silo", BEANSTALK.toHexString(), "whitelistedTokens", "[" + BEAN_WETH_CP2_WELL.toHexString() + "]");
       assert.fieldEquals("Silo", BEANSTALK.toHexString(), "dewhitelistedTokens", "[" + BEAN_ERC20.toHexString() + "]");
->>>>>>> a382f7b7
     });
   });
 });