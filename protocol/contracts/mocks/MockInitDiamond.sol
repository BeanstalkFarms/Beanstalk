--- conflicted
+++ resolved
@@ -38,18 +38,6 @@
         IWETH(s.c.weth).approve(mockRouter, uint256(-1));
         IBean(bean).approve(C.curveMetapoolAddress(), uint256(-1));
 
-<<<<<<< HEAD
-         s.cases = [
-           // Dsc, Sdy, Inc, nul
-          int8(3),   1,   0,   0,  // Exs Low: P < 1
-               -1,  -3,  -3,   0,  //          P > 1
-                3,   1,   0,   0,  // Rea Low: P < 1
-               -1,  -3,  -3,   0,  //          P > 1
-                3,   3,   1,   0,  // Rea Hgh: P < 1
-                0,  -1,  -3,   0,  //          P > 1
-                3,   3,   1,   0,  // Exs Hgh: P < 1
-                0,  -1,  -3,   0   //          P > 1
-=======
         s.cases = s.cases = [
         // Dsc, Sdy, Inc, nul
        int8(3),   1,   0,   0,  // Exs Low: P < 1
@@ -60,7 +48,6 @@
              0,  -1,  -3,   0,  //          P > 1
              3,   3,   1,   0,  // Exs Hgh: P < 1
              0,  -1,  -3,   0   //          P > 1
->>>>>>> 8bf07346
         ];
         s.w.yield = 1;
     
