--- conflicted
+++ resolved
@@ -8,12 +8,9 @@
 import {IBean} from "../../interfaces/IBean.sol";
 import {AppStorage} from "../AppStorage.sol";
 import "~/C.sol";
-<<<<<<< HEAD
-=======
 import {IERC1155} from "~/interfaces/IERC1155.sol";
 import {LibDiamond} from "~/libraries/LibDiamond.sol";
 
->>>>>>> 9fc81663
 
 /**
  * @author Publius
@@ -34,13 +31,10 @@
     
     
     function init() external {
-<<<<<<< HEAD
-=======
         
         // this adds the ERC1155 indentifier to the diamond:
         ds.supportedInterfaces[type(IERC1155).interfaceId] = true;
 
->>>>>>> 9fc81663
         //update all silo info for current Silo-able assets
 
         uint32 currentSeason = s.season.current;
