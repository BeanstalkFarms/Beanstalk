--- conflicted
+++ resolved
@@ -1,12 +1,6 @@
-<<<<<<< HEAD
-// SPDX-License-Identifier: Unlicense
+// SPDX-License-Identifier: MIT
 pragma solidity >=0.7.6; // FIXME: changed from 0.8.0
-pragma experimental ABIEncoderV2;
-=======
-// SPDX-License-Identifier: MIT
-pragma solidity >=0.7.6;
 pragma abicoder v2;
->>>>>>> 6e52517d
 
 import "forge-std/Test.sol";
 
