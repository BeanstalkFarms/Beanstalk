--- conflicted
+++ resolved
@@ -1,31 +1,11 @@
 import { Address, BigInt, Bytes, ethereum } from "@graphprotocol/graph-ts";
-<<<<<<< HEAD
 import { Sow, PlotTransfer, Harvest } from "../../generated/Field/Beanstalk";
-import { TemperatureChange } from "../../generated/BIP44-SeedGauge/Beanstalk";
-
+import { TemperatureChange } from "../../generated/BIP45-SeedGauge/Beanstalk";
 import { mockBeanstalkEvent } from "../../../subgraph-core/tests/event-mocking/Util";
 
 export function createWeatherChangeEvent(season: BigInt, caseID: BigInt, change: i32): void {}
 
-// BIP44 renamed
-=======
-import { newMockEvent } from "matchstick-as/assembly/index";
-import { Sow, PlotTransfer } from "../../generated/Field/Beanstalk";
-import { TemperatureChange } from "../../generated/BIP45-SeedGauge/Beanstalk";
-
-import { BEANSTALK } from "../../../subgraph-core/utils/Constants";
-
-// Default mock to include beanstalk address
-const mockBeanstalkEvent = (): ethereum.Event => {
-  let e = changetype<ethereum.Event>(newMockEvent());
-  e.address = BEANSTALK;
-  return e;
-};
-
-export function createWeatherChangeEvent(season: BigInt, caseID: BigInt, change: i32): void {}
-
 // BIP45 renamed
->>>>>>> a382f7b7
 export function createTemperatureChangeEvent(season: BigInt, caseId: BigInt, absChange: i32): TemperatureChange {
   let event = changetype<TemperatureChange>(mockBeanstalkEvent());
   event.parameters = new Array();
