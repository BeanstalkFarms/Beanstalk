// SPDX-License-Identifier: MIT

pragma solidity ^0.8.20;

import {LibConvertData} from "./LibConvertData.sol";
import {LibChop} from "contracts/libraries/LibChop.sol";
import {LibUnripe} from "contracts/libraries/LibUnripe.sol";
import {C} from "contracts/C.sol";
import {IBean} from "contracts/interfaces/IBean.sol";

/**
 * @title LibChopConvert
 * @author deadmanwalking
 */
library LibChopConvert {
    using LibConvertData for bytes;

    /**
     * @notice Converts Deposited Unripe tokens into their Deposited Ripe Tokens.
     * @param convertData The encoded data containing the info for the convert.
     * @return tokenOut The address of the Ripe Token received after the Convert.
     * @return tokenIn The address of the Unripe Token to be converted.
     * @return amountOut The amount of Ripe Tokens received after the Convert.
     * @return amountIn The amount of Unripe Tokens to be converted.
     */
    function convertUnripeToRipe(
        bytes memory convertData
    ) internal returns (address tokenOut, address tokenIn, uint256 amountOut, uint256 amountIn) {
        // Decode convertdata
        (amountIn, tokenIn) = convertData.lambdaConvert();

        (tokenOut, amountOut) = LibChop.chop(tokenIn, amountIn, IBean(tokenIn).totalSupply());

        IBean(tokenIn).burn(amountIn);
    }

    /**
     * @notice Returns the final amount of ripe assets converted from its unripe counterpart
     * @param tokenIn The address of the unripe token converted
     * @param amountIn The amount of the unripe asset converted
     */
    function getConvertedUnderlyingOut(
        address tokenIn,
        uint256 amountIn
    ) internal view returns (uint256 amount) {
        // tokenIn == unripe bean address
<<<<<<< HEAD
        amount = LibUnripe._getPenalizedUnderlying(tokenIn, amountIn, IBean(tokenIn).totalSupply());
=======
        amount = LibUnripe.getPenalizedUnderlying(
            tokenIn,
            amountIn, 
            IBean(tokenIn).totalSupply()
        );
>>>>>>> 8bd11a21
    }
}<|MERGE_RESOLUTION|>--- conflicted
+++ resolved
@@ -44,14 +44,10 @@
         uint256 amountIn
     ) internal view returns (uint256 amount) {
         // tokenIn == unripe bean address
-<<<<<<< HEAD
-        amount = LibUnripe._getPenalizedUnderlying(tokenIn, amountIn, IBean(tokenIn).totalSupply());
-=======
         amount = LibUnripe.getPenalizedUnderlying(
             tokenIn,
             amountIn, 
             IBean(tokenIn).totalSupply()
         );
->>>>>>> 8bd11a21
     }
 }