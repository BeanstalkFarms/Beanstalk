/**
 * SPDX-License-Identifier: MIT
 **/
pragma solidity >=0.7.6 <0.9.0;
pragma abicoder v2;

import "forge-std/Test.sol";

////// Mocks //////
import {MockToken} from "contracts/mocks/MockToken.sol";
<<<<<<< HEAD
import {MockUnripeFacet} from "contracts/mocks/mockFacets/MockUnripeFacet.sol";
import {Mock3Curve} from "contracts/mocks/curve/Mock3Curve.sol";
import {MockCurveFactory} from "contracts/mocks/curve/MockCurveFactory.sol";
import {MockCurveZap} from "contracts/mocks/curve/MockCurveZap.sol";
import {MockMeta3Curve} from "contracts/mocks/curve/MockMeta3Curve.sol";
import {MockUniswapV3Pool} from "contracts/mocks/uniswap/MockUniswapV3Pool.sol";
import {MockUniswapV3Factory} from "contracts/mocks/uniswap/MockUniswapV3Factory.sol";
import {MockWETH} from "contracts/mocks/MockWETH.sol";

import "contracts/beanstalk/AppStorage.sol";
import "contracts/libraries/Decimal.sol";
import "contracts/libraries/LibSafeMath32.sol";
import "contracts/libraries/Token/LibTransfer.sol";

import "contracts/C.sol";

// We deploy every facet, even if a facet is unused
abstract contract TestHelper is Test {
    using strings for *;

    Utils internal utils;

    address payable[] internal users;

    // the cool dudes
    address internal deployer;
    address internal publius;
    address internal brean;
    address internal siloChad;
    address internal alice;
    address internal bob;
    address internal diamond;

    // season mocks
    MockSeasonFacet internal season;
    MockSiloFacet internal silo;
    MockFieldFacet internal field;
    MockConvertFacet internal convert;
    MockFundraiserFacet internal fundraiser;
    MockMarketplaceFacet internal marketplace;
    MockFertilizerFacet internal fertilizer;
    TokenFacet internal token;

    function setupDiamond() public {
        diamond = address(deployMocks());
        season = MockSeasonFacet(diamond);
        silo = MockSiloFacet(diamond);
        field = MockFieldFacet(diamond);
        convert = MockConvertFacet(diamond);
        fundraiser = MockFundraiserFacet(diamond);
        marketplace = MockMarketplaceFacet(diamond);
        fertilizer = MockFertilizerFacet(diamond);
        token = TokenFacet(diamond);
    }

    function deployMocks() public returns (Diamond d) {
        // create accounts
        utils = new Utils();
        users = utils.createUsers(6);
        deployer = users[0];
        publius = users[1];
        brean = users[2];
        siloChad = users[3];
        alice = users[4];
        bob = users[5];
=======
>>>>>>> 881af6f6

///// TEST HELPERS ////// 
import {BeanstalkDeployer} from "test/foundry/utils/BeanstalkDeployer.sol";
import {BasinDeployer} from "test/foundry/utils/BasinDeployer.sol";
import {DepotDeployer} from "test/foundry/utils/DepotDeployer.sol";
import {OracleDeployer} from "test/foundry/utils/OracleDeployer.sol";
import {C} from "contracts/C.sol";

<<<<<<< HEAD
        // create facet cuts
        IDiamondCut.FacetCut[] memory cut = new IDiamondCut.FacetCut[](15);

        cut[0] = _cut("BDVFacet", address(new BDVFacet()));
        cut[1] = _cut("CurveFacet", address(new CurveFacet()));
        cut[2] = _cut("MockConvertFacet", address(new MockConvertFacet()));
        cut[3] = _cut("FarmFacet", address(new FarmFacet()));
        cut[4] = _cut("MockFieldFacet", address(new MockFieldFacet()));
        cut[5] = _cut("MockFundraiserFacet", address(new MockFundraiserFacet()));
        cut[6] = _cut("PauseFacet", address(new PauseFacet()));
        cut[7] = _cut("MockSeasonFacet", address(new MockSeasonFacet()));
        cut[8] = _cut("MockSiloFacet", address(new MockSiloFacet()));
        cut[9] = _cut("MockFertilizerFacet", address(new MockFertilizerFacet()));
        cut[10] = _cut("OwnershipFacet", address(new OwnershipFacet()));
        cut[11] = _cut("TokenFacet", address(new TokenFacet()));
        cut[12] = _cut("MockUnripeFacet", address(new MockUnripeFacet()));
        cut[13] = _cut("WhitelistFacet", address(new WhitelistFacet()));
        cut[14] = _cut("MockMarketplaceFacet", address(new MockMarketplaceFacet()));
        console.log("Deployed mock facets.");
        deployMockTokens();
        // create diamond
        d = new Diamond(deployer);
        MockInitDiamond i = new MockInitDiamond();

        vm.prank(deployer);
        IDiamondCut(address(d)).diamondCut(
            cut,
            address(i), // address of contract with init() function
            abi.encodeWithSignature("init()")
        );

        console.log("Initialized diamond at", address(d));
    }

    function deployMockTokens() public {
        // impersonate tokens and utilities
        _mockToken("Bean", address(C.bean()));
        MockToken(address(C.bean())).setDecimals(6);
        _mockToken("USDC", address(C.usdc()));
        _mockPrice();
        _mockCurve(); // only if "reset"
        _mockUniswap();
        _mockUnripe();
        _mockWeth(); // only if "reset"
        // _mockCurveMetapool();
        // _mockFertilizer();
    }

    ///////////////////////// Utilities /////////////////////////

    function _abs(int256 v) internal pure returns (uint256) {
        return uint256(v < 0 ? 0 : v);
    }

    function _reset(uint256 _snapId) internal returns (uint256) {
        vm.revertTo(_snapId);
        return vm.snapshot();
    }

    //////////////////////// Deploy  /////////////////////////

    function _etch(
        string memory _file,
        address _address,
        bytes memory args
    ) internal returns (address) {
        address codeaddress = deployCode(_file, args);
        vm.etch(_address, at(codeaddress));
        return _address;
    }

    function _mockToken(
        string memory _tokenName,
        address _tokenAddress
    ) internal returns (MockToken) {
        return MockToken(_etch("MockToken.sol", _tokenAddress, abi.encode(_tokenName, "")));
    }

    function _mockWeth() internal returns (MockWETH) {
        address payable weth = 0xC02aaA39b223FE8D0A0e5C4F27eAD9083C756Cc2;
        return MockWETH(payable(_etch("MockWETH.sol", weth, abi.encode("Wrapped Ether", "WETH"))));
    }

    function _mockPrice() internal returns (BeanstalkPrice p) {
        address PRICE_DEPLOYER = 0x884B463E078Ff26C4b83792dB9bEF33619a69767;
        vm.prank(PRICE_DEPLOYER);
        p = new BeanstalkPrice();
    }

    function _mockCurve() internal {
        address THREE_CRV = address(C.threeCrv());

        MockToken crv3 = _mockToken("3CRV", THREE_CRV);
        MockToken(crv3).setDecimals(18);
        //
        Mock3Curve pool3 = Mock3Curve(
            _etch("Mock3Curve.sol", C.curve3PoolAddress(), abi.encode(""))
        ); // 3Curve = 3Pool
        Mock3Curve(pool3).set_virtual_price(1);

        //
        address STABLE_FACTORY = 0xB9fC157394Af804a3578134A6585C0dc9cc990d4;
        MockCurveFactory stableFactory = MockCurveFactory(
            _etch("MockCurveFactory.sol", STABLE_FACTORY, abi.encode(""))
        );

        // address CRYPTO_REGISTRY = 0x8F942C20D02bEfc377D41445793068908E2250D0;
        address CURVE_REGISTRY = 0x90E00ACe148ca3b23Ac1bC8C240C2a7Dd9c2d7f5;
        _etch("MockToken.sol", CURVE_REGISTRY, abi.encode("")); // why this interface?
        stableFactory.set_coins(C.CURVE_BEAN_METAPOOL, [C.BEAN, THREE_CRV, address(0), address(0)]);
        //
        MockCurveZap curveZap = MockCurveZap(
            _etch("MockCurveZap.sol", C.curveZapAddress(), abi.encode(""))
        );
        curveZap.approve();
    }

    function _mockUniswap() internal {
        //address UNIV3_FACTORY = 0x1F98431c8aD98523631AE4a59f267346ea31F984;
        MockUniswapV3Factory uniFactory = MockUniswapV3Factory(new MockUniswapV3Factory());
        address ethUsdc = uniFactory.createPool(
            0xC02aaA39b223FE8D0A0e5C4F27eAD9083C756Cc2, //weth
            address(C.usdc()), //usdc
            3000
        );
        bytes memory code = at(ethUsdc);
        address targetAddr = C.UNIV3_ETH_USDC_POOL;
        vm.etch(targetAddr, code);
        MockUniswapV3Pool(C.UNIV3_ETH_USDC_POOL).setOraclePrice(1000e6, 18);
    }

    function _mockCurveMetapool() internal {
        address THREE_CRV = address(C.threeCrv());
        MockMeta3Curve p = MockMeta3Curve(
            _etch("MockMeta3Curve.sol", C.CURVE_BEAN_METAPOOL, abi.encode(""))
        );
        p.init(C.BEAN, THREE_CRV, C.curve3PoolAddress());
        p.set_A_precise(1000);
        p.set_virtual_price(1 wei);
    }

    function _mockUnripe() internal {
        MockToken urbean = _mockToken("Unripe BEAN", C.UNRIPE_BEAN);
        urbean.setDecimals(6);
        _mockToken("Unripe BEAN:3CRV", C.UNRIPE_LP);
    }

    function _printAddresses() internal view {
        console.log("C: Bean = %s", address(C.bean()));
    }

    function _cut(
        string memory _facetName,
        address _facetAddress
    ) internal returns (IDiamondCut.FacetCut memory cut) {
        bytes4[] memory functionSelectors = _generateSelectors(_facetName);
        cut = IDiamondCut.FacetCut({
            facetAddress: _facetAddress,
            action: IDiamondCut.FacetCutAction.Add,
            functionSelectors: functionSelectors
        });
    }

    function _generateSelectors(
        string memory _facetName
    ) internal returns (bytes4[] memory selectors) {
        string[] memory cmd = new string[](3);
        cmd[0] = "node";
        cmd[1] = "scripts/genSelectors.js";
        cmd[2] = _facetName;
        bytes memory res = vm.ffi(cmd);
        selectors = abi.decode(res, (bytes4[]));
=======
/**
 * @title TestHelper
 * @author Brean
 * @notice Test helper contract for Beanstalk tests.
 */
contract TestHelper is Test, BeanstalkDeployer, BasinDeployer, DepotDeployer, OracleDeployer {

    struct initERC20params {
        address targetAddr;
        string name;
        string symbol;
        uint8 decimals;
    }

    /**
     * @notice initializes the state of the beanstalk contracts for testing.
     */
    function initializeBeanstalkTestState(bool mock, bool verbose) public {
        // initalize mock tokens.
        initMockTokens(verbose);

        // initialize Depot:
        initDepot(verbose);

        // initialize Basin, deploy wells.
        initBasin(mock, verbose);

        // initialize chainlink oracles (note by default mocks).
        initChainlink(verbose);

        // initialize uniswap pools.
        initUniswapPools(verbose);
        
        // initialize Diamond:
        setupDiamond(mock, verbose);
    }

    /**
     * @notice deploys a list of mock tokens.
     * @dev each token is deployed with the MockToken.sol contract,
     * which allows for arbitary minting for testing purposes.
     */
    function initMockTokens(bool verbose) internal {
        initERC20params[5] memory tokens = [
            initERC20params(C.BEAN, 'Bean','BEAN', 6),
            initERC20params(C.UNRIPE_BEAN, 'Unripe Bean','UrBEAN', 6),
            initERC20params(C.UNRIPE_LP, 'Unripe BEAN3CRV','UrBEAN3CRV', 18),
            initERC20params(C.WETH, 'Weth','WETH', 18),
            initERC20params(C.WSTETH, 'wstETH','WSTETH', 18)
        ];

        for(uint i; i < tokens.length; i++) {
            string memory mock = tokens[i].targetAddr != C.WETH ? "MockToken.sol" : "MockWETH.sol"; 
            deployCodeTo(mock, abi.encode(tokens[i].name, tokens[i].symbol), tokens[i].targetAddr);
            MockToken(tokens[i].targetAddr).setDecimals(tokens[i].decimals);
            if (verbose) console.log(tokens[i].name, "Deployed at:", tokens[i].targetAddr);
            vm.label(tokens[i].targetAddr, tokens[i].name);
        }
>>>>>>> 881af6f6
    }

    /**
     * @notice Mints tokens to a list of users.
     * @dev Max approves beanstalk to spend `token`.
     */
    function mintTokensToUsers(
        address[] memory users,
        address token,
        uint256 amount
    ) internal {
        for(uint i; i < users.length; i++) {
            mintTokensToUser(users[i], token, amount);
        }
    }

<<<<<<< HEAD
    // function initUser() internal {
    //     users = new Users();
    //     address[] memory _user = new address[](2);
    //     _user = users.createUsers(2);
    //     user = _user[0];
    //     user2 = _user[1];
    // }

    // /// @dev deploy `n` mock ERC20 tokens and sort by address
    // function deployMockTokens(uint n) internal {
    //     IERC20[] memory _tokens = new IERC20[](n);
    //     for (uint i = 0; i < n; i++) {
    //         IERC20 temp = IERC20(
    //             new MockToken(
    //                 string.concat("Token ", i.toString()), // name
    //                 string.concat("TOKEN", i.toString()), // symbol
    //                 18 // decimals
    //             )
    //         );
    //         // Insertion sort
    //         uint j;
    //         if (i > 0) {
    //             for (j = i; j >= 1 && temp < _tokens[j - 1]; j--)
    //                 _tokens[j] = _tokens[j - 1];
    //             _tokens[j] = temp;
    //         } else _tokens[0] = temp;
    //     }
    //     for (uint i = 0; i < n; i++) tokens.push(_tokens[i]);
    // }

    // /// @dev mint mock tokens to each recipient
    // function mintTokens(address recipient, uint amount) internal {
    //     for (uint i = 0; i < tokens.length; i++)
    //         MockToken(address(tokens[i])).mint(recipient, amount);
    // }

    // /// @dev approve `spender` to use `owner` tokens
    // function approveMaxTokens(address owner, address spender) prank(owner) internal {
    //     for (uint i = 0; i < tokens.length; i++)
    //         tokens[i].approve(spender, type(uint).max);
    // }

    // /// @dev add the same `amount` of liquidity for all underlying tokens
    // function addLiquidityEqualAmount(address from, uint amount) prank(from) internal {
    //     uint[] memory amounts = new uint[](tokens.length);
    //     for (uint i = 0; i < tokens.length; i++) amounts[i] = amount;
    //     well.addLiquidity(amounts, 0, from);
    // }

    // /// @dev gets the first `n` mock tokens
    // function getTokens(uint n)
    //     internal
    //     view
    //     returns (IERC20[] memory _tokens)
    // {
    //     _tokens = new IERC20[](n);
    //     for (uint i; i < n; ++i) {
    //         _tokens[i] = tokens[i];
    //     }
    // }

    // /// @dev get `account` balance of each token, lp token, total lp token supply
    // function getBalances(address account) internal view returns (Balances memory balances) {
    //     uint[] memory tokenBalances = new uint[](tokens.length);
    //     for (uint i = 0; i < tokenBalances.length; ++i) {
    //         tokenBalances[i] = tokens[i].balanceOf(account);
    //     }
    //     balances = Balances(
    //         tokenBalances,
    //         well.balanceOf(account),
    //         well.totalSupply()
    //     );
    // }

    /// @dev impersonate `from`
    modifier prank(address from) {
        vm.startPrank(from);
        _;
        vm.stopPrank();
=======
     /**
     * @notice Mints tokens to a list of users.
     * @dev Max approves beanstalk to spend `token`.
     */
    function mintTokensToUser(
        address user,
        address token,
        uint256 amount
    ) internal {
        MockToken(token).mint(user, amount);
        vm.prank(user);
        MockToken(token).approve(BEANSTALK, type(uint256).max);
>>>>>>> 881af6f6
    }

}<|MERGE_RESOLUTION|>--- conflicted
+++ resolved
@@ -8,74 +8,6 @@
 
 ////// Mocks //////
 import {MockToken} from "contracts/mocks/MockToken.sol";
-<<<<<<< HEAD
-import {MockUnripeFacet} from "contracts/mocks/mockFacets/MockUnripeFacet.sol";
-import {Mock3Curve} from "contracts/mocks/curve/Mock3Curve.sol";
-import {MockCurveFactory} from "contracts/mocks/curve/MockCurveFactory.sol";
-import {MockCurveZap} from "contracts/mocks/curve/MockCurveZap.sol";
-import {MockMeta3Curve} from "contracts/mocks/curve/MockMeta3Curve.sol";
-import {MockUniswapV3Pool} from "contracts/mocks/uniswap/MockUniswapV3Pool.sol";
-import {MockUniswapV3Factory} from "contracts/mocks/uniswap/MockUniswapV3Factory.sol";
-import {MockWETH} from "contracts/mocks/MockWETH.sol";
-
-import "contracts/beanstalk/AppStorage.sol";
-import "contracts/libraries/Decimal.sol";
-import "contracts/libraries/LibSafeMath32.sol";
-import "contracts/libraries/Token/LibTransfer.sol";
-
-import "contracts/C.sol";
-
-// We deploy every facet, even if a facet is unused
-abstract contract TestHelper is Test {
-    using strings for *;
-
-    Utils internal utils;
-
-    address payable[] internal users;
-
-    // the cool dudes
-    address internal deployer;
-    address internal publius;
-    address internal brean;
-    address internal siloChad;
-    address internal alice;
-    address internal bob;
-    address internal diamond;
-
-    // season mocks
-    MockSeasonFacet internal season;
-    MockSiloFacet internal silo;
-    MockFieldFacet internal field;
-    MockConvertFacet internal convert;
-    MockFundraiserFacet internal fundraiser;
-    MockMarketplaceFacet internal marketplace;
-    MockFertilizerFacet internal fertilizer;
-    TokenFacet internal token;
-
-    function setupDiamond() public {
-        diamond = address(deployMocks());
-        season = MockSeasonFacet(diamond);
-        silo = MockSiloFacet(diamond);
-        field = MockFieldFacet(diamond);
-        convert = MockConvertFacet(diamond);
-        fundraiser = MockFundraiserFacet(diamond);
-        marketplace = MockMarketplaceFacet(diamond);
-        fertilizer = MockFertilizerFacet(diamond);
-        token = TokenFacet(diamond);
-    }
-
-    function deployMocks() public returns (Diamond d) {
-        // create accounts
-        utils = new Utils();
-        users = utils.createUsers(6);
-        deployer = users[0];
-        publius = users[1];
-        brean = users[2];
-        siloChad = users[3];
-        alice = users[4];
-        bob = users[5];
-=======
->>>>>>> 881af6f6
 
 ///// TEST HELPERS ////// 
 import {BeanstalkDeployer} from "test/foundry/utils/BeanstalkDeployer.sol";
@@ -84,180 +16,6 @@
 import {OracleDeployer} from "test/foundry/utils/OracleDeployer.sol";
 import {C} from "contracts/C.sol";
 
-<<<<<<< HEAD
-        // create facet cuts
-        IDiamondCut.FacetCut[] memory cut = new IDiamondCut.FacetCut[](15);
-
-        cut[0] = _cut("BDVFacet", address(new BDVFacet()));
-        cut[1] = _cut("CurveFacet", address(new CurveFacet()));
-        cut[2] = _cut("MockConvertFacet", address(new MockConvertFacet()));
-        cut[3] = _cut("FarmFacet", address(new FarmFacet()));
-        cut[4] = _cut("MockFieldFacet", address(new MockFieldFacet()));
-        cut[5] = _cut("MockFundraiserFacet", address(new MockFundraiserFacet()));
-        cut[6] = _cut("PauseFacet", address(new PauseFacet()));
-        cut[7] = _cut("MockSeasonFacet", address(new MockSeasonFacet()));
-        cut[8] = _cut("MockSiloFacet", address(new MockSiloFacet()));
-        cut[9] = _cut("MockFertilizerFacet", address(new MockFertilizerFacet()));
-        cut[10] = _cut("OwnershipFacet", address(new OwnershipFacet()));
-        cut[11] = _cut("TokenFacet", address(new TokenFacet()));
-        cut[12] = _cut("MockUnripeFacet", address(new MockUnripeFacet()));
-        cut[13] = _cut("WhitelistFacet", address(new WhitelistFacet()));
-        cut[14] = _cut("MockMarketplaceFacet", address(new MockMarketplaceFacet()));
-        console.log("Deployed mock facets.");
-        deployMockTokens();
-        // create diamond
-        d = new Diamond(deployer);
-        MockInitDiamond i = new MockInitDiamond();
-
-        vm.prank(deployer);
-        IDiamondCut(address(d)).diamondCut(
-            cut,
-            address(i), // address of contract with init() function
-            abi.encodeWithSignature("init()")
-        );
-
-        console.log("Initialized diamond at", address(d));
-    }
-
-    function deployMockTokens() public {
-        // impersonate tokens and utilities
-        _mockToken("Bean", address(C.bean()));
-        MockToken(address(C.bean())).setDecimals(6);
-        _mockToken("USDC", address(C.usdc()));
-        _mockPrice();
-        _mockCurve(); // only if "reset"
-        _mockUniswap();
-        _mockUnripe();
-        _mockWeth(); // only if "reset"
-        // _mockCurveMetapool();
-        // _mockFertilizer();
-    }
-
-    ///////////////////////// Utilities /////////////////////////
-
-    function _abs(int256 v) internal pure returns (uint256) {
-        return uint256(v < 0 ? 0 : v);
-    }
-
-    function _reset(uint256 _snapId) internal returns (uint256) {
-        vm.revertTo(_snapId);
-        return vm.snapshot();
-    }
-
-    //////////////////////// Deploy  /////////////////////////
-
-    function _etch(
-        string memory _file,
-        address _address,
-        bytes memory args
-    ) internal returns (address) {
-        address codeaddress = deployCode(_file, args);
-        vm.etch(_address, at(codeaddress));
-        return _address;
-    }
-
-    function _mockToken(
-        string memory _tokenName,
-        address _tokenAddress
-    ) internal returns (MockToken) {
-        return MockToken(_etch("MockToken.sol", _tokenAddress, abi.encode(_tokenName, "")));
-    }
-
-    function _mockWeth() internal returns (MockWETH) {
-        address payable weth = 0xC02aaA39b223FE8D0A0e5C4F27eAD9083C756Cc2;
-        return MockWETH(payable(_etch("MockWETH.sol", weth, abi.encode("Wrapped Ether", "WETH"))));
-    }
-
-    function _mockPrice() internal returns (BeanstalkPrice p) {
-        address PRICE_DEPLOYER = 0x884B463E078Ff26C4b83792dB9bEF33619a69767;
-        vm.prank(PRICE_DEPLOYER);
-        p = new BeanstalkPrice();
-    }
-
-    function _mockCurve() internal {
-        address THREE_CRV = address(C.threeCrv());
-
-        MockToken crv3 = _mockToken("3CRV", THREE_CRV);
-        MockToken(crv3).setDecimals(18);
-        //
-        Mock3Curve pool3 = Mock3Curve(
-            _etch("Mock3Curve.sol", C.curve3PoolAddress(), abi.encode(""))
-        ); // 3Curve = 3Pool
-        Mock3Curve(pool3).set_virtual_price(1);
-
-        //
-        address STABLE_FACTORY = 0xB9fC157394Af804a3578134A6585C0dc9cc990d4;
-        MockCurveFactory stableFactory = MockCurveFactory(
-            _etch("MockCurveFactory.sol", STABLE_FACTORY, abi.encode(""))
-        );
-
-        // address CRYPTO_REGISTRY = 0x8F942C20D02bEfc377D41445793068908E2250D0;
-        address CURVE_REGISTRY = 0x90E00ACe148ca3b23Ac1bC8C240C2a7Dd9c2d7f5;
-        _etch("MockToken.sol", CURVE_REGISTRY, abi.encode("")); // why this interface?
-        stableFactory.set_coins(C.CURVE_BEAN_METAPOOL, [C.BEAN, THREE_CRV, address(0), address(0)]);
-        //
-        MockCurveZap curveZap = MockCurveZap(
-            _etch("MockCurveZap.sol", C.curveZapAddress(), abi.encode(""))
-        );
-        curveZap.approve();
-    }
-
-    function _mockUniswap() internal {
-        //address UNIV3_FACTORY = 0x1F98431c8aD98523631AE4a59f267346ea31F984;
-        MockUniswapV3Factory uniFactory = MockUniswapV3Factory(new MockUniswapV3Factory());
-        address ethUsdc = uniFactory.createPool(
-            0xC02aaA39b223FE8D0A0e5C4F27eAD9083C756Cc2, //weth
-            address(C.usdc()), //usdc
-            3000
-        );
-        bytes memory code = at(ethUsdc);
-        address targetAddr = C.UNIV3_ETH_USDC_POOL;
-        vm.etch(targetAddr, code);
-        MockUniswapV3Pool(C.UNIV3_ETH_USDC_POOL).setOraclePrice(1000e6, 18);
-    }
-
-    function _mockCurveMetapool() internal {
-        address THREE_CRV = address(C.threeCrv());
-        MockMeta3Curve p = MockMeta3Curve(
-            _etch("MockMeta3Curve.sol", C.CURVE_BEAN_METAPOOL, abi.encode(""))
-        );
-        p.init(C.BEAN, THREE_CRV, C.curve3PoolAddress());
-        p.set_A_precise(1000);
-        p.set_virtual_price(1 wei);
-    }
-
-    function _mockUnripe() internal {
-        MockToken urbean = _mockToken("Unripe BEAN", C.UNRIPE_BEAN);
-        urbean.setDecimals(6);
-        _mockToken("Unripe BEAN:3CRV", C.UNRIPE_LP);
-    }
-
-    function _printAddresses() internal view {
-        console.log("C: Bean = %s", address(C.bean()));
-    }
-
-    function _cut(
-        string memory _facetName,
-        address _facetAddress
-    ) internal returns (IDiamondCut.FacetCut memory cut) {
-        bytes4[] memory functionSelectors = _generateSelectors(_facetName);
-        cut = IDiamondCut.FacetCut({
-            facetAddress: _facetAddress,
-            action: IDiamondCut.FacetCutAction.Add,
-            functionSelectors: functionSelectors
-        });
-    }
-
-    function _generateSelectors(
-        string memory _facetName
-    ) internal returns (bytes4[] memory selectors) {
-        string[] memory cmd = new string[](3);
-        cmd[0] = "node";
-        cmd[1] = "scripts/genSelectors.js";
-        cmd[2] = _facetName;
-        bytes memory res = vm.ffi(cmd);
-        selectors = abi.decode(res, (bytes4[]));
-=======
 /**
  * @title TestHelper
  * @author Brean
@@ -316,7 +74,6 @@
             if (verbose) console.log(tokens[i].name, "Deployed at:", tokens[i].targetAddr);
             vm.label(tokens[i].targetAddr, tokens[i].name);
         }
->>>>>>> 881af6f6
     }
 
     /**
@@ -333,87 +90,6 @@
         }
     }
 
-<<<<<<< HEAD
-    // function initUser() internal {
-    //     users = new Users();
-    //     address[] memory _user = new address[](2);
-    //     _user = users.createUsers(2);
-    //     user = _user[0];
-    //     user2 = _user[1];
-    // }
-
-    // /// @dev deploy `n` mock ERC20 tokens and sort by address
-    // function deployMockTokens(uint n) internal {
-    //     IERC20[] memory _tokens = new IERC20[](n);
-    //     for (uint i = 0; i < n; i++) {
-    //         IERC20 temp = IERC20(
-    //             new MockToken(
-    //                 string.concat("Token ", i.toString()), // name
-    //                 string.concat("TOKEN", i.toString()), // symbol
-    //                 18 // decimals
-    //             )
-    //         );
-    //         // Insertion sort
-    //         uint j;
-    //         if (i > 0) {
-    //             for (j = i; j >= 1 && temp < _tokens[j - 1]; j--)
-    //                 _tokens[j] = _tokens[j - 1];
-    //             _tokens[j] = temp;
-    //         } else _tokens[0] = temp;
-    //     }
-    //     for (uint i = 0; i < n; i++) tokens.push(_tokens[i]);
-    // }
-
-    // /// @dev mint mock tokens to each recipient
-    // function mintTokens(address recipient, uint amount) internal {
-    //     for (uint i = 0; i < tokens.length; i++)
-    //         MockToken(address(tokens[i])).mint(recipient, amount);
-    // }
-
-    // /// @dev approve `spender` to use `owner` tokens
-    // function approveMaxTokens(address owner, address spender) prank(owner) internal {
-    //     for (uint i = 0; i < tokens.length; i++)
-    //         tokens[i].approve(spender, type(uint).max);
-    // }
-
-    // /// @dev add the same `amount` of liquidity for all underlying tokens
-    // function addLiquidityEqualAmount(address from, uint amount) prank(from) internal {
-    //     uint[] memory amounts = new uint[](tokens.length);
-    //     for (uint i = 0; i < tokens.length; i++) amounts[i] = amount;
-    //     well.addLiquidity(amounts, 0, from);
-    // }
-
-    // /// @dev gets the first `n` mock tokens
-    // function getTokens(uint n)
-    //     internal
-    //     view
-    //     returns (IERC20[] memory _tokens)
-    // {
-    //     _tokens = new IERC20[](n);
-    //     for (uint i; i < n; ++i) {
-    //         _tokens[i] = tokens[i];
-    //     }
-    // }
-
-    // /// @dev get `account` balance of each token, lp token, total lp token supply
-    // function getBalances(address account) internal view returns (Balances memory balances) {
-    //     uint[] memory tokenBalances = new uint[](tokens.length);
-    //     for (uint i = 0; i < tokenBalances.length; ++i) {
-    //         tokenBalances[i] = tokens[i].balanceOf(account);
-    //     }
-    //     balances = Balances(
-    //         tokenBalances,
-    //         well.balanceOf(account),
-    //         well.totalSupply()
-    //     );
-    // }
-
-    /// @dev impersonate `from`
-    modifier prank(address from) {
-        vm.startPrank(from);
-        _;
-        vm.stopPrank();
-=======
      /**
      * @notice Mints tokens to a list of users.
      * @dev Max approves beanstalk to spend `token`.
@@ -426,7 +102,6 @@
         MockToken(token).mint(user, amount);
         vm.prank(user);
         MockToken(token).approve(BEANSTALK, type(uint256).max);
->>>>>>> 881af6f6
     }
 
 }