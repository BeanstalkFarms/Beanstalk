// SPDX-License-Identifier: MIT

pragma solidity ^0.8.20;

import {SafeCast} from "@openzeppelin/contracts/utils/math/SafeCast.sol";
import {LibRedundantMath128} from "contracts/libraries/LibRedundantMath128.sol";
import {LibRedundantMath256} from "contracts/libraries/LibRedundantMath256.sol";
import {Oracle, C} from "./Oracle.sol";
<<<<<<< HEAD
import {Distribution} from "./Distribution.sol";
import {LibShipping} from "contracts/libraries/LibShipping.sol";
=======
import {Math} from "@openzeppelin/contracts/math/Math.sol";
import {SignedSafeMath} from "@openzeppelin/contracts/math/SignedSafeMath.sol";
import {LibWellMinting} from "contracts/libraries/Minting/LibWellMinting.sol";
import {LibWhitelistedTokens} from "contracts/libraries/Silo/LibWhitelistedTokens.sol";
>>>>>>> 8bd11a21

/**
 * @title Sun
 * @author Publius
 * @notice Sun controls the minting of new Beans to Fertilizer, the Field, and the Silo.
 */
contract Sun is Oracle, Distribution {
    using SafeCast for uint256;
<<<<<<< HEAD
    using LibRedundantMath256 for uint256;
    using LibRedundantMath128 for uint128;
=======
    using SafeMath for uint256;
    using LibSafeMath128 for uint128;
    using SignedSafeMath for int256;

    /// @dev When Fertilizer is Active, it receives 1/3 of new Bean mints.
    uint256 private constant FERTILIZER_DENOMINATOR = 3;

    /// @dev After Fertilizer, Harvestable Pods receive 1/2 of new Bean mints. 
    uint256 private constant HARVEST_DENOMINATOR = 2;
>>>>>>> 8bd11a21

    /// @dev When the Pod Rate is high, issue less Soil.
    uint256 private constant SOIL_COEFFICIENT_HIGH = 0.5e18;

    /// @dev When the Pod Rate is low, issue more Soil.
    uint256 private constant SOIL_COEFFICIENT_LOW = 1.5e18;

    /**
     * @notice Emitted during Sunrise when Beanstalk adjusts the amount of available Soil.
     * @param season The Season in which Soil was adjusted.
     * @param soil The new amount of Soil available.
     */
    event Soil(uint32 indexed season, uint256 soil);

    //////////////////// SUN INTERNAL ////////////////////

    /**
     * @param deltaB Pre-calculated deltaB from {Oracle.stepOracle}.
     * @param caseId Pre-calculated Weather case from {Weather.calcCaseId}.
     */
    function stepSun(int256 deltaB, uint256 caseId) internal {
        // Above peg
        if (deltaB > 0) {
            uint256 priorHarvestable = s.sys.fields[s.sys.activeField].harvestable;

            C.bean().mint(address(this), uint256(deltaB));
            LibShipping.ship(uint256(deltaB));

            setSoilAbovePeg(s.sys.fields[s.sys.activeField].harvestable - priorHarvestable, caseId);
            s.sys.season.abovePeg = true;
        }
        // Below peg
        else {
<<<<<<< HEAD
            setSoil(uint256(-deltaB));
            s.sys.season.abovePeg = false;
=======
            setSoilBelowPeg(deltaB);
            s.season.abovePeg = false;
        }
    }

    //////////////////// REWARD BEANS ////////////////////

    /**
     * @dev Mints and distributes Beans to Fertilizer, the Field, and the Silo.
     */
    function rewardBeans(uint256 newSupply) internal returns (uint256 newHarvestable) {
        uint256 newFertilized;
        
        C.bean().mint(address(this), newSupply);

        // Distribute first to Fertilizer if some Fertilizer are active
        if (s.season.fertilizing) {
            newFertilized = rewardToFertilizer(newSupply);
            newSupply = newSupply.sub(newFertilized);
>>>>>>> 8bd11a21
        }
    }

    //////////////////// SET SOIL ////////////////////

    /**
     * @param newHarvestable The number of Beans that were minted to the Field.
     * @param caseId The current Weather Case.
     * @dev When above peg, Beanstalk wants to gauge demand for Soil. Here it
     * issues the amount of Soil that would result in the same number of Pods
     * as became Harvestable during the last Season.
     *
     * When the Pod Rate is high, Beanstalk issues less Soil.
     * When the Pod Rate is low, Beanstalk issues more Soil.
     */
    function setSoilAbovePeg(uint256 newHarvestable, uint256 caseId) internal {
        uint256 newSoil = newHarvestable.mul(100).div(100 + s.sys.weather.temp);
        if (caseId.mod(36) >= 24) {
            newSoil = newSoil.mul(SOIL_COEFFICIENT_HIGH).div(C.PRECISION); // high podrate
        } else if (caseId.mod(36) < 8) {
            newSoil = newSoil.mul(SOIL_COEFFICIENT_LOW).div(C.PRECISION); // low podrate
        }
        setSoil(newSoil);
    }

<<<<<<< HEAD
=======
    /**
    * @param twaDeltaB The time weighted average precalculated deltaB 
    * from {Oracle.stepOracle} at the start of the season.
    * @dev When below peg, Beanstalk wants to issue debt for beans to be sown(burned),
    * and removed from the supply, pushing the price up. To avoid soil over issuance,
    * Beanstalk can read inter-block MEV manipulation resistant instantaneous reserves
    * for whitelisted Well LP tokens via Multi Flow, compare it to the twaDeltaB calculated
    * at the start of the season, and pick the minimum of the two.
    */
    function setSoilBelowPeg(int256 twaDeltaB) internal {

        // Calculate deltaB from instantaneous reserves of all whitelisted Wells.
        int256 instDeltaB;
        address[] memory tokens = LibWhitelistedTokens.getWhitelistedWellLpTokens();
        for (uint256 i = 0; i < tokens.length; i++) {
            int256 wellInstDeltaB = LibWellMinting.instantaneousDeltaB(tokens[i]);
            instDeltaB = instDeltaB.add(wellInstDeltaB);
        }

        // Set new soil.
        if (instDeltaB < 0) {
            setSoil(Math.min(uint256(-twaDeltaB), uint256(-instDeltaB)));
        } else {
            setSoil(uint256(-twaDeltaB));
        }
        
    }

    /**
    * @param amount The new amount of Soil available.
    * @dev Sets the amount of Soil available and emits a Soil event.
    */
>>>>>>> 8bd11a21
    function setSoil(uint256 amount) internal {
        s.sys.soil = amount.toUint128();
        emit Soil(s.sys.season.current, amount.toUint128());
    }
}<|MERGE_RESOLUTION|>--- conflicted
+++ resolved
@@ -6,15 +6,12 @@
 import {LibRedundantMath128} from "contracts/libraries/LibRedundantMath128.sol";
 import {LibRedundantMath256} from "contracts/libraries/LibRedundantMath256.sol";
 import {Oracle, C} from "./Oracle.sol";
-<<<<<<< HEAD
 import {Distribution} from "./Distribution.sol";
 import {LibShipping} from "contracts/libraries/LibShipping.sol";
-=======
-import {Math} from "@openzeppelin/contracts/math/Math.sol";
-import {SignedSafeMath} from "@openzeppelin/contracts/math/SignedSafeMath.sol";
+import {Math} from "@openzeppelin/contracts/utils/math/Math.sol";
+import {SignedMath} from "@openzeppelin/contracts/utils/math/SignedMath.sol";
 import {LibWellMinting} from "contracts/libraries/Minting/LibWellMinting.sol";
 import {LibWhitelistedTokens} from "contracts/libraries/Silo/LibWhitelistedTokens.sol";
->>>>>>> 8bd11a21
 
 /**
  * @title Sun
@@ -23,20 +20,9 @@
  */
 contract Sun is Oracle, Distribution {
     using SafeCast for uint256;
-<<<<<<< HEAD
     using LibRedundantMath256 for uint256;
     using LibRedundantMath128 for uint128;
-=======
-    using SafeMath for uint256;
-    using LibSafeMath128 for uint128;
-    using SignedSafeMath for int256;
-
-    /// @dev When Fertilizer is Active, it receives 1/3 of new Bean mints.
-    uint256 private constant FERTILIZER_DENOMINATOR = 3;
-
-    /// @dev After Fertilizer, Harvestable Pods receive 1/2 of new Bean mints. 
-    uint256 private constant HARVEST_DENOMINATOR = 2;
->>>>>>> 8bd11a21
+    using SignedMath for int256;
 
     /// @dev When the Pod Rate is high, issue less Soil.
     uint256 private constant SOIL_COEFFICIENT_HIGH = 0.5e18;
@@ -70,30 +56,8 @@
         }
         // Below peg
         else {
-<<<<<<< HEAD
-            setSoil(uint256(-deltaB));
+            setSoilBelowPeg(deltaB);
             s.sys.season.abovePeg = false;
-=======
-            setSoilBelowPeg(deltaB);
-            s.season.abovePeg = false;
-        }
-    }
-
-    //////////////////// REWARD BEANS ////////////////////
-
-    /**
-     * @dev Mints and distributes Beans to Fertilizer, the Field, and the Silo.
-     */
-    function rewardBeans(uint256 newSupply) internal returns (uint256 newHarvestable) {
-        uint256 newFertilized;
-        
-        C.bean().mint(address(this), newSupply);
-
-        // Distribute first to Fertilizer if some Fertilizer are active
-        if (s.season.fertilizing) {
-            newFertilized = rewardToFertilizer(newSupply);
-            newSupply = newSupply.sub(newFertilized);
->>>>>>> 8bd11a21
         }
     }
 
@@ -119,8 +83,6 @@
         setSoil(newSoil);
     }
 
-<<<<<<< HEAD
-=======
     /**
     * @param twaDeltaB The time weighted average precalculated deltaB 
     * from {Oracle.stepOracle} at the start of the season.
@@ -137,7 +99,7 @@
         address[] memory tokens = LibWhitelistedTokens.getWhitelistedWellLpTokens();
         for (uint256 i = 0; i < tokens.length; i++) {
             int256 wellInstDeltaB = LibWellMinting.instantaneousDeltaB(tokens[i]);
-            instDeltaB = instDeltaB.add(wellInstDeltaB);
+            instDeltaB += wellInstDeltaB;
         }
 
         // Set new soil.
@@ -153,7 +115,6 @@
     * @param amount The new amount of Soil available.
     * @dev Sets the amount of Soil available and emits a Soil event.
     */
->>>>>>> 8bd11a21
     function setSoil(uint256 amount) internal {
         s.sys.soil = amount.toUint128();
         emit Soil(s.sys.season.current, amount.toUint128());
