/**
 * SPDX-License-Identifier: MIT
 **/

pragma solidity ^0.8.20;

import {C} from "contracts/C.sol";
import {GerminationSide} from "contracts/beanstalk/storage/System.sol";
import {LibTractor} from "contracts/libraries/LibTractor.sol";
import {LibSilo} from "contracts/libraries/Silo/LibSilo.sol";
import {LibTokenSilo} from "contracts/libraries/Silo/LibTokenSilo.sol";
import {LibRedundantMath32} from "contracts/libraries/LibRedundantMath32.sol";
import {ReentrancyGuard} from "../ReentrancyGuard.sol";
import {LibBytes} from "contracts/libraries/LibBytes.sol";
import {LibRedundantMath256} from "contracts/libraries/LibRedundantMath256.sol";
import {SafeCast} from "@openzeppelin/contracts/utils/math/SafeCast.sol";
import {IERC20} from "@openzeppelin/contracts/token/ERC20/IERC20.sol";
import {LibConvert} from "contracts/libraries/Convert/LibConvert.sol";
import {AppStorage, LibAppStorage} from "contracts/libraries/LibAppStorage.sol";
import {AdvancedFarmCall} from "../../libraries/LibFarm.sol";
import {LibWell} from "contracts/libraries/Well/LibWell.sol";
import {LibGerminate} from "contracts/libraries/Silo/LibGerminate.sol";
import {LibConvertData} from "contracts/libraries/Convert/LibConvertData.sol";
import {Invariable} from "contracts/beanstalk/Invariable.sol";
import {LibRedundantMathSigned256} from "contracts/libraries/LibRedundantMathSigned256.sol";
import {LibWhitelistedTokens} from "contracts/libraries/Silo/LibWhitelistedTokens.sol";
import {LibPipelineConvert} from "contracts/libraries/Convert/LibPipelineConvert.sol";
import {LibDeltaB} from "contracts/libraries/Oracle/LibDeltaB.sol";

/**
 * @author Publius, Brean, DeadManWalking, pizzaman1337, funderberker
 * @title ConvertFacet handles converting Deposited assets within the Silo.
 **/
contract ConvertFacet is Invariable, ReentrancyGuard {
    using LibRedundantMathSigned256 for int256;
    using SafeCast for uint256;
    using LibConvertData for bytes;
    using LibRedundantMath256 for uint256;
    using SafeCast for uint256;
    using LibRedundantMath32 for uint32;

    struct AssetsRemovedConvert {
        LibSilo.Removed active;
        uint256[] bdvsRemoved;
        uint256[] stalksRemoved;
        uint256[] depositIds;
    }

    event Convert(
        address indexed account,
        address fromToken,
        address toToken,
        uint256 fromAmount,
        uint256 toAmount
    );

    event RemoveDeposit(
        address indexed account,
        address indexed token,
        int96 stem,
        uint256 amount,
        uint256 bdv
    );

    event RemoveDeposits(
        address indexed account,
        address indexed token,
        int96[] stems,
        uint256[] amounts,
        uint256 amount,
        uint256[] bdvs
    );

    /**
     * @notice convert allows a user to convert a deposit to another deposit,
     * given that the conversion is supported by the ConvertFacet.
     * For example, a user can convert LP into Bean, only when beanstalk is below peg,
     * or convert beans into LP, only when beanstalk is above peg.
     * @param convertData  input parameters to determine the conversion type.
     * @param stems the stems of the deposits to convert
     * @param amounts the amounts within each deposit to convert
     * @return toStem the new stems of the converted deposit
     * @return fromAmount the amount of tokens converted from
     * @return toAmount the amount of tokens converted to
     * @return fromBdv the bdv of the deposits converted from
     * @return toBdv the bdv of the deposit converted to
     */
    function convert(
        bytes calldata convertData,
        int96[] memory stems,
        uint256[] memory amounts
    )
        external
        payable
        fundsSafu
        noSupplyChange
        // TODO: add oneOutFlow(tokenIn) when pipelineConvert merges.
        nonReentrant
        returns (int96 toStem, uint256 fromAmount, uint256 toAmount, uint256 fromBdv, uint256 toBdv)
    {
        address toToken;
        address fromToken;

        // if the convert is a well <> bean convert, cache the state to validate convert.
        LibPipelineConvert.PipelineConvertData memory pipeData = LibPipelineConvert.getConvertState(
            convertData
        );

        (toToken, fromToken, toAmount, fromAmount) = LibConvert.convert(convertData);

        require(fromAmount > 0, "Convert: From amount is 0.");

        LibSilo._mow(LibTractor._user(), fromToken);
        LibSilo._mow(LibTractor._user(), toToken);

        (pipeData.grownStalk, fromBdv) = _withdrawTokens(fromToken, stems, amounts, fromAmount);

        // check for potential penalty
        LibPipelineConvert.checkForValidConvertAndUpdateConvertCapacity(
            pipeData,
            convertData,
            fromToken,
            toToken,
            fromBdv
        );

        uint256 newBdv = LibTokenSilo.beanDenominatedValue(toToken, toAmount);
        toBdv = newBdv > fromBdv ? newBdv : fromBdv;

        toStem = _depositTokensForConvert(toToken, toAmount, toBdv, pipeData.grownStalk);

        emit Convert(LibTractor._user(), fromToken, toToken, fromAmount, toAmount);
    }

    /**
     * @notice Pipeline convert allows any type of convert using a series of
     * pipeline calls. A stalk penalty may be applied if the convert crosses deltaB.
     *
     * @param inputToken The token to convert from.
     * @param stems The stems of the deposits to convert from.
     * @param amounts The amounts of the deposits to convert from.
     * @param outputToken The token to convert to.
     * @param advancedFarmCalls The farm calls to execute.
     * @return toStem the new stems of the converted deposit
     * @return fromAmount the amount of tokens converted from
     * @return toAmount the amount of tokens converted to
     * @return fromBdv the bdv of the deposits converted from
     * @return toBdv the bdv of the deposit converted to
     */
    function pipelineConvert(
        address inputToken,
        int96[] calldata stems,
        uint256[] calldata amounts,
        address outputToken,
        AdvancedFarmCall[] calldata advancedFarmCalls
    )
        external
        payable
        nonReentrant
        returns (int96 toStem, uint256 fromAmount, uint256 toAmount, uint256 fromBdv, uint256 toBdv)
    {
        // require that input and output tokens be wells (Unripe not supported)
        require(
            LibWell.isWell(inputToken) || inputToken == C.BEAN,
            "Convert: Input token must be Bean or a well"
        );
        require(
            LibWell.isWell(outputToken) || outputToken == C.BEAN,
            "Convert: Output token must be Bean or a well"
        );

        LibPipelineConvert.PipelineConvertData memory pipeData = LibPipelineConvert
            .populatePipelineConvertData(inputToken, outputToken);

        pipeData.user = LibTractor._user();

        // mow input and output tokens:
        LibSilo._mow(pipeData.user, inputToken);
        LibSilo._mow(pipeData.user, outputToken);

        // Calculate the maximum amount of tokens to withdraw
        for (uint256 i = 0; i < stems.length; i++) {
            fromAmount = fromAmount.add(amounts[i]);
        }

        // withdraw tokens from deposits and calculate the total grown stalk and bdv.
        (pipeData.grownStalk, fromBdv) = _withdrawTokens(inputToken, stems, amounts, fromAmount);

        // Store the capped overall deltaB, this limits the overall convert power for the block
        pipeData.overallConvertCapacity = LibConvert.abs(LibDeltaB.overallCappedDeltaB());

        IERC20(inputToken).transfer(C.PIPELINE, fromAmount);
        LibPipelineConvert.executeAdvancedFarmCalls(advancedFarmCalls);

        // user MUST leave final assets in pipeline, allowing us to verify that the farm has been called successfully.
        // this also let's us know how many assets to attempt to pull out of the final type
        toAmount = LibPipelineConvert.transferTokensFromPipeline(outputToken);

        // Calculate stalk penalty using start/finish deltaB of pools, and the capped deltaB is
        // passed in to setup max convert power.
        pipeData.stalkPenaltyBdv = LibPipelineConvert.prepareStalkPenaltyCalculation(
            inputToken,
            outputToken,
            pipeData.deltaB,
            pipeData.overallConvertCapacity,
            fromBdv,
            pipeData.initialLpSupply
        );

        // Update grownStalk amount with penalty applied
        pipeData.grownStalk =
            (pipeData.grownStalk * (fromBdv - pipeData.stalkPenaltyBdv)) /
            fromBdv;

        pipeData.newBdv = LibTokenSilo.beanDenominatedValue(outputToken, toAmount);

        toStem = _depositTokensForConvert(
            outputToken,
            toAmount,
            pipeData.newBdv,
            pipeData.grownStalk
        );
        toBdv = pipeData.newBdv;

        emit Convert(pipeData.user, inputToken, outputToken, fromAmount, toAmount);
    }

    /**
     * @notice removes the deposits from user and returns the
     * grown stalk and bdv removed.
     *
     * @dev if a user inputs a stem of a deposit that is `germinating`,
     * the function will omit that deposit. This is due to the fact that
     * germinating deposits can be manipulated and skip the germination process.
     */
    function _withdrawTokens(
        address token,
        int96[] memory stems,
        uint256[] memory amounts,
        uint256 maxTokens
    ) internal returns (uint256, uint256) {
        require(stems.length == amounts.length, "Convert: stems, amounts are diff lengths.");

        AssetsRemovedConvert memory a;
        uint256 i = 0;
        address user = LibTractor._user();

        // a bracket is included here to avoid the "stack too deep" error.
        {
            a.bdvsRemoved = new uint256[](stems.length);
            a.stalksRemoved = new uint256[](stems.length);
            a.depositIds = new uint256[](stems.length);

            // get germinating stem and stemTip for the token
            LibGerminate.GermStem memory germStem = LibGerminate.getGerminatingStem(token);

            while ((i < stems.length) && (a.active.tokens < maxTokens)) {
                // skip any stems that are germinating, due to the ability to
                // circumvent the germination process.
                // TODO: expose a view function that let's you pass in stems/amounts and returns the non-germinating stems/amounts?
                if (germStem.germinatingStem <= stems[i]) {
                    i++;
                    continue;
                }

                if (a.active.tokens.add(amounts[i]) >= maxTokens)
                    amounts[i] = maxTokens.sub(a.active.tokens);

                a.bdvsRemoved[i] = LibTokenSilo.removeDepositFromAccount(
                    user,
                    token,
                    stems[i],
                    amounts[i]
                );

                a.stalksRemoved[i] = LibSilo.stalkReward(
                    stems[i],
                    germStem.stemTip,
                    a.bdvsRemoved[i].toUint128()
                );
                a.active.stalk = a.active.stalk.add(a.stalksRemoved[i]);

                a.active.tokens = a.active.tokens.add(amounts[i]);
                a.active.bdv = a.active.bdv.add(a.bdvsRemoved[i]);

                a.depositIds[i] = uint256(LibBytes.packAddressAndStem(token, stems[i]));
                i++;
            }
            for (i; i < stems.length; ++i) amounts[i] = 0;

            emit RemoveDeposits(user, token, stems, amounts, a.active.tokens, a.bdvsRemoved);

            emit LibSilo.TransferBatch(user, user, address(0), a.depositIds, amounts);
        }

        require(a.active.tokens == maxTokens, "Convert: Not enough tokens removed.");
        LibTokenSilo.decrementTotalDeposited(token, a.active.tokens, a.active.bdv);

        // all deposits converted are not germinating.
        LibSilo.burnActiveStalk(
<<<<<<< HEAD
            LibTractor._user(),
            a.active.stalk.add(a.active.bdv.mul(s.sys.silo.assetSettings[token].stalkIssuedPerBdv))
=======
            user,
            a.active.stalk.add(a.active.bdv.mul(s.ss[token].stalkIssuedPerBdv))
>>>>>>> e883e947
        );
        return (a.active.stalk, a.active.bdv);
    }

    function _depositTokensForConvert(
        address token,
        uint256 amount,
        uint256 bdv,
        uint256 grownStalk
    ) internal returns (int96 stem) {
        require(bdv > 0 && amount > 0, "Convert: BDV or amount is 0.");

        GerminationSide side;

        // calculate the stem and germination state for the new deposit.
        (stem, side) = LibTokenSilo.calculateStemForTokenFromGrownStalk(token, grownStalk, bdv);

        // increment totals based on germination state,
        // as well as issue stalk to the user.
        // if the deposit is germinating, only the inital stalk of the deposit is germinating.
        // the rest is active stalk.
        if (side == GerminationSide.NOT_GERMINATING) {
            LibTokenSilo.incrementTotalDeposited(token, amount, bdv);
            LibSilo.mintActiveStalk(
                LibTractor._user(),
                bdv.mul(LibTokenSilo.stalkIssuedPerBdv(token)).add(grownStalk)
            );
        } else {
            LibTokenSilo.incrementTotalGerminating(token, amount, bdv, side);
            // safeCast not needed as stalk is <= max(uint128)
            LibSilo.mintGerminatingStalk(
                LibTractor._user(),
                uint128(bdv.mul(LibTokenSilo.stalkIssuedPerBdv(token))),
                side
            );
            LibSilo.mintActiveStalk(LibTractor._user(), grownStalk);
        }
        LibTokenSilo.addDepositToAccount(
            LibTractor._user(),
            token,
            stem,
            amount,
            bdv,
            LibTokenSilo.Transfer.emitTransferSingle
        );
    }
}<|MERGE_RESOLUTION|>--- conflicted
+++ resolved
@@ -298,13 +298,8 @@
 
         // all deposits converted are not germinating.
         LibSilo.burnActiveStalk(
-<<<<<<< HEAD
-            LibTractor._user(),
+            user,
             a.active.stalk.add(a.active.bdv.mul(s.sys.silo.assetSettings[token].stalkIssuedPerBdv))
-=======
-            user,
-            a.active.stalk.add(a.active.bdv.mul(s.ss[token].stalkIssuedPerBdv))
->>>>>>> e883e947
         );
         return (a.active.stalk, a.active.bdv);
     }
