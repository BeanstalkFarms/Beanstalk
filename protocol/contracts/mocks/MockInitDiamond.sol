/*
 SPDX-License-Identifier: MIT
*/

pragma solidity ^0.7.6;
pragma experimental ABIEncoderV2;

import "@uniswap/v2-core/contracts/interfaces/IUniswapV2Pair.sol";
import "@uniswap/v2-periphery/contracts/interfaces/IUniswapV2Router02.sol";
import "../interfaces/IBean.sol";
import "../interfaces/IWETH.sol";
import "../mocks/MockToken.sol";
import "../mocks/MockUniswapV2Pair.sol";
import "../mocks/MockUniswapV2Router.sol";
import {AppStorage} from "../farm/AppStorage.sol";
import {LibMarket} from "../libraries/LibMarket.sol";

/**
 * @author Publius
 * @title Mock Init Diamond
**/
contract MockInitDiamond {

    event Incentivization(address indexed account, uint256 beans);

    AppStorage internal s;

    function init(address mockRouter) external {
        s.c.bean = address(new MockToken("BEAN", "Beanstalk"));
        s.c.pair = address(new MockUniswapV2Pair(s.c.bean));
        s.c.pegPair = address(new MockUniswapV2Pair(s.c.weth));
        MockUniswapV2Router(mockRouter).setPair(s.c.pair);
        s.c.weth = IUniswapV2Router02(mockRouter).WETH();

        IBean(s.c.bean).approve(mockRouter, uint256(-1));
        IUniswapV2Pair(s.c.pair).approve(mockRouter, uint256(-1));
        IWETH(s.c.weth).approve(mockRouter, uint256(-1));

        s.cases = [int8(3),1,0,0,-1,-3,-3,0,3,1,0,0,-1,-3,-3,0,3,3,1,0,0,0,-1,0,3,3,1,0,1,0,-1,0];
        s.w.yield = 1;

        s.season.current = 1;
<<<<<<< HEAD
        s.season.withdrawBuffer = 25;
=======
        s.season.withdrawSeasons = 25;
>>>>>>> ac414ed3
        s.season.start = block.timestamp;
        s.season.timestamp = block.timestamp;

        s.index = (IUniswapV2Pair(s.c.pair).token0() == s.c.bean) ? 0 : 1;
        LibMarket.initMarket(s.c.bean, s.c.weth, mockRouter);
        s.siloFunctions[s.c.pair] = bytes4(keccak256("uniswapLPtoBDV(address,uint256)"));
        s.seedsPerBDV[s.c.pair] = 4;
        s.stalkPerBDV[s.c.pair] = 10000;
    }

}<|MERGE_RESOLUTION|>--- conflicted
+++ resolved
@@ -40,11 +40,7 @@
         s.w.yield = 1;
 
         s.season.current = 1;
-<<<<<<< HEAD
-        s.season.withdrawBuffer = 25;
-=======
         s.season.withdrawSeasons = 25;
->>>>>>> ac414ed3
         s.season.start = block.timestamp;
         s.season.timestamp = block.timestamp;
 
