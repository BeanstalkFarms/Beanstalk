query HistoricalPodOrders(
  $historyIDs: [String!]!
) {
  podOrders(where: {
    historyID_in: $historyIDs
  }, orderBy: updatedAt, orderDirection: desc, first: 1000) {
    #// Identifiers
    id
    historyID

    #// Pricing
    pricePerPod

    #// Constraints
    maxPlaceInLine

    #// Amounts
    #podAmount # sk/fix/pod-market removed podAmount and added beanAmount
<<<<<<< HEAD
=======
    beanAmount
    beanAmountFilled
>>>>>>> 06aa6237
    podAmountFilled
    
    #// Metadata
    status
    updatedAt
  }
}<|MERGE_RESOLUTION|>--- conflicted
+++ resolved
@@ -16,11 +16,8 @@
 
     #// Amounts
     #podAmount # sk/fix/pod-market removed podAmount and added beanAmount
-<<<<<<< HEAD
-=======
     beanAmount
     beanAmountFilled
->>>>>>> 06aa6237
     podAmountFilled
     
     #// Metadata
