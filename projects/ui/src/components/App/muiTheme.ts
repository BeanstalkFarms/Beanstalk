--- conflicted
+++ resolved
@@ -403,21 +403,13 @@
         color: 'secondary',
       },
       styleOverrides: {
-<<<<<<< HEAD
-        root: (t) => t.theme.unstable_sx({
-          borderWidth: '1px',
-          borderStyle: 'solid',
-          borderColor: 'divider',
-          borderRadius: 1,
-        }),
-=======
         root: (t) =>
           t.theme.unstable_sx({
             borderWidth: '1px',
             borderStyle: 'solid',
             borderColor: 'divider',
-          }),
->>>>>>> 38550b8d
+            borderRadius: 1,
+          }),
       },
     },
     MuiDivider: {
@@ -787,17 +779,11 @@
     },
     MuiDialogContent: {
       styleOverrides: {
-<<<<<<< HEAD
-        root: (t) => t.theme.unstable_sx({
-          px: 1,
-          pb: 1,
-        }),
-=======
         root: (t) =>
           t.theme.unstable_sx({
             px: 1,
-          }),
->>>>>>> 38550b8d
+            pb: 1,
+          }),
       },
     },
     MuiContainer: {
