--- conflicted
+++ resolved
@@ -2,21 +2,14 @@
 const { deploy } = require('../scripts/deploy.js')
 const { takeSnapshot, revertToSnapshot } = require("./utils/snapshot")
 const { to6, toStalk, toBean, to18 } = require('./utils/helpers.js');
-<<<<<<< HEAD
-const { USDC, UNRIPE_BEAN, UNRIPE_LP, BEAN,ETH_USDC_UNISWAP_V3, BASE_FEE_CONTRACT, THREE_CURVE, THREE_POOL, BEAN_3_CURVE, BEAN_ETH_WELL } = require('./utils/constants.js');
-const { EXTERNAL, INTERNAL } = require('./utils/balances.js');
-const { ethers } = require('hardhat');
-const { advanceTime } = require('../utils/helpers.js');
-const { deployMockWell } = require('../utils/well.js');
-const ZERO_BYTES = ethers.utils.formatBytes32String('0x0')
-=======
-const { USDC, UNRIPE_LP, BEAN,ETH_USDC_UNISWAP_V3, BASE_FEE_CONTRACT, THREE_CURVE, THREE_POOL, BEAN_3_CURVE, WETH } = require('./utils/constants.js');
+const { USDC, UNRIPE_BEAN, UNRIPE_LP, BEAN,ETH_USDC_UNISWAP_V3, BASE_FEE_CONTRACT, THREE_CURVE, THREE_POOL, BEAN_3_CURVE, BEAN_ETH_WELL, WETH } = require('./utils/constants.js');
 const { EXTERNAL, INTERNAL } = require('./utils/balances.js');
 const { ethers } = require('hardhat');
 const { deployMockWell, setReserves } = require('../utils/well.js');
 const { setEthUsdPrice, setEthUsdcPrice } = require('../utils/oracle.js');
 const { deployBasin } = require('../scripts/basin.js');
->>>>>>> 12c608a2
+const ZERO_BYTES = ethers.utils.formatBytes32String('0x0')
+const { advanceTime } = require('../utils/helpers.js');
 
 let user, user2, owner;
 let userAddress, ownerAddress, user2Address;
@@ -40,11 +33,8 @@
     this.silo = await ethers.getContractAt('MockSiloFacet', this.diamond.address)
     this.field = await ethers.getContractAt('MockFieldFacet', this.diamond.address)
     this.usdc = await ethers.getContractAt('MockToken', USDC);
-<<<<<<< HEAD
+    this.weth = await ethers.getContractAt('MockToken', WETH);
     this.unripe = await ethers.getContractAt('MockUnripeFacet', this.diamond.address)
-=======
-    this.weth = await ethers.getContractAt('MockToken', WETH);
->>>>>>> 12c608a2
   
     // These are needed for sunrise incentive test
     this.basefee = await ethers.getContractAt('MockBlockBasefee', BASE_FEE_CONTRACT);
@@ -63,16 +53,12 @@
 
     await this.usdc.mint(owner.address, to6('10000'))
     await this.bean.mint(owner.address, to6('10000'))
-<<<<<<< HEAD
-    await this.usdc.connect(owner).approve(this.diamond.address, to6('10000'));
-
-    // add unripe
-    this.unripeBean = await ethers.getContractAt('MockToken', UNRIPE_BEAN)
-=======
     await this.weth.mint(owner.address, to18('10000'))
     await this.usdc.connect(owner).approve(this.diamond.address, to6('10000'))
     await this.weth.connect(owner).approve(this.diamond.address, to18('10000'))
->>>>>>> 12c608a2
+    this.unripeBean = await ethers.getContractAt('MockToken', UNRIPE_BEAN)
+    // add unripe
+
     this.unripeLP = await ethers.getContractAt('MockToken', UNRIPE_LP)
     await this.unripeLP.mint(userAddress, to6('1000'))
     await this.unripeLP.connect(user).approve(this.diamond.address, to6('100000000'))
@@ -81,7 +67,11 @@
     await this.unripe.addUnripeToken(UNRIPE_BEAN, BEAN, ZERO_BYTES)
     await this.unripe.addUnripeToken(UNRIPE_LP, BEAN_ETH_WELL, ZERO_BYTES);
 
-<<<<<<< HEAD
+    await setEthUsdPrice('999.998018');
+    await setEthUsdcPrice('1000');
+
+    this.well = await deployBasin(true, undefined, false, true)
+
     [this.well, this.wellFunction, this.pump] = await deployMockWell()
     await this.well.setReserves([to6('1000000'), to18('1000')])
     await advanceTime(3600)
@@ -89,13 +79,6 @@
     await setToSecondsAfterHour(0)
     await owner.sendTransaction({to: user.address, value: 0});
     await this.well.connect(user).mint(user.address, to18('1000'))
-=======
-    await setEthUsdPrice('999.998018');
-    await setEthUsdcPrice('1000');
-
-    this.well = await deployBasin(true, undefined, false, true)
-
->>>>>>> 12c608a2
     await this.season.siloSunrise(0)
   })
 
