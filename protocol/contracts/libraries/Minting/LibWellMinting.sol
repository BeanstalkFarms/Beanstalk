/**
 * SPDX-License-Identifier: MIT
 **/

pragma solidity =0.7.6;
pragma experimental ABIEncoderV2;

import {LibAppStorage, AppStorage} from "../LibAppStorage.sol";
import {SafeMath, C, LibMinting} from "./LibMinting.sol";
import {ICumulativePump} from "contracts/interfaces/basin/pumps/ICumulativePump.sol";
import {IERC20} from "@openzeppelin/contracts/token/ERC20/IERC20.sol";
import {IInstantaneousPump} from "contracts/interfaces/basin/pumps/IInstantaneousPump.sol";
import {Call, IWell} from "contracts/interfaces/basin/IWell.sol";
import {LibWell} from "contracts/libraries/Well/LibWell.sol";
import {IBeanstalkWellFunction} from "contracts/interfaces/basin/IBeanstalkWellFunction.sol";
import {SignedSafeMath} from "@openzeppelin/contracts/math/SignedSafeMath.sol";
import {LibEthUsdOracle} from "contracts/libraries/Oracle/LibEthUsdOracle.sol";
import {console} from "hardhat/console.sol";

/**
 * @title Well Minting Oracle Library
 * @notice Well Minting Oracle can be Checked or Captured to compute
 * the time weighted average Delta B since the last time the Oracle was Captured
 * for a given Well.
 *
 * @dev
 * The Oracle uses the Season timestamp stored in `s.season.timestamp` to determine how many seconds
 * it has been since the last Season instead of storing its own for efficiency purposes.
 * Each Capture stores the encoded cumulative reserves returned by the Pump in `s.wellOracleSnapshots[well]`.
 **/

library LibWellMinting {

    using SignedSafeMath for int256;

    /**
     * @notice Emitted when a Well Minting Oracle is captured.
     * @param season The season that the Well was captured.
     * @param well The Well that was captured.
     * @param deltaB The time weighted average delta B computed during the Oracle capture.
     * @param cumulativeReserves The encoded cumulative reserves that were snapshotted most by the Oracle capture.
     */
    event WellOracle(
        uint32 indexed season,
        address well,
        int256 deltaB,
        bytes cumulativeReserves
    );

    using SafeMath for uint256;

    //////////////////// CHECK ////////////////////

    /**
     * @dev Returns the time weighted average delta B in a given Well
     * since the last Sunrise.
     * @return deltaB The time weighted average delta B balance since the last `capture` call.
     */
    function check(
        address well
    ) external view returns (int256 deltaB) {
        bytes memory lastSnapshot = LibAppStorage
            .diamondStorage()
            .wellOracleSnapshots[well];
        // If the length of the stored Snapshot for a given Well is 0,
        // then the Oracle is not initialized.
        if (lastSnapshot.length > 0) {
            (deltaB, , , ) = twaDeltaB(well, lastSnapshot);
        }

        deltaB = LibMinting.checkForMaxDeltaB(deltaB);
    }

    //////////////////// CHECK ////////////////////

    /**
     * @dev Returns the time weighted average delta B in a given Well
     * since the last Sunrise and snapshots the current cumulative reserves.
     * @return deltaB The time weighted average delta B balance since the last `capture` call.
     */
    function capture(
        address well
    ) external returns (int256 deltaB) {
        bytes memory lastSnapshot = LibAppStorage
            .diamondStorage()
            .wellOracleSnapshots[well];
        // If the length of the stored Snapshot for a given Well is 0,
        // then the Oracle is not initialized.
        if (lastSnapshot.length > 0) {
            deltaB = updateOracle(well, lastSnapshot);
        } else {
            initializeOracle(well);
        }

        deltaB = LibMinting.checkForMaxDeltaB(deltaB);
    }

    //////////////////// Oracle ////////////////////

    /**
     * Initializes the Well Minting Oracle for a given Well by snapshotting the current
     * encoded cumulative reserves from a Beanstalk supported pump.
     */
    function initializeOracle(address well) internal {
        AppStorage storage s = LibAppStorage.diamondStorage();

        // Given Multi Flow Pump V 1.0 isn't resistant to large changes in balance,
        // minting in the Bean:Eth Well needs to be turned off upon migration.
        if (!checkShouldTurnOnMinting(well)) {
            return;
        }

        // If pump has not been initialized for `well`, `readCumulativeReserves` will revert. 
        // Need to handle failure gracefully, so Sunrise does not revert.
        Call[] memory pumps = IWell(well).pumps();
        try ICumulativePump(pumps[0].target).readCumulativeReserves(
            well,
            pumps[0].data
        ) returns (bytes memory lastSnapshot) {
            s.wellOracleSnapshots[well] = lastSnapshot;
            emit WellOracle(s.season.current, well, 0, lastSnapshot);
        } catch {
            emit WellOracle(s.season.current, well, 0, new bytes(0));
        }
    }

    /**
     * @dev Updates the Oracle snapshot for a given Well and returns the deltaB
     * given the previous snapshot in the Well
     */
    function updateOracle(
        address well,
        bytes memory lastSnapshot
    ) internal returns (int256 deltaB) {
        AppStorage storage s = LibAppStorage.diamondStorage();
        uint256[] memory twaReserves;
        uint256[] memory ratios;
        (deltaB, s.wellOracleSnapshots[well], twaReserves, ratios) = twaDeltaB(
            well,
            lastSnapshot
        );

        // Set the Well reserves in storage, so that it can be read when
        // 1) set the USD price of the non bean token so that it can be read when
        //    calculating the price of Bean. See {LibEvaluate.evalPrice}.
        // 2) When calculating the Bean reward for calling the Season (Bean:Eth Only).
        //    See {LibIncentive.determineReward}.
        LibWell.setTwaReservesForWell(well, twaReserves);
        LibWell.setUsdTokenPriceForWell(well, ratios);

        emit WellOracle(
            s.season.current,
            well,
            deltaB,
            s.wellOracleSnapshots[well]
        );
    }

    /**
     * @dev Calculates the time weighted average delta B since the input snapshot for
     * a given Well address.
     */
    function twaDeltaB(
        address well,
        bytes memory lastSnapshot
    ) internal view returns (int256, bytes memory, uint256[] memory, uint256[] memory) {
        AppStorage storage s = LibAppStorage.diamondStorage();
        // Try to call `readTwaReserves` and handle failure gracefully, so Sunrise does not revert.
        // On failure, reset the Oracle by returning an empty snapshot and a delta B of 0.
        Call[] memory pumps = IWell(well).pumps();
        try ICumulativePump(pumps[0].target).readTwaReserves(
            well,
            lastSnapshot,
            uint40(s.season.timestamp),
            pumps[0].data
        ) returns (uint[] memory twaReserves, bytes memory snapshot) {
            IERC20[] memory tokens = IWell(well).tokens();
            (
                uint256[] memory ratios,
                uint256 beanIndex,
                bool success
            ) = LibWell.getRatiosAndBeanIndex(tokens, block.timestamp.sub(s.season.timestamp));

            // If the Bean reserve is less than the minimum, the minting oracle should be considered off.
            if (twaReserves[beanIndex] < C.WELL_MINIMUM_BEAN_BALANCE) {
                return (0, snapshot, new uint256[](0), new uint256[](0));
            }

            // If the USD Oracle oracle call fails, the minting oracle should be considered off.
            if (!success) {
                return (0, snapshot, twaReserves, new uint256[](0));
            }

            Call memory wellFunction = IWell(well).wellFunction();
            // Delta B is the difference between the target Bean reserve at the peg price
            // and the time weighted average Bean balance in the Well.
            int256 deltaB = int256(IBeanstalkWellFunction(wellFunction.target).calcReserveAtRatioSwap(
                twaReserves,
                beanIndex,
                ratios,
                wellFunction.data
            )).sub(int256(twaReserves[beanIndex]));

            return (deltaB, snapshot, twaReserves, ratios);
        }
        catch {
            // if the pump fails, return all 0s to avoid the sunrise reverting.
            return (0, new bytes(0), new uint256[](0), new uint256[](0));
        }
    }

<<<<<<< HEAD
    /**
     * @dev Calculates the instantaneous delta B for a given Well address.
     * @param well The address of the Well.
     * @return deltaB The instantaneous delta B balance since the last `capture` call.
     */
    function instantaneousDeltaBForConvert(address well) internal view returns 
        (int256 deltaB) {
        AppStorage storage s = LibAppStorage.diamondStorage();
        IERC20[] memory tokens = IWell(well).tokens();
        uint256[] memory reserves = IWell(well).getReserves();

        Call memory wellFunction = IWell(well).wellFunction();

        (
            uint256[] memory ratios,
            uint256 beanIndex,
            // success var unused
        ) = LibWell.getRatiosAndBeanIndex(tokens, block.timestamp.sub(s.season.timestamp));

        // assume that if liquidity is too low, don't allow converting (mainly so people don't get bad prices?)
        if (reserves[beanIndex] < C.WELL_MINIMUM_BEAN_BALANCE) {
            return (0);
        }

        deltaB = int256(IBeanstalkWellFunction(wellFunction.target).calcReserveAtRatioSwap(
            reserves,
            beanIndex,
            ratios,
            wellFunction.data
        )).sub(int256(reserves[beanIndex]));

        return deltaB;
=======
    // Remove in next BIP.
    function checkShouldTurnOnMinting(address well) internal view returns (bool) {
        AppStorage storage s = LibAppStorage.diamondStorage();
        if (well == C.BEAN_ETH_WELL) {
            if (s.season.current < s.season.beanEthStartMintingSeason) {
                return false;
            }
        }
        return true;
>>>>>>> 47e905ee
    }
}<|MERGE_RESOLUTION|>--- conflicted
+++ resolved
@@ -209,7 +209,6 @@
         }
     }
 
-<<<<<<< HEAD
     /**
      * @dev Calculates the instantaneous delta B for a given Well address.
      * @param well The address of the Well.
@@ -242,7 +241,9 @@
         )).sub(int256(reserves[beanIndex]));
 
         return deltaB;
-=======
+    }
+
+    
     // Remove in next BIP.
     function checkShouldTurnOnMinting(address well) internal view returns (bool) {
         AppStorage storage s = LibAppStorage.diamondStorage();
@@ -252,6 +253,5 @@
             }
         }
         return true;
->>>>>>> 47e905ee
     }
 }