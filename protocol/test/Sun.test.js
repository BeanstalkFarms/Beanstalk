const { expect } = require("chai");
const { deploy } = require("../scripts/deploy.js");
const { takeSnapshot, revertToSnapshot } = require("./utils/snapshot");
const { toStalk, to6, to18 } = require("./utils/helpers.js");
const {
  USDC,
  UNRIPE_BEAN,
  UNRIPE_LP,
  BEAN,
  ETH_USDC_UNISWAP_V3,
  BASE_FEE_CONTRACT,
  THREE_CURVE,
  THREE_POOL,
  BEAN_3_CURVE,
  BEAN_ETH_WELL,
  WSTETH,
  ZERO_BYTES,
  BEAN_WSTETH_WELL
} = require("./utils/constants.js");
const { EXTERNAL, INTERNAL } = require("./utils/balances.js");
const { ethers } = require("hardhat");
const { setEthUsdChainlinkPrice, setWstethUsdPrice } = require("../utils/oracle.js");
const { deployBasin } = require("../scripts/basin.js");
const { deployBasinV1_1Upgrade } = require("../scripts/basinV1_1.js");
const { getAllBeanstalkContracts } = require("../utils/contracts");
const { getBean } = require("../utils/index.js");

let user, user2, owner;

describe("Sun", function () {
  before(async function () {
    [owner, user, user2] = await ethers.getSigners();

    const contracts = await deploy((verbose = false), (mock = true), (reset = true));
    ownerAddress = contracts.account;
    this.diamond = contracts.beanstalkDiamond;
    // `beanstalk` contains all functions that the regualar beanstalk has.
    // `mockBeanstalk` has functions that are only available in the mockFacets.
    [beanstalk, mockBeanstalk] = await getAllBeanstalkContracts(this.diamond.address);

    this.usdc = await ethers.getContractAt("MockToken", USDC);
    this.wsteth = await ethers.getContractAt("MockToken", WSTETH);

    // These are needed for sunrise incentive test
    this.basefee = await ethers.getContractAt("MockBlockBasefee", BASE_FEE_CONTRACT);
    bean = await getBean();
    this.threeCurve = await ethers.getContractAt("MockToken", THREE_CURVE);
    this.threePool = await ethers.getContractAt("Mock3Curve", THREE_POOL);
    await this.threePool.set_virtual_price(to18("1"));
    this.beanThreeCurve = await ethers.getContractAt("MockMeta3Curve", BEAN_3_CURVE);
    this.uniswapV3EthUsdc = await ethers.getContractAt("MockUniswapV3Pool", ETH_USDC_UNISWAP_V3);

    await this.beanThreeCurve.set_supply(to6("100000"));
    await this.beanThreeCurve.set_A_precise("1000");
    await this.beanThreeCurve.set_virtual_price(to18("1"));
    await this.beanThreeCurve.set_balances([to6("10000"), to18("10000")]);
    await this.beanThreeCurve.reset_cumulative();

    await this.usdc.mint(owner.address, to6("10000"));
    await bean.mint(owner.address, to6("10000"));
    await this.wsteth.mint(owner.address, to18("10000"));
    await this.usdc.connect(owner).approve(this.diamond.address, to6("10000"));
    await this.wsteth.connect(owner).approve(this.diamond.address, to18("10000"));
    this.unripeBean = await ethers.getContractAt("MockToken", UNRIPE_BEAN);

    // add unripe
    this.unripeLP = await ethers.getContractAt("MockToken", UNRIPE_LP);
    await this.unripeLP.mint(user.address, to6("1000"));
    await this.unripeLP.connect(user).approve(this.diamond.address, to6("100000000"));
    await this.unripeBean.mint(user.address, to6("1000"));
    await this.unripeBean.connect(user).approve(this.diamond.address, to6("100000000"));
    await mockBeanstalk.addUnripeToken(UNRIPE_BEAN, BEAN, ZERO_BYTES);
    await mockBeanstalk.addUnripeToken(UNRIPE_LP, BEAN_WSTETH_WELL, ZERO_BYTES);

    await setEthUsdChainlinkPrice("1000");
    await setWstethUsdPrice("1000");

    // let c = await deployBasin(true, undefined, false, true)
    // await c.multiFlowPump.update([to6('10000'), to18('10')], 0x00);
    // await c.multiFlowPump.update([to6('10000'), to18('10')], 0x00);
    // c = await deployBasinV1_1Upgrade(c, true, undefined, false, true, mockPump=true)
    // await c.multiFlowPump.update([to6('10000'), to18('10')], 0x00);
    // await c.multiFlowPump.update([to6('10000'), to18('10')], 0x00);
    // this.pump = c.multiFlowPump;

    await mockBeanstalk.siloSunrise(0);
  });

  beforeEach(async function () {
    snapshotId = await takeSnapshot();
  });

  afterEach(async function () {
    await revertToSnapshot(snapshotId);
  });

  it("delta B < 1", async function () {
    this.result = await mockBeanstalk.sunSunrise("-100", 8);
    await expect(this.result).to.emit(beanstalk, "Soil").withArgs(3, "100");
  });

  it("delta B == 1", async function () {
    this.result = await mockBeanstalk.sunSunrise("0", 8);
    await expect(this.result).to.emit(beanstalk, "Soil").withArgs(3, "0");
  });

  // 30000 beans were minted
  // 10000 beans given to the silo
  // 10000 beans given to pay back podholders
  // 10000 beans given to fert holders
  // current temperature: 1%
  // soil issued with no coefficent: 10000/1.01 = 9900
  // soil issued with low podrate: 9900 * 1.5 = 14850
  // soil issued with high podrate: 9000 * 0.5 = 4500
  it("delta B > 1, low pod rate", async function () {
    await mockBeanstalk.setAbovePegE(true);
    await mockBeanstalk.incrementTotalPodsE("10000");
    this.result = await mockBeanstalk.sunSunrise("30000", 0);
    expect(await beanstalk.totalSoil()).to.be.equal("14850");
  });

  it("delta B > 1, medium pod rate", async function () {
    await mockBeanstalk.incrementTotalPodsE("10000");
    this.result = await mockBeanstalk.sunSunrise("30000", 8);
    expect(await beanstalk.totalSoil()).to.be.equal("9900");
  });

  it("delta B > 1, high pod rate", async function () {
    await mockBeanstalk.incrementTotalPodsE("10000");
    this.result = await mockBeanstalk.sunSunrise("30000", 25);
    expect(await beanstalk.totalSoil()).to.be.equal("4950");
    await expect(this.result).to.emit(beanstalk, "Soil").withArgs(3, "4950");
  });

  it("only silo", async function () {
    this.result = await mockBeanstalk.sunSunrise("100", 8);
    await expect(this.result).to.emit(beanstalk, "Soil").withArgs(3, "0");
    await expect(this.result).to.emit(beanstalk, "Reward").withArgs(3, "0", "100", "0");
    expect(await beanstalk.totalStalk()).to.be.equal("1000000");
    expect(await beanstalk.totalEarnedBeans()).to.be.equal("100");
  });

  it("some harvestable", async function () {
    // issue 15000 macro-pods
    await mockBeanstalk.incrementTotalPodsE("15000");
    // 10000 microBeans to Field, 10000 microBeans to Silo
    this.result = await mockBeanstalk.sunSunrise("20000", 8);
    await expect(this.result).to.emit(beanstalk, "Soil").withArgs(3, "9900");
    expect(await beanstalk.totalSoil()).to.be.equal("9900");
    await expect(this.result).to.emit(beanstalk, "Reward").withArgs(3, "10000", "10000", "0");
    expect(await beanstalk.totalHarvestable()).to.be.equal("10000");
    expect(await beanstalk.totalStalk()).to.be.equal("100000000");
    expect(await beanstalk.totalEarnedBeans()).to.be.equal("10000");
  });

  it("all harvestable", async function () {
    await mockBeanstalk.incrementTotalPodsE("5000");
    await mockBeanstalk.setAbovePegE(true);
    this.result = await mockBeanstalk.sunSunrise("15000", 8);
    // 5000 to barn, field, and silo
    // 5000/1.01 = 4950
    await expect(this.result).to.emit(beanstalk, "Soil").withArgs(3, "4950");
    expect(await beanstalk.totalSoil()).to.be.equal("4950");
    await expect(this.result).to.emit(beanstalk, "Reward").withArgs(3, "5000", "10000", "0");
    expect(await beanstalk.totalHarvestable()).to.be.equal("5000");
    expect(await beanstalk.totalStalk()).to.be.equal("100000000");
    expect(await beanstalk.totalEarnedBeans()).to.be.equal("10000");
  });

  it("all harvestable and all fertilizable", async function () {
    await mockBeanstalk.incrementTotalPodsE(to6("50"));
    await mockBeanstalk.connect(owner).addFertilizerOwner("6274", to18("0.02"), "0");
    this.result = await mockBeanstalk.sunSunrise(to6("200"), 8);

    expect(await beanstalk.totalSoil()).to.be.equal("49504950");
    await expect(this.result).to.emit(beanstalk, "Soil").withArgs(3, 49504950);
    await expect(this.result)
      .to.emit(beanstalk, "Reward")
      .withArgs(3, to6("50"), to6("100"), to6("50"));

    expect(await mockBeanstalk.isFertilizing()).to.be.equal(false);
    expect(await mockBeanstalk.totalFertilizedBeans()).to.be.equal(to6("50"));
    expect(await mockBeanstalk.getActiveFertilizer()).to.be.equal(to6("0"));
    expect(await mockBeanstalk.getFirst()).to.be.equal(0);
    expect(await mockBeanstalk.getLast()).to.be.equal(0);
    expect(await mockBeanstalk.beansPerFertilizer()).to.be.equal(to6("2.5"));

    expect(await beanstalk.totalHarvestable()).to.be.equal(to6("50"));

    expect(await beanstalk.totalStalk()).to.be.equal(toStalk("100"));
    expect(await beanstalk.totalEarnedBeans()).to.be.equal(to6("100"));
  });

  it("all harvestable, some fertilizable", async function () {
    await mockBeanstalk.incrementTotalPodsE("500");
    await mockBeanstalk.connect(owner).addFertilizerOwner("0", to18("0.001"), "0");
    this.result = await mockBeanstalk.sunSunrise("2000", 8);
    await expect(this.result).to.emit(beanstalk, "Soil").withArgs(3, "495");
    expect(await beanstalk.totalSoil()).to.be.equal("495");
    await expect(this.result).to.emit(beanstalk, "Reward").withArgs(3, "500", "834", "666");

    expect(await mockBeanstalk.isFertilizing()).to.be.equal(true);
    expect(await mockBeanstalk.totalFertilizedBeans()).to.be.equal("666");
    expect(await mockBeanstalk.getActiveFertilizer()).to.be.equal("1");
    expect(await mockBeanstalk.getFirst()).to.be.equal(to6("6"));
    expect(await mockBeanstalk.getLast()).to.be.equal(to6("6"));
    expect(await mockBeanstalk.beansPerFertilizer()).to.be.equal(666);

    expect(await beanstalk.totalHarvestable()).to.be.equal("500");

    expect(await beanstalk.totalStalk()).to.be.equal("8340000");
    expect(await beanstalk.totalEarnedBeans()).to.be.equal("834");
  });

  it("some harvestable, some fertilizable", async function () {
    // increments pods by 1000
    // temperature is 1%
    await mockBeanstalk.incrementTotalPodsE("1000");
    // add 1 fertilizer owner, 1 fert (which is equal to 5 beans)
    await mockBeanstalk.connect(owner).addFertilizerOwner("0", to18("0.001"), "0");
    //sunrise with 1500 beans 500 given to field, silo, and barn
    this.result = await mockBeanstalk.sunSunrise("1500", 8);
    // emit a event that 495 soil was issued at season 3
    // 500/1.01 = ~495 (rounded down)
    await expect(this.result).to.emit(beanstalk, "Soil").withArgs(3, "495");

    expect(await beanstalk.totalSoil()).to.be.equal("495");

    await expect(this.result).to.emit(beanstalk, "Reward").withArgs(3, "500", "500", "500");

    expect(await mockBeanstalk.isFertilizing()).to.be.equal(true);
    expect(await mockBeanstalk.totalFertilizedBeans()).to.be.equal("500");
    expect(await mockBeanstalk.getActiveFertilizer()).to.be.equal("1");
    expect(await mockBeanstalk.getFirst()).to.be.equal(to6("6"));
    expect(await mockBeanstalk.getLast()).to.be.equal(to6("6"));
    expect(await mockBeanstalk.beansPerFertilizer()).to.be.equal(500);

    expect(await beanstalk.totalHarvestable()).to.be.equal("500");

    expect(await beanstalk.totalStalk()).to.be.equal("5000000");
    expect(await beanstalk.totalEarnedBeans()).to.be.equal("500");
  });

  it("1 all and 1 some fertilizable", async function () {
    await mockBeanstalk.incrementTotalPodsE(to6("250"));
    await mockBeanstalk.connect(owner).addFertilizerOwner("0", to18("0.04"), "0");
    this.result = await mockBeanstalk.sunSunrise(to6("120"), 8);
    await mockBeanstalk.connect(owner).addFertilizerOwner("6374", to18("0.04"), "0");
    this.result = await mockBeanstalk.sunSunrise(to6("480"), 8);

    expect(await mockBeanstalk.isFertilizing()).to.be.equal(true);
    expect(await mockBeanstalk.totalFertilizedBeans()).to.be.equal(to6("200"));
    expect(await mockBeanstalk.getActiveFertilizer()).to.be.equal("40");
    expect(await mockBeanstalk.getFirst()).to.be.equal(to6("6"));
    expect(await mockBeanstalk.getLast()).to.be.equal(to6("6"));
    expect(await mockBeanstalk.beansPerFertilizer()).to.be.equal(to6("3"));

    expect(await beanstalk.totalHarvestable()).to.be.equal(to6("200"));

    expect(await beanstalk.totalStalk()).to.be.equal(toStalk("200"));
    expect(await beanstalk.totalEarnedBeans()).to.be.equal(to6("200"));
  });

  it("sunrise reward", async function () {
    const VERBOSE = false;
    // [[pool balances], base fee, secondsLate, toMode]

    const mockedValues = [
      [[to6("10000"), to18("6.666666")], 50 * Math.pow(10, 9), 0, EXTERNAL],
      [[to6("10000"), to18("4.51949333333335")], 30 * Math.pow(10, 9), 0, EXTERNAL],
      [[to6("50000"), to18("24.5848333333334")], 50 * Math.pow(10, 9), 0, EXTERNAL],
      [[to6("10000"), to18("3.33333")], 50 * Math.pow(10, 9), 0, INTERNAL],
      [[to6("10000"), to18("6.66666")], 50 * Math.pow(10, 9), 24, INTERNAL],
      [[to6("10000"), to18("6.666666")], 50 * Math.pow(10, 9), 500, INTERNAL]
    ];
<<<<<<< HEAD
    let START_TIME = (await ethers.provider.getBlock('latest')).timestamp;
    await timeSkip(START_TIME + 60*60*3);
=======
    let START_TIME = (await ethers.provider.getBlock("latest")).timestamp;
    await timeSkip(START_TIME + 60 * 60 * 3);
    // Load some beans into the wallet's internal balance, and note the starting time
>>>>>>> 9e1a121d
    // This also accomplishes initializing curve oracle
    const initial = await beanstalk.connect(owner).sunrise();
    const block = await ethers.provider.getBlock(initial.blockNumber);
    START_TIME = (await ethers.provider.getBlock("latest")).timestamp;
    await mockBeanstalk.setCurrentSeasonE(1);

    const startingBeanBalance =
      (await beanstalk.getAllBalance(owner.address, BEAN)).totalBalance.toNumber() /
      Math.pow(10, 6);
    for (const mockVal of mockedValues) {
      snapshotId = await takeSnapshot();

      // await this.pump.update(mockVal[0], 0x00);
      // await this.pump.update(mockVal[0], 0x00);

      // Time skip an hour after setting new balance (twap will be very close to whats in mockVal)
      await timeSkip(START_TIME + 60 * 60);

      await this.basefee.setAnswer(mockVal[1]);

      const secondsLate = mockVal[2];
      const effectiveSecondsLate = Math.min(secondsLate, 300);
      await mockBeanstalk.resetSeasonStart(secondsLate);

      // SUNRISE
<<<<<<< HEAD
      if (mockVal[3] == EXTERNAL) {
        this.result = await beanstalk.sunrise();
      } else {
        this.result = await beanstalk.gm(owner.address, mockVal[3]);
      }
      
=======
      this.result = await beanstalk.gm(owner.address, mockVal[3]);

>>>>>>> 9e1a121d
      // Verify that sunrise was profitable assuming a 50% average success rate

      const beanBalance =
        (await beanstalk.getAllBalance(owner.address, BEAN)).totalBalance.toNumber() /
        Math.pow(10, 6);
      const rewardAmount = parseFloat((beanBalance - startingBeanBalance).toFixed(6));

      // Determine how much gas was used
      const txReceipt = await ethers.provider.getTransactionReceipt(this.result.hash);
      const gasUsed = txReceipt.gasUsed.toNumber();

      const blockBaseFee = (await this.basefee.block_basefee()) / Math.pow(10, 9);
      const GasCostInETH = (blockBaseFee * gasUsed) / Math.pow(10, 9);

      // Get mocked eth/bean prices
      const ethPrice = mockVal[1] / Math.pow(10, 6);
      const beanPrice = (await this.beanThreeCurve.get_bean_price()).toNumber() / Math.pow(10, 6);
      // How many beans are required to purchase 1 eth
      const beanEthPrice = (mockVal[0][0] * 1e12) / mockVal[0][1];

      // Bean equivalent of the cost to execute sunrise
      const GasCostBean = GasCostInETH * beanEthPrice;

      if (VERBOSE) {
        // console.log('sunrise call tx', this.result);
        const logs = await ethers.provider.getLogs(this.result.hash);
        viewGenericUint256Logs(logs);
        console.log("reward beans: ", rewardAmount);
        console.log("eth price", ethPrice);
        console.log("bean price", beanPrice);
        console.log("gas used", gasUsed);
        console.log("to mode", mockVal[4]);
        console.log("base fee", blockBaseFee);
        console.log("failure adjusted gas cost (eth)", GasCostInETH);
        console.log("failure adjusted cost (bean)", GasCostBean);
        console.log(
          "failure adjusted cost * late exponent (bean)",
          GasCostBean * Math.pow(1.01, effectiveSecondsLate)
        );
      }

      expect(rewardAmount * beanPrice).to.greaterThan(
        GasCostBean * Math.pow(1.01, effectiveSecondsLate)
      );

      await expect(this.result)
        .to.emit(beanstalk, "Incentivization")
        .withArgs(owner.address, Math.round(rewardAmount * Math.pow(10, 6)));
      await revertToSnapshot(snapshotId);
    }
  });

  it("ends germination", async function () {
    await mockBeanstalk.teleportSunrise(5);
    await mockBeanstalk.mockIncrementGermination(BEAN, to6("1000"), to6("1000"), 1);
    expect((await beanstalk.getEvenGerminating(BEAN))[0]).to.be.equal(to6("1000"));
    expect((await beanstalk.getEvenGerminating(BEAN))[1]).to.be.equal(to6("1000"));
    this.result = await mockBeanstalk.siloSunrise(0);

    await expect(this.result)
      .to.emit(beanstalk, "TotalGerminatingBalanceChanged")
      .withArgs("6", BEAN, to6("-1000"), to6("-1000"));
    expect((await beanstalk.getEvenGerminating(BEAN))[0]).to.be.equal(to6("0"));
    expect((await beanstalk.getEvenGerminating(BEAN))[1]).to.be.equal(to6("0"));
  });

  it("rewards more than type(uint128).max/10000 to silo", async function () {
    await expect(
      mockBeanstalk.siloSunrise("340282366920938463463374607431768211456")
    ).to.be.revertedWith("SafeCast: value doesn't fit in 128 bits");
  });

  it("rewards more than type(uint128).max Soil below peg", async function () {
    await expect(
      mockBeanstalk.sunSunrise("-340282366920938463463374607431768211456", "0")
    ).to.be.revertedWith("SafeCast: value doesn't fit in 128 bits");
  });
});

function viewGenericUint256Logs(logs) {
  const uint256Topic = "0x925a839279bd49ac1cea4c9d376477744867c1a536526f8c2fd13858e78341fb";
  for (const log of logs) {
    if (log.topics.includes(uint256Topic)) {
      console.log("Value: ", parseInt(log.data.substring(2, 66), 16));
      console.log("Label: ", hexToAscii(log.data.substring(66)));
      console.log();
    }
  }
}

function hexToAscii(str1) {
  var hex = str1.toString();
  var str = "";
  for (var n = 0; n < hex.length; n += 2) {
    str += String.fromCharCode(parseInt(hex.substr(n, 2), 16));
  }
  return str;
}

async function timeSkip(timestamp) {
  await hre.network.provider.request({
    method: "evm_setNextBlockTimestamp",
    params: [timestamp]
  });
}<|MERGE_RESOLUTION|>--- conflicted
+++ resolved
@@ -273,14 +273,8 @@
       [[to6("10000"), to18("6.66666")], 50 * Math.pow(10, 9), 24, INTERNAL],
       [[to6("10000"), to18("6.666666")], 50 * Math.pow(10, 9), 500, INTERNAL]
     ];
-<<<<<<< HEAD
     let START_TIME = (await ethers.provider.getBlock('latest')).timestamp;
     await timeSkip(START_TIME + 60*60*3);
-=======
-    let START_TIME = (await ethers.provider.getBlock("latest")).timestamp;
-    await timeSkip(START_TIME + 60 * 60 * 3);
-    // Load some beans into the wallet's internal balance, and note the starting time
->>>>>>> 9e1a121d
     // This also accomplishes initializing curve oracle
     const initial = await beanstalk.connect(owner).sunrise();
     const block = await ethers.provider.getBlock(initial.blockNumber);
@@ -306,17 +300,12 @@
       await mockBeanstalk.resetSeasonStart(secondsLate);
 
       // SUNRISE
-<<<<<<< HEAD
       if (mockVal[3] == EXTERNAL) {
         this.result = await beanstalk.sunrise();
       } else {
         this.result = await beanstalk.gm(owner.address, mockVal[3]);
       }
       
-=======
-      this.result = await beanstalk.gm(owner.address, mockVal[3]);
-
->>>>>>> 9e1a121d
       // Verify that sunrise was profitable assuming a 50% average success rate
 
       const beanBalance =
