// SPDX-License-Identifier: MIT
pragma solidity >=0.6.0 <0.9.0;
pragma abicoder v2;

import {TestHelper, LibTransfer, C, IMockFBeanstalk} from "test/foundry/utils/TestHelper.sol";
import {L1RecieverFacet} from "contracts/beanstalk/migration/L1RecieverFacet.sol";
import {Order} from "contracts/beanstalk/market/MarketplaceFacet/Order.sol";
import {LibBytes} from "contracts/Libraries/LibBytes.sol";

/**
 * @notice Tests the functionality of the L1RecieverFacet.
 */

interface IERC1555 {
    function balanceOf(address account, uint256 id) external view returns (uint256);
}

contract L1RecieverFacetTest is Order, TestHelper {
    // Offset arbitrum uses for corresponding L2 address
    uint160 internal constant OFFSET = uint160(0x1111000000000000000000000000000000001111);

    address constant L2BEAN = address(0xBEA0005B8599265D41256905A9B3073D397812E4);
    address constant L2URBEAN = address(0x1BEA054dddBca12889e07B3E076f511Bf1d27543);
    address constant L2URLP = address(0x1BEA059c3Ea15F6C10be1c53d70C75fD1266D788);

    // contracts for testing:
    // note this is the first address numerically sorted in the merkle tree
    address OWNER;
    address RECIEVER;

    function setUp() public {
        initializeBeanstalkTestState(true, false);

        // setup basic whitelisting for testing
        bs.mockWhitelistToken(L2BEAN, IMockFBeanstalk.beanToBDV.selector, 10000000000, 1);
        bs.mockWhitelistToken(L2URBEAN, IMockFBeanstalk.unripeBeanToBDV.selector, 10000000000, 1);
        bs.mockWhitelistToken(L2URLP, IMockFBeanstalk.unripeLPToBDV.selector, 10000000000, 1);

        // set the milestone stem for BEAN
        bs.mockSetMilestoneStem(L2BEAN, 36462179909);
        bs.mockSetMilestoneSeason(L2BEAN, bs.season());
        bs.mockSetMilestoneStem(L2URBEAN, 0);
        bs.mockSetMilestoneSeason(L2URBEAN, bs.season());
        bs.mockSetMilestoneStem(L2URLP, 0);
        bs.mockSetMilestoneSeason(L2URLP, bs.season());
    }

    /**
     * @notice validates that an account verification works, with the correct data.
     */
    function test_L2MigrateDeposits() public {
        OWNER = address(0x153072C11d6Dffc0f1e5489bC7C996c219668c67);
        RECIEVER = applyL1ToL2Alias(OWNER);

        bs.setRecieverForL1Migration(OWNER, RECIEVER);

        (
            address owner,
            uint256[] memory depositIds,
            uint256[] memory depositAmounts,
            uint256[] memory bdvs,
            bytes32[] memory proof
        ) = getMockDepositData();

        vm.prank(RECIEVER);
        L1RecieverFacet(BEANSTALK).issueDeposits(owner, depositIds, depositAmounts, bdvs, proof);

        assertEq(bs.balanceOfStalk(RECIEVER), 9278633023225688000000);
        (address token, int96 stem) = LibBytes.unpackAddressAndStem(depositIds[0]);
        (uint256 amount, uint256 bdv) = bs.getDeposit(RECIEVER, token, stem);
        assertEq(amount, depositAmounts[0]);
        assertEq(bdv, bdvs[0]);

        // verify user cannot migrate afterwords.
        vm.expectRevert("L2Migration: Deposits have been migrated");
        vm.prank(RECIEVER);
        L1RecieverFacet(BEANSTALK).issueDeposits(owner, depositIds, depositAmounts, bdvs, proof);
    }

    function test_L2MigratePlots() public {
        OWNER = address(0x21DE18B6A8f78eDe6D16C50A167f6B222DC08DF7);
        RECIEVER = applyL1ToL2Alias(OWNER);
        bs.setRecieverForL1Migration(OWNER, RECIEVER);

        (
            address owner,
            uint256[] memory index,
            uint256[] memory pods,
            bytes32[] memory proof
        ) = getMockPlot();

        vm.prank(RECIEVER);
        L1RecieverFacet(BEANSTALK).issuePlots(owner, index, pods, proof);
        uint256 amt = bs.plot(RECIEVER, 0, index[0]);
        assertEq(amt, pods[0]);

        // verify user cannot migrate afterwords.
        vm.expectRevert("L2Migration: Plots have been migrated");
        vm.prank(RECIEVER);
        L1RecieverFacet(BEANSTALK).issuePlots(owner, index, pods, proof);
    }

    function test_L2MigrateInternalBalances() public {
        OWNER = address(0x20DB9F8c46f9cD438Bfd65e09297350a8CDB0F95);
        RECIEVER = applyL1ToL2Alias(OWNER);
        bs.setRecieverForL1Migration(OWNER, RECIEVER);

        (
            address owner,
            address[] memory tokens,
            uint256[] memory amounts,
            bytes32[] memory proof
        ) = getMockInternalBalance();

        vm.prank(RECIEVER);
        L1RecieverFacet(BEANSTALK).issueInternalBalances(owner, tokens, amounts, proof);
        uint256 amount = bs.getInternalBalance(RECIEVER, tokens[0]);
        assertEq(amount, amounts[0]);
        // verify user cannot migrate afterwords.
        vm.expectRevert("L2Migration: Internal Balances have been migrated");
        vm.prank(RECIEVER);
        L1RecieverFacet(BEANSTALK).issueInternalBalances(owner, tokens, amounts, proof);
    }

    function test_L2MigrateFert() public {
        OWNER = address(0x735CAB9B02Fd153174763958FFb4E0a971DD7f29);
        RECIEVER = applyL1ToL2Alias(OWNER);
        bs.setRecieverForL1Migration(OWNER, RECIEVER);

        (
            address owner,
            uint256[] memory ids,
            uint128[] memory amounts,
            uint128 lastBpf,
            bytes32[] memory proof
        ) = getMockFertilizer();

        vm.prank(RECIEVER);
        L1RecieverFacet(BEANSTALK).issueFertilizer(owner, ids, amounts, lastBpf, proof);

        assertEq(IERC1555(fertilizerAddress).balanceOf(RECIEVER, ids[0]), amounts[0]);

        // verify user cannot migrate afterwords.
        vm.expectRevert("L2Migration: Fertilizer have been migrated");
        vm.prank(RECIEVER);
        L1RecieverFacet(BEANSTALK).issueFertilizer(owner, ids, amounts, lastBpf, proof);
    }

    /*
    // commented out because no pod orders owned by contracts
    function test_L2MigratePodOrder() public {
        bs.setRecieverForL1Migration(address(0x000000009d3a9e5C7C620514E1F36905c4eb91e4), RECIEVER);

        (
            address owner,
            L1RecieverFacet.L1PodOrder[] memory podOrders,
            bytes32[] memory proof
        ) = getMockPodOrder();

        vm.prank(RECIEVER);
        L1RecieverFacet(BEANSTALK).issuePodOrders(
            address(0x000000009d3a9e5C7C620514E1F36905c4eb91e4),
            podOrders,
            proof
        );

        // update pod order with reciever to verify id:
        podOrders[0].podOrder.orderer = RECIEVER;

        bytes32 id = _getOrderId(podOrders[0].podOrder);

        assertEq(bs.getPodOrder(id), podOrders[0].beanAmount);

        // verify user cannot migrate afterwords.
        vm.expectRevert("L2Migration: Orders have been migrated");
        vm.prank(RECIEVER);
        L1RecieverFacet(BEANSTALK).issuePodOrders(owner, podOrders, proof);
    }*/

    /**
     * @notice verifies only the owner or bridge can call the migration functions.
     */
    function test_L2MigrateInvalidReciever(address reciever) public {
        vm.prank(reciever);
        vm.expectRevert("L1RecieverFacet: Invalid Caller");
        bs.approveReciever(OWNER, reciever);

        uint256 snapshot = vm.snapshot();
        address aliasedAddress = applyL1ToL2Alias(BEANSTALK);
        vm.prank(aliasedAddress);
        bs.approveReciever(OWNER, reciever);
        assertEq(bs.getReciever(OWNER), reciever);

        vm.revertTo(snapshot);
        vm.prank(users[0]);
        bs.approveReciever(OWNER, reciever);
        assertEq(bs.getReciever(OWNER), reciever);
    }

    /**
     * @notice verifies that a user cannot gain an invalid plot.
     */
    function test_L2MigrateInvalidPlot() public {
        OWNER = address(0x21DE18B6A8f78eDe6D16C50A167f6B222DC08DF7);
        RECIEVER = applyL1ToL2Alias(OWNER);
        bs.setRecieverForL1Migration(OWNER, RECIEVER);

        (
            address owner,
            uint256[] memory index,
            uint256[] memory pods,
            bytes32[] memory proof
        ) = getMockPlot();

        pods[0] = type(uint256).max;

        vm.expectRevert("L2Migration: Invalid plots");
        vm.prank(RECIEVER);
        L1RecieverFacet(BEANSTALK).issuePlots(owner, index, pods, proof);
    }

    function test_L2MigrateInvalidInternalBalance() public {
        OWNER = address(0x20DB9F8c46f9cD438Bfd65e09297350a8CDB0F95);
        RECIEVER = applyL1ToL2Alias(OWNER);
        bs.setRecieverForL1Migration(OWNER, RECIEVER);

        (
            address owner,
            address[] memory tokens,
            uint256[] memory amounts,
            bytes32[] memory proof
        ) = getMockInternalBalance();

        amounts[0] = type(uint256).max;

        vm.expectRevert("L2Migration: Invalid internal balances");
        vm.prank(RECIEVER);
        L1RecieverFacet(BEANSTALK).issueInternalBalances(owner, tokens, amounts, proof);
    }

    function test_L2MigrateInvalidFert() public {
        OWNER = address(0x735CAB9B02Fd153174763958FFb4E0a971DD7f29);
        RECIEVER = applyL1ToL2Alias(OWNER);
        bs.setRecieverForL1Migration(OWNER, RECIEVER);

        (
            address owner,
            uint256[] memory ids,
            uint128[] memory amounts,
            uint128 lastBpf,
            bytes32[] memory proof
        ) = getMockFertilizer();

        amounts[0] = type(uint128).max;

        // verify user cannot migrate afterwords.
        vm.expectRevert("L2Migration: Invalid Fertilizer");
        vm.prank(RECIEVER);
        L1RecieverFacet(BEANSTALK).issueFertilizer(owner, ids, amounts, lastBpf, proof);
    }

    /*
    // commented out because no pod orders owned by contracts
    function test_L2MigrateInvalidPodOrder() public {
        (
            address owner,
            L1RecieverFacet.L1PodOrder[] memory podOrders,
            bytes32[] memory proof
        ) = getMockPodOrder();
        bs.setRecieverForL1Migration(owner, RECIEVER);

        // update pod orderer
        podOrders[0].podOrder.orderer = RECIEVER;

        // verify user cannot migrate afterwords.
        vm.expectRevert("L2Migration: Invalid Order");
        vm.prank(RECIEVER);
        L1RecieverFacet(BEANSTALK).issuePodOrders(owner, podOrders, proof);
    }*/

    // test helpers
    function getMockDepositData()
        internal
        pure
        returns (address, uint256[] memory, uint256[] memory, uint256[] memory, bytes32[] memory)
    {
        address account = address(0x153072C11d6Dffc0f1e5489bC7C996c219668c67);
        uint256[] memory depositIds = new uint256[](4);
        depositIds[0] = uint256(0x1bea054dddbca12889e07b3e076f511bf1d27543000000000000000000000000);
        depositIds[1] = uint256(0x1bea054dddbca12889e07b3e076f511bf1d27543fffffffffffffffc361cfc00);
        depositIds[2] = uint256(0x1bea054dddbca12889e07b3e076f511bf1d27543fffffffffffffffa3cc8f880);
        depositIds[3] = uint256(0xbea0005b8599265d41256905a9b3073d397812e400000000000000087d50b645);

        uint256[] memory amounts = new uint256[](4);
        amounts[0] = 2;
        amounts[1] = 98145025335;
        amounts[2] = 1112719230995;
        amounts[3] = 7199435606;

        uint256[] memory bdvs = new uint256[](4);
        bdvs[0] = 0;
        bdvs[1] = 21907521429;
        bdvs[2] = 248376525588;
        bdvs[3] = 7199435606;

        bytes32[] memory proof = new bytes32[](4);
        proof[0] = bytes32(0x5ef83f1a8578311c39534b42bee1dfeb3615286ea8d88cb8d1049815df6cc280);
        proof[1] = bytes32(0x707b589c0c392e07b09601c0c055bf263f597daa15a69b2a8081d05430997682);
        proof[2] = bytes32(0x9e6eb9e0280de48adad93234edbb18284e135a06d7371391a14eed417d833523);
        proof[3] = bytes32(0x15c9ecf466aefd85d1ced579df7a8fb0219af3d27d3255e808226bbd9e219303);

        return (account, depositIds, amounts, bdvs, proof);
    }

    function getMockPlot()
        internal
        returns (address, uint256[] memory, uint256[] memory, bytes32[] memory)
    {
        address account = address(0x21DE18B6A8f78eDe6D16C50A167f6B222DC08DF7);

        uint256[] memory index = new uint256[](6);
        index[0] = 633990925883216;
        index[1] = 649972854809057;
        index[2] = 666992136712860;
        index[3] = 696658166381444;
        index[4] = 696966636250825;
        index[5] = 707711446117109;

        uint256[] memory pods = new uint256[](6);
        pods[0] = 13743931655;
        pods[1] = 310402500;
        pods[2] = 5130435000;
        pods[3] = 39926484;
        pods[4] = 2347857;
        pods[5] = 1525000;

        bytes32[] memory proof = new bytes32[](3);
<<<<<<< HEAD
        proof[0] = bytes32(0xce6c05520ca960525c486ec28de7ab8018c0d094a404feb043b60ef658e1e921);
        proof[1] = bytes32(0x804c830f86722b4afe4c1e19fe9445e7b1087969871708451c204d4a1a333789);
        proof[2] = bytes32(0xe59a902f19ff32a47a5eac21bb2642fb0e6c695edfed938122aed52a46a635c3);
=======
        proof[0] = bytes32(0xbaef3e12a2feef6cdf5bf77dbc0274421b66278087273b06a1b7b9be6e4de62d);
        proof[1] = bytes32(0xa2bf812102fee36e8db0bd0c3288a59e3119f9b631f2c33f95c4f12baddca96d);
        proof[2] = bytes32(0xf8138f4b12984d61c5fe1a0f360d005fdef03cc9e06f1dd67c9f98700a5532c2);
>>>>>>> dd699698

        return (account, index, pods, proof);
    }

    function getMockInternalBalance()
        internal
        returns (address, address[] memory, uint256[] memory, bytes32[] memory)
    {
        address account = address(0x20DB9F8c46f9cD438Bfd65e09297350a8CDB0F95);

        address[] memory tokens = new address[](1);
        tokens[0] = address(0x1BEA054dddBca12889e07B3E076f511Bf1d27543);

        uint256[] memory amounts = new uint256[](1);
        amounts[0] = 8568;

        bytes32[] memory proof = new bytes32[](3);
        proof[0] = bytes32(0xe6b126b486d1049a3c4ea6d32708dedf47b9d508d591671eddd7214476914f69);
        proof[1] = bytes32(0x88659cfb1b3bec548b7ac3b0c5dd1ff653cbc33e3a12e10fd6e7a554a0402f46);
        proof[2] = bytes32(0x18679f0b3b62978601eb10e75699f4a869665f734fcca4c304a4d639e2c32f26);

        return (account, tokens, amounts, proof);
    }

    function getMockFertilizer()
        internal
        returns (address, uint256[] memory, uint128[] memory, uint128, bytes32[] memory)
    {
        address account = address(0x735CAB9B02Fd153174763958FFb4E0a971DD7f29);

        uint256[] memory ids = new uint256[](4);
        ids[0] = 3458512;
        ids[1] = 3458531;
        ids[2] = 3470220;
        ids[3] = 6000000;

        uint128[] memory amounts = new uint128[](4);
        amounts[0] = 542767;
        amounts[1] = 56044;
        amounts[2] = 291896;
        amounts[3] = 8046712;

        uint128 lastBpf = 340802;

        bytes32[] memory proof = new bytes32[](3);
        proof[0] = bytes32(0x044efadc8244d78f08686bb10b22ee313b8331aefafc0badffbb74c0558e3f8a);
        proof[1] = bytes32(0xf6e0807e42179f8c975067c891e93ac48621024dc25b223baf4a78f0edcfa61d);
        proof[2] = bytes32(0x7e77601c08f8772a9cf44337db2696d84da8290be446b231dc70c4289526a4d9);

        return (account, ids, amounts, lastBpf, proof);
    }

    /*function getMockPodOrder()
        internal
        returns (address, L1RecieverFacet.L1PodOrder[] memory, bytes32[] memory)
    {
        address account = address(0x000000009d3a9e5C7C620514E1F36905c4eb91e4);

        L1RecieverFacet.L1PodOrder[] memory podOrders = new L1RecieverFacet.L1PodOrder[](1);
        podOrders[0] = L1RecieverFacet.L1PodOrder(
            Order.PodOrder(account, 1, 100000, 1000000000000, 1000000),
            1000000
        );

        bytes32[] memory proof = new bytes32[](3);
        proof[0] = bytes32(0x9887e2354e3cdb5d01aff524d71607cfdf3c4293c6f5711c806277fee5ad2063);
        proof[1] = bytes32(0xe7d5a9eada9ddd23ca981cb62c1c0668339becddfdd69c463ae63ee3ebbdf50f);
        proof[2] = bytes32(0x9dc791f184484213529aa44fad0074c356eb252777a3c9b0516efaf0fd740650);

        return (account, podOrders, proof);
    }*/

    /**
     * @notice Utility function that converts the address in the L1 that submitted a tx to
     * the inbox to the msg.sender viewed in the L2
     * @param l1Address the address in the L1 that triggered the tx to L2
     * @return l2Address L2 address as viewed in msg.sender
     */
    function applyL1ToL2Alias(address l1Address) internal pure returns (address l2Address) {
        unchecked {
            l2Address = address(
                uint160(l1Address) + uint160(0x1111000000000000000000000000000000001111)
            );
        }
    }
}<|MERGE_RESOLUTION|>--- conflicted
+++ resolved
@@ -335,15 +335,9 @@
         pods[5] = 1525000;
 
         bytes32[] memory proof = new bytes32[](3);
-<<<<<<< HEAD
-        proof[0] = bytes32(0xce6c05520ca960525c486ec28de7ab8018c0d094a404feb043b60ef658e1e921);
-        proof[1] = bytes32(0x804c830f86722b4afe4c1e19fe9445e7b1087969871708451c204d4a1a333789);
-        proof[2] = bytes32(0xe59a902f19ff32a47a5eac21bb2642fb0e6c695edfed938122aed52a46a635c3);
-=======
         proof[0] = bytes32(0xbaef3e12a2feef6cdf5bf77dbc0274421b66278087273b06a1b7b9be6e4de62d);
         proof[1] = bytes32(0xa2bf812102fee36e8db0bd0c3288a59e3119f9b631f2c33f95c4f12baddca96d);
         proof[2] = bytes32(0xf8138f4b12984d61c5fe1a0f360d005fdef03cc9e06f1dd67c9f98700a5532c2);
->>>>>>> dd699698
 
         return (account, index, pods, proof);
     }
