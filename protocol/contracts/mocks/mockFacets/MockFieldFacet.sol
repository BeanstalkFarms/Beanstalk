--- conflicted
+++ resolved
@@ -19,44 +19,24 @@
     using LibRedundantMath128 for uint128;
 
     function incrementTotalSoilE(uint128 amount) external {
-<<<<<<< HEAD
-        s.soil += amount;
-=======
-        s.system.field.soil = s.system.field.soil.add(amount);
->>>>>>> 4764837b
+        s.system.soil += amount;
     }
 
     function incrementTotalHarvestableE(uint256 fieldId, uint256 amount) external {
         C.bean().mint(address(this), amount);
-<<<<<<< HEAD
-        s.fields[fieldId].harvestable += amount;
+        s.system.fields[fieldId].harvestable += amount;
     }
 
     function incrementTotalPodsE(uint256 fieldId, uint256 amount) external {
-        s.fields[fieldId].pods += amount;
+        s.system.fields[fieldId].pods += amount;
     }
 
     function totalRealSoil() external view returns (uint256) {
-        return s.soil;
+        return s.system.soil;
     }
 
     function beanSown() external view returns (uint256) {
-        return s.beanSown;
-=======
-        s.system.field.harvestable = s.system.field.harvestable.add(amount);
-    }
-
-    function incrementTotalPodsE(uint256 amount) external {
-        s.system.field.pods = s.system.field.pods + amount;
-    }
-
-    function totalRealSoil() external view returns (uint256) {
-        return s.system.field.soil;
-    }
-
-    function beanSown() external view returns (uint256) {
-        return s.system.field.beanSown;
->>>>>>> 4764837b
+        return s.system.beanSown;
     }
 
     /**
@@ -226,13 +206,8 @@
         // Above peg: Soil is dynamic
         return
             LibDibbler.scaleSoilUp(
-<<<<<<< HEAD
-                uint256(s.soil), // min soil
-                uint256(s.weather.t).mul(LibDibbler.TEMPERATURE_PRECISION), // max temperature
-=======
-                uint256(s.system.field.soil), // min soil
+                uint256(s.system.soil), // min soil
                 uint256(s.system.weather.temp).mul(LibDibbler.TEMPERATURE_PRECISION), // max temperature
->>>>>>> 4764837b
                 morningTemperature // temperature adjusted by number of blocks since Sunrise
             );
     }
