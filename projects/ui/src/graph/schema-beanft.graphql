"""
creates a virtual field on the entity that may be queried but cannot be set manually through the mappings API.
"""
directive @derivedFrom(field: String!) on FIELD_DEFINITION

"""
Marks the GraphQL type as indexable entity.  Each type that should be an entity is required to be annotated with this directive.
"""
directive @entity on OBJECT

"""Defined a Subgraph ID for an object type"""
directive @subgraphId(id: String!) on OBJECT

<<<<<<< HEAD
<<<<<<< HEAD
=======
=======
>>>>>>> f76f05a2
enum Aggregation_interval {
  day
  hour
}

<<<<<<< HEAD
>>>>>>> master
=======
>>>>>>> f76f05a2
type BeaNFTUser {
  barnRaise: [Int!]
  basin: [Int!]
  genesis: [Int!]
  id: ID!
  winter: [Int!]
}

input BeaNFTUser_filter {
  """Filter for the block changed event."""
  _change_block: BlockChangedFilter
  and: [BeaNFTUser_filter]
  barnRaise: [Int!]
  barnRaise_contains: [Int!]
  barnRaise_contains_nocase: [Int!]
  barnRaise_not: [Int!]
  barnRaise_not_contains: [Int!]
  barnRaise_not_contains_nocase: [Int!]
  basin: [Int!]
  basin_contains: [Int!]
  basin_contains_nocase: [Int!]
  basin_not: [Int!]
  basin_not_contains: [Int!]
  basin_not_contains_nocase: [Int!]
  genesis: [Int!]
  genesis_contains: [Int!]
  genesis_contains_nocase: [Int!]
  genesis_not: [Int!]
  genesis_not_contains: [Int!]
  genesis_not_contains_nocase: [Int!]
  id: ID
  id_gt: ID
  id_gte: ID
  id_in: [ID!]
  id_lt: ID
  id_lte: ID
  id_not: ID
  id_not_in: [ID!]
  or: [BeaNFTUser_filter]
  winter: [Int!]
  winter_contains: [Int!]
  winter_contains_nocase: [Int!]
  winter_not: [Int!]
  winter_not_contains: [Int!]
  winter_not_contains_nocase: [Int!]
}

enum BeaNFTUser_orderBy {
  barnRaise
  basin
  genesis
  id
  winter
}

scalar BigDecimal

scalar BigInt

input BlockChangedFilter {
  number_gte: Int!
}

input Block_height {
  hash: Bytes
  number: Int
  number_gte: Int
}

scalar Bytes

type CollectionData {
  id: ID!
  minted: [Int!]
}

input CollectionData_filter {
  """Filter for the block changed event."""
  _change_block: BlockChangedFilter
  and: [CollectionData_filter]
  id: ID
  id_gt: ID
  id_gte: ID
  id_in: [ID!]
  id_lt: ID
  id_lte: ID
  id_not: ID
  id_not_in: [ID!]
  minted: [Int!]
  minted_contains: [Int!]
  minted_contains_nocase: [Int!]
  minted_not: [Int!]
  minted_not_contains: [Int!]
  minted_not_contains_nocase: [Int!]
  or: [CollectionData_filter]
}

enum CollectionData_orderBy {
  id
  minted
}

<<<<<<< HEAD
<<<<<<< HEAD
=======
"8 bytes signed integer\n"
scalar Int8

>>>>>>> master
=======
"8 bytes signed integer\n"
scalar Int8

>>>>>>> f76f05a2
"""Defines the order direction, either ascending or descending"""
enum OrderDirection {
  asc
  desc
}

type Query {
  """Access to subgraph metadata"""
  _meta(block: Block_height): _Meta_
  beaNFTUser(
    """
    The block at which the query should be executed. Can either be a `{ hash: Bytes }` value containing a block hash, a `{ number: Int }` containing the block number, or a `{ number_gte: Int }` containing the minimum block number. In the case of `number_gte`, the query will be executed on the latest block only if the subgraph has progressed to or past the minimum block number. Defaults to the latest block when omitted.
    """
    block: Block_height
    id: ID!

    """
    Set to `allow` to receive data even if the subgraph has skipped over errors while syncing.
    """
    subgraphError: _SubgraphErrorPolicy_! = deny
  ): BeaNFTUser
  beaNFTUsers(
    """
    The block at which the query should be executed. Can either be a `{ hash: Bytes }` value containing a block hash, a `{ number: Int }` containing the block number, or a `{ number_gte: Int }` containing the minimum block number. In the case of `number_gte`, the query will be executed on the latest block only if the subgraph has progressed to or past the minimum block number. Defaults to the latest block when omitted.
    """
    block: Block_height
    first: Int = 100
    orderBy: BeaNFTUser_orderBy
    orderDirection: OrderDirection
    skip: Int = 0

    """
    Set to `allow` to receive data even if the subgraph has skipped over errors while syncing.
    """
    subgraphError: _SubgraphErrorPolicy_! = deny
    where: BeaNFTUser_filter
  ): [BeaNFTUser!]!
  collectionData(
    """
    The block at which the query should be executed. Can either be a `{ hash: Bytes }` value containing a block hash, a `{ number: Int }` containing the block number, or a `{ number_gte: Int }` containing the minimum block number. In the case of `number_gte`, the query will be executed on the latest block only if the subgraph has progressed to or past the minimum block number. Defaults to the latest block when omitted.
    """
    block: Block_height
    id: ID!

    """
    Set to `allow` to receive data even if the subgraph has skipped over errors while syncing.
    """
    subgraphError: _SubgraphErrorPolicy_! = deny
  ): CollectionData
  collectionDatas(
    """
    The block at which the query should be executed. Can either be a `{ hash: Bytes }` value containing a block hash, a `{ number: Int }` containing the block number, or a `{ number_gte: Int }` containing the minimum block number. In the case of `number_gte`, the query will be executed on the latest block only if the subgraph has progressed to or past the minimum block number. Defaults to the latest block when omitted.
    """
    block: Block_height
    first: Int = 100
    orderBy: CollectionData_orderBy
    orderDirection: OrderDirection
    skip: Int = 0

    """
    Set to `allow` to receive data even if the subgraph has skipped over errors while syncing.
    """
    subgraphError: _SubgraphErrorPolicy_! = deny
    where: CollectionData_filter
  ): [CollectionData!]!
}

type Subscription {
  """Access to subgraph metadata"""
  _meta(block: Block_height): _Meta_
  beaNFTUser(
    """
    The block at which the query should be executed. Can either be a `{ hash: Bytes }` value containing a block hash, a `{ number: Int }` containing the block number, or a `{ number_gte: Int }` containing the minimum block number. In the case of `number_gte`, the query will be executed on the latest block only if the subgraph has progressed to or past the minimum block number. Defaults to the latest block when omitted.
    """
    block: Block_height
    id: ID!

    """
    Set to `allow` to receive data even if the subgraph has skipped over errors while syncing.
    """
    subgraphError: _SubgraphErrorPolicy_! = deny
  ): BeaNFTUser
  beaNFTUsers(
    """
    The block at which the query should be executed. Can either be a `{ hash: Bytes }` value containing a block hash, a `{ number: Int }` containing the block number, or a `{ number_gte: Int }` containing the minimum block number. In the case of `number_gte`, the query will be executed on the latest block only if the subgraph has progressed to or past the minimum block number. Defaults to the latest block when omitted.
    """
    block: Block_height
    first: Int = 100
    orderBy: BeaNFTUser_orderBy
    orderDirection: OrderDirection
    skip: Int = 0

    """
    Set to `allow` to receive data even if the subgraph has skipped over errors while syncing.
    """
    subgraphError: _SubgraphErrorPolicy_! = deny
    where: BeaNFTUser_filter
  ): [BeaNFTUser!]!
  collectionData(
    """
    The block at which the query should be executed. Can either be a `{ hash: Bytes }` value containing a block hash, a `{ number: Int }` containing the block number, or a `{ number_gte: Int }` containing the minimum block number. In the case of `number_gte`, the query will be executed on the latest block only if the subgraph has progressed to or past the minimum block number. Defaults to the latest block when omitted.
    """
    block: Block_height
    id: ID!

    """
    Set to `allow` to receive data even if the subgraph has skipped over errors while syncing.
    """
    subgraphError: _SubgraphErrorPolicy_! = deny
  ): CollectionData
  collectionDatas(
    """
    The block at which the query should be executed. Can either be a `{ hash: Bytes }` value containing a block hash, a `{ number: Int }` containing the block number, or a `{ number_gte: Int }` containing the minimum block number. In the case of `number_gte`, the query will be executed on the latest block only if the subgraph has progressed to or past the minimum block number. Defaults to the latest block when omitted.
    """
    block: Block_height
    first: Int = 100
    orderBy: CollectionData_orderBy
    orderDirection: OrderDirection
    skip: Int = 0

    """
    Set to `allow` to receive data even if the subgraph has skipped over errors while syncing.
    """
    subgraphError: _SubgraphErrorPolicy_! = deny
    where: CollectionData_filter
  ): [CollectionData!]!
}

<<<<<<< HEAD
<<<<<<< HEAD
=======
"A string representation of microseconds UNIX timestamp (16 digits)\n"
scalar Timestamp

>>>>>>> master
=======
"A string representation of microseconds UNIX timestamp (16 digits)\n"
scalar Timestamp

>>>>>>> f76f05a2
type _Block_ {
  """The hash of the block"""
  hash: Bytes

  """The block number"""
  number: Int!

<<<<<<< HEAD
<<<<<<< HEAD
=======
  """The hash of the parent block"""
  parentHash: Bytes

>>>>>>> master
=======
  """The hash of the parent block"""
  parentHash: Bytes

>>>>>>> f76f05a2
  """Integer representation of the timestamp stored in blocks for the chain"""
  timestamp: Int
}

"""The type for the top-level _meta field"""
type _Meta_ {
  "Information about a specific subgraph block. The hash of the block\nwill be null if the _meta field has a block constraint that asks for\na block number. It will be filled if the _meta field has no block constraint\nand therefore asks for the latest  block\n"
  block: _Block_!

  """The deployment ID"""
  deployment: String!

  """If `true`, the subgraph encountered indexing errors at some past block"""
  hasIndexingErrors: Boolean!
}

enum _SubgraphErrorPolicy_ {
  """Data will be returned even if the subgraph has indexing errors"""
  allow

  """
  If the subgraph has indexing errors, data will be omitted. The default.
  """
  deny
}<|MERGE_RESOLUTION|>--- conflicted
+++ resolved
@@ -11,20 +11,11 @@
 """Defined a Subgraph ID for an object type"""
 directive @subgraphId(id: String!) on OBJECT
 
-<<<<<<< HEAD
-<<<<<<< HEAD
-=======
-=======
->>>>>>> f76f05a2
 enum Aggregation_interval {
   day
   hour
 }
 
-<<<<<<< HEAD
->>>>>>> master
-=======
->>>>>>> f76f05a2
 type BeaNFTUser {
   barnRaise: [Int!]
   basin: [Int!]
@@ -127,18 +118,9 @@
   minted
 }
 
-<<<<<<< HEAD
-<<<<<<< HEAD
-=======
 "8 bytes signed integer\n"
 scalar Int8
 
->>>>>>> master
-=======
-"8 bytes signed integer\n"
-scalar Int8
-
->>>>>>> f76f05a2
 """Defines the order direction, either ascending or descending"""
 enum OrderDirection {
   asc
@@ -267,18 +249,9 @@
   ): [CollectionData!]!
 }
 
-<<<<<<< HEAD
-<<<<<<< HEAD
-=======
 "A string representation of microseconds UNIX timestamp (16 digits)\n"
 scalar Timestamp
 
->>>>>>> master
-=======
-"A string representation of microseconds UNIX timestamp (16 digits)\n"
-scalar Timestamp
-
->>>>>>> f76f05a2
 type _Block_ {
   """The hash of the block"""
   hash: Bytes
@@ -286,18 +259,9 @@
   """The block number"""
   number: Int!
 
-<<<<<<< HEAD
-<<<<<<< HEAD
-=======
   """The hash of the parent block"""
   parentHash: Bytes
 
->>>>>>> master
-=======
-  """The hash of the parent block"""
-  parentHash: Bytes
-
->>>>>>> f76f05a2
   """Integer representation of the timestamp stored in blocks for the chain"""
   timestamp: Int
 }
