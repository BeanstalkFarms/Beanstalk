--- conflicted
+++ resolved
@@ -10098,7 +10098,6 @@
       {
         "internalType": "uint256",
         "name": "currentGaugePoints",
-<<<<<<< HEAD
         "type": "uint256"
       },
       {
@@ -10128,8 +10127,6 @@
       {
         "internalType": "uint256",
         "name": "value",
-=======
->>>>>>> 88587b00
         "type": "uint256"
       },
       {
@@ -10407,7 +10404,6 @@
   },
   {
     "inputs": [],
-<<<<<<< HEAD
     "name": "exploitEarnedBeans",
     "outputs": [],
     "stateMutability": "nonpayable",
@@ -10415,8 +10411,6 @@
   },
   {
     "inputs": [],
-=======
->>>>>>> 88587b00
     "name": "exploitFertilizer",
     "outputs": [],
     "stateMutability": "nonpayable",
@@ -10424,7 +10418,6 @@
   },
   {
     "inputs": [],
-<<<<<<< HEAD
     "name": "exploitPodOrderBeans",
     "outputs": [],
     "stateMutability": "nonpayable",
@@ -10432,8 +10425,6 @@
   },
   {
     "inputs": [],
-=======
->>>>>>> 88587b00
     "name": "exploitSop",
     "outputs": [],
     "stateMutability": "nonpayable",
