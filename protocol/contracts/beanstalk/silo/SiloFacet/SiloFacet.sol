/*
 * SPDX-License-Identifier: MIT
 */

pragma solidity =0.7.6;
pragma abicoder v2;

import "./TokenSilo.sol";
import {LibTractor} from "contracts/libraries/LibTractor.sol";
import "contracts/libraries/Token/LibTransfer.sol";
import "contracts/libraries/Silo/LibSiloPermit.sol";

/**
 * @title SiloFacet
 * @author Publius, Brean, Pizzaman1337
 * @notice SiloFacet is the entry point for all Silo functionality.
 * 
 * SiloFacet           public functions for modifying an account's Silo.
 * ↖ TokenSilo         accounting & storage for Deposits, Withdrawals, allowances
 * ↖ Silo              accounting & storage for Stalk, and Roots.
 * ↖ SiloExit          public view funcs for total balances, account balances 
 *                     & other account state.
 * ↖ ReentrancyGuard   provides reentrancy guard modifier and access to {C}.
 *
 * 
 */
contract SiloFacet is TokenSilo {

    using SafeMath for uint256;
    using LibSafeMath32 for uint32;

    //////////////////////// DEPOSIT ////////////////////////

    /** 
     * @notice Deposits an ERC20 into the Silo.
     * @dev farmer is issued stalk and seeds based on token (i.e non-whitelisted tokens do not get any)
     * @param token address of ERC20
     * @param amount tokens to be transferred
     * @param mode source of funds (INTERNAL, EXTERNAL, EXTERNAL_INTERNAL, INTERNAL_TOLERANT)
     * @dev Depositing should:
     * 
     *  1. Transfer `amount` of `token` from `account` to Beanstalk.
     *  2. Calculate the current Bean Denominated Value (BDV) for `amount` of `token`.
     *  3. Create or update a Deposit entry for `account` in the current Season.
     *  4. Mint Stalk to `account`.
     *  5. Emit an `AddDeposit` event.
     * 
     */
    function deposit(
        address token,
        uint256 _amount,
        LibTransfer.From mode
    ) 
        external
        payable 
        nonReentrant 
        mowSender(token) 
        returns (uint256 amount, uint256 _bdv, int96 stem)
    {
        amount = LibTransfer.receiveToken(
            IERC20(token),
            _amount,
            LibTractor._getUser(),
            mode
        );
        (_bdv, stem) = _deposit(LibTractor._getUser(), token, amount);
    }

    //////////////////////// WITHDRAW ////////////////////////

    /** 
     * @notice Withdraws an ERC20 Deposit from the Silo.
     * @param token Address of the whitelisted ERC20 token to Withdraw.
     * @param stem The stem to Withdraw from.
     * @param amount Amount of `token` to Withdraw.
     *
     * @dev When Withdrawing a Deposit, the user must burn all of the Stalk
     * associated with it, including:
     *
     * - base Stalk, received based on the BDV of the Deposit.
     * - Grown Stalk, grown from BDV and stalkEarnedPerSeason while the deposit was held in the Silo.
     *
     * Note that the Grown Stalk associated with a Deposit is a function of the 
     * delta between the current Season and the Season in which a Deposit was made.
     * 
     * Typically, a Farmer wants to withdraw more recent Deposits first, since
     * these require less Stalk to be burned. This functionality is the default
     * provided by the Beanstalk SDK, but is NOT provided at the contract level.
     * 
     */
    function withdrawDeposit(
        address token,
        int96 stem,
        uint256 amount,
        LibTransfer.To mode
    ) external payable mowSender(token) nonReentrant {
        _withdrawDeposit(LibTractor._getUser(), token, stem, amount);
        LibTransfer.sendToken(IERC20(token), amount, LibTractor._getUser(), mode);
    }

    /** 
     * @notice Claims ERC20s from multiple Withdrawals.
     * @param token Address of the whitelisted ERC20 token to Withdraw.
     * @param stems stems to Withdraw from.
     * @param amounts Amounts of `token` to Withdraw from corresponding `stems`.
     * 
     * deposits.
     * @dev Clients should factor in gas costs when withdrawing from multiple
     * 
     * For example, if a user wants to withdraw X Beans, it may be preferable to
     * withdraw from 1 older Deposit, rather than from multiple recent Deposits,
     * if the difference in stems is minimal to save on gas.
     */

    function withdrawDeposits(
        address token,
        int96[] calldata stems,
        uint256[] calldata amounts,
        LibTransfer.To mode
    ) external payable mowSender(token) nonReentrant {
        uint256 amount = _withdrawDeposits(LibTractor._getUser(), token, stems, amounts);
        LibTransfer.sendToken(IERC20(token), amount, LibTractor._getUser(), mode);
    }


    //////////////////////// TRANSFER ////////////////////////

    /** 
     * @notice Transfer a single Deposit.
     * @param sender Current owner of Deposit.
     * @param recipient Destination account of Deposit.
     * @param token Address of the whitelisted ERC20 token to Transfer.
     * @param stem stem of Deposit from which to Transfer.
     * @param amount Amount of `token` to Transfer.
     * @return _bdv The BDV included in this transfer, now owned by `recipient`.
     *
     * @dev An allowance is required if `sender !== msg.sender`
     * 
     * The {mowSender} modifier is not used here because _both_ the `sender` and
     * `recipient` need their Silo updated, since both accounts experience a
     * change in deposited BDV. See {Silo-_mow}.
     */
    function transferDeposit(
        address sender,
        address recipient,
        address token,
        int96 stem,
        uint256 amount
    ) public payable nonReentrant returns (uint256 _bdv) {
        if (sender != LibTractor._getUser()) {
            LibSiloPermit._spendDepositAllowance(sender, LibTractor._getUser(), token, amount);
        }
        LibSilo._mow(sender, token);
        // Need to update the recipient's Silo as well.
        LibSilo._mow(recipient, token);
        _bdv = _transferDeposit(sender, recipient, token, stem, amount);
    }

    /** 
     * @notice Transfers multiple Deposits.
     * @param sender Source of Deposit.
     * @param recipient Destination of Deposit.
     * @param token Address of the whitelisted ERC20 token to Transfer.
     * @param stem stem of Deposit to Transfer. 
     * @param amounts Amounts of `token` to Transfer from corresponding `stem`.
     * @return bdvs Array of BDV transferred from each Season, now owned by `recipient`.
     *
     * @dev An allowance is required if `sender !== msg.sender`. There must be enough allowance
     * to transfer all of the requested Deposits, otherwise the transaction should revert.
     * 
     * The {mowSender} modifier is not used here because _both_ the `sender` and
     * `recipient` need their Silo updated, since both accounts experience a
     * change in Seeds. See {Silo-_mow}.
     */
    function transferDeposits(
        address sender,
        address recipient,
        address token,
        int96[] calldata stem,
        uint256[] calldata amounts
    ) public payable nonReentrant returns (uint256[] memory bdvs) {
        require(amounts.length > 0, "Silo: amounts array is empty");
        uint256 totalAmount;
        for (uint256 i = 0; i < amounts.length; ++i) {
            require(amounts[i] > 0, "Silo: amount in array is 0");
<<<<<<< HEAD
            if (sender != LibTractor._getUser()) {
                LibSiloPermit._spendDepositAllowance(sender, LibTractor._getUser(), token, amounts[i]);
            }
=======
            totalAmount = totalAmount.add(amounts[i]);
        }

        if (sender != msg.sender) {
            LibSiloPermit._spendDepositAllowance(sender, msg.sender, token, totalAmount);
>>>>>>> 54446e05
        }
       
        LibSilo._mow(sender, token);
        // Need to update the recipient's Silo as well.
        LibSilo._mow(recipient, token);
        bdvs = _transferDeposits(sender, recipient, token, stem, amounts);
    }

    

    /**
     * @notice Transfer a single Deposit, conforming to the ERC1155 standard.
     * @param sender Source of Deposit.
     * @param recipient Destination of Deposit.
     * @param depositId ID of Deposit to Transfer.
     * @param amount Amount of `token` to Transfer.
     * 
     * @dev the depositID is the token address and stem of a deposit, 
     * concatinated into a single uint256.
     * 
     */
    function safeTransferFrom(
        address sender, 
        address recipient, 
        uint256 depositId, 
        uint256 amount,
        bytes calldata
    ) external {
        require(recipient != address(0), "ERC1155: transfer to the zero address");
        // allowance requirements are checked in transferDeposit
        (address token, int96 cumulativeGrownStalkPerBDV) = 
            LibBytes.unpackAddressAndStem(depositId);
        transferDeposit(
            sender, 
            recipient,
            token, 
            cumulativeGrownStalkPerBDV, 
            amount
        );
    }

    /**
     * @notice Transfer a multiple Deposits, conforming to the ERC1155 standard.
     * @param sender Source of Deposit.
     * @param recipient Destination of Deposit.
     * @param depositIds list of ID of deposits to Transfer.
     * @param amounts list of amounts of `token` to Transfer.
     * 
     * @dev {transferDeposits} can be used to transfer multiple deposits, but only 
     * if they are all of the same token. Since the ERC1155 standard requires the abilty
     * to transfer any set of depositIDs, the {transferDeposits} function cannot be used here.
     */
    function safeBatchTransferFrom(
        address sender, 
        address recipient, 
        uint256[] calldata depositIds, 
        uint256[] calldata amounts, 
        bytes calldata
    ) external {
        require(depositIds.length == amounts.length, "Silo: depositIDs and amounts arrays must be the same length");
        require(recipient != address(0), "ERC1155: transfer to the zero address");
        // allowance requirements are checked in transferDeposit
        address token;
        int96 stem;
        for(uint i; i < depositIds.length; ++i) {
            (token, stem) = 
                LibBytes.unpackAddressAndStem(depositIds[i]);
            transferDeposit(
                sender, 
                recipient,
                token, 
                stem, 
                amounts[i]
            );
        }
    }

    //////////////////////// YIELD DISTRUBUTION ////////////////////////

    /**
     * @notice Claim Grown Stalk for `account`.
     * @dev See {Silo-_mow}.
     */
    function mow(address account, address token) external payable {
        LibSilo._mow(account, token);
    }

    //function to mow multiple tokens given an address
    function mowMultiple(address account, address[] calldata tokens) external payable {
        for (uint256 i; i < tokens.length; ++i) {
            LibSilo._mow(account, tokens[i]);
        }
    }


    /** 
     * @notice Claim Earned Beans and their associated Stalk and Plantable Seeds for
     * `msg.sender`.
     *
     * The Stalk associated with Earned Beans is commonly called "Earned Stalk".
     * Earned Stalk DOES contribute towards the Farmer's Stalk when earned beans is issued.
     * 
     * The Seeds associated with Earned Beans are commonly called "Plantable
     * Seeds". The word "Plantable" is used to highlight that these Seeds aren't 
     * yet earning the Farmer new Stalk. In other words, Seeds do NOT automatically
     * compound; they must first be Planted with {plant}.
     * 
     * In practice, when Seeds are Planted, all Earned Beans are Deposited in 
     * the current Season.
     */
    function plant() external payable returns (uint256 beans, int96 stem) {
        return _plant(LibTractor._getUser());
    }

    /** 
     * @notice Claim rewards from a Flood (Was Season of Plenty)
     */
    function claimPlenty() external payable {
        _claimPlenty(LibTractor._getUser());
    }

}<|MERGE_RESOLUTION|>--- conflicted
+++ resolved
@@ -183,17 +183,12 @@
         uint256 totalAmount;
         for (uint256 i = 0; i < amounts.length; ++i) {
             require(amounts[i] > 0, "Silo: amount in array is 0");
-<<<<<<< HEAD
-            if (sender != LibTractor._getUser()) {
-                LibSiloPermit._spendDepositAllowance(sender, LibTractor._getUser(), token, amounts[i]);
-            }
-=======
             totalAmount = totalAmount.add(amounts[i]);
         }
 
-        if (sender != msg.sender) {
-            LibSiloPermit._spendDepositAllowance(sender, msg.sender, token, totalAmount);
->>>>>>> 54446e05
+        // Tractor operator does not use allowance.
+        if (sender != LibTractor._getUser()) {
+            LibSiloPermit._spendDepositAllowance(sender, LibTractor._getUser(), token, totalAmount);
         }
        
         LibSilo._mow(sender, token);
