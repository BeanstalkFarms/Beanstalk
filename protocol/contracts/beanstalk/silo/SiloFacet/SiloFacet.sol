--- conflicted
+++ resolved
@@ -46,19 +46,10 @@
      *  4. Mint Stalk to `account`.
      *  5. Emit an `AddDeposit` event.
      * 
-<<<<<<< HEAD
      */
     function deposit(
         address token,
         uint256 _amount,
-=======
-     * FIXME(logic): return `(amount, bdv(, season))`
-     *
-     */
-    function deposit(
-        address token,
-        uint256 amount,
->>>>>>> 0eacf9ef
         LibTransfer.From mode
     ) 
         external
@@ -96,10 +87,7 @@
      * Typically, a Farmer wants to withdraw more recent Deposits first, since
      * these require less Stalk to be burned. This functionality is the default
      * provided by the Beanstalk SDK, but is NOT provided at the contract level.
-<<<<<<< HEAD
-     * 
-=======
->>>>>>> 0eacf9ef
+     * 
      */
     function withdrawDeposit(
         address token,
