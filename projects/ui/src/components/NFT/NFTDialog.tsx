import React from 'react';
import { Button, Dialog, Link } from '@mui/material';
import { FC } from '~/types';
import useSetting from '~/hooks/app/useSetting';
import {
  StyledDialogActions,
  StyledDialogContent,
  StyledDialogTitle,
} from '../Common/Dialog';
import { ClaimStatus, Nft } from '../../util/BeaNFTs';
import NFTImage from './NFTImage';

export interface NFTDialogProps {
  handleDialogClose: any;
  dialogOpen: boolean;
  handleMint: any;
  nft: Nft;
}

const NFTDialog: FC<NFTDialogProps> = ({
  handleDialogClose,
  dialogOpen,
  handleMint,
  nft,
}) => {
  const nftImage = <NFTImage nft={nft} />;

  // Are we impersonating a different account outside dev mode
<<<<<<< HEAD
  const isImpersonating = !!useSetting('impersonatedAccount')[0] && !import.meta.env.DEV;
=======
  const isImpersonating =
    !!useSetting('impersonatedAccount')[0] && !import.meta.env.DEV;
>>>>>>> 2cfdafbc

  return (
    <Dialog
      onClose={handleDialogClose}
      open={dialogOpen}
      fullWidth
      PaperProps={{ sx: { width: '400px' } }}
    >
      <StyledDialogTitle onClose={handleDialogClose}>
        BeaNFT {nft.id}
      </StyledDialogTitle>
      <StyledDialogContent sx={{ px: 1, pb: 1 }}>
        {nft.claimed === 0 ? (
          <Link
            href={`https://opensea.io/assets/ethereum/${nft.subcollection}/${nft.id}`}
            target="_blank"
            rel="noreferrer"
          >
            {nftImage}
          </Link>
        ) : (
          nftImage
        )}
      </StyledDialogContent>
      <StyledDialogActions sx={{ pt: 0 }}>
        {/* FIXME: should be a LoadingButton */}
        <Button
          onClick={handleMint}
          disabled={nft.claimed === ClaimStatus.CLAIMED || isImpersonating}
          sx={{ height: '45px', width: '100%' }}
        >
<<<<<<< HEAD
          {nft.claimed === ClaimStatus.CLAIMED ? 'Minted' : isImpersonating ? 'Impersonating Account' : 'Mint'}
=======
          {nft.claimed === ClaimStatus.CLAIMED
            ? 'Minted'
            : isImpersonating
              ? 'Impersonating Account'
              : 'Mint'}
>>>>>>> 2cfdafbc
        </Button>
      </StyledDialogActions>
    </Dialog>
  );
};

export default NFTDialog;<|MERGE_RESOLUTION|>--- conflicted
+++ resolved
@@ -26,12 +26,8 @@
   const nftImage = <NFTImage nft={nft} />;
 
   // Are we impersonating a different account outside dev mode
-<<<<<<< HEAD
-  const isImpersonating = !!useSetting('impersonatedAccount')[0] && !import.meta.env.DEV;
-=======
   const isImpersonating =
     !!useSetting('impersonatedAccount')[0] && !import.meta.env.DEV;
->>>>>>> 2cfdafbc
 
   return (
     <Dialog
@@ -63,15 +59,11 @@
           disabled={nft.claimed === ClaimStatus.CLAIMED || isImpersonating}
           sx={{ height: '45px', width: '100%' }}
         >
-<<<<<<< HEAD
-          {nft.claimed === ClaimStatus.CLAIMED ? 'Minted' : isImpersonating ? 'Impersonating Account' : 'Mint'}
-=======
           {nft.claimed === ClaimStatus.CLAIMED
             ? 'Minted'
             : isImpersonating
               ? 'Impersonating Account'
               : 'Mint'}
->>>>>>> 2cfdafbc
         </Button>
       </StyledDialogActions>
     </Dialog>
