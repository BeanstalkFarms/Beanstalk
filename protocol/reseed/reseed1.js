--- conflicted
+++ resolved
@@ -40,17 +40,10 @@
       }
     }
   }
-<<<<<<< HEAD
   // add the BeanL2MigrationFacet, L1TokenFacet, remove all selectors other than the diamond functionality.
   await upgradeWithNewFacets({
     diamondAddress: BEANSTALK,
     facetNames: ["BeanL2MigrationFacet", "L1TokenFacet"],
-=======
-  // add the L2MigrationFacet, remove all selectors other than
-  await upgradeWithNewFacets({
-    diamondAddress: BEANSTALK,
-    facetNames: ["L2MigrationFacet", "L1TokenFacet"],
->>>>>>> a0250f4e
     facetsToRemove: beanstalkSelectors,
     initFacetName: "ReseedL2Migration",
     bip: false,
