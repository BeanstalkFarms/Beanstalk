// SPDX-License-Identifier: MIT

pragma solidity =0.7.6;
pragma experimental ABIEncoderV2;

import {SafeMath} from "@openzeppelin/contracts/math/SafeMath.sol";
import {ICurvePool} from "~/interfaces/ICurve.sol";
import {LibAppStorage, AppStorage} from "../LibAppStorage.sol";
import {LibConvertData} from "./LibConvertData.sol";
import {LibMetaCurveConvert} from "./LibMetaCurveConvert.sol";
import {C} from "~/C.sol";

/**
 * @title LibCurveConvert
 * @author Publius
 */
library LibCurveConvert {
    using SafeMath for uint256;
    using LibConvertData for bytes;

    //////////////////// GETTERS ////////////////////

    /**
     * @notice Calculate the number of BEAN needed to be added as liquidity to return `pool` back to peg.
     * @dev
     *   Assumes that BEAN is the first token in the pool.
     *   Returns 0 if returns peg.
     */
    function beansToPeg(address pool) internal view returns (uint256 beans) {
        uint256[2] memory balances = ICurvePool(pool).get_balances();
        uint256 xp1 = _getBeansAtPeg(pool, balances);
        if (xp1 <= balances[0]) return 0;
        beans = xp1.sub(balances[0]);
    }

    /**
     * @notice Calculate the amount of liquidity needed to be removed as Beans to return `pool` back to peg.
     * @dev Returns 0 if above peg.
     */
    function lpToPeg(address pool) internal view returns (uint256 lp) {
        uint256[2] memory balances = ICurvePool(pool).get_balances();
        uint256 xp1 = _getBeansAtPeg(pool, balances);
        if (balances[0] <= xp1) return 0;
        return LibMetaCurveConvert.lpToPeg(balances, xp1);
    }

    /**
     * @param pool The address of the Curve pool where `amountIn` will be withdrawn
     * @param amountIn The amount of the LP token of `pool` to remove as BEAN
     * @return beans The amount of BEAN received for removing `amountIn` LP tokens.
     * @dev Assumes that i=0 corresponds to BEAN.
     */
    function getBeanAmountOut(address pool, uint256 amountIn) internal view returns(uint256 beans) {
        beans = ICurvePool(pool).calc_withdraw_one_coin(amountIn, 0); // i=0 -> BEAN
    }

    /**
     * @param pool The address of the Curve pool where `amountIn` will be deposited
     * @param amountIn The amount of BEAN to deposit into `pool`
     * @return lp The amount of LP received for depositing BEAN.
     * @dev Assumes that i=0 corresponds to BEAN.
     */
    function getLPAmountOut(address pool, uint256 amountIn) internal view returns(uint256 lp) {
        lp = ICurvePool(pool).calc_token_amount([amountIn, 0], true); // i=0 -> BEAN
    }

    //////////////////// CURVE CONVERT: KINDS ////////////////////

    /**
     * @notice Decodes convert data and increasing deltaB by removing liquidity as Beans.
     * @param convertData Contains convert input parameters for a Curve AddLPInBeans convert
     */
    function convertLPToBeans(bytes memory convertData)
        internal
        returns (
            address tokenOut,
            address tokenIn,
            uint256 amountOut,
            uint256 amountIn
        )
    {
        (uint256 lp, uint256 minBeans, address pool) = convertData
            .convertWithAddress();
<<<<<<< HEAD
        LibInternal.mow(msg.sender, C.curveMetapoolAddress());
        (amountOut, amountIn) = curveRemoveLPTowardsPeg(lp, minBeans, pool);
        tokenOut = C.beanAddress();
=======
        (amountOut, amountIn) = curveRemoveLPAndBuyToPeg(lp, minBeans, pool);
        tokenOut = C.BEAN;
>>>>>>> feba6f57
        tokenIn = pool;
    }

    /**
     * @notice Decodes convert data and decreases deltaB by adding Beans as 1-sided liquidity.
     * @param convertData Contains convert input parameters for a Curve AddBeansInLP convert
     */
    function convertBeansToLP(bytes memory convertData)
        internal
        returns (
            address tokenOut,
            address tokenIn,
            uint256 amountOut,
            uint256 amountIn
        )
    {
        (uint256 beans, uint256 minLP, address pool) = convertData
            .convertWithAddress();
        (amountOut, amountIn) = curveAddLiquidityTowardsPeg(
            beans,
            minLP,
            pool
        );
        tokenOut = pool;
        tokenIn = C.BEAN;
    }

    //////////////////// CURVE CONVERT: LOGIC ////////////////////

    /**
     * @notice Increase deltaB by adding Beans as liquidity via Curve.
     * @dev deltaB <≈ 0 after the convert
     * @param beans The amount of beans to convert to Curve LP
     * @param minLP The minimum amount of Curve LP to receive
     * @param pool The address of the Curve pool to add to
     */
    function curveAddLiquidityTowardsPeg(
        uint256 beans,
        uint256 minLP,
        address pool
    ) internal returns (uint256 lp, uint256 beansConverted) {
        uint256 beansTo = beansToPeg(pool);
        require(beansTo > 0, "Convert: P must be >= 1.");
        beansConverted = beans > beansTo ? beansTo : beans;
        lp = ICurvePool(pool).add_liquidity([beansConverted, 0], minLP);
    }

    /**
     * @notice Decrease deltaB by removing LP as Beans via Curve.
     * @dev deltaB >≈ 0 after the convert
     * @param lp The amount of Curve LP to be removed
     * @param minBeans The minimum amount of Beans to receive
     * @param pool The address of the Curve pool to remove from
     */
    function curveRemoveLPTowardsPeg(
        uint256 lp,
        uint256 minBeans,
        address pool
    ) internal returns (uint256 beans, uint256 lpConverted) {
        uint256 lpTo = lpToPeg(pool);
        require(lpTo > 0, "Convert: P must be < 1.");
        lpConverted = lp > lpTo ? lpTo : lp;
        beans = ICurvePool(pool).remove_liquidity_one_coin(
            lpConverted,
            0,
            minBeans
        );
    }

    //////////////////// INTERNAL ////////////////////
    
    function _getBeansAtPeg(
        address pool,
        uint256[2] memory balances
    ) internal view returns (uint256) {
        if (pool == C.CURVE_BEAN_METAPOOL) {
            return LibMetaCurveConvert.beansAtPeg(balances);
        }

        revert("Convert: Not a whitelisted Curve pool.");
    }
}<|MERGE_RESOLUTION|>--- conflicted
+++ resolved
@@ -81,14 +81,8 @@
     {
         (uint256 lp, uint256 minBeans, address pool) = convertData
             .convertWithAddress();
-<<<<<<< HEAD
-        LibInternal.mow(msg.sender, C.curveMetapoolAddress());
-        (amountOut, amountIn) = curveRemoveLPTowardsPeg(lp, minBeans, pool);
-        tokenOut = C.beanAddress();
-=======
         (amountOut, amountIn) = curveRemoveLPAndBuyToPeg(lp, minBeans, pool);
         tokenOut = C.BEAN;
->>>>>>> feba6f57
         tokenIn = pool;
     }
 
