--- conflicted
+++ resolved
@@ -1,6 +1,5 @@
 const { expect } = require('chai');
 const { deploy } = require('../scripts/deploy.js')
-<<<<<<< HEAD
 const { EXTERNAL, INTERNAL, INTERNAL_EXTERNAL, INTERNAL_TOLERANT } = require('./utils/balances.js')
 const { to18, to6, toStalk } = require('./utils/helpers.js')
 const { BEAN, USDT, WETH, CURVE_REGISTRY, CRYPTO_REGISTRY, THREE_POOL, TRI_CRYPTO, TRI_CRYPTO_POOL, THREE_CURVE, BEAN_3_CURVE, USDC, WBTC, DAI, LUSD_3_CURVE, LUSD, CRYPTO_FACTORY, STABLE_FACTORY, USD, LIQUITY_PRICE_FEED, LIQUITY_PRICE_FEED_SELECTOR } = require('./utils/constants')
@@ -10,15 +9,9 @@
 const { mintEth } = require('../utils/mint.js');
 
 let user, user2, owner;
-=======
-const { THREE_POOL, BEAN_3_CURVE, BEAN } = require('./utils/constants');
-const { to6 } = require('./utils/helpers.js');
-let user,user2,owner;
->>>>>>> 90298752
 let userAddress, ownerAddress, user2Address;
 
 describe('Oracle', function () {
-<<<<<<< HEAD
   if (!!process.env.FORKING_RPC) {
     before(async function () {
       [owner, user, user2] = await ethers.getSigners();
@@ -59,133 +52,6 @@
 
     beforeEach(async function () {
       snapshotId = await takeSnapshot();
-=======
-  before(async function () {
-    [owner,user,user2] = await ethers.getSigners();
-    userAddress = user.address;
-    user2Address = user2.address;
-    const contracts = await deploy("Test", false, true);
-    ownerAddress = contracts.account;
-    this.diamond = contracts.beanstalkDiamond;
-    this.season = await ethers.getContractAt('MockSeasonFacet', this.diamond.address);
-    this.diamondLoupeFacet = await ethers.getContractAt('DiamondLoupeFacet', this.diamond.address)
-    this.bean = await ethers.getContractAt('MockToken', BEAN);
-
-    await this.season.siloSunrise(0);
-
-    lastTimestamp = 1700000000;
-  
-    this.threePool = await ethers.getContractAt('Mock3Curve', THREE_POOL);
-    await this.threePool.set_virtual_price(to18('1'));
-    this.beanThreeCurve = await ethers.getContractAt('MockMeta3Curve', BEAN_3_CURVE);
-    await this.beanThreeCurve.set_supply('100000');
-    await this.beanThreeCurve.set_A_precise('1000');
-    await this.beanThreeCurve.set_balances([toBean('1000000'), to18('1000000')]);
-    await this.bean.mint(user2Address, to6('1000000000'))
-  });
-
-  beforeEach (async function () {
-    await this.season.resetState();
-    await this.beanThreeCurve.set_balances([toBean('1000000'), to18('1000000')]);
-    await this.season.siloSunrise(0);
-    await this.season.teleportSunrise('250');
-    await resetTime();
-    await this.season.resetPools([this.beanThreeCurve.address]);
-    await resetTime();
-    await this.season.captureE();
-  });
-  
-  describe("Curve", async function () {
-
-    it('initializes the oracle', async function () {
-      const o = await this.season.curveOracle();
-      expect(o.initialized).to.equal(true);
-      expect(o.balances[0]).to.equal(toBean('100000001000000'));
-      expect(o.balances[1]).to.equal(to18('100000001000000'));
-      const block = await ethers.provider.getBlock("latest");
-      expect(o.timestamp).to.equal(block.timestamp);
-    })
-
-    it("tracks a basic TWAL", async function () {
-      this.result = await this.season.updateTWAPCurveE();
-      await expect(this.result).to.emit(this.season, 'UpdateTWAPs').withArgs(
-        [toBean('1000000'), to18('1000000')]
-      )
-    });
-  
-    it("tracks a TWAL with a change", async function () {
-      await advanceTime(900)
-      await this.beanThreeCurve.update([toBean('2000000'), to18('1000000')])
-      await advanceTime(900)
-      this.result = await this.season.updateTWAPCurveE();
-      await expect(this.result).to.emit(this.season, 'UpdateTWAPs').withArgs(
-        [ethers.utils.parseUnits('1500000', 6), ethers.utils.parseEther('1000000')]
-      )
-    });
-  
-    it("2 separate TWAL", async function () {
-      await advanceTime(900)
-      await this.beanThreeCurve.update([toBean('2000000'), to18('1000000')])
-      await advanceTime(900)
-      await this.beanThreeCurve.update([toBean('1000000'), to18('1000000')])
-      await advanceTime(1800)
-      this.result = await this.season.updateTWAPCurveE();
-      
-      await expect(this.result).to.emit(this.season, 'UpdateTWAPs').withArgs(
-        [ethers.utils.parseUnits('1250000', 6), ethers.utils.parseEther('1000000')]
-      )
-      await advanceTime(900)
-      await this.beanThreeCurve.update([toBean('500000'), to18('1000000')])
-      await advanceTime(900)
-      this.result = await this.season.updateTWAPCurveE();
-      
-      await expect(this.result).to.emit(this.season, 'UpdateTWAPs').withArgs(
-        [toBean('750000'), to18('1000000')]
-      )
-    });
-
-    describe("above Max Delta B", async function () {
-      it("tracks a basic Delta B", async function () {
-        this.result = await this.season.captureCurveE();
-        await expect(this.result).to.emit(this.season, 'DeltaB').withArgs('0');
-      });
-
-      it("tracks a TWAL with a change", async function () {
-        await advanceTime(900)
-        await this.beanThreeCurve.update([toBean('2000000'), to18('1000000')])
-        await advanceTime(900)
-        this.result = await this.season.captureCurveE();
-        await expect(this.result).to.emit(this.season, 'DeltaB').withArgs('-252354675068');
-      });
-
-      it("tracks a TWAL during ramping up season", async function () {
-        await this.season.teleportSunrise('120');
-        await resetTime();
-        await this.season.captureE();
-        await advanceTime(900)
-        await this.beanThreeCurve.update([toBean('2000000'), to18('1000000')])
-        await advanceTime(900)
-        this.result = await this.season.captureCurveE();
-        await expect(this.result).to.emit(this.season, 'DeltaB').withArgs('-252354675068')
-        this.result = await this.season.updateTWAPCurveE();
-      });
-
-      it("tracks a TWAL with a change", async function () {
-        await advanceTime(900)
-        await this.beanThreeCurve.update([toBean('2000000'), to18('1000000')])
-        await advanceTime(900)
-        this.result = await this.season.captureCurveE();
-        await expect(this.result).to.emit(this.season, 'DeltaB').withArgs('-252354675068');
-      });
-
-      it("tracks a TWAL with a change", async function () {
-        await advanceTime(1800)
-        await this.beanThreeCurve.update([toBean('2000000'), to18('2020000')])
-        await advanceTime(900)
-        this.result = await this.season.captureCurveE();
-        await expect(this.result).to.emit(this.season, 'DeltaB').withArgs('3332955488');
-      });
->>>>>>> 90298752
     });
 
     afterEach(async function () {
@@ -196,80 +62,9 @@
         expect(await this.beanstalk.getPrice(WETH, USD)).to.be.equal(to18('1000'))
     });
 
-<<<<<<< HEAD
   } else {
     it('skip', async function () { 
       console.log('Set FORKING_RPC in .env file to run tests')
     })
   }
-})
-=======
-    describe("Below max Delta B", async function() {
-      beforeEach(async function () {
-        await this.bean.connect(user2).burn(await this.bean.balanceOf(user2Address))
-        await this.bean.mint(user2Address, to6('100'))
-      })
-
-      it("tracks a basic Delta B", async function () {
-        this.result = await this.season.captureCurveE();
-        await expect(this.result).to.emit(this.season, 'DeltaB').withArgs('0');
-      });
-
-      it("tracks a TWAL with a change", async function () {
-        await advanceTime(900)
-        await this.beanThreeCurve.update([toBean('2000000'), to18('1000000')])
-        await advanceTime(900)
-        this.result = await this.season.captureCurveE();
-        await expect(this.result).to.emit(this.season, 'DeltaB').withArgs(to6('-1'));
-      });
-
-      it("tracks a TWAL during ramping up season", async function () {
-        await this.bean.mint(user2Address, to6('100'))
-        await this.season.teleportSunrise('120');
-        await resetTime();
-        await this.season.captureE();
-        await advanceTime(900)
-        await this.beanThreeCurve.update([toBean('2000000'), to18('1000000')])
-        await advanceTime(900)
-        this.result = await this.season.captureCurveE();
-        await expect(this.result).to.emit(this.season, 'DeltaB').withArgs(to6('-2'))
-        this.result = await this.season.updateTWAPCurveE();
-      });
-
-      it("tracks a TWAL with a change", async function () {
-        await this.bean.mint(user2Address, to6('1000'))
-        await advanceTime(900)
-        await this.beanThreeCurve.update([toBean('2000000'), to18('1000000')])
-        await advanceTime(900)
-        this.result = await this.season.captureCurveE();
-        await expect(this.result).to.emit(this.season, 'DeltaB').withArgs(to6('-11'));
-      });
-
-      it("tracks a TWAL with a change", async function () {
-        await this.bean.mint(user2Address, to6('1000'))
-        await advanceTime(1800)
-        await this.beanThreeCurve.update([toBean('2000000'), to18('2020000')])
-        await advanceTime(900)
-        this.result = await this.season.captureCurveE();
-        await expect(this.result).to.emit(this.season, 'DeltaB').withArgs(to6('11'));
-      });
-
-      it("tracks a basic Delta B", async function () {
-        await advanceTime(900)
-        await hre.network.provider.send("evm_mine")
-        expect(await this.season.poolDeltaB(BEAN_3_CURVE)).to.equal('0');
-        expect(await this.season.totalDeltaB()).to.equal('0');
-      });
-
-      it("tracks a TWAL with a change", async function () {
-        await advanceTime(900)
-        await this.beanThreeCurve.update([toBean('2000000'), to18('1000000')])
-        await advanceTime(900)
-        await hre.network.provider.send("evm_mine")
-        expect(await this.season.poolDeltaB(BEAN_3_CURVE)).to.equal(to6('-1'));
-        expect(await this.season.totalDeltaB()).to.equal(to6('-1'));
-      });
-    });
-  });
-});
->>>>>>> 90298752
+})