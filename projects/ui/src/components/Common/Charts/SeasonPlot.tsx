--- conflicted
+++ resolved
@@ -48,15 +48,10 @@
   height?: number | string;
   /** True if this plot should be a StackedAreaChard */
   stackedArea?: boolean;
-<<<<<<< HEAD
   /**
    * Name of query. For React-Query query key.
    */
   name: string;
-=======
-
-  name?: string;
->>>>>>> 03654b57
 };
 
 type SeasonPlotFinalProps<T extends MinimumViableSnapshotQuery> =
