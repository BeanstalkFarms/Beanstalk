/*
 SPDX-License-Identifier: MIT
*/

pragma solidity ^0.7.6;
pragma experimental ABIEncoderV2;

import "@openzeppelin/contracts/math/SafeMath.sol";
import "../../farm/facets/SeasonFacet/SeasonFacet.sol";
import "../../libraries/Decimal.sol";
import "../MockToken.sol";

/**
 * @author Publius
 * @title Mock Season Facet
**/
contract MockSeasonFacet is SeasonFacet {
    using SafeMath for uint256;
    using SafeMath for uint32;

    function siloSunrise(uint256 amount) public {
        require(!paused(), "Season: Paused.");
        s.season.current += 1;
        mockStepSilo(amount);
    }

    function mockStepSilo(uint256 amount) public {
        if ((s.s.seeds == 0 && s.s.stalk == 0)) {
            stepSilo(0);
            return;
        }
        mintToSilo(amount);
        stepSilo(amount);

    }

    function rainSunrise() public {
        require(!paused(), "Season: Paused.");
        s.season.current += 1;
        handleRain(4);
    }

    function rainSiloSunrise(uint256 amount) public {
        require(!paused(), "Season: Paused.");
        stepGovernance();
        s.season.current += 1;
        handleRain(4);
        mockStepSilo(amount);
    }

    function droughtSiloSunrise(uint256 amount) public {
        require(!paused(), "Season: Paused.");
        stepGovernance();
        s.season.current += 1;
        handleRain(3);
        mockStepSilo(amount);
    }

    function sunSunrise(uint256 beanPrice, uint256 usdcPrice, uint256 divisor) public {
        require(!paused(), "Season: Paused.");
        s.season.current += 1;
        uint256 siloReward = stepSun(
            Decimal.ratio(beanPrice, divisor),
            Decimal.ratio(usdcPrice, divisor)
        );
        s.bean.deposited = s.bean.deposited.add(siloReward);
    }

    function lightSunrise() public {
        require(!paused(), "Season: Paused.");
        s.season.current += 1;
    }

    function teleportSunrise(uint32 _s) public {
        s.season.current = _s;
    }

    function siloSunrises(uint256 number) public {
        require(!paused(), "Season: Paused.");
        for (uint256 i = 0; i < number; i++) {
            s.season.current += 1;
            stepSilo(0);
        }
    }

    function governanceSunrise(uint256 amount) public {
        require(!paused(), "Season: Paused.");
        stepGovernance();
        siloSunrise(amount);
    }

    function governanceSunrises(uint256 number) public {
        require(!paused(), "Season: Paused.");
        for (uint256 i = 0; i < number; i++) {
            governanceSunrise(0);
        }
    }

    function farmSunrise() public {
        require(!paused(), "Season: Paused.");
        s.season.current += 1;
        s.season.timestamp = block.timestamp;
    }

    function farmSunrises(uint256 number) public {
        require(!paused(), "Season: Paused.");
        for (uint256 i = 0; i < number; i++) {
            s.season.current += 1;
            s.season.timestamp = block.timestamp;
        }
    }

    function halfWeekSunrise() public {
            teleportSunrise(84);
<<<<<<< HEAD
            decrementWithdrawBuffer();
=======
            decrementWithdrawSeasons();
>>>>>>> ac414ed3
    }
    
    function weekSunrise() public {
            teleportSunrise(168);
<<<<<<< HEAD
            decrementWithdrawBuffer();
=======
            decrementWithdrawSeasons();
>>>>>>> ac414ed3
    }

    function decrementSunrise(uint256 week) public {
            for (uint256 i = 0; i < week; i++) {
                    weekSunrise();
            }
    }

    function setYieldE(uint32 number) public {
        s.w.yield = number;
    }

    function setStartSoilE(uint256 number) public {
        s.w.startSoil = number;
    }

    function setLastDSoilE(uint256 number) public {
        s.w.lastDSoil = number;
    }

    function setDidSowFasterE(bool faster) public {
        s.w.didSowFaster = faster;
    }

    function setDidSowBelowMinE(bool below) public {
        s.w.didSowBelowMin = below;
    }

    function setLastSowTimeE(uint32 number) public {
        s.w.lastSowTime = number;
    }

    function setLastSoilPercentE(uint96 number) public {
        s.w.lastSoilPercent = number;
    }

    function setSoilE(uint256 amount) public returns (int256) {
        return setSoil(amount);
    }

    function minSoil(uint256 amount) public view returns (uint256) {
        return getMinSoil(amount);
    }

    function resetAccount(address account) public {
        uint32 _s = season();
        for (uint32 j = 0; j <= _s; j++) {
            if (s.a[account].field.plots[j] > 0) s.a[account].field.plots[j];
            if (s.a[account].bean.deposits[j] > 0) delete s.a[account].bean.deposits[j];
            if (s.a[account].deposits[IERC20(s.c.pair)][j].tokens > 0) delete s.a[account].deposits[IERC20(s.c.pair)][j];
            if (s.a[account].lp.deposits[j] > 0) delete s.a[account].lp.deposits[j];
            if (s.a[account].lp.depositSeeds[j] > 0) delete s.a[account].lp.depositSeeds[j];
            if (s.a[account].bean.withdrawals[j+C.getSiloWithdrawSeasons()] > 0)
                delete s.a[account].bean.withdrawals[j+C.getSiloWithdrawSeasons()];
            if (s.a[account].lp.withdrawals[j+C.getSiloWithdrawSeasons()] > 0)
                delete s.a[account].lp.withdrawals[j+C.getSiloWithdrawSeasons()];
            if (s.a[account].withdrawals[IERC20(s.c.pair)][j+C.getSiloWithdrawSeasons()] > 0)
                delete s.a[account].withdrawals[IERC20(s.c.pair)][j+C.getSiloWithdrawSeasons()];
        }
        for (uint32 i = 0; i < s.g.bipIndex; i++) {
                s.g.voted[i][account] = false;
        }
        delete s.a[account];
    }

    function resetState() public {
        uint32 _s = season();
        for (uint32 j = 0; j <= _s; j++) delete s.sops[j];
        resetStateNoSeason();
    }

    function resetStateNoSeason() public {
        for (uint32 i = 0; i < s.g.bipIndex; i++) {
            delete s.g.bips[i];
            delete s.g.diamondCuts[i];
        }

        for (uint32 i = 0; i < s.fundraiserIndex; i++) {
            MockToken(s.fundraisers[i].token).burn(MockToken(s.fundraisers[i].token).balanceOf(address(this)));
            delete s.fundraisers[i];
        }
        delete s.f;
        delete s.bean;
        delete s.lp;
        delete s.si;
        delete s.s;
        delete s.siloBalances[IERC20(s.c.pair)];
        delete s.w;
        delete s.g;
        delete s.r;
        delete s.v1SI;
        delete s.season;
        delete s.unclaimedRoots;
        delete s.fundraiserIndex;
        s.season.start = block.timestamp;
        s.season.timestamp = uint32(block.timestamp % 2 ** 32);
        delete s.sop;
        s.s.stalk = 0;
        s.s.seeds = 0;
<<<<<<< HEAD
        s.season.withdrawBuffer = 25;
=======
        s.season.withdrawSeasons = 25;
>>>>>>> ac414ed3
        s.season.current = 1;
        s.paused = false;
        bean().burn(bean().balanceOf(address(this)));
        IBean(s.c.weth).burn(IBean(s.c.weth).balanceOf(address(this)));
    }

    function stepWeatherWithParams(
        uint256 pods,
        uint256 lastDSoil,
        uint256 startSoil,
        uint256 endSoil,
        uint256 intPrice,
        bool raining,
        bool rainRoots
    ) public {
        s.r.raining = raining;
        s.r.roots = rainRoots ? 1 : 0;
        s.f.pods = pods;
        s.w.lastDSoil = lastDSoil;
        s.w.startSoil = startSoil;
        stepWeather(intPrice.mul(1e16), endSoil);
    }

}<|MERGE_RESOLUTION|>--- conflicted
+++ resolved
@@ -112,20 +112,12 @@
 
     function halfWeekSunrise() public {
             teleportSunrise(84);
-<<<<<<< HEAD
-            decrementWithdrawBuffer();
-=======
             decrementWithdrawSeasons();
->>>>>>> ac414ed3
     }
     
     function weekSunrise() public {
             teleportSunrise(168);
-<<<<<<< HEAD
-            decrementWithdrawBuffer();
-=======
             decrementWithdrawSeasons();
->>>>>>> ac414ed3
     }
 
     function decrementSunrise(uint256 week) public {
@@ -225,11 +217,7 @@
         delete s.sop;
         s.s.stalk = 0;
         s.s.seeds = 0;
-<<<<<<< HEAD
-        s.season.withdrawBuffer = 25;
-=======
         s.season.withdrawSeasons = 25;
->>>>>>> ac414ed3
         s.season.current = 1;
         s.paused = false;
         bean().burn(bean().balanceOf(address(this)));
