// SPDX-License-Identifier: MIT

pragma solidity ^0.8.20;

import {SafeCast} from "@openzeppelin/contracts/utils/math/SafeCast.sol";
import {LibEvaluate} from "contracts/libraries/LibEvaluate.sol";
import {LibRedundantMath128} from "contracts/libraries/LibRedundantMath128.sol";
import {LibCases} from "contracts/libraries/LibCases.sol";
import {Sun, C} from "./Sun.sol";
import {IERC20} from "@openzeppelin/contracts/token/ERC20/IERC20.sol";
import {IBeanstalkWellFunction} from "contracts/interfaces/basin/IBeanstalkWellFunction.sol";
import {LibWell} from "contracts/libraries/Well/LibWell.sol";
import {IWell, Call} from "contracts/interfaces/basin/IWell.sol";
import {LibWhitelistedTokens} from "contracts/libraries/Silo/LibWhitelistedTokens.sol";
import {LibWellMinting} from "contracts/libraries/Minting/LibWellMinting.sol";
import {LibRedundantMath256} from "contracts/libraries/LibRedundantMath256.sol";
import {LibRedundantMathSigned256} from "contracts/libraries/LibRedundantMathSigned256.sol";
import {AppStorage, LibAppStorage} from "contracts/libraries/LibAppStorage.sol";

/**
 * @title Weather
 * @author Publius, pizzaman1337, Brean
 * @notice Weather controls the Temperature and Grown Stalk to LP on the Farm.
 */
contract Weather is Sun {
    using LibRedundantMath256 for uint256;
    using LibRedundantMathSigned256 for int256;
    using LibRedundantMath128 for uint128;

    uint128 internal constant MAX_BEAN_LP_GP_PER_BDV_RATIO = 100e18;

    // @notice This controls the percentage of Bean supply that is flooded to the field.
    // 1000 represents 1/1000, or 0.1% of total Bean supply.
    uint256 internal constant FLOOD_PODLINE_PERCENT_DENOMINATOR = 1000;

    // @dev In-memory struct used to store current deltaB, and then reduction amount per-well.
    struct WellDeltaB {
        address well;
        int256 deltaB;
    }

    /**
     * @notice Emitted when the Temperature (fka "Weather") changes.
     * @param season The current Season
     * @param caseId The Weather case, which determines how much the Temperature is adjusted.
     * @param absChange The absolute change in Temperature.
     * @dev formula: T_n = T_n-1 +/- bT
     */
    event TemperatureChange(uint256 indexed season, uint256 caseId, int8 absChange);

    /**
     * @notice Emitted when the grownStalkToLP changes.
     * @param season The current Season
     * @param caseId The Weather case, which determines how the BeanToMaxLPGpPerBDVRatio is adjusted.
     * @param absChange The absolute change in the BeanToMaxLPGpPerBDVRatio.
     * @dev formula: L_n = L_n-1 +/- bL
     */
    event BeanToMaxLpGpPerBdvRatioChange(uint256 indexed season, uint256 caseId, int80 absChange);

    /**
     * @notice Emitted when Beans are minted to a Well during the Season of Plenty.
     * @param season The Season in which Beans were minted for distribution.
     * @param well The Well that the SOP occurred in.
     * @param token The token that was swapped for Beans.
<<<<<<< HEAD
     * @param amount The amount of tokens which was received for swapping Beans.
     */
    event SeasonOfPlentyWell(uint256 indexed season, address well, address token, uint256 amount);

    /**
     * @notice Emitted when Beans are minted to the Field during the Season of Plenty.
=======
     * @param amount The amount of token which was received for swapping Beans.
>>>>>>> b3bd7452
     * @param toField The amount of Beans which were distributed to remaining Pods in the Field.
     */
    event SeasonOfPlentyField(uint256 toField);

    //////////////////// WEATHER INTERNAL ////////////////////

    /**
     * @notice from deltaB, podRate, change in soil demand, and liquidity to supply ratio,
     * calculate the caseId, and update the temperature and grownStalkPerBdvToLp.
     * @param deltaB Pre-calculated deltaB from {Oracle.stepOracle}.
     * @dev A detailed explanation of the temperature and grownStalkPerBdvToLp
     * mechanism can be found in the Beanstalk whitepaper.
     * An explanation of state variables can be found in {AppStorage}.
     */
    function calcCaseIdandUpdate(int256 deltaB) internal returns (uint256) {
        uint256 beanSupply = C.bean().totalSupply();
        // prevents infinite L2SR and podrate
        if (beanSupply == 0) {
            s.sys.weather.temp = 1;
            return 9; // Reasonably low
        }
        // Calculate Case Id
        uint256 caseId = LibEvaluate.evaluateBeanstalk(deltaB, beanSupply);
        updateTemperatureAndBeanToMaxLpGpPerBdvRatio(caseId);
        handleRain(caseId);
        return caseId;
    }

    /**
     * @notice updates the temperature and BeanToMaxLpGpPerBdvRatio, based on the caseId.
     * @param caseId the state beanstalk is in, based on the current season.
     */
    function updateTemperatureAndBeanToMaxLpGpPerBdvRatio(uint256 caseId) internal {
        LibCases.CaseData memory cd = LibCases.decodeCaseData(caseId);
        updateTemperature(cd.bT, caseId);
        updateBeanToMaxLPRatio(cd.bL, caseId);
    }

    /**
     * @notice Changes the current Temperature `s.weather.t` based on the Case Id.
     * @dev bT are set during edge cases such that the event emitted is valid.
     */
    function updateTemperature(int8 bT, uint256 caseId) private {
        uint256 t = s.sys.weather.temp;
        if (bT < 0) {
            if (t <= uint256(int256(-bT))) {
                // if (change < 0 && t <= uint32(-change)),
                // then 0 <= t <= type(int8).max because change is an int8.
                // Thus, downcasting t to an int8 will not cause overflow.
                bT = 1 - int8(int256(t));
                s.sys.weather.temp = 1;
            } else {
                s.sys.weather.temp = uint32(t - uint256(int256(-bT)));
            }
        } else {
            s.sys.weather.temp = uint32(t + uint256(int256(bT)));
        }

        emit TemperatureChange(s.sys.season.current, caseId, bT);
    }

    /**
     * @notice Changes the grownStalkPerBDVPerSeason based on the CaseId.
     * @dev bL are set during edge cases such that the event emitted is valid.
     */
    function updateBeanToMaxLPRatio(int80 bL, uint256 caseId) private {
        uint128 beanToMaxLpGpPerBdvRatio = s.sys.seedGauge.beanToMaxLpGpPerBdvRatio;
        if (bL < 0) {
            if (beanToMaxLpGpPerBdvRatio <= uint128(int128(-bL))) {
                bL = -SafeCast.toInt80(int256(uint256(beanToMaxLpGpPerBdvRatio)));
                s.sys.seedGauge.beanToMaxLpGpPerBdvRatio = 0;
            } else {
                s.sys.seedGauge.beanToMaxLpGpPerBdvRatio = beanToMaxLpGpPerBdvRatio.sub(
                    uint128(int128(-bL))
                );
            }
        } else {
            if (beanToMaxLpGpPerBdvRatio.add(uint128(int128(bL))) >= MAX_BEAN_LP_GP_PER_BDV_RATIO) {
                // if (change > 0 && 100e18 - beanToMaxLpGpPerBdvRatio <= bL),
                // then bL cannot overflow.
                bL = int80(
                    SafeCast.toInt80(
                        int256(uint256(MAX_BEAN_LP_GP_PER_BDV_RATIO.sub(beanToMaxLpGpPerBdvRatio)))
                    )
                );
                s.sys.seedGauge.beanToMaxLpGpPerBdvRatio = MAX_BEAN_LP_GP_PER_BDV_RATIO;
            } else {
                s.sys.seedGauge.beanToMaxLpGpPerBdvRatio = beanToMaxLpGpPerBdvRatio.add(
                    uint128(int128(bL))
                );
            }
        }

        emit BeanToMaxLpGpPerBdvRatioChange(s.sys.season.current, caseId, bL);
    }

    /**
     * @dev Oversaturated was previously referred to as Raining and thus code
     * references mentioning Rain really refer to Oversaturation. If P > 1 and the
     * Pod Rate is less than 5%, the Farm is Oversaturated. If it is Oversaturated
     * for a Season, each Season in which it continues to be Oversaturated, it Floods.
     */
    function handleRain(uint256 caseId) internal {
        // cases % 36  3-8 represent the case where the pod rate is less than 5% and P > 1.
        if (caseId.mod(36) < 3 || caseId.mod(36) > 8) {
            if (s.sys.season.raining) {
                s.sys.season.raining = false;
            }
            return;
<<<<<<< HEAD
        } else if (!s.season.raining) {
            s.season.raining = true;
            address[] memory wells = LibWhitelistedTokens.getCurrentlySoppableWellLpTokens();
            // Set the plenty per root equal to previous rain start.
            uint32 season = s.season.current;
            uint32 rainstartSeason = s.season.rainStart;
            for (uint i; i < wells.length; i++) {
                s.sop.sops[season][wells[i]] = s.sop.sops[rainstartSeason][wells[i]];
            }
            s.season.rainStart = s.season.current;
            s.r.pods = s.f.pods;
            s.r.roots = s.s.roots;
        } else {
            // flood podline first, because it checks current Bean supply
            floodPodline();

            if (s.r.roots > 0) {
                (
                    WellDeltaB[] memory wellDeltaBs,
                    uint256 totalPositiveDeltaB,
                    uint256 totalNegativeDeltaB,
                    uint256 positiveDeltaBCount
                ) = getWellsByDeltaB();
                wellDeltaBs = calculateSopPerWell(
                    wellDeltaBs,
                    totalPositiveDeltaB,
                    totalNegativeDeltaB,
                    positiveDeltaBCount
                );

                for (uint i; i < wellDeltaBs.length; i++) {
                    sopWell(wellDeltaBs[i]);
                }
=======
        } else if (!s.sys.season.raining) {
            s.sys.season.raining = true;
            // Set the plenty per root equal to previous rain start.
            s.sys.sops[s.sys.season.current] = s.sys.sops[s.sys.season.rainStart];
            s.sys.season.rainStart = s.sys.season.current;
            s.sys.rain.pods = s.sys.fields[s.sys.activeField].pods; // Store the current amount of pods into the rain struct for this rainy season
            s.sys.rain.roots = s.sys.silo.roots; // Same for roots
        } else {
            // if it's already raining, and we've capture raining roots, make sure sop well setup and do the sop
            if (s.sys.rain.roots > 0) {
                // initalize sopWell if it is not already set.
                if (s.sys.sopWell == address(0)) s.sys.sopWell = well;
                sop();
>>>>>>> b3bd7452
            }
        }
    }

    /**
     * @notice Floods the field, up to 0.1% of the total Bean supply worth of pods.
     */
    function floodPodline() private {
        // Make 0.1% of the total bean supply worth of pods harvestable.

        uint256 totalBeanSupply = C.bean().totalSupply();
        uint256 sopFieldBeans = totalBeanSupply.div(FLOOD_PODLINE_PERCENT_DENOMINATOR); // 1/1000 = 0.1% of total supply

        // Note there may be cases where zero harvestable pods are available. For clarity, the code will still emit an event
        // but with zero sop field beans.
        uint256 maxHarvestable = s.f.pods.sub(s.f.harvestable);
        sopFieldBeans = sopFieldBeans > maxHarvestable ? maxHarvestable : sopFieldBeans;

        s.f.harvestable = s.f.harvestable.add(sopFieldBeans);
        C.bean().mint(address(this), sopFieldBeans);

        emit SeasonOfPlentyField(sopFieldBeans);
    }

    function getWellsByDeltaB()
        public
        view
        returns (
            WellDeltaB[] memory wellDeltaBs,
            uint256 totalPositiveDeltaB,
            uint256 totalNegativeDeltaB,
            uint256 positiveDeltaBCount
        )
    {
        address[] memory wells = LibWhitelistedTokens.getCurrentlySoppableWellLpTokens();
        wellDeltaBs = new WellDeltaB[](wells.length);

        for (uint i = 0; i < wells.length; i++) {
            wellDeltaBs[i] = WellDeltaB(wells[i], LibWellMinting.currentDeltaB(wells[i]));
            if (wellDeltaBs[i].deltaB > 0) {
                totalPositiveDeltaB += uint256(wellDeltaBs[i].deltaB);
                positiveDeltaBCount++;
            } else {
                totalNegativeDeltaB += uint256(-wellDeltaBs[i].deltaB);
            }
        }

        // Sort the wellDeltaBs array
        quickSort(wellDeltaBs, 0, int(wellDeltaBs.length - 1));
    }

    // Reviewer note: This works, but there's got to be a way to make this more gas efficient
    function quickSort(
        WellDeltaB[] memory arr,
        int left,
        int right
    ) public pure returns (WellDeltaB[] memory) {
        if (left >= right) return arr;

        // Choose the median of left, right, and middle as pivot (improves performance on random data)
        uint mid = uint(left) + (uint(right) - uint(left)) / 2;
        WellDeltaB memory pivot = arr[uint(left)].deltaB > arr[uint(mid)].deltaB
            ? (
                arr[uint(left)].deltaB < arr[uint(right)].deltaB
                    ? arr[uint(left)]
                    : arr[uint(right)]
            )
            : (arr[uint(mid)].deltaB < arr[uint(right)].deltaB ? arr[uint(mid)] : arr[uint(right)]);

        int i = left;
        int j = right;
        while (i <= j) {
            while (arr[uint(i)].deltaB > pivot.deltaB) i++;
            while (pivot.deltaB > arr[uint(j)].deltaB) j--;
            if (i <= j) {
                (arr[uint(i)], arr[uint(j)]) = (arr[uint(j)], arr[uint(i)]);
                i++;
                j--;
            }
        }

        if (left < j) {
            return quickSort(arr, left, j);
        }
        if (i < right) {
            return quickSort(arr, i, right);
        }
        return arr;
    }

    /**
     * @dev Flood was previously called a "Season of Plenty" (SOP for short).
     * When Beanstalk has been Oversaturated for a Season, Beanstalk returns the
     * Bean price to its peg by minting additional Beans and selling them directly
     * on the sop well. Proceeds from the sale in the form of WETH are distributed to
     * Stalkholders at the beginning of a Season in proportion to their Stalk
     * ownership when the Farm became Oversaturated. Also, at the beginning of the
     * Flood, all Pods that were minted before the Farm became Oversaturated Ripen
     * and become Harvestable.
     * For more information On Oversaturation see {Weather.handleRain}.
     */
<<<<<<< HEAD
    function sopWell(WellDeltaB memory wellDeltaB) private {
        if (wellDeltaB.deltaB > 0) {
            AppStorage storage s = LibAppStorage.diamondStorage();
            IERC20 sopToken = LibWell.getNonBeanTokenFromWell(wellDeltaB.well);

            uint256 sopBeans = uint256(wellDeltaB.deltaB);
=======
    function sop() private {
        // calculate the beans from a sop.
        // sop beans uses the min of the current and instantaneous reserves of the sop well,
        // rather than the twaReserves in order to get bean back to peg.
        address sopWell = s.sys.sopWell;
        (uint256 newBeans, IERC20 sopToken) = calculateSop(sopWell);
        if (newBeans == 0) return;

        uint256 sopBeans = uint256(newBeans);
        uint256 newHarvestable;

        // Pay off remaining Pods if any exist.
        if (s.sys.fields[s.sys.activeField].harvestable < s.sys.rain.pods) {
            newHarvestable = s.sys.rain.pods - s.sys.fields[s.sys.activeField].harvestable;
            s.sys.fields[s.sys.activeField].harvestable =
                s.sys.fields[s.sys.activeField].harvestable +
                newHarvestable;
            C.bean().mint(address(this), newHarvestable.add(sopBeans));
        } else {
>>>>>>> b3bd7452
            C.bean().mint(address(this), sopBeans);

<<<<<<< HEAD
            // Approve and Swap Beans for the non-bean token of the SOP well.
            C.bean().approve(wellDeltaB.well, sopBeans);
            uint256 amountOut = IWell(wellDeltaB.well).swapFrom(
                C.bean(),
                sopToken,
                sopBeans,
                0,
                address(this),
                type(uint256).max
            );
            rewardSop(wellDeltaB.well, amountOut, address(sopToken));
            emit SeasonOfPlentyWell(
                s.season.current,
                wellDeltaB.well,
                address(sopToken),
                amountOut
            );
        }
=======
        // Approve and Swap Beans for the non-bean token of the SOP well.
        C.bean().approve(sopWell, sopBeans);
        uint256 amountOut = IWell(sopWell).swapFrom(
            C.bean(),
            sopToken,
            sopBeans,
            0,
            address(this),
            type(uint256).max
        );
        s.sys.plenty += amountOut;
        rewardSop(amountOut);
        emit SeasonOfPlenty(
            s.sys.season.current,
            sopWell,
            address(sopToken),
            amountOut,
            newHarvestable
        );
>>>>>>> b3bd7452
    }

    /**
     * @dev Allocate `sop token` during a Season of Plenty.
     */
<<<<<<< HEAD
    function rewardSop(address well, uint256 amount, address sopToken) private {
        s.sop.sops[s.season.rainStart][well] = s.sop.sops[s.season.lastSop][well].add(
            amount.mul(C.SOP_PRECISION).div(s.r.roots)
        );
        s.season.lastSop = s.season.rainStart;
        s.season.lastSopSeason = s.season.current;

        // update Beanstalk's stored overall plenty for this well
        s.sop.plentyPerSopToken[sopToken] += amount;
=======
    function rewardSop(uint256 amount) private {
        // For this sop (which is stored based on when it started raining last), add a token amount per root
        s.sys.sops[s.sys.season.rainStart] = s.sys.sops[s.sys.season.lastSop].add(
            amount.mul(C.SOP_PRECISION).div(s.sys.rain.roots)
        );
        s.sys.season.lastSop = s.sys.season.rainStart;
        s.sys.season.lastSopSeason = s.sys.season.current;
>>>>>>> b3bd7452
    }

    /*
     * @notice Calculates the amount of beans per well that should be minted in a sop.
     * @param wellDeltaBs The deltaBs of all whitelisted wells in which to flood. Must be sorted in descending order.
     */
    function calculateSopPerWell(
        WellDeltaB[] memory wellDeltaBs,
        uint256 totalPositiveDeltaB,
        uint256 totalNegativeDeltaB,
        uint256 positiveDeltaBCount
    ) public pure returns (WellDeltaB[] memory) {
        // most likely case is that all deltaBs are positive
        if (positiveDeltaBCount == wellDeltaBs.length) {
            // if all deltaBs are positive, need to sop all to zero, so return existing deltaBs
            return wellDeltaBs;
        }

        if (totalPositiveDeltaB < totalNegativeDeltaB || positiveDeltaBCount == 0) {
            // The less than conditional can occur if the twaDeltaB is positive, but the instanteous deltaB is negative or 0
            // In that case, no reductions are needed.
            // If there are no positive values, no well flooding is needed, return zeros
            for (uint256 i = 0; i < positiveDeltaBCount; i++) {
                wellDeltaBs[i].deltaB = 0;
            }
            return wellDeltaBs;
        }

        if (totalPositiveDeltaB < totalNegativeDeltaB) {
            for (uint256 i = 0; i < positiveDeltaBCount; i++) {
                wellDeltaBs[i].deltaB = 0;
            }
            return wellDeltaBs;
        }

        uint256 shaveToLevel = totalNegativeDeltaB / positiveDeltaBCount;

        // Loop through positive deltaB wells starting at the highest, re-use the deltaB value slot
        // as reduction amount (amount of beans to flood per well).
        for (uint256 i = positiveDeltaBCount; i > 0; i--) {
            if (shaveToLevel > uint256(wellDeltaBs[i - 1].deltaB)) {
                shaveToLevel += (shaveToLevel - uint256(wellDeltaBs[i - 1].deltaB)) / (i - 1);
                // amount to sop for this well must be zero
                wellDeltaBs[i - 1].deltaB = 0;
            } else {
                wellDeltaBs[i - 1].deltaB = wellDeltaBs[i - 1].deltaB - int256(shaveToLevel);
            }
        }
        return wellDeltaBs;
    }
}<|MERGE_RESOLUTION|>--- conflicted
+++ resolved
@@ -16,6 +16,7 @@
 import {LibRedundantMath256} from "contracts/libraries/LibRedundantMath256.sol";
 import {LibRedundantMathSigned256} from "contracts/libraries/LibRedundantMathSigned256.sol";
 import {AppStorage, LibAppStorage} from "contracts/libraries/LibAppStorage.sol";
+import {LibDeltaB} from "contracts/libraries/Oracle/LibDeltaB.sol";
 
 /**
  * @title Weather
@@ -62,16 +63,12 @@
      * @param season The Season in which Beans were minted for distribution.
      * @param well The Well that the SOP occurred in.
      * @param token The token that was swapped for Beans.
-<<<<<<< HEAD
      * @param amount The amount of tokens which was received for swapping Beans.
      */
     event SeasonOfPlentyWell(uint256 indexed season, address well, address token, uint256 amount);
 
     /**
      * @notice Emitted when Beans are minted to the Field during the Season of Plenty.
-=======
-     * @param amount The amount of token which was received for swapping Beans.
->>>>>>> b3bd7452
      * @param toField The amount of Beans which were distributed to remaining Pods in the Field.
      */
     event SeasonOfPlentyField(uint256 toField);
@@ -181,24 +178,23 @@
                 s.sys.season.raining = false;
             }
             return;
-<<<<<<< HEAD
-        } else if (!s.season.raining) {
-            s.season.raining = true;
+        } else if (!s.sys.season.raining) {
+            s.sys.season.raining = true;
             address[] memory wells = LibWhitelistedTokens.getCurrentlySoppableWellLpTokens();
             // Set the plenty per root equal to previous rain start.
-            uint32 season = s.season.current;
-            uint32 rainstartSeason = s.season.rainStart;
+            uint32 season = s.sys.season.current;
+            uint32 rainstartSeason = s.sys.season.rainStart;
             for (uint i; i < wells.length; i++) {
-                s.sop.sops[season][wells[i]] = s.sop.sops[rainstartSeason][wells[i]];
-            }
-            s.season.rainStart = s.season.current;
-            s.r.pods = s.f.pods;
-            s.r.roots = s.s.roots;
+                s.sys.sop.sops[season][wells[i]] = s.sys.sop.sops[rainstartSeason][wells[i]];
+            }
+            s.sys.season.rainStart = s.sys.season.current;
+            s.sys.rain.pods = s.sys.fields[s.sys.activeField].pods;
+            s.sys.rain.roots = s.sys.silo.roots;
         } else {
             // flood podline first, because it checks current Bean supply
             floodPodline();
 
-            if (s.r.roots > 0) {
+            if (s.sys.rain.roots > 0) {
                 (
                     WellDeltaB[] memory wellDeltaBs,
                     uint256 totalPositiveDeltaB,
@@ -215,21 +211,6 @@
                 for (uint i; i < wellDeltaBs.length; i++) {
                     sopWell(wellDeltaBs[i]);
                 }
-=======
-        } else if (!s.sys.season.raining) {
-            s.sys.season.raining = true;
-            // Set the plenty per root equal to previous rain start.
-            s.sys.sops[s.sys.season.current] = s.sys.sops[s.sys.season.rainStart];
-            s.sys.season.rainStart = s.sys.season.current;
-            s.sys.rain.pods = s.sys.fields[s.sys.activeField].pods; // Store the current amount of pods into the rain struct for this rainy season
-            s.sys.rain.roots = s.sys.silo.roots; // Same for roots
-        } else {
-            // if it's already raining, and we've capture raining roots, make sure sop well setup and do the sop
-            if (s.sys.rain.roots > 0) {
-                // initalize sopWell if it is not already set.
-                if (s.sys.sopWell == address(0)) s.sys.sopWell = well;
-                sop();
->>>>>>> b3bd7452
             }
         }
     }
@@ -245,10 +226,17 @@
 
         // Note there may be cases where zero harvestable pods are available. For clarity, the code will still emit an event
         // but with zero sop field beans.
-        uint256 maxHarvestable = s.f.pods.sub(s.f.harvestable);
+        uint256 maxHarvestable = s.sys.fields[s.sys.activeField].pods.sub(
+            s.sys.fields[s.sys.activeField].harvestable
+        );
+
         sopFieldBeans = sopFieldBeans > maxHarvestable ? maxHarvestable : sopFieldBeans;
 
-        s.f.harvestable = s.f.harvestable.add(sopFieldBeans);
+        s.sys.fields[s.sys.activeField].harvestable = s
+            .sys
+            .fields[s.sys.activeField]
+            .harvestable
+            .add(sopFieldBeans);
         C.bean().mint(address(this), sopFieldBeans);
 
         emit SeasonOfPlentyField(sopFieldBeans);
@@ -268,7 +256,7 @@
         wellDeltaBs = new WellDeltaB[](wells.length);
 
         for (uint i = 0; i < wells.length; i++) {
-            wellDeltaBs[i] = WellDeltaB(wells[i], LibWellMinting.currentDeltaB(wells[i]));
+            wellDeltaBs[i] = WellDeltaB(wells[i], LibDeltaB.currentDeltaB(wells[i]));
             if (wellDeltaBs[i].deltaB > 0) {
                 totalPositiveDeltaB += uint256(wellDeltaBs[i].deltaB);
                 positiveDeltaBCount++;
@@ -331,37 +319,14 @@
      * and become Harvestable.
      * For more information On Oversaturation see {Weather.handleRain}.
      */
-<<<<<<< HEAD
     function sopWell(WellDeltaB memory wellDeltaB) private {
         if (wellDeltaB.deltaB > 0) {
             AppStorage storage s = LibAppStorage.diamondStorage();
             IERC20 sopToken = LibWell.getNonBeanTokenFromWell(wellDeltaB.well);
 
             uint256 sopBeans = uint256(wellDeltaB.deltaB);
-=======
-    function sop() private {
-        // calculate the beans from a sop.
-        // sop beans uses the min of the current and instantaneous reserves of the sop well,
-        // rather than the twaReserves in order to get bean back to peg.
-        address sopWell = s.sys.sopWell;
-        (uint256 newBeans, IERC20 sopToken) = calculateSop(sopWell);
-        if (newBeans == 0) return;
-
-        uint256 sopBeans = uint256(newBeans);
-        uint256 newHarvestable;
-
-        // Pay off remaining Pods if any exist.
-        if (s.sys.fields[s.sys.activeField].harvestable < s.sys.rain.pods) {
-            newHarvestable = s.sys.rain.pods - s.sys.fields[s.sys.activeField].harvestable;
-            s.sys.fields[s.sys.activeField].harvestable =
-                s.sys.fields[s.sys.activeField].harvestable +
-                newHarvestable;
-            C.bean().mint(address(this), newHarvestable.add(sopBeans));
-        } else {
->>>>>>> b3bd7452
             C.bean().mint(address(this), sopBeans);
 
-<<<<<<< HEAD
             // Approve and Swap Beans for the non-bean token of the SOP well.
             C.bean().approve(wellDeltaB.well, sopBeans);
             uint256 amountOut = IWell(wellDeltaB.well).swapFrom(
@@ -374,57 +339,28 @@
             );
             rewardSop(wellDeltaB.well, amountOut, address(sopToken));
             emit SeasonOfPlentyWell(
-                s.season.current,
+                s.sys.season.current,
                 wellDeltaB.well,
                 address(sopToken),
                 amountOut
             );
         }
-=======
-        // Approve and Swap Beans for the non-bean token of the SOP well.
-        C.bean().approve(sopWell, sopBeans);
-        uint256 amountOut = IWell(sopWell).swapFrom(
-            C.bean(),
-            sopToken,
-            sopBeans,
-            0,
-            address(this),
-            type(uint256).max
-        );
-        s.sys.plenty += amountOut;
-        rewardSop(amountOut);
-        emit SeasonOfPlenty(
-            s.sys.season.current,
-            sopWell,
-            address(sopToken),
-            amountOut,
-            newHarvestable
-        );
->>>>>>> b3bd7452
     }
 
     /**
      * @dev Allocate `sop token` during a Season of Plenty.
      */
-<<<<<<< HEAD
     function rewardSop(address well, uint256 amount, address sopToken) private {
-        s.sop.sops[s.season.rainStart][well] = s.sop.sops[s.season.lastSop][well].add(
-            amount.mul(C.SOP_PRECISION).div(s.r.roots)
-        );
-        s.season.lastSop = s.season.rainStart;
-        s.season.lastSopSeason = s.season.current;
-
-        // update Beanstalk's stored overall plenty for this well
-        s.sop.plentyPerSopToken[sopToken] += amount;
-=======
-    function rewardSop(uint256 amount) private {
-        // For this sop (which is stored based on when it started raining last), add a token amount per root
-        s.sys.sops[s.sys.season.rainStart] = s.sys.sops[s.sys.season.lastSop].add(
-            amount.mul(C.SOP_PRECISION).div(s.sys.rain.roots)
-        );
+        s.sys.sop.sops[s.sys.season.rainStart][well] = s
+        .sys
+        .sop
+        .sops[s.sys.season.lastSop][well].add(amount.mul(C.SOP_PRECISION).div(s.sys.rain.roots));
+
         s.sys.season.lastSop = s.sys.season.rainStart;
         s.sys.season.lastSopSeason = s.sys.season.current;
->>>>>>> b3bd7452
+
+        // update Beanstalk's stored overall plenty for this well
+        s.sys.sop.plentyPerSopToken[sopToken] += amount;
     }
 
     /*
