const { expect } = require("chai");
const { deploy } = require("../scripts/deploy.js");
const { getAllBeanstalkContracts } = require("../utils/contracts");
const { readPrune, toBN, signSiloDepositTokenPermit, signSiloDepositTokensPermit } = require("../utils");
const { EXTERNAL, INTERNAL } = require("./utils/balances.js");
const { BEAN, UNRIPE_LP, UNRIPE_BEAN, ZERO_BYTES, MAX_UINT256 } = require("./utils/constants");
const { to18, to6, toStalk } = require("./utils/helpers.js");
const { takeSnapshot, revertToSnapshot } = require("./utils/snapshot");
const { initalizeUsersForToken, endGermination, addMockUnderlying, endGerminationWithMockToken } = require('./utils/testHelpers.js')

let user, user2, owner;

let pru;


function pruneToStalk(value) {
  return prune(value).mul(toBN("10000"));
}

function prune(value) {
  return toBN(value).mul(toBN(pru)).div(to18("1"));
}

describe("New Silo Token", function () {
  before(async function () {
    pru = await readPrune();
    [owner, user, user2, flashLoanExploiter] = await ethers.getSigners();
    const contracts = await deploy(
      verbose = false,
      mock = true,
      reset = true,
    );

    owner.address = contracts.account;
    this.diamond = contracts.beanstalkDiamond;
    // `beanstalk` contains all functions that the regualar beanstalk has.
    // `mockBeanstalk` has functions that are only available in the mockFacets.
    [ beanstalk, mockBeanstalk ] = await getAllBeanstalkContracts(this.diamond.address);


    const SiloToken = await ethers.getContractFactory("MockToken");
    siloToken = await SiloToken.deploy("Silo", "SILO");
    await siloToken.deployed();

    siloToken2 = await SiloToken.deploy("Silo", "SILO");
    await siloToken2.deployed();

    await mockBeanstalk.mockWhitelistToken(
      siloToken.address, 
      mockBeanstalk.interface.getSighash("mockBDV(uint256 amount)"), 
      '10000',
      1e6 //aka "1 seed"
    );

    await initalizeUsersForToken(
      siloToken.address,
      [user, user2, owner, flashLoanExploiter],
      to18("100000000000")
    )
    
    await siloToken2.connect(user).approve(beanstalk.address, MAX_UINT256);
    await siloToken2.mint(user.address, "10000");
  });

  beforeEach(async function () {
    snapshotId = await takeSnapshot();
  });

  afterEach(async function () {
    await revertToSnapshot(snapshotId);
  });

  describe("deposit", function () {
    describe("reverts", function () {
      it("reverts if BDV is 0", async function () {
        await expect(beanstalk.connect(user).deposit(siloToken.address, "0", EXTERNAL)).to.revertedWith("Silo: No Beans under Token.");
      });

      it('reverts if deposits a non whitelisted token', async function () {
        await expect(beanstalk.connect(user).deposit(siloToken2.address, '0', EXTERNAL)).to.revertedWith('Silo: Token not whitelisted');
      });
    });

    describe("single deposit", function () {
      beforeEach(async function () {
        this.result = await beanstalk.connect(user).deposit(siloToken.address, '1000', EXTERNAL)
        depositStem = await beanstalk.stemTipForToken(siloToken.address);
        await endGermination();
      });
  
      it('properly updates the total balances', async function () {
        expect(await beanstalk.getTotalDeposited(siloToken.address)).to.eq('1000');
        expect(await beanstalk.getGerminatingTotalDeposited(siloToken.address)).to.eq('0')
        expect(await beanstalk.getTotalDepositedBdv(siloToken.address)).to.eq('1000');
        expect(await beanstalk.getGerminatingTotalDepositedBdv(siloToken.address)).to.eq('0');
        expect(await beanstalk.totalStalk()).to.eq('10000000');
      });
  
      it('properly updates the user balance', async function () {
        expect(await beanstalk.balanceOfStalk(user.address)).to.eq('10000000');
      });
  
      it('properly adds the crate', async function () {
        const deposit = await beanstalk.getDeposit(user.address, siloToken.address, depositStem);
        expect(deposit[0]).to.eq('1000');
        expect(deposit[1]).to.eq('1000');
      })

      it('emits Deposit event', async function () {
        await expect(this.result).to.emit(beanstalk, 'AddDeposit').withArgs(
          user.address, // address of depositor.
          siloToken.address, // token deposited.
          depositStem, // stem at deposit.
          '1000', // amount deposited.
          '1000' // bdv deposited.
        );
      });

      //it uses grownStalkForDeposit to verify the deposit amount is correct
      it('verifies the grown stalk for deposit is correct', async function () {
        // deposit has grown 2 seeds worth of stalk, as 2 seasons has elasped.
        expect(await beanstalk.grownStalkForDeposit(
          user.address, 
          siloToken.address, 
          depositStem
        )).to.eq('2000');
        
        // verify the function changes after a season has elapsed.
        await mockBeanstalk.lightSunrise();
        
        expect(await beanstalk.grownStalkForDeposit(
          user.address, 
          siloToken.address, 
          depositStem
        )).to.eq('3000');
      });
    });
  
    describe('2 deposits same grown stalk per bdv', function () {
      beforeEach(async function () {
        await beanstalk.connect(user).deposit(siloToken.address, '1000', EXTERNAL)
        await beanstalk.connect(user).deposit(siloToken.address, '1000', EXTERNAL)
        depositStem = await beanstalk.stemTipForToken(siloToken.address);
        await endGermination();
      });
  
      it('properly updates the total balances', async function () {
        expect(await beanstalk.getTotalDeposited(siloToken.address)).to.eq('2000');
        expect(await beanstalk.getGerminatingTotalDeposited(siloToken.address)).to.eq('0')
        expect(await beanstalk.getTotalDepositedBdv(siloToken.address)).to.eq('2000');
        expect(await beanstalk.getGerminatingTotalDepositedBdv(siloToken.address)).to.eq('0');
        expect(await beanstalk.totalStalk()).to.eq('20000000');
      });
  
      it('properly updates the user balance', async function () {
        expect(await beanstalk.balanceOfStalk(user.address)).to.eq('20000000');
      });
  
      it('properly adds the crate', async function () {
        const deposit = await beanstalk.getDeposit(user.address, siloToken.address, depositStem);
        expect(deposit[0]).to.eq('2000');
        expect(deposit[1]).to.eq('2000');
      })
    });

    describe("2 deposits 2 users", function () {
      beforeEach(async function () {
        await beanstalk.connect(user).deposit(siloToken.address, '1000', EXTERNAL);
        await beanstalk.connect(user2).deposit(siloToken.address, '1000', EXTERNAL);
        depositStem = await beanstalk.stemTipForToken(siloToken.address);

        // end germination for the mock token.
        await endGermination();
      });
  
      it('properly updates the total balances', async function () {
        expect(await beanstalk.getTotalDeposited(siloToken.address)).to.eq('2000');
        expect(await beanstalk.getGerminatingTotalDeposited(siloToken.address)).to.eq('0')
        expect(await beanstalk.getTotalDepositedBdv(siloToken.address)).to.eq('2000');
        expect(await beanstalk.getGerminatingTotalDepositedBdv(siloToken.address)).to.eq('0');
        expect(await beanstalk.totalStalk()).to.eq('20000000');
      });
  
      it('properly updates the user balance', async function () {
        expect(await beanstalk.balanceOfStalk(user.address)).to.eq('10000000');
      });
      it('properly updates the user2 balance', async function () {
        expect(await beanstalk.balanceOfStalk(user2.address)).to.eq('10000000');
      });
  
      it('properly adds the crate', async function () {
        let deposit = await beanstalk.getDeposit(user.address, siloToken.address, depositStem);
        expect(deposit[0]).to.eq('1000');
        expect(deposit[1]).to.eq('1000');
        deposit = await beanstalk.getDeposit(user2.address, siloToken.address, depositStem);
        expect(deposit[0]).to.eq('1000');
        expect(deposit[1]).to.eq('1000');
      });
    });
  });

  describe("withdraw", function () {
    beforeEach(async function () {
<<<<<<< HEAD
      await this.silo.connect(user).deposit(this.siloToken.address, '1000', EXTERNAL);
      await mineUpTo((await ethers.provider.getBlockNumber()) + 11 + 1);
=======
      await beanstalk.connect(user).deposit(siloToken.address, '1000', EXTERNAL);
      depositStem = await beanstalk.stemTipForToken(siloToken.address);

>>>>>>> 881af6f6
    })
    describe('reverts', function () {
      it('reverts if amount is 0', async function () {
        await expect(beanstalk.connect(user).withdrawDeposit(
          siloToken.address, depositStem, '1001', EXTERNAL)
        ).to.revertedWith('Silo: Crate balance too low.');
      });

      it('reverts if deposits + withdrawals is a different length', async function () {
        await expect(beanstalk.connect(user).withdrawDeposits(
          siloToken.address, ['1', '2'], ['1001'], EXTERNAL)
        ).to.revertedWith('Silo: Crates, amounts are diff lengths.');
      });
    });

    describe("withdraw token by season", async function () {
      describe("withdraw 1 Bean crate", async function () {
        beforeEach(async function () {
          userBalanceBefore = await siloToken.balanceOf(user.address);
          this.result = await beanstalk.connect(user).withdrawDeposit(
            siloToken.address, depositStem, '1000', EXTERNAL
          );
        });
    
        it('properly updates the total balances', async function () {
          expect(await beanstalk.getTotalDeposited(siloToken.address)).to.eq('0');
          expect(await beanstalk.getTotalDepositedBdv(siloToken.address)).to.eq('0');
          expect(await beanstalk.totalStalk()).to.eq('0');
        });

        it('properly updates the user balance', async function () {
          expect(await beanstalk.balanceOfStalk(user.address)).to.eq('0');
          expect((await siloToken.balanceOf(user.address)).sub(userBalanceBefore)).to.eq('1000');
        });

        it('properly removes the deposit', async function () {
          const deposit = await beanstalk.getDeposit(user.address, siloToken.address, depositStem);
          expect(deposit[0]).to.eq('0');
          expect(deposit[1]).to.eq('0');
        });

        it('emits RemoveDeposit event', async function () {
          await expect(this.result).to.emit(beanstalk, 'RemoveDeposit').withArgs(
            user.address, // user that withdrew from the silo.
            siloToken.address, // token of withdrawal.
            depositStem, // stem
            '1000', // amount
            '1000' // bdv
          );
        });
      });

      describe("withdraw part of a bean crate", function () {
        beforeEach(async function () {
          this.result = await beanstalk.connect(user).withdrawDeposit(
            siloToken.address, 
            depositStem, 
            '500', 
            EXTERNAL
          );
        });
    
        it('properly updates the total balances', async function () {
          expect(await beanstalk.getGerminatingTotalDeposited(siloToken.address)).to.eq('500');
          expect(await beanstalk.getGerminatingTotalDepositedBdv(siloToken.address)).to.eq('500');
          // no stalk is active as the deposit is in the germinating period.
          expect(await beanstalk.totalStalk()).to.eq('0');
          expect((await beanstalk.getGerminatingStalkAndRootsForSeason(
            await beanstalk.season()
          ))[0]).to.eq('5000000');
        });

        it('properly updates the user balance', async function () {
          // user should not have any stalk, but should have germinating stalk.
          expect(await beanstalk.balanceOfStalk(user.address)).to.eq('0');
          expect(await beanstalk.balanceOfGerminatingStalk(user.address)).to.eq('5000000');
          expect((await siloToken.balanceOf(user.address)).sub(userBalanceBefore)).to.eq('500');
        });

        it('properly removes the deposit', async function () {
          const deposit = await beanstalk.getDeposit(user.address, siloToken.address, depositStem);
          expect(deposit[0]).to.eq('500');
          expect(deposit[1]).to.eq('500');
        });

        it('emits RemoveDeposit event', async function () {
          await expect(this.result).to.emit(beanstalk, 'RemoveDeposit').withArgs(
            user.address, siloToken.address, depositStem, '500', '500'
          );
        });
      });
    });

    describe("withdraw token by seasons", async function () {
      describe("1 full and 1 partial token crates", function () {
        beforeEach(async function () {
          const stem0 = await mockBeanstalk.mockSeasonToStem(
            siloToken.address, 
            toBN(await beanstalk.season())
          );
          await mockBeanstalk.siloSunrise(0);
          const stem1 = await mockBeanstalk.mockSeasonToStem(
            siloToken.address, 
            toBN(await beanstalk.season())
          );
          await beanstalk.connect(user).deposit(siloToken.address, '1000', EXTERNAL);
          userBalanceBefore = await siloToken.balanceOf(user.address);
          this.result = await beanstalk.connect(user).withdrawDeposits(siloToken.address, [stem0,stem1],['500','1000'], EXTERNAL);
        });
    
        it('properly updates the total balances', async function () {
          expect(await beanstalk.getTotalDeposited(siloToken.address)).to.eq('0');
          expect(await beanstalk.getTotalDepositedBdv(siloToken.address)).to.eq('0');
          expect(await beanstalk.getGerminatingTotalDeposited(siloToken.address)).to.eq('500');
          expect(await beanstalk.getGerminatingTotalDepositedBdv(siloToken.address)).to.eq('500');
          expect(await beanstalk.totalStalk()).to.eq('500');
          expect((await beanstalk.getGerminatingStalkAndRootsForSeason(
            toBN(await beanstalk.season()).sub('1')
          ))[0]).to.eq('5000000');
        });
        it('properly updates the user balance', async function () {
          // the user should have 500 microStalk, and 5e6 germinating stalk.
          expect(await beanstalk.balanceOfStalk(user.address)).to.eq('500');
          expect(await beanstalk.balanceOfGerminatingStalk(user.address)).to.eq('5000000');
          expect((await siloToken.balanceOf(user.address)).sub(userBalanceBefore)).to.eq('1500');

        });
        it('properly removes the crate', async function () {
          const stem0 = await mockBeanstalk.mockSeasonToStem(
            siloToken.address, 
            toBN(await beanstalk.season()).sub('1')
          );
          const stem1 = await mockBeanstalk.mockSeasonToStem(
            siloToken.address, 
            toBN(await beanstalk.season())
          );
          let dep = await beanstalk.getDeposit(user.address, siloToken.address, stem0);
          expect(dep[0]).to.equal('500')
          expect(dep[1]).to.equal('500')
          dep = await beanstalk.getDeposit(user.address, siloToken.address, stem1);
          expect(dep[0]).to.equal('0')
          expect(dep[1]).to.equal('0')
        });
        
        it('emits RemoveDeposits event', async function () {
          const stem0 = await mockBeanstalk.mockSeasonToStem(
            siloToken.address, 
            toBN(await beanstalk.season()).sub('1')
          );
          const stem1 = await mockBeanstalk.mockSeasonToStem(
            siloToken.address, 
            toBN(await beanstalk.season())
          );
          await expect(this.result).to.emit(beanstalk, 'RemoveDeposits').withArgs(
            user.address,
            siloToken.address, 
            [stem0, stem1],
            ['500', '1000'], 
            '1500', 
            ['500', '1000']
          );
        });
      });

      describe("2 token crates", function () {
        beforeEach(async function () {
          const stem0 = await mockBeanstalk.mockSeasonToStem(
            siloToken.address, 
            toBN(await beanstalk.season())
          );
          await mockBeanstalk.siloSunrise(0);
          const stem1 = await mockBeanstalk.mockSeasonToStem(
            siloToken.address, 
            toBN(await beanstalk.season())
          );

          await beanstalk.connect(user).deposit(siloToken.address, '1000', EXTERNAL);
          userBalanceBefore = await siloToken.balanceOf(user.address);
          this.result = await beanstalk.connect(user).withdrawDeposits(
            siloToken.address, 
            [stem0, stem1],
            ['1000','1000'], 
            EXTERNAL
          );
        });
    
        it('properly updates the total balances', async function () {
          expect(await beanstalk.getTotalDeposited(siloToken.address)).to.eq('0');
          expect(await beanstalk.getTotalDepositedBdv(siloToken.address)).to.eq('0');
          expect(await beanstalk.totalStalk()).to.eq('0');
        });

        it('properly updates the user balance', async function () {
          expect(await beanstalk.balanceOfStalk(user.address)).to.eq('0');
          expect((await siloToken.balanceOf(user.address)).sub(userBalanceBefore)).to.eq('2000');
        });

        it('properly removes the crate', async function () {
          let dep = await beanstalk.getDeposit(user.address, siloToken.address, 0);
          expect(dep[0]).to.equal('0')
          expect(dep[1]).to.equal('0')
          dep = await beanstalk.getDeposit(user.address, siloToken.address, 1);
          expect(dep[0]).to.equal('0')
          expect(dep[1]).to.equal('0')
        });
        it('emits RemoveDeposits event', async function () {
          const stem0 = await mockBeanstalk.mockSeasonToStem(
            siloToken.address, 
            toBN(await beanstalk.season()).sub('1')
          );
          const stem1 = await mockBeanstalk.mockSeasonToStem(
            siloToken.address, 
            toBN(await beanstalk.season())
          );
          await expect(this.result).to.emit(beanstalk, 'RemoveDeposits').withArgs(
            user.address, 
            siloToken.address, 
            [stem0, stem1], 
            ['1000', '1000'], 
            '2000', 
            ['1000', '1000']
          );
        });
      });
    });
  });

  describe("Transfer", async function () {
    describe("reverts", async function () {
      it("reverts if the amounts array is empty", async function () {
        await expect(beanstalk.connect(user).transferDeposits(
          user.address, 
          user2.address, 
          siloToken.address, 
          [], 
          []
        )).to.revertedWith("Silo: amounts array is empty");
      });

      it("reverts if the amount in array is 0", async function () {
        await expect(
          beanstalk.connect(user).transferDeposits(
            user.address, 
            user2.address, 
            siloToken.address, 
            ["2", "3"],
            ["100", "0"]
          )).to.revertedWith("Silo: amount in array is 0");
      });
    });
    
    describe("Single", async function () {

      beforeEach(async function () {
        await beanstalk.connect(user).deposit(siloToken.address, '100', EXTERNAL)
        depositStem = await beanstalk.stemTipForToken(siloToken.address)

        // end germination for the mock token.
        await endGermination();

        await beanstalk.mow(user.address, siloToken.address);
        previousTotalStalk = await beanstalk.totalStalk();
        
        this.result = await beanstalk.connect(user).callStatic.transferDeposit(
          user.address,
          user2.address,
          siloToken.address, 
          depositStem,
          '50'
        )

        expect(this.result).to.be.equal('50')
        
        await beanstalk.connect(user).transferDeposit(
          user.address, 
          user2.address, 
          siloToken.address, 
          depositStem, 
          '50'
        )
      })

      it('removes the deposit from the sender', async function () {
        const deposit = await beanstalk.getDeposit(user.address, siloToken.address, depositStem)
        expect(deposit[0]).to.equal('50');
        expect(deposit[1]).to.equal('50');
      })

      it('updates users stalk', async function () {
        expect(await beanstalk.balanceOfStalk(user.address)).to.be.equal('500100')
      })

      it('add the deposit to the recipient', async function () {
        const deposit = await beanstalk.getDeposit(user2.address, siloToken.address, depositStem)
        expect(deposit[0]).to.equal('50');
        expect(deposit[1]).to.equal('50');
      })

      it('updates users stalk', async function () {
        expect(await beanstalk.balanceOfStalk(user2.address)).to.be.equal('500100')
      })

      it('totalStalk is unchanged', async function () {
        expect(await beanstalk.totalStalk()).to.be.equal(previousTotalStalk)
      })
    })

    describe("Single all", async function () {
      beforeEach(async function () {
        await beanstalk.connect(user).deposit(siloToken.address, '100', EXTERNAL)
        depositStem = await beanstalk.stemTipForToken(siloToken.address)

        await endGermination();

        await beanstalk.mow(user.address, siloToken.address);
        prevTotalStalk = await beanstalk.totalStalk();
        prevUserStalk = await beanstalk.balanceOfStalk(user.address);

        await beanstalk.connect(user).transferDeposit(
          user.address, 
          user2.address, 
          siloToken.address, 
          depositStem, 
          '100'
        )
      })

      it('removes the deposit from the sender', async function () {
        const deposit = await beanstalk.getDeposit(user.address, siloToken.address, depositStem)
        expect(deposit[0]).to.equal('0');
        expect(deposit[1]).to.equal('0');
      })

      it('updates users stalk and seeds', async function () {
        expect(await beanstalk.balanceOfStalk(user.address)).to.be.equal('0')
      })

      it('add the deposit to the recipient', async function () {
        const deposit = await beanstalk.getDeposit(user2.address, siloToken.address, depositStem)
        expect(deposit[0]).to.equal('100');
        expect(deposit[1]).to.equal('100');
      })

      it('updates users stalk and seeds', async function () {
        expect(await beanstalk.balanceOfStalk(user2.address)).to.be.equal(toBN(prevUserStalk))
      })

      it('totalStalk is unchanged', async function () {
        expect(await beanstalk.totalStalk()).to.be.equal(prevTotalStalk)
      })
    })

    describe("Multiple", async function () {

      beforeEach(async function () {
        await beanstalk.connect(user).deposit(siloToken.address, '100', EXTERNAL)
        depositStem0 = await beanstalk.stemTipForToken(siloToken.address)
        await mockBeanstalk.siloSunrise('0')
        await beanstalk.connect(user).deposit(siloToken.address, '100', EXTERNAL)
        depositStem1 = await beanstalk.stemTipForToken(siloToken.address)
       
        await mockBeanstalk.siloSunrise('0')
        await mockBeanstalk.mockEndTotalGerminationForToken(siloToken.address);
        await mockBeanstalk.siloSunrise('0')
        await mockBeanstalk.mockEndTotalGerminationForToken(siloToken.address);

        let result = await beanstalk.connect(user).callStatic.transferDeposits(
          user.address, 
          user2.address, 
          siloToken.address, 
          [depositStem0, depositStem1], 
          ['50','25']
        )
        
        expect(result[0]).to.eq('50')
        expect(result[1]).to.eq('25')

        await beanstalk.connect(user).transferDeposits(
          user.address, 
          user2.address, 
          siloToken.address, 
          [depositStem0, depositStem1], 
          ['50','25']
        )
      })

      it('removes the deposit from the sender', async function () {
        let deposit = await beanstalk.getDeposit(user.address, siloToken.address, depositStem0)
        expect(deposit[0]).to.equal('50');
        expect(deposit[1]).to.equal('50');
        deposit = await beanstalk.getDeposit(user.address, siloToken.address, depositStem1)
        expect(deposit[0]).to.equal('75');
        expect(deposit[1]).to.equal('75');
      })

      it('updates users stalk and seeds', async function () {
        // 3 seasons have passed for 1 deposit and 2 season for the other. (500 total stalk)
        // (300 * 50%) + (200 * 75%) = 300
        expect(await beanstalk.balanceOfStalk(user.address)).to.be.equal('1250300')
      })

      it('add the deposit to the recipient', async function () {
        let deposit = await beanstalk.getDeposit(user2.address, siloToken.address, depositStem0)
        expect(deposit[0]).to.equal('50');
        expect(deposit[1]).to.equal('50');

        deposit = await beanstalk.getDeposit(user2.address, siloToken.address, depositStem1)
        expect(deposit[0]).to.equal('25');
        expect(deposit[1]).to.equal('25');
      })

      it('updates users stalk and seeds', async function () {
        // 3 seasons have passed for 1 deposit and 2 season for the other. (500 total stalk)
        // (300 * 50%) + (200 * 25%) = 200
        expect(await beanstalk.balanceOfStalk(user2.address)).to.be.equal('750200')
      })

      it('updates total stalk and seeds', async function () {
        expect(await beanstalk.totalStalk()).to.be.equal('2000500')
      })
    })

    describe("Single with allowance", async function () {
      beforeEach(async function () {
        await beanstalk.connect(user).deposit(siloToken.address, '100', EXTERNAL)
        await beanstalk.connect(user).increaseDepositAllowance(owner.address, siloToken.address, '100');
        depositStem = await beanstalk.stemTipForToken(siloToken.address)
        await endGermination();

        await beanstalk.connect(owner).transferDeposit(
          user.address, 
          user2.address, 
          siloToken.address, 
          depositStem, '50'
        )
      })

      it('removes the deposit from the sender', async function () {
        const deposit = await beanstalk.getDeposit(user.address, siloToken.address, depositStem)
        expect(deposit[0]).to.equal('50');
        expect(deposit[1]).to.equal('50');
      })

      it('updates users stalk and seeds', async function () {
        expect(await beanstalk.balanceOfStalk(user.address)).to.be.equal('500100')
      })

      it('add the deposit to the recipient', async function () {
        const deposit = await beanstalk.getDeposit(user2.address, siloToken.address, depositStem)
        expect(deposit[0]).to.equal('50');
        expect(deposit[1]).to.equal('50');
      })

      it('updates users stalk and seeds', async function () {
        expect(await beanstalk.balanceOfStalk(user2.address)).to.be.equal('500100')
      })

      it('updates total stalk and seeds', async function () {
        expect(await beanstalk.totalStalk()).to.be.equal('1000200')
      })

      it('properly updates users token allowance', async function () {
        expect(await beanstalk.depositAllowance(user.address, owner.address, siloToken.address)).to.be.equal('50')
      })
    })

    describe("Single with no allowance", async function () {
      beforeEach(async function () {
        await beanstalk.connect(user).deposit(siloToken.address, '100', EXTERNAL)
      })

      it('reverts with no allowance', async function () {
        const stem = await beanstalk.stemTipForToken(siloToken.address)
        await expect(beanstalk.connect(owner).transferDeposit(
          user.address,
          user2.address,
          siloToken.address,
          stem,
          '50'
        )).to.revertedWith('Silo: insufficient allowance');
      })
    })

    describe("Single all with allowance", async function () {
      beforeEach(async function () {
        await beanstalk.connect(user).deposit(siloToken.address, '100', EXTERNAL)
        await beanstalk.connect(user).increaseDepositAllowance(owner.address, siloToken.address, '100');
        depositStem = await beanstalk.stemTipForToken(siloToken.address)
        await endGermination();

        await beanstalk.connect(owner).transferDeposit(
          user.address,
          user2.address,
          siloToken.address,
          depositStem,
          '100'
        );
      })

      it('removes the deposit from the sender', async function () {
        const deposit = await beanstalk.getDeposit(user.address, siloToken.address, depositStem)
        expect(deposit[0]).to.equal('0');
        expect(deposit[1]).to.equal('0');
      })

      it('updates users stalk and seeds', async function () {
        expect(await beanstalk.balanceOfStalk(user.address)).to.be.equal('0')
      })

      it('add the deposit to the recipient', async function () {
        const deposit = await beanstalk.getDeposit(user2.address, siloToken.address, depositStem)
        expect(deposit[0]).to.equal('100');
        expect(deposit[1]).to.equal('100');
      })

      it('updates users stalk and seeds', async function () {
        expect(await beanstalk.balanceOfStalk(user2.address)).to.be.equal('1000200')
      })

      it('updates total stalk and seeds', async function () {
        expect(await beanstalk.totalStalk()).to.be.equal('1000200')
      })

      it('properly updates users token allowance', async function () {
        expect(await beanstalk.depositAllowance(user.address, owner.address, siloToken.address)).to.be.equal('0')
      })
    })

    describe("Multiple with allowance", async function () {
      beforeEach(async function () {
        
        await beanstalk.connect(user).deposit(siloToken.address, '100', EXTERNAL)
        depositStem1 = await beanstalk.stemTipForToken(siloToken.address)
        await mockBeanstalk.siloSunrise('0')
        await beanstalk.connect(user).deposit(siloToken.address, '100', EXTERNAL)
        depositStem2 = await beanstalk.stemTipForToken(siloToken.address)
        
        // call sunrise twice to trigger germination.
        await mockBeanstalk.siloSunrise('0')
        await mockBeanstalk.mockEndTotalGerminationForToken(siloToken.address);
        await mockBeanstalk.siloSunrise('0')
        await mockBeanstalk.mockEndTotalGerminationForToken(siloToken.address);

        await beanstalk.connect(user).increaseDepositAllowance(
          owner.address,
          siloToken.address,
          '200'
        );
        await beanstalk.connect(owner).transferDeposits(
          user.address,
          user2.address,
          siloToken.address,
          [depositStem1, depositStem2],
          ['50','25']
        )
      })

      it('removes the deposit from the sender', async function () {
        let deposit = await beanstalk.getDeposit(user.address, siloToken.address, depositStem1)
        expect(deposit[0]).to.equal('50');
        expect(deposit[1]).to.equal('50');
        deposit = await beanstalk.getDeposit(user.address, siloToken.address, depositStem2)
        expect(deposit[0]).to.equal('75');
        expect(deposit[1]).to.equal('75');
      })

      it('updates users stalk and seeds', async function () {
        expect(await beanstalk.balanceOfStalk(user.address)).to.be.equal('1250300')
      })

      it('add the deposit to the recipient', async function () {
        let deposit = await beanstalk.getDeposit(user2.address, siloToken.address, depositStem1)
        expect(deposit[0]).to.equal('50');
        expect(deposit[0]).to.equal('50');
        deposit = await beanstalk.getDeposit(user2.address, siloToken.address, depositStem2)
        expect(deposit[0]).to.equal('25');
        expect(deposit[0]).to.equal('25');
      })

      it('updates users stalk and seeds', async function () {
        expect(await beanstalk.balanceOfStalk(user2.address)).to.be.equal('750200')
      })

      it('updates total stalk and seeds', async function () {
        expect(await beanstalk.totalStalk()).to.be.equal('2000500')
      })

      it('properly updates users token allowance', async function () {
        expect(await beanstalk.depositAllowance(user.address, owner.address, siloToken.address)).to.be.equal('125')
      })
    })

    describe("Multiple with no allowance", async function () {
      beforeEach(async function () {
        
        await beanstalk.connect(user).deposit(siloToken.address, '100', EXTERNAL)
        await mockBeanstalk.siloSunrise('0')
        await beanstalk.connect(user).deposit(siloToken.address, '100', EXTERNAL)
      })

      it('reverts with no allowance', async function () {
        const depositStem = await mockBeanstalk.mockSeasonToStem(siloToken.address, '10');
        const stem11 = await mockBeanstalk.mockSeasonToStem(siloToken.address, '11');
        await expect(beanstalk.connect(owner).transferDeposits(user.address, user2.address, siloToken.address, [depositStem, stem11], ['50','25'])).to.revertedWith('Silo: insufficient allowance');
      })
    })
  })

  describe("Update Unripe Deposit", async function () {

    beforeEach(async function () {
      unripeBean = await ethers.getContractAt("MockToken", UNRIPE_BEAN);
      await unripeBean.mint(user.address, to6("100000"));
      await unripeBean.connect(user).approve(beanstalk.address, MAX_UINT256);

      unripeLP = await ethers.getContractAt("MockToken", UNRIPE_LP);
      await unripeLP.mint(user.address, to6("100000"));
      await unripeLP.connect(user).approve(beanstalk.address, MAX_UINT256);

      await addMockUnderlying(
        UNRIPE_BEAN,
        siloToken.address,
        to6("10000"),
        owner
      )
      await addMockUnderlying(
        UNRIPE_LP,
        siloToken2.address,
        to6("10000"),
        owner
      )
    })

    it("enrootDeposit fails if not unripe token", async function () {
      await expect(beanstalk.connect(user).enrootDeposit(BEAN, '1', '1')).to.be.revertedWith("Silo: token not unripe")
    })

    it("enrootDeposits fails if not unripe token", async function () {
      await expect(beanstalk.connect(user).enrootDeposits(BEAN, ['1'], ['1'])).to.be.revertedWith("Silo: token not unripe")
    })

    describe("1 deposit, some", async function () {
      beforeEach(async function () {
        // deposit unripe beans. 
        await beanstalk.connect(user).deposit(UNRIPE_BEAN, to6('10'), EXTERNAL)
        depositStem = await beanstalk.stemTipForToken(UNRIPE_BEAN);
        // end total germination:
        await endGermination();

        // verify inital values: 
        expect(await beanstalk.getTotalDeposited(UNRIPE_BEAN)).to.eq(to6('10'));
        // currently, there are 10,000 units underlying 100,000 beans (10% bdv)
        // depositing 10 urBeans should result in (0.1)*10 = 1 stalk.
        expect(await beanstalk.totalStalk()).to.eq(toStalk('1'))
        expect(await beanstalk.balanceOfStalk(user.address)).to.eq(toStalk('1'))

        // add the underlying token, to increase the bdv of the unripe asset.
        // prev. unripeBeans had 10,000 units. Now it has 20,000 (20% bdv).
        await addMockUnderlying(
          UNRIPE_BEAN,
          siloToken.address,
          to6("10000"),
          owner
        )

        this.result = await beanstalk.connect(user).enrootDeposit(UNRIPE_BEAN, depositStem, to6('5'));
      })

      it('properly updates the total balances', async function () {
        expect(await beanstalk.getTotalDeposited(UNRIPE_BEAN)).to.eq(to6('10'));
        expect(await beanstalk.totalStalk()).to.eq(toStalk('1.5').add(toBN('3')));
      });

      it('properly updates the user balance', async function () {
        expect(await beanstalk.balanceOfStalk(user.address)).to.eq(toStalk('1.5').add(toBN('3')));
      });

      it('properly updates the crate', async function () {
        let dep = await beanstalk.getDeposit(user.address, UNRIPE_BEAN, depositStem);
        expect(dep[0]).to.equal(to6('10')) // amount
        expect(dep[1]).to.equal(to6('1.5')) // bdv
      });

      it('emits Remove and Add Deposit event', async function () {
        await expect(this.result).to.emit(beanstalk, 'RemoveDeposit').withArgs(
          user.address,
          UNRIPE_BEAN, 
          depositStem, 
          to6('5'), 
          to6('0.5')
        );
        await expect(this.result).to.emit(beanstalk, 'AddDeposit').withArgs(
          user.address,
          UNRIPE_BEAN,
          depositStem,
          to6('5'),
          to6('1')
        );
      });
    });

    describe("1 deposit, all", async function () {
      beforeEach(async function () {
        // deposit unripe beans. 
        await beanstalk.connect(user).deposit(UNRIPE_BEAN, to6('10'), EXTERNAL)
        depositStem = await beanstalk.stemTipForToken(UNRIPE_BEAN);
        // end total germination:
        await endGermination();

        // verify inital values: 
        expect(await beanstalk.getTotalDeposited(UNRIPE_BEAN)).to.eq(to6('10'));
        // currently, there are 10,000 units underlying 100,000 beans (10% bdv)
        // depositing 10 urBeans should result in (0.1)*10 = 1 stalk.
        expect(await beanstalk.totalStalk()).to.eq(toStalk('1'))
        expect(await beanstalk.balanceOfStalk(user.address)).to.eq(toStalk('1'))

        // add the underlying token, to increase the bdv of the unripe asset.
        // prev. unripeBeans had 10,000 units. Now it has 20,000 (20% bdv).
        await addMockUnderlying(
          UNRIPE_BEAN,
          siloToken.address,
          to6("10000"),
          owner
        )

        this.result = await beanstalk.connect(user).enrootDeposit(UNRIPE_BEAN, depositStem, to6('10'));
      })

      it('properly updates the total balances', async function () {
        expect(await beanstalk.getTotalDeposited(UNRIPE_BEAN)).to.eq(to6('10'));
        expect(await beanstalk.totalStalk()).to.eq(toStalk('2').add(toBN('4')));
      });

      it('properly updates the user balance', async function () {
        expect(await beanstalk.balanceOfStalk(user.address)).to.eq(toStalk('2').add(toBN('4')));
      });

      it('properly removes the crate', async function () {
        let dep = await beanstalk.getDeposit(user.address, UNRIPE_BEAN, depositStem);
        expect(dep[0]).to.equal(to6('10'))
        expect(dep[1]).to.equal(to6('2'))
      });

      it('emits Remove and Add Deposit event', async function () {
        await expect(this.result).to.emit(beanstalk, 'RemoveDeposit').withArgs(
          user.address, 
          UNRIPE_BEAN, 
          depositStem, 
          to6('10'), 
          to6('1')
        );
        await expect(this.result).to.emit(beanstalk, 'AddDeposit').withArgs(
          user.address,
          UNRIPE_BEAN, 
          depositStem, 
          to6('10'), 
          to6('2')
        );
      });
    });

    describe("multiple deposits, some", async function () {
      beforeEach(async function () {
        // deposit unripe beans. 
        await beanstalk.connect(user).deposit(UNRIPE_BEAN, to6('10'), EXTERNAL)
        depositStem0 = await beanstalk.stemTipForToken(UNRIPE_BEAN);
        // call sunrise: 
        await mockBeanstalk.siloSunrise('0');
        // deposit unripe beans. 
        await beanstalk.connect(user).deposit(UNRIPE_BEAN, to6('10'), EXTERNAL)
        depositStem1 = await beanstalk.stemTipForToken(UNRIPE_BEAN);
        // end total germination:
        await endGermination();

        // verify inital values: 
        expect(await beanstalk.getTotalDeposited(UNRIPE_BEAN)).to.eq(to6('20'));
        // currently, there are 10,000 units underlying 100,000 beans (10% bdv)
        // depositing 10 urBeans should result in (0.1)*10 = 1 stalk.
        // note a micro stalk is incremented due to a min stalk requirement to grow stalk.
        expect(await beanstalk.totalStalk()).to.eq(toStalk('2').add(toBN('1')))
        expect(await beanstalk.balanceOfStalk(user.address)).to.eq(toStalk('2').add(toBN('1')))

        // add the underlying token, to increase the bdv of the unripe asset.
        // prev. unripeBeans had 10,000 units. Now it has 20,000 (20% bdv).
        await addMockUnderlying(
          UNRIPE_BEAN,
          siloToken.address,
          to6("10000"),
          owner
        )

        depositStem = await beanstalk.stemTipForToken(UNRIPE_BEAN);
        this.result = await beanstalk.connect(user).enrootDeposits(
          UNRIPE_BEAN,
          [depositStem0, depositStem1],
          [to6('5'), to6('5')]
        );
      })

      it('properly updates the total balances', async function () {
        expect(await beanstalk.getTotalDeposited(UNRIPE_BEAN)).to.eq(to6('20'));
        expect(await beanstalk.totalStalk()).to.eq(toStalk('3').add(toBN('8')));
      });

      it('properly updates the user balance', async function () {
        expect(await beanstalk.balanceOfStalk(user.address)).to.eq(toStalk('3').add(toBN('8')));
      });

      it('properly removes the crate', async function () {
        let dep = await beanstalk.getDeposit(user.address, UNRIPE_BEAN, depositStem0);
        expect(dep[0]).to.equal(to6('10'))
        expect(dep[1]).to.equal(to6('1.5'))
        dep = await beanstalk.getDeposit(user.address, UNRIPE_BEAN, depositStem1);
        expect(dep[0]).to.equal(to6('10'))
        expect(dep[1]).to.equal(to6('1.5'))
      });

      it('emits Remove and Add Deposits event', async function () {
        await expect(this.result).to.emit(beanstalk, 'RemoveDeposits').withArgs(
          user.address, 
          UNRIPE_BEAN, 
          [depositStem0, depositStem1], 
          [to6('5'), to6('5')], 
          to6('10'), 
          [to6('0.5'), to6('0.5')]
        );
        await expect(this.result).to.emit(beanstalk, 'AddDeposit').withArgs(
          user.address, 
          UNRIPE_BEAN, 
          depositStem0, 
          to6('5'), 
          to6('1')
        );
        await expect(this.result).to.emit(beanstalk, 'AddDeposit').withArgs(
          user.address, 
          UNRIPE_BEAN, 
          depositStem1, 
          to6('5'), 
          to6('1')
        );
      });
    });

    describe("multiple deposits, all", async function () {
      beforeEach(async function () {
        // deposit unripe beans. 
        await beanstalk.connect(user).deposit(UNRIPE_BEAN, to6('10'), EXTERNAL)
        depositStem0 = await beanstalk.stemTipForToken(UNRIPE_BEAN);
        // call sunrise: 
        await mockBeanstalk.siloSunrise('0');
        // deposit unripe beans. 
        await beanstalk.connect(user).deposit(UNRIPE_BEAN, to6('10'), EXTERNAL)
        depositStem1 = await beanstalk.stemTipForToken(UNRIPE_BEAN);
        // end total germination:
        await endGermination();

        // verify inital values: 
        expect(await beanstalk.getTotalDeposited(UNRIPE_BEAN)).to.eq(to6('20'));
        // currently, there are 10,000 units underlying 100,000 beans (10% bdv)
        // depositing 10 urBeans should result in (0.1)*10 = 1 stalk.
        expect(await beanstalk.totalStalk()).to.eq(toStalk('2').add(toBN('1')))
        expect(await beanstalk.balanceOfStalk(user.address)).to.eq(toStalk('2').add(toBN('1')))

        // add the underlying token, to increase the bdv of the unripe asset.
        // prev. unripeBeans had 10,000 units. Now it has 20,000 (20% bdv).
        await addMockUnderlying(
          UNRIPE_BEAN,
          siloToken.address,
          to6("10000"),
          owner
        )

        depositStem = await beanstalk.stemTipForToken(UNRIPE_BEAN);
        this.result = await beanstalk.connect(user).enrootDeposits(
          UNRIPE_BEAN,
          [depositStem0, depositStem1],
          [to6('10'), to6('10')]
        );
      })

      it('properly updates the total balances', async function () {
        expect(await beanstalk.getTotalDeposited(UNRIPE_BEAN)).to.eq(to6('20'));
        expect(await beanstalk.totalStalk()).to.eq(toStalk('4').add(toBN('10')));
      });

      it('properly updates the user balance', async function () {
        expect(await beanstalk.balanceOfStalk(user.address)).to.eq(toStalk('4').add(toBN('10')));
      });

      it('properly removes the crate', async function () {
        let dep = await beanstalk.getDeposit(user.address, UNRIPE_BEAN, depositStem0);
        expect(dep[0]).to.equal(to6('10'))
        expect(dep[1]).to.equal(to6('2'))
        dep = await beanstalk.getDeposit(user.address, UNRIPE_BEAN, depositStem1);
        expect(dep[0]).to.equal(to6('10'))
        expect(dep[1]).to.equal(to6('2'))
      });

      it('emits Remove and Add Deposits event', async function () {
        await expect(this.result).to.emit(beanstalk, 'RemoveDeposits').withArgs(
          user.address, 
          UNRIPE_BEAN, 
          [depositStem0, depositStem1], 
          [to6('10'), to6('10')], 
          to6('20'), 
          [to6('1'), to6('1')]
        );
        await expect(this.result).to.emit(beanstalk, 'AddDeposit').withArgs(
          user.address, 
          UNRIPE_BEAN, 
          depositStem0, 
          to6('10'), 
          to6('2')
        );
        await expect(this.result).to.emit(beanstalk, 'AddDeposit').withArgs(
          user.address, 
          UNRIPE_BEAN, 
          depositStem1, 
          to6('10'), 
          to6('2')
        );
      });
    });
  });

  describe("Deposit Approval", async function () {
    describe("approve allowance", async function () {
      beforeEach(async function () {
        this.result = await beanstalk.connect(user).increaseDepositAllowance(user2.address, siloToken.address, '100');
      })

      it('properly updates users token allowance', async function () {
        expect(await beanstalk.depositAllowance(user.address, user2.address, siloToken.address)).to.be.equal('100')
      })

      it('emits DepositApproval event', async function () {
        await expect(this.result).to.emit(beanstalk, 'DepositApproval').withArgs(user.address ,user2.address, siloToken.address, '100');
      });
    });

    describe("increase and decrease allowance", async function () {
      beforeEach(async function () {
        await beanstalk.connect(user).increaseDepositAllowance(user2.address, siloToken.address, '100');
      })

      it('properly increase users token allowance', async function () {
        await beanstalk.connect(user).increaseDepositAllowance(user2.address, siloToken.address, '100');
        expect(await beanstalk.depositAllowance(user.address, user2.address, siloToken.address)).to.be.equal('200')
      })

      it('properly decrease users token allowance', async function () {
        await beanstalk.connect(user).decreaseDepositAllowance(user2.address, siloToken.address, '25')
        expect(await beanstalk.depositAllowance(user.address, user2.address, siloToken.address)).to.be.equal('75')
      })

      it('decrease users token allowance below zero', async function () {
        await expect(beanstalk.connect(user).decreaseDepositAllowance(user2.address, siloToken.address, '101')).to.revertedWith('Silo: decreased allowance below zero');
      })

      it('emits DepositApproval event on increase', async function () {
        const result = await beanstalk.connect(user).increaseDepositAllowance(user2.address, siloToken.address, '25');
        await expect(result).to.emit(beanstalk, 'DepositApproval').withArgs(user.address ,user2.address, siloToken.address, '125');
      });

      it('emits DepositApproval event on decrease', async function () {
        const result = await beanstalk.connect(user).decreaseDepositAllowance(user2.address, siloToken.address, '25');
        await expect(result).to.emit(beanstalk, 'DepositApproval').withArgs(user.address ,user2.address, siloToken.address, '75');
      });
    });

    describe("Approve Deposit Permit", async function () {
      describe('reverts', function () {
        it('reverts if depositPermitDomainSeparator is invalid', async function () {
          expect(await beanstalk.connect(user).depositPermitDomainSeparator()).to.be.equal("0xf47372c4b0d604ded919ee3604a1b1e88c7cd7d7d2fcfffc36f016e19bede4ef");
        });
      });
  
      describe("single token permit", async function() {
        describe('reverts', function () {
          it('reverts if permit expired', async function () {
            const nonce = await beanstalk.connect(user).depositPermitNonces(user.address);
            const signature = await signSiloDepositTokenPermit(user, user.address, user2.address, siloToken.address, '1000', nonce, 1000);
            await expect(beanstalk.connect(user).permitDeposit(
              signature.owner, 
              signature.spender, 
              signature.token, 
              signature.value, 
              signature.deadline, 
              signature.split.v, 
              signature.split.r, 
              signature.split.s
            )).to.be.revertedWith("Silo: permit expired deadline")
          });
  
          it('reverts if permit invalid signature', async function () {
            const nonce = await beanstalk.connect(user).depositPermitNonces(user.address);
            const signature = await signSiloDepositTokenPermit(user, user.address, user2.address, siloToken.address, '1000', nonce);
            await expect(beanstalk.connect(user).permitDeposit(
              user2.address, 
              signature.spender, 
              signature.token, 
              signature.value, 
              signature.deadline, 
              signature.split.v, 
              signature.split.r, 
              signature.split.s
            )).to.be.revertedWith("Silo: permit invalid signature")
          });
  
          it("reverts when transfer too much", async function() {
            await mockBeanstalk.teleportSunrise(10);
            mockBeanstalk.deployStemsUpgrade();
            await beanstalk.connect(user).deposit(siloToken.address, '1000', EXTERNAL)
            const nonce = await beanstalk.connect(user).depositPermitNonces(user.address);
            const signature = await signSiloDepositTokenPermit(user, user.address, user2.address, siloToken.address, '500', nonce);
            await beanstalk.connect(user2).permitDeposit(
              signature.owner, 
              signature.spender, 
              signature.token, 
              signature.value, 
              signature.deadline, 
              signature.split.v, 
              signature.split.r, 
              signature.split.s
            )
  
            depositStem = await beanstalk.stemTipForToken(siloToken.address);
            await expect(
              beanstalk.connect(user2).transferDeposit(user.address, user2.address, siloToken.address, depositStem, '1000')
            ).to.be.revertedWith("Silo: insufficient allowance")
  
            await expect(
              beanstalk.connect(user2).transferDeposits(user.address, user2.address, siloToken.address, [depositStem], ['1000'])
            ).to.be.revertedWith("Silo: insufficient allowance")
          });
        });

        describe("approve permit", async function () {
          beforeEach(async function () {
            // Create permit
            const nonce = await beanstalk.connect(user).depositPermitNonces(user.address);
            const signature = await signSiloDepositTokenPermit(user, user.address, user2.address, siloToken.address, '1000', nonce);
            this.result = await beanstalk.connect(user).permitDeposit(
              signature.owner, 
              signature.spender, 
              signature.token, 
              signature.value, 
              signature.deadline, 
              signature.split.v, 
              signature.split.r, 
              signature.split.s
            );
          });
  
          it("allow transfer all single deposit", async function() {;
            depositStem = await beanstalk.stemTipForToken(siloToken.address);
            await beanstalk.connect(user).deposit(siloToken.address, '1000', EXTERNAL)
            await beanstalk.connect(user2).transferDeposit(user.address, user2.address, siloToken.address, depositStem, '1000')
  
            const user1Deposit = await beanstalk.getDeposit(user.address, siloToken.address, depositStem)
            expect(user1Deposit[0]).to.equal('0');
            expect(user1Deposit[1]).to.equal('0');
  
            const user2Deposit = await beanstalk.getDeposit(user2.address, siloToken.address, depositStem)
            expect(user2Deposit[0]).to.equal('1000');
            expect(user2Deposit[1]).to.equal('1000');
          });
  
          it("allow transfer all multiple deposits", async function() {
            depositStem = await beanstalk.stemTipForToken(siloToken.address);
            await beanstalk.connect(user).deposit(siloToken.address, '1000', EXTERNAL)
            await beanstalk.connect(user2).transferDeposits(user.address, user2.address, siloToken.address, [depositStem], ['1000'])
  
            const user1Deposit = await beanstalk.getDeposit(user.address, siloToken.address, depositStem)
            expect(user1Deposit[0]).to.equal('0');
            expect(user1Deposit[1]).to.equal('0');
  
            const user2Deposit = await beanstalk.getDeposit(user2.address, siloToken.address, depositStem)
            expect(user2Deposit[0]).to.equal('1000');
            expect(user2Deposit[1]).to.equal('1000');
          });
  
          it("allow transfer some deposit", async function() {
            depositStem = await beanstalk.stemTipForToken(siloToken.address);
            await beanstalk.connect(user).deposit(siloToken.address, '1000', EXTERNAL)
            await beanstalk.connect(user2).transferDeposit(user.address, user2.address, siloToken.address, depositStem, '400')
  
            const user1Deposit = await beanstalk.getDeposit(user.address, siloToken.address, depositStem)
            expect(user1Deposit[0]).to.equal('600');
            expect(user1Deposit[1]).to.equal('600');
  
            const user2Deposit = await beanstalk.getDeposit(user2.address, siloToken.address, depositStem)
            expect(user2Deposit[0]).to.equal('400');
            expect(user2Deposit[1]).to.equal('400');
          });
  
          it("properly updates user permit nonce", async function() {
            expect(await beanstalk.depositPermitNonces(user.address)).to.be.equal('1')
          });
  
          it('properly updates user token allowance', async function () {
            expect(await beanstalk.depositAllowance(user.address, user2.address, siloToken.address)).to.be.equal('1000')
          });
  
          it('emits DepositApproval event', async function () {
            await expect(this.result).to.emit(beanstalk, 'DepositApproval').withArgs(user.address ,user2.address, siloToken.address, '1000');
          });
        });
      });
  
      describe("multiple tokens permit", async function() {
        describe('reverts', function () {
          it('reverts if permit expired', async function () {
            const nonce = await beanstalk.connect(user).depositPermitNonces(user.address);
            const signature = await signSiloDepositTokensPermit(user, user.address, user2.address, [siloToken.address], ['1000'], nonce, 1000);
            await expect(beanstalk.connect(user).permitDeposits(
              signature.owner, 
              signature.spender, 
              signature.tokens, 
              signature.values, 
              signature.deadline, 
              signature.split.v, 
              signature.split.r, 
              signature.split.s
            )).to.be.revertedWith("Silo: permit expired deadline")
          });
  
          it('reverts if permit invalid signature', async function () {
            const nonce = await beanstalk.connect(user).depositPermitNonces(user.address);
            const signature = await signSiloDepositTokensPermit(user, user.address, user2.address, [siloToken.address], ['1000'], nonce);
            await expect(beanstalk.connect(user).permitDeposits(
              user2.address, 
              signature.spender, 
              signature.tokens, 
              signature.values, 
              signature.deadline, 
              signature.split.v, 
              signature.split.r, 
              signature.split.s
            )).to.be.revertedWith("Silo: permit invalid signature")
          });
  
          it("reverts when transfer too much", async function() {
            await beanstalk.connect(user).deposit(siloToken.address, '1000', EXTERNAL)
            const nonce = await beanstalk.connect(user).depositPermitNonces(user.address);
            const signature = await signSiloDepositTokensPermit(user, user.address, user2.address, [siloToken.address], ['500'], nonce);
            await beanstalk.connect(user2).permitDeposits(
              signature.owner, 
              signature.spender, 
              signature.tokens, 
              signature.values, 
              signature.deadline, 
              signature.split.v, 
              signature.split.r, 
              signature.split.s
            )

            depositStem = await beanstalk.stemTipForToken(siloToken.address);
  
            await expect(
              beanstalk.connect(user2).transferDeposit(user.address, user2.address, siloToken.address, depositStem, '1000')
            ).to.be.revertedWith("Silo: insufficient allowance")
  
            await expect(
              beanstalk.connect(user2).transferDeposits(user.address, user2.address, siloToken.address, [depositStem], ['1000'])
            ).to.be.revertedWith("Silo: insufficient allowance")
          });
        });

        describe("approve permit", async function () {
          beforeEach(async function () {
            await mockBeanstalk.teleportSunrise(10);
            mockBeanstalk.deployStemsUpgrade();

            // Create permit
            const nonce = await beanstalk.connect(user).depositPermitNonces(user.address);
            const signature = await signSiloDepositTokensPermit(user, user.address, user2.address, [siloToken.address], ['1000'], nonce);
            this.result = await beanstalk.connect(user).permitDeposits(
              signature.owner, 
              signature.spender, 
              signature.tokens, 
              signature.values, 
              signature.deadline, 
              signature.split.v, 
              signature.split.r, 
              signature.split.s
            );
          });
  
          it("allow transfer all deposit", async function() {
            depositStem = await beanstalk.stemTipForToken(siloToken.address);
            await beanstalk.connect(user).deposit(siloToken.address, '1000', EXTERNAL)
            await beanstalk.connect(user2).transferDeposit(user.address, user2.address, siloToken.address, depositStem, '1000')
  
            const user1Deposit = await beanstalk.getDeposit(user.address, siloToken.address, depositStem)
            expect(user1Deposit[0]).to.equal('0');
            expect(user1Deposit[1]).to.equal('0');
  
            const user2Deposit = await beanstalk.getDeposit(user2.address, siloToken.address, depositStem)
            expect(user2Deposit[0]).to.equal('1000');
            expect(user2Deposit[1]).to.equal('1000');
          });
  
          it("allow transfer all deposits", async function() {
            depositStem = await beanstalk.stemTipForToken(siloToken.address);
            await beanstalk.connect(user).deposit(siloToken.address, '1000', EXTERNAL)
            await beanstalk.connect(user2).transferDeposits(user.address, user2.address, siloToken.address, [depositStem], ['1000'])
  
            const user1Deposit = await beanstalk.getDeposit(user.address, siloToken.address, depositStem)
            expect(user1Deposit[0]).to.equal('0');
            expect(user1Deposit[1]).to.equal('0');
  
            const user2Deposit = await beanstalk.getDeposit(user2.address, siloToken.address, depositStem)
            expect(user2Deposit[0]).to.equal('1000');
            expect(user2Deposit[1]).to.equal('1000');
          });
  
          it("allow transfer some deposit", async function() {
            depositStem = await beanstalk.stemTipForToken(siloToken.address);
            await beanstalk.connect(user).deposit(siloToken.address, '1000', EXTERNAL)
            await beanstalk.connect(user2).transferDeposit(user.address, user2.address, siloToken.address, depositStem, '400')
  
            const user1Deposit = await beanstalk.getDeposit(user.address, siloToken.address, depositStem)
            expect(user1Deposit[0]).to.equal('600');
            expect(user1Deposit[1]).to.equal('600');
  
            const user2Deposit = await beanstalk.getDeposit(user2.address, siloToken.address, depositStem)
            expect(user2Deposit[0]).to.equal('400');
            expect(user2Deposit[1]).to.equal('400');
          });
  
          it("properly updates user permit nonce", async function() {
            expect(await beanstalk.depositPermitNonces(user.address)).to.be.equal('1')
          });
  
          it('properly updates user token allowance', async function () {
            expect(await beanstalk.depositAllowance(user.address, user2.address, siloToken.address)).to.be.equal('1000')
          });
  
          it('emits DepositApproval event', async function () {
            await expect(this.result).to.emit(beanstalk, 'DepositApproval').withArgs(user.address ,user2.address, siloToken.address, '1000');
          });
        });
      });
    });
  });

  // the germination update prevents the flash loan exploit where 
  // a user can deposit, call sunrise, withdraw and earn beans. 
  // however, there is an edge case where the first deposit earns the beans,
  // with the grown stalk, as roots are not initialized. This is acceptable 
  // given that it only occurs with no deposits and is highly unlikely to occur.
  // additionally, a fresh beanstalk can prevent this from occuring by depositing beans 
  // and burning the deposit on the init contract.
  describe("flash loan exploit", async function () {
    before(async function () {
      // user 1 and user 2 deposits 1000 beans into the silo.
      await beanstalk.connect(user).deposit(siloToken.address, '1000', EXTERNAL)
      await beanstalk.connect(user2).deposit(siloToken.address, '1000', EXTERNAL)
      // call sunrise twice and end germination process for mock silo token.
      await endGermination();

    })
    beforeEach(async function () {
      // craft transaction for flashLoanExploiter to deposit, call sunrise (with some beans minted), and withdraw.
      await network.provider.send("evm_setAutomine", [false]);
      await beanstalk.connect(flashLoanExploiter).deposit(siloToken.address, '1000', EXTERNAL);
      stem = await beanstalk.stemTipForToken(siloToken.address);
      await mockBeanstalk.connect(user).siloSunrise(100);
      await beanstalk.connect(flashLoanExploiter).withdrawDeposit(siloToken.address, stem, '1000', EXTERNAL)
      await network.provider.send("evm_mine");
      await network.provider.send("evm_setAutomine", [true]);
    });

    it('does not allocate bean mints to the user', async function () {
      await expect( await beanstalk.balanceOfEarnedBeans(flashLoanExploiter.address)).to.eq('0');
    });

    it('loses all stalk', async function () {
      await expect(await beanstalk.balanceOfGrownStalk(flashLoanExploiter.address, siloToken.address)).to.eq('0');
      await expect(await beanstalk.balanceOfStalk(flashLoanExploiter.address)).to.eq('0');
      await expect(await beanstalk.balanceOfRoots(flashLoanExploiter.address)).to.eq('0');
    });
  });
});<|MERGE_RESOLUTION|>--- conflicted
+++ resolved
@@ -201,14 +201,9 @@
 
   describe("withdraw", function () {
     beforeEach(async function () {
-<<<<<<< HEAD
-      await this.silo.connect(user).deposit(this.siloToken.address, '1000', EXTERNAL);
-      await mineUpTo((await ethers.provider.getBlockNumber()) + 11 + 1);
-=======
       await beanstalk.connect(user).deposit(siloToken.address, '1000', EXTERNAL);
       depositStem = await beanstalk.stemTipForToken(siloToken.address);
 
->>>>>>> 881af6f6
     })
     describe('reverts', function () {
       it('reverts if amount is 0', async function () {
