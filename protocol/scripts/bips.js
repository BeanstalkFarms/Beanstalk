--- conflicted
+++ resolved
@@ -53,7 +53,6 @@
       });
 }
 
-<<<<<<< HEAD
 //BIP for Silo migration to stem
 async function bipNewSilo(mock = true, account = undefined) {
     if (account == undefined) {
@@ -76,8 +75,4 @@
 }
 
 exports.bip29 = bip29
-exports.bipNewSilo = bipNewSilo
-=======
-exports.bip29 = bip29
-exports.bip30 = bip30
->>>>>>> 6e52517d
+exports.bipNewSilo = bipNewSilo