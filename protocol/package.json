{
  "name": "@beanstalk/protocol",
  "version": "2.7.1",
  "description": "Beanstalk is a permissionless fiat stablecoin protocol built on Ethereum.",
  "installConfig": {
    "hoistingLimits": "dependencies"
  },
  "repository": {
    "type": "git",
    "url": "https://github.com/BeanstalkFarms/Beanstalk.git",
    "directory": "protocol"
  },
  "scripts": {
    "compile": "hardhat compile",
    "generate": "echo '\nProtocol Generate' && yarn compile && hardhat diamondABI",
    "test": "hardhat compile && hardhat test --network hardhat",
    "clean": "hardhat clean"
  },
  "author": "",
  "license": "MIT",
  "files": [
    "abi/"
  ],
  "exports": {
    "./abi/*": "./abi/*"
  },
  "devDependencies": {
    "@nomicfoundation/hardhat-network-helpers": "^1.0.10",
    "@nomiclabs/hardhat-ethers": "^2.2.1",
    "@nomiclabs/hardhat-etherscan": "^3.1.2",
    "@nomiclabs/hardhat-waffle": "^2.0.3",
    "@openzeppelin/hardhat-upgrades": "^1.17.0",
    "bignumber": "^1.1.0",
    "chai": "^4.4.1",
    "csvtojson": "^2.0.10",
    "ethereum-waffle": "4.0.10",
    "ethers": "5.7.2",
    "ganache-cli": "^6.12.2",
    "hardhat": "2.14.0",
    "hardhat-contract-sizer": "^2.8.0",
    "hardhat-gas-reporter": "^1.0.4",
    "json-bigint": "^1.0.0",
    "solidity-coverage": "^0.8.2"
  },
  "dependencies": {
    "@beanstalk/wells": "0.4.1",
<<<<<<< HEAD
    "@beanstalk/wells1.1": "npm:@beanstalk/wells@1.1.0-prerelease0",
=======
    "@beanstalk/wells1.1": "npm:@beanstalk/wells@1.1.0-prerelease1",
>>>>>>> 45afeaf1
    "@ethereum-waffle/chai": "4.0.10",
    "@nomicfoundation/hardhat-network-helpers": "^1.0.10",
    "@openzeppelin/contracts": "^3.4.0",
    "@openzeppelin/contracts-upgradeable": "^3.4.0",
    "@openzeppelin/contracts-upgradeable-8": "npm:@openzeppelin/contracts-upgradeable@^4.7.3",
    "@uniswap/v3-core": "^1.0.1",
    "@uniswap/v3-periphery": "^1.4.4",
    "axios": "1.6.7",
    "csv-parser": "3.0.0",
    "dotenv": "^10.0.0",
    "eth-gas-reporter": "0.2.25",
    "eth-permit": "^0.2.1",
    "forge-std": "^1.1.2",
    "glob": "10.3.0",
    "hardhat-tracer": "^1.1.0-rc.9",
    "keccak256": "^1.0.6",
    "mathjs": "^11.0.1",
    "merkletreejs": "^0.2.31",
    "uniswap": "^0.0.1"
  }
}<|MERGE_RESOLUTION|>--- conflicted
+++ resolved
@@ -44,11 +44,7 @@
   },
   "dependencies": {
     "@beanstalk/wells": "0.4.1",
-<<<<<<< HEAD
-    "@beanstalk/wells1.1": "npm:@beanstalk/wells@1.1.0-prerelease0",
-=======
     "@beanstalk/wells1.1": "npm:@beanstalk/wells@1.1.0-prerelease1",
->>>>>>> 45afeaf1
     "@ethereum-waffle/chai": "4.0.10",
     "@nomicfoundation/hardhat-network-helpers": "^1.0.10",
     "@openzeppelin/contracts": "^3.4.0",
