/*
 * SPDX-License-Identifier: MIT
 */

pragma solidity 0.7.6;
pragma experimental ABIEncoderV2;

import {MerkleProof} from "@openzeppelin/contracts/cryptography/MerkleProof.sol";
import {IERC20} from "@openzeppelin/contracts/token/ERC20/IERC20.sol";
import {SafeERC20} from "@openzeppelin/contracts/token/ERC20/SafeERC20.sol";
import {SafeMath} from "@openzeppelin/contracts/math/SafeMath.sol";
import {IBean} from "contracts/interfaces/IBean.sol";
import {LibDiamond} from "contracts/libraries/LibDiamond.sol";
import {LibUnripe} from "contracts/libraries/LibUnripe.sol";
import {LibTransfer} from "contracts/libraries/Token/LibTransfer.sol";
import {LibWell} from "contracts/libraries/Well/LibWell.sol";
import {C} from "contracts/C.sol";
import {ReentrancyGuard} from "contracts/beanstalk/ReentrancyGuard.sol";
import {LibLockedUnderlying} from "contracts/libraries/LibLockedUnderlying.sol";
import {LibChop} from "contracts/libraries/LibChop.sol";
<<<<<<< HEAD
import {LibBarnRaise} from "contracts/libraries/LibBarnRaise.sol";
=======
>>>>>>> ac8e681c

/**
 * @title UnripeFacet
 * @author ZrowGz, Publius, deadmanwalking
 * @notice Handles functionality related to Unripe Tokens including Chopping, Picking,
 * managing Unripe Tokens. Also, contains view functions to fetch Unripe Token data.
 */

contract UnripeFacet is ReentrancyGuard {
    using SafeERC20 for IERC20;
    using LibTransfer for IERC20;
    using SafeMath for uint256;

    /**
     * @notice Emitted when a new unripe token is added to Beanstalk.
     */
    event AddUnripeToken(
        address indexed unripeToken,
        address indexed underlyingToken,
        bytes32 merkleRoot
    );

    /**
     * @notice Emitted when the Ripe Token of an Unripe Token increases or decreases.
     * @param token The token of which the Underlying changes.
     * @param underlying `amount` that has changed.
     */
    event ChangeUnderlying(address indexed token, int256 underlying);

    /**
     * @notice Emitted when the Ripe Token of an unripe asset changes.
     * @param token The Unripe Token to change the Ripe Token of.
     * @param underlyingToken The new Ripe Token.
     */
    event SwitchUnderlyingToken(address indexed token, address indexed underlyingToken);

    /**
     * @notice emitted when a Farmer Chops.
     */
    event Chop(address indexed account, address indexed token, uint256 amount, uint256 underlying);

    /**
     * @notice emitted when a user `picks`.
     * @dev `picking` is claiming non-Deposited Unripe Tokens.
     */
    event Pick(address indexed account, address indexed token, uint256 amount);

    /**
     * @notice Chops an unripe asset into its ripe counterpart according to the recapitalization %
     * @param unripeToken The address of the unripe token to be chopped into its ripe counterpart
     * @param amount The amount of the of the unripe token to be chopped into its ripe counterpart
     * @param fromMode Enum value to distinguish the type of account used to charge the funds before chopping.
     * @param toMode Enum value to distinguish the type of account used to credit the funds after chopping.
     * fromMode can be EXTERNAL,INTERNAL, EXTERNAL_INTERNAL,INTERNAL_TOLERANT.
     * toMode can be EXTERNAL or INTERNAL.
     * @return underlyingAmount the amount of ripe tokens received after the chop
     */
    function chop(
        address unripeToken,
        uint256 amount,
        LibTransfer.From fromMode,
        LibTransfer.To toMode
    ) external payable nonReentrant returns (uint256) {
        // burn the token from the msg.sender address
        uint256 supply = IBean(unripeToken).totalSupply();
        amount = LibTransfer.burnToken(IBean(unripeToken), amount, msg.sender, fromMode);
        // get ripe address and ripe amount
        (address underlyingToken, uint256 underlyingAmount) = LibChop.chop(
            unripeToken,
            amount,
            supply
        );
        // send the corresponding amount of ripe token to the user address
        require(underlyingAmount > 0, "Chop: no underlying");
        IERC20(underlyingToken).sendToken(underlyingAmount, msg.sender, toMode);
        // emit the event
        emit Chop(msg.sender, unripeToken, amount, underlyingAmount);
        return underlyingAmount;
    }

    /**
     * @notice Picks a Farmer's Pickable Unripe Tokens.
     * @dev Pickable Unripe Tokens were distributed to all non-Deposited pre-exploit Bean and Bean LP Tokens.
     * @param token The Unripe Token address to Pick.
     * @param amount The amount of Unripe Tokens to Pick.
     * @param proof The merkle proof used to validate that the Pick is valid.
     * @param mode The destination balance that the Unripe Tokens are sent to.
     */
    function pick(
        address token,
        uint256 amount,
        bytes32[] memory proof,
        LibTransfer.To mode
    ) external payable nonReentrant {
        bytes32 root = s.u[token].merkleRoot;
        require(root != bytes32(0), "UnripeClaim: invalid token");
        require(!picked(msg.sender, token), "UnripeClaim: already picked");

        bytes32 leaf = keccak256(abi.encodePacked(msg.sender, amount));
        require(MerkleProof.verify(proof, root, leaf), "UnripeClaim: invalid proof");
        s.unripeClaimed[token][msg.sender] = true;

        LibTransfer.sendToken(IERC20(token), amount, msg.sender, mode);

        emit Pick(msg.sender, token, amount);
    }

    /**
     * @notice Returns whether a given `account` has picked a given `token`.
     * @param account The address of the account to check.
     * @param token The address of the Unripe Token to check.
     */
    function picked(address account, address token) public view returns (bool) {
        return s.unripeClaimed[token][account];
    }

    /**
     * @notice Returns the amount of Ripe Tokens that underly a given amount of Unripe Tokens.
     * @dev Does NOT include the penalty associated with the percent of Sprouts that are Rinsable
     * or Rinsed.
     * @param unripeToken The address of the Unripe Token.
     * @param amount The amount of the Unripe Token.
     * @return underlyingAmount The amount of Ripe Tokens that underly the given amount of
     * Unripe Tokens.
     */
    function getUnderlying(
        address unripeToken,
        uint256 amount
    ) public view returns (uint256 underlyingAmount) {
        return LibUnripe.unripeToUnderlying(unripeToken, amount, IBean(unripeToken).totalSupply());
    }

    /**
     * @notice Getter function to get the corresponding penalty associated with an unripe asset.
     * @param unripeToken The address of the unripe token.
     * @return penalty The current penalty for converting unripe --> ripe
     */
    function getPenalty(address unripeToken) external view returns (uint256 penalty) {
        return getPenalizedUnderlying(unripeToken, LibUnripe.DECIMALS);
    }

    /**
     * @notice Getter function to get the corresponding amount
     * of ripe tokens from a set amount of unripe tokens according to current state.
     * @param unripeToken The address of the unripe token.
     * @param amount The amount of the unripe token.
     * @return redeem The amount of the corresponding ripe tokens
     */
    function getPenalizedUnderlying(
        address unripeToken,
        uint256 amount
    ) public view returns (uint256 redeem) {
        return
            LibUnripe._getPenalizedUnderlying(unripeToken, amount, IBean(unripeToken).totalSupply());
    }

    function _getPenalizedUnderlying(
        address unripeToken,
        uint256 amount,
        uint256 supply
    ) public view returns (uint256 redeem) {
        return LibUnripe._getPenalizedUnderlying(unripeToken, amount, supply);
    }

    /**
     * @notice Returns whether a token is an Unripe Token.
     * @param unripeToken The token address to check.
     * @return unripe Whether the token is Unripe or not.
     */
    function isUnripe(address unripeToken) external view returns (bool unripe) {
        unripe = LibUnripe.isUnripe(unripeToken);
    }

    /**
     * @notice Returns the amount of Ripe Tokens that underly a Farmer's balance of Unripe
     * Tokens.
     * @param unripeToken The address of the Unripe Token.
     * @param account The address of the Farmer to check.
     * @return underlying The amount of Ripe Tokens that underly the Farmer's balance.
     */
    function balanceOfUnderlying(
        address unripeToken,
        address account
    ) external view returns (uint256 underlying) {
        return getUnderlying(unripeToken, IERC20(unripeToken).balanceOf(account));
    }

    /**
     * @notice Returns the amount of Ripe Tokens that underly a Farmer's balance of Unripe
     * @param unripeToken The address of the unripe token.
     * @param account The address of the account to check.
     * @return underlying The theoretical amount of the ripe asset in the account.
     */
    function balanceOfPenalizedUnderlying(
        address unripeToken,
        address account
    ) external view returns (uint256 underlying) {
        return getPenalizedUnderlying(unripeToken, IERC20(unripeToken).balanceOf(account));
    }

    /**
     * @notice Returns the % of Ripe Tokens that have been recapiatlized for a given Unripe Token.
     * @param unripeToken The address of the Unripe Token.
     * @return percent The recap % of the token.
     */
    function getRecapFundedPercent(address unripeToken) public view returns (uint256 percent) {
        if (unripeToken == C.UNRIPE_BEAN) {
            return LibUnripe.percentBeansRecapped();
        } else if (unripeToken == C.UNRIPE_LP) {
            return LibUnripe.percentLPRecapped();
        }
        revert("not vesting");
    }

    /**
     * @notice Returns the % penalty of Chopping an Unripe Token into its Ripe Token.
     * @param unripeToken The address of the Unripe Token.
     * @return penalty The penalty % of Chopping.
     */
    function getPercentPenalty(address unripeToken) external view returns (uint256 penalty) {
        return LibUnripe.getRecapPaidPercentAmount(getRecapFundedPercent(unripeToken));
    }

    /**
     * @notice Returns % of Sprouts that are Rinsable or Rinsed.
     * @return percent The % stemming from the recap.
     */
    function getRecapPaidPercent() external view returns (uint256 percent) {
        percent = LibUnripe.getRecapPaidPercentAmount(LibUnripe.DECIMALS);
    }

    /**
     * @notice Returns the amount of Ripe Tokens that underly a single Unripe Token.
     * @dev has 6 decimals of precision.
     * @param unripeToken The address of the unripe token.
     * @return underlyingPerToken The underlying ripe token per unripe token. 
     */
    function getUnderlyingPerUnripeToken(address unripeToken)
        external
        view
        returns (uint256 underlyingPerToken)
    {
        underlyingPerToken = s
            .u[unripeToken]
            .balanceOfUnderlying
            .mul(LibUnripe.DECIMALS)
            .div(IERC20(unripeToken).totalSupply());
    }

    /**
     * @notice Returns the total amount of Ripe Tokens for a given Unripe Token.
     * @param unripeToken The address of the unripe token.
     * @return underlying The total balance of the token. 
     */
    function getTotalUnderlying(address unripeToken)
        external
        view
        returns (uint256 underlying)
    {
        return s.u[unripeToken].balanceOfUnderlying;
    }


    /**
     * @notice Adds an Unripe Token to Beanstalk.
     * @param unripeToken The address of the Unripe Token to be added.
     * @param underlyingToken The address of the Ripe Token.
     * @param root The merkle root, which is used to verify claims.
     */
    function addUnripeToken(
        address unripeToken,
        address underlyingToken,
        bytes32 root
    ) external payable nonReentrant {
        LibDiamond.enforceIsOwnerOrContract();
        s.u[unripeToken].underlyingToken = underlyingToken;
        s.u[unripeToken].merkleRoot = root;
        emit AddUnripeToken(unripeToken, underlyingToken, root);
    }

    /**
     * @notice Returns the Ripe Token of an Unripe Token.
     * @param unripeToken The address of the Unripe Token.
     * @return underlyingToken The address of the Ripe Token.
     */
    function getUnderlyingToken(address unripeToken)
        external
        view
        returns (address underlyingToken)
    {
        return s.u[unripeToken].underlyingToken;
    }

    /////////////// UNDERLYING TOKEN MIGRATION //////////////////

    /**
     * @notice Adds Ripe Tokens to an Unripe Token. Used when changing the Ripe Token.
     * @param unripeToken The Unripe Token to add Underlying tokens to.
     * @param amount The amount of Ripe Tokens to add.
     * @dev Used to migrate the Ripe Token of an Unripe Token to a new token.
     * Only callable by the contract owner.
     */
    function addMigratedUnderlying(
        address unripeToken,
        uint256 amount
    ) external payable nonReentrant {
        LibDiamond.enforceIsContractOwner();
        IERC20(s.u[unripeToken].underlyingToken).safeTransferFrom(
            msg.sender,
            address(this),
            amount
        );
        LibUnripe.incrementUnderlying(unripeToken, amount);
    }

    /**
     * @notice Switches the Ripe Token of an Unripe Token.
     * @param unripeToken The Unripe Token to switch the Ripe Token of.
     * @param newUnderlyingToken The new Ripe Token to switch to.
     * @dev `s.u[unripeToken].balanceOfUnderlying` must be 0.
     */
    function switchUnderlyingToken(
        address unripeToken,
        address newUnderlyingToken
    ) external payable {
        LibDiamond.enforceIsContractOwner();
        require(s.u[unripeToken].balanceOfUnderlying == 0, "Unripe: Underlying balance > 0");
        LibUnripe.switchUnderlyingToken(unripeToken, newUnderlyingToken);
    }

    /**
     * @notice Returns the number of Beans that are locked (not in circulation) using the TWA reserves in
     * the Bean:Eth Well including the Unchoppable Beans underlying the Unripe Bean and Unripe LP
     * Tokens.
     */
    function getLockedBeans() external view returns (uint256) {
<<<<<<< HEAD
        uint256[] memory twaReserves = LibWell.getTwaReservesFromBeanstalkPump(LibBarnRaise.getBarnRaiseWell());
=======
        uint256[] memory twaReserves = LibWell.getTwaReservesFromBeanstalkPump(C.BEAN_ETH_WELL);
        return LibUnripe.getLockedBeans(twaReserves);
    }

    /**
     * @notice returns the locked beans given the cumulative reserves and timestamp.
     */
    function getLockedBeansFromTwaReserves(
        bytes memory cumulativeReserves,
        uint40 timestamp
    ) external view returns (uint256) {
        address underlyingUrLpWell = s.u[C.UNRIPE_LP].underlyingToken;
        uint256[] memory twaReserves = LibWell.getTwaReservesFromPump(
            underlyingUrLpWell,
            cumulativeReserves,
            timestamp
        );
>>>>>>> ac8e681c
        return LibUnripe.getLockedBeans(twaReserves);
    }

    /**
     * @notice Returns the number of Beans that are locked underneath the Unripe Bean token.
     */
    function getLockedBeansUnderlyingUnripeBean() external view returns (uint256) {
        return LibLockedUnderlying.getLockedUnderlying(
            C.UNRIPE_BEAN,
            LibUnripe.getRecapPaidPercentAmount(1e6)
        );
    }

    /**
     * @notice Returns the number of Beans that are locked underneath the Unripe LP Token.
     */
<<<<<<< HEAD
    function getLockedBeansUnderlyingUnripeLP() external view returns (uint256) {
        uint256[] memory twaReserves = LibWell.getTwaReservesFromBeanstalkPump(LibBarnRaise.getBarnRaiseWell());
=======
    function getLockedBeansUnderlyingUnripeBeanEth() external view returns (uint256) {
        uint256[] memory twaReserves = LibWell.getTwaReservesFromBeanstalkPump(C.BEAN_ETH_WELL);
>>>>>>> ac8e681c
        return LibUnripe.getLockedBeansFromLP(twaReserves);
    }
}<|MERGE_RESOLUTION|>--- conflicted
+++ resolved
@@ -18,10 +18,7 @@
 import {ReentrancyGuard} from "contracts/beanstalk/ReentrancyGuard.sol";
 import {LibLockedUnderlying} from "contracts/libraries/LibLockedUnderlying.sol";
 import {LibChop} from "contracts/libraries/LibChop.sol";
-<<<<<<< HEAD
 import {LibBarnRaise} from "contracts/libraries/LibBarnRaise.sol";
-=======
->>>>>>> ac8e681c
 
 /**
  * @title UnripeFacet
@@ -358,10 +355,7 @@
      * Tokens.
      */
     function getLockedBeans() external view returns (uint256) {
-<<<<<<< HEAD
         uint256[] memory twaReserves = LibWell.getTwaReservesFromBeanstalkPump(LibBarnRaise.getBarnRaiseWell());
-=======
-        uint256[] memory twaReserves = LibWell.getTwaReservesFromBeanstalkPump(C.BEAN_ETH_WELL);
         return LibUnripe.getLockedBeans(twaReserves);
     }
 
@@ -378,7 +372,6 @@
             cumulativeReserves,
             timestamp
         );
->>>>>>> ac8e681c
         return LibUnripe.getLockedBeans(twaReserves);
     }
 
@@ -395,13 +388,8 @@
     /**
      * @notice Returns the number of Beans that are locked underneath the Unripe LP Token.
      */
-<<<<<<< HEAD
     function getLockedBeansUnderlyingUnripeLP() external view returns (uint256) {
         uint256[] memory twaReserves = LibWell.getTwaReservesFromBeanstalkPump(LibBarnRaise.getBarnRaiseWell());
-=======
-    function getLockedBeansUnderlyingUnripeBeanEth() external view returns (uint256) {
-        uint256[] memory twaReserves = LibWell.getTwaReservesFromBeanstalkPump(C.BEAN_ETH_WELL);
->>>>>>> ac8e681c
         return LibUnripe.getLockedBeansFromLP(twaReserves);
     }
 }