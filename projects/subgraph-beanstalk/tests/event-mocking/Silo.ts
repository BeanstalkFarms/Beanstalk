--- conflicted
+++ resolved
@@ -120,21 +120,4 @@
   let event = changetype<Plant>(newMockEvent());
   event.parameters = new Array();
   return event as Plant;
-<<<<<<< HEAD
-}
-
-export function createWhitelistTokenEvent(token: string, selector: Bytes, seeds: BigInt, stalk: BigInt): WhitelistToken {
-  let event = changetype<WhitelistToken>(newMockEvent());
-  event.parameters = new Array();
-  return event as WhitelistToken;
-}
-
-export function createDewhitelistTokenEvent(token: string): DewhitelistToken {
-  let event = changetype<DewhitelistToken>(newMockEvent());
-  event.parameters = new Array();
-  let param1 = new ethereum.EventParam("token", ethereum.Value.fromAddress(Address.fromString(token)));
-  event.parameters.push(param1);
-  return event as DewhitelistToken;
-=======
->>>>>>> 2cec204a
 }