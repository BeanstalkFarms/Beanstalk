--- conflicted
+++ resolved
@@ -3,20 +3,11 @@
 pragma solidity =0.7.6;
 pragma experimental ABIEncoderV2;
 
-<<<<<<< HEAD
 import "./LibCurveConvert.sol";
 import "../../C.sol";
 import "../../interfaces/IBean.sol";
 import "../LibUnripe.sol";
 import "~/libraries/LibInternal.sol";
-=======
-import {SafeMath} from "@openzeppelin/contracts/math/SafeMath.sol";
-import {LibCurveConvert} from "./LibCurveConvert.sol";
-import {LibConvertData} from "./LibConvertData.sol";
-import {IBean} from "~/interfaces/IBean.sol";
-import {LibUnripe} from "../LibUnripe.sol";
-import {C} from "~/C.sol";
->>>>>>> 6e52517d
 
 /**
  * @title LibUnripeConvert
@@ -35,14 +26,9 @@
             uint256 amountIn
         )
     {
-<<<<<<< HEAD
         tokenOut = C.unripeBeanAddress();
         tokenIn = C.unripeLPAddress();
         LibInternal.mow(msg.sender, tokenIn);
-=======
-        tokenOut = C.UNRIPE_BEAN;
-        tokenIn = C.UNRIPE_LP;
->>>>>>> 6e52517d
         (uint256 lp, uint256 minBeans) = convertData.basicConvert();
 
         uint256 minAmountOut = LibUnripe
@@ -80,14 +66,9 @@
             uint256 amountIn
         )
     {
-<<<<<<< HEAD
         tokenIn = C.unripeBeanAddress();
         tokenOut = C.unripeLPAddress();
         LibInternal.mow(msg.sender, tokenIn);
-=======
-        tokenIn = C.UNRIPE_BEAN;
-        tokenOut = C.UNRIPE_LP;
->>>>>>> 6e52517d
         (uint256 beans, uint256 minLP) = convertData.basicConvert();
 
         uint256 minAmountOut = LibUnripe
