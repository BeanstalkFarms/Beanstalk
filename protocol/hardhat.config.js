--- conflicted
+++ resolved
@@ -37,7 +37,12 @@
 const { reseedL1 } = require("./reseed/reseedL1.js");
 const { task } = require("hardhat/config");
 const { TASK_COMPILE_SOLIDITY_GET_SOURCE_PATHS } = require("hardhat/builtin-tasks/task-names");
-const { bipNewSilo, bipMorningAuction, bipSeedGauge, bipMiscellaneousImprovements } = require("./scripts/bips.js");
+const {
+  bipNewSilo,
+  bipMorningAuction,
+  bipSeedGauge,
+  bipMiscellaneousImprovements
+} = require("./scripts/bips.js");
 const { ebip9, ebip10, ebip11, ebip13, ebip14, ebip15 } = require("./scripts/ebips.js");
 
 //////////////////////// UTILITIES ////////////////////////
@@ -398,15 +403,12 @@
       timeout: 1000000000,
       accounts: "remote"
     },
-<<<<<<< HEAD
-=======
     localhostL2: {
       chainId: 1338,
       url: "http://127.0.0.1:8546/",
       timeout: 1000000000,
       accounts: "remote"
     },
->>>>>>> 399e856f
     mainnet: {
       chainId: 1,
       url: process.env.MAINNET_RPC || "",
@@ -426,12 +428,6 @@
       chainId: 5,
       url: process.env.GOERLI_RPC || "",
       timeout: 100000
-    },
-    localhostArbitrum: {
-      chainId: 41337,
-      url: "http://127.0.0.1:8545/",
-      timeout: 100000,
-      account: "remote"
     }
   },
   etherscan: {
