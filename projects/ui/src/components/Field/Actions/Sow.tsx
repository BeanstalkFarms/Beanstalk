--- conflicted
+++ resolved
@@ -4,11 +4,14 @@
 import { ethers } from 'ethers';
 import { Form, Formik, FormikHelpers, FormikProps } from 'formik';
 import { useSelector } from 'react-redux';
-<<<<<<< HEAD
-import { Token, ERC20Token, NativeToken, StepGenerator } from '@beanstalk/sdk';
-=======
-import { useProvider } from 'wagmi';
->>>>>>> 0fbd2435
+import {
+  Token,
+  ERC20Token,
+  NativeToken,
+  StepGenerator,
+  FarmFromMode,
+  FarmToMode,
+} from '@beanstalk/sdk';
 import TransactionToast from '~/components/Common/TxnToast';
 import { TokenSelectMode } from '~/components/Common/Form/TokenSelectDialog';
 import {
@@ -28,14 +31,7 @@
   PreferredToken,
 } from '~/hooks/farmer/usePreferredToken';
 import useTokenMap from '~/hooks/chain/useTokenMap';
-<<<<<<< HEAD
-import { FarmFromMode, FarmToMode } from '~/lib/Beanstalk/Farm';
 import { displayBN, displayFullBN, MinBN, tokenValueToBN } from '~/util';
-=======
-import Farm, { ChainableFunction, FarmFromMode, FarmToMode } from '~/lib/Beanstalk/Farm';
-import { displayBN, displayFullBN, MinBN, toStringBaseUnitBN, toTokenUnitsBN } from '~/util';
-import { useSigner } from '~/hooks/ledger/useSigner';
->>>>>>> 0fbd2435
 import usePrice from '~/hooks/beanstalk/usePrice';
 import { useFetchBeanstalkField } from '~/state/beanstalk/field/updater';
 import { useFetchPools } from '~/state/bean/pools/updater';
@@ -440,7 +436,6 @@
     [sdk.farm, sdk.tokens]
   );
 
-<<<<<<< HEAD
   const onSubmit = useCallback(
     async (
       values: SowFormValues,
@@ -555,80 +550,6 @@
         }
       } finally {
         formActions.setSubmitting(false);
-=======
-  const onSubmit = useCallback(async (values: SowFormValues, formActions: FormikHelpers<SowFormValues>) => {
-    let txToast;
-    try {
-      middleware.before();
-
-      const formData = values.tokens[0];
-      const tokenIn = formData.token;
-      const amountBeans = tokenIn === Bean ? formData.amount : formData.amountOut;
-      if (values.tokens.length > 1) throw new Error('Only one token supported at this time');
-      if (!amountBeans || amountBeans.eq(0)) throw new Error('No amount set');
-      
-      const data : string[] = [];
-      const amountPods = amountBeans.times(weather.div(100).plus(1));
-      let finalFromMode : FarmFromMode;
-      
-      txToast = new TransactionToast({
-        loading: `Sowing ${displayFullBN(amountBeans, Bean.decimals)} Beans for ${displayFullBN(amountPods, PODS.decimals)} Pods...`,
-        success: 'Sow successful.',
-      });
-      
-      /// Sow directly from BEAN
-      if (tokenIn === Bean) {
-        // No swap occurs, so we know exactly how many beans are going in.
-        // We can select from INTERNAL, EXTERNAL, INTERNAL_EXTERNAL.
-        finalFromMode = optimizeFromMode(amountBeans, balances[Bean.address]);
-      }
-      
-      /// Swap to BEAN and Sow
-      else if (tokenIn === Eth || tokenIn === Weth) {
-        // Require a quote
-        if (!formData.steps || !formData.amountOut) throw new Error(`No quote available for ${formData.token.symbol}`);
-
-        const encoded = Farm.encodeStepsWithSlippage(
-          formData.steps,
-          values.settings.slippage / 100,
-        ); // 
-        data.push(...encoded);
-
-        // At the end of the Swap step, the assets will be in our INTERNAL balance.
-        // The Swap decides where to route them from (see handleQuote).
-        finalFromMode = FarmFromMode.INTERNAL_TOLERANT;
-      } else {
-        throw new Error(`Sowing via ${tokenIn.symbol} is not currently supported`);
-      }
-      
-      data.push(
-        beanstalk.interface.encodeFunctionData('sow', [
-          toStringBaseUnitBN(amountBeans, Bean.decimals),
-          finalFromMode,
-        ])
-      );
- 
-      const overrides = { value: formData.value };
-      const txn = await beanstalk.farm(data, overrides);
-      txToast.confirming(txn);
-      
-      const receipt = await txn.wait();
-      await Promise.all([
-        refetchFarmerField(),     // get farmer's plots
-        refetchFarmerBalances(),  // get farmer's token balances
-        refetchBeanstalkField(),  // get beanstalk field data (ex. amount of Soil left)
-        refetchPools(),           // get price data [TODO: optimize if we bought beans]
-      ]);  
-      txToast.success(receipt);
-      formActions.resetForm();
-    } catch (err) {
-      console.error(err);
-      if (txToast) {
-        txToast.error(err);
-      } else {
-        const errorToast = new TransactionToast({});
-        errorToast.error(err);
->>>>>>> 0fbd2435
       }
     },
     [
