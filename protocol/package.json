--- conflicted
+++ resolved
@@ -44,11 +44,7 @@
   },
   "dependencies": {
     "@beanstalk/wells": "0.4.1",
-<<<<<<< HEAD
-    "@beanstalk/wells1.1": "npm:@beanstalk/wells@1.1.0-prerelease1",
-=======
     "@beanstalk/wells1.2": "npm:@beanstalk/wells@1.2.0-prerelease1",
->>>>>>> c2c540ec
     "@ethereum-waffle/chai": "4.0.10",
     "@nomicfoundation/hardhat-network-helpers": "^1.0.7",
     "@openzeppelin/contracts": "5.0.2",
