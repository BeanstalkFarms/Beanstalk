--- conflicted
+++ resolved
@@ -3097,14 +3097,10 @@
   {
     "inputs": [
       {
-<<<<<<< HEAD
-        "internalType": "address",
-        "name": "account",
-        "type": "address"
-      }
-    ],
-    "name": "getPlotIndexesFromAccount",
-    "outputs": [
+        "internalType": "uint256",
+        "name": "fieldId",
+        "type": "uint256"
+      },
       {
         "internalType": "uint256[]",
         "name": "plotIndexes",
@@ -3147,12 +3143,6 @@
   },
   {
     "inputs": [
-=======
-        "internalType": "uint256",
-        "name": "fieldId",
-        "type": "uint256"
-      },
->>>>>>> 715b6df3
       {
         "internalType": "uint256[]",
         "name": "plots",
@@ -4479,95 +4469,7 @@
         "type": "uint256"
       }
     ],
-<<<<<<< HEAD
-    "stateMutability": "view",
-    "type": "function"
-  },
-  {
-    "inputs": [
-      {
-        "internalType": "address",
-        "name": "owner",
-        "type": "address"
-      },
-      {
-        "internalType": "address",
-        "name": "reciever",
-        "type": "address"
-      },
-      {
-        "components": [
-          {
-            "internalType": "address",
-            "name": "token",
-            "type": "address"
-          },
-          {
-            "internalType": "uint256[]",
-            "name": "depositIds",
-            "type": "uint256[]"
-          },
-          {
-            "internalType": "uint128[]",
-            "name": "amounts",
-            "type": "uint128[]"
-          },
-          {
-            "internalType": "uint128[]",
-            "name": "bdvs",
-            "type": "uint128[]"
-          }
-        ],
-        "internalType": "struct L2ContractMigrationFacet.AccountDepositData[]",
-        "name": "deposits",
-        "type": "tuple[]"
-      },
-      {
-        "internalType": "uint256",
-        "name": "ownerRoots",
-        "type": "uint256"
-      },
-      {
-        "internalType": "bytes32[]",
-        "name": "proof",
-        "type": "bytes32[]"
-      },
-      {
-        "internalType": "uint256",
-        "name": "deadline",
-        "type": "uint256"
-      },
-      {
-        "internalType": "bytes",
-        "name": "signature",
-        "type": "bytes"
-      }
-    ],
-    "name": "redeemDeposits",
-    "outputs": [],
-    "stateMutability": "payable",
-    "type": "function"
-  },
-  {
-    "anonymous": false,
-    "inputs": [
-      {
-        "indexed": true,
-        "internalType": "address",
-        "name": "account",
-        "type": "address"
-      },
-      {
-        "indexed": false,
-        "internalType": "int256",
-        "name": "delta",
-        "type": "int256"
-      }
-    ],
-    "name": "FarmerGerminatingStalkBalanceChanged",
-=======
     "name": "TransferSingle",
->>>>>>> 715b6df3
     "type": "event"
   },
   {
