/**
 * SPDX-License-Identifier: MIT
 **/

pragma solidity =0.7.6;
pragma experimental ABIEncoderV2;

import "../../C.sol";
import "./LibSilo.sol";
import "./LibUnripeSilo.sol";
import "../LibAppStorage.sol";
import {LibSafeMathSigned128} from "~/libraries/LibSafeMathSigned128.sol";
import {SafeMath} from "@openzeppelin/contracts/math/SafeMath.sol";
import {SafeCast} from "@openzeppelin/contracts/utils/SafeCast.sol";
import {LibBytes} from "~/libraries/LibBytes.sol";

/**
 * @title LibLegacyTokenSilo
 * @author Publius
 * @notice Contains functions for depositing, withdrawing and claiming
 * whitelisted Silo tokens.
 *
 * For functionality related to Seeds, Stalk, and Roots, see {LibSilo}.
 */
library LibLegacyTokenSilo {
    using SafeMath for uint256;
    using SafeCast for uint256;
    using LibSafeMathSigned128 for int128;
    using LibSafeMathSigned96 for int96;


    //important to note that this event is only here for unit tests purposes of legacy code and to ensure unripe all works with new bdv system
    event AddDeposit(
        address indexed account,
        address indexed token,
        uint32 season,
        uint256 amount,
        uint256 bdv
    );

    event RemoveDeposits(
        address indexed account,
        address indexed token,
        int96[] stems,
        uint256[] amounts,
        uint256 amount,
        uint256[] bdvs
    );

    /// @dev these events are grandfathered for claiming deposits. 
    event RemoveWithdrawals(
        address indexed account,
        address indexed token,
        uint32[] seasons,
        uint256 amount
    );
    event RemoveWithdrawal(
        address indexed account,
        address indexed token,
        uint32 season,
        uint256 amount
    );

    struct MigrateData {
        uint128 totalSeeds;
        uint128 totalGrownStalk;
    }

    struct PerDepositData {
        uint32 season;
        uint128 amount;
    }

    struct PerTokenData {
        address token;
        int96 stemTip;
    }

    //////////////////////// REMOVE DEPOSIT ////////////////////////

    /**
     * @dev Remove `amount` of `token` from a user's Deposit in `season`.
     *
     * A "Crate" refers to the existing Deposit in storage at:
     *  `s.a[account].legacyDeposits[token][season]`
     *
     * Partially removing a Deposit should scale its BDV proportionally. For ex.
     * removing 80% of the tokens from a Deposit should reduce its BDV by 80%.
     *
     * During an update, `amount` & `bdv` are cast uint256 -> uint128 to
     * optimize storage cost, since both values can be packed into one slot.
     *
     * This function DOES **NOT** EMIT a {RemoveDeposit} event. This
     * asymmetry occurs because {removeDepositFromAccount} is called in a loop
     * in places where multiple deposits are removed simultaneously, including
     * {TokenSilo-removeDepositsFromAccount} and {TokenSilo-_transferDeposits}.
     */
    function removeDepositFromAccount(
        address account,
        address token,
        uint32 season,
        uint256 amount
    ) internal returns (uint256 crateBDV) {
        
        AppStorage storage s = LibAppStorage.diamondStorage();

        uint256 crateAmount;
        (crateAmount, crateBDV) = (
            s.a[account].legacyDeposits[token][season].amount,
            s.a[account].legacyDeposits[token][season].bdv
        );

        // Partial remove
        if (amount < crateAmount) {
            uint256 removedBDV = amount.mul(crateBDV).div(crateAmount);
            uint256 updatedBDV = uint256(
                s.a[account].legacyDeposits[token][season].bdv
            ).sub(removedBDV);
            uint256 updatedAmount = uint256(
                s.a[account].legacyDeposits[token][season].amount
            ).sub(amount);

            require(
                updatedBDV <= uint128(-1) && updatedAmount <= uint128(-1),
                "Silo: uint128 overflow."
            );

            s.a[account].legacyDeposits[token][season].amount = uint128(
                updatedAmount
            );
            s.a[account].legacyDeposits[token][season].bdv = uint128(
                updatedBDV
            );

            return removedBDV;
        }

        // Full remove
        if (crateAmount > 0) delete s.a[account].legacyDeposits[token][season];

        // Excess remove
        // This can only occur for Unripe Beans and Unripe LP Tokens, and is a
        // result of using Silo V1 storage slots to store Unripe BEAN/LP
        // Deposit information. See {AppStorage.sol:Account-State}.
        if (amount > crateAmount) {
            amount -= crateAmount;
            if (LibUnripeSilo.isUnripeBean(token))
                return
                    crateBDV.add(
                        LibUnripeSilo.removeUnripeBeanDeposit(
                            account,
                            season,
                            amount
                        )
                    );
            else if (LibUnripeSilo.isUnripeLP(token))
                return
                    crateBDV.add(
                        LibUnripeSilo.removeUnripeLPDeposit(
                            account,
                            season,
                            amount
                        )
                    );
            revert("Silo: Crate balance too low.");
        }
    }

    //////////////////////// GETTERS ////////////////////////


    /**
     * @notice Returns the balance of Grown Stalk for `account` up until the
     * Stems deployment season.
     * @dev The balance of Grown Stalk for an account can be calculated as:
     *
     * ```
     * elapsedSeasons = currentSeason - lastUpdatedSeason
     * grownStalk = balanceOfSeeds * elapsedSeasons
     * ```
     */
    function balanceOfGrownStalkUpToStemsDeployment(address account)
        internal
        view
        returns (uint256)
    {
        AppStorage storage s = LibAppStorage.diamondStorage();

        uint32 stemStartSeason = uint32(s.season.stemStartSeason);

        return
            stalkReward(
                s.a[account].s.seeds,
                s.a[account].lastUpdate-stemStartSeason
            );
    }

    /**
     * @param seeds The number of Seeds held.
     * @param seasons The number of Seasons that have elapsed.
     *
     * @dev Calculates the Stalk that has Grown from a given number of Seeds
     * over a given number of Seasons.
     *
     * Each Seed yields 1E-4 (0.0001, or 1 / 10_000) Stalk per Season.
     *
     * Seasons is measured to 0 decimals. There are no fractional Seasons.
     * Seeds are measured to 6 decimals.
     * Stalk is measured to 10 decimals.
     * 
     * Example:
     *  - `seeds = 1E6` (1 Seed)
     *  - `seasons = 1` (1 Season)
     *  - The result is `1E6 * 1 = 1E6`. Since Stalk is measured to 10 decimals,
     *    this is `1E6/1E10 = 1E-4` Stalk.
     */
    function stalkReward(uint256 seeds, uint32 seasons)
        internal
        pure
        returns (uint256)
    {
        return seeds.mul(seasons);
    }

    /** 
     * @notice Determines if the given stem corresponds to a seasons-based deposit
     * @param seedsPerBdv Seeds per bdv for the token you want to see if the stem corresponds
     * to a seasons-based deposit for
     * @param season The season you want to to see if the stem corresponds to a seasons-based deposit
     *
     * @dev This function was used when support for accessing old deposits without requiring migration
     * was supported, after support was removed this function is no longer necessary.
     */
    /*function isDepositSeason(uint256 seedsPerBdv, int96 stem)
        internal
        pure
        returns (bool)
    {
        if (seedsPerBdv == 0) {
            return false; //shortcut since we know it's a newer token?
        }
        
        return
            stem <= 0 && //old deposits in seasons will have a negative grown stalk per bdv
            uint256(-stem) % seedsPerBdv == 0;
    }*/

    /** 
     * @notice Calculates stem based on input season
     * @param seedsPerBdv Seeds per bdv for the token you want to find the corresponding stem for
     * @param season The season you want to find the corresponding stem for
     *
     * @dev Used by the mowAndMigrate function to convert seasons to stems, to know which
     * stem to deposit in for the new Silo storage system.
     */
    function seasonToStem(uint256 seedsPerBdv, uint32 season)
        internal
        view
        returns (int96 stem)
    {
        AppStorage storage s = LibAppStorage.diamondStorage();
        
        require(seedsPerBdv > 0, "Silo: Token not supported");

        //need to go back in time, calculate the delta between the current season and that old deposit season,
        //and that's how many seasons back we need to go. Then, multiply that by seedsPerBdv, and that's our
        //negative grown stalk index.

        //find the difference between the input season and the Silo v3 epoch season
        //using regular - here because we want it to overflow negative
        stem = (int96(season)-int96(s.season.stemStartSeason)).mul(int96(seedsPerBdv));
    }

    //this function was used for some testing at some point, but there are currently
    //no unit tests that use it. Leaving it here for now in case we need it later.
    // function stemToSeason(uint256 seedsPerBdv, int128 stem)
    //     internal
    //     view
    //     returns (uint32 season)
    // {
    //     // require(stem > 0);
    //     AppStorage storage s = LibAppStorage.diamondStorage();
    //     // uint256 seedsPerBdv = getSeedsPerToken(address(token));

    //     require(seedsPerBdv > 0, "Silo: Token not supported");

    //     int128 diff = stem.div(int128(seedsPerBdv));
    //     //using regular + here becauase we want to "overflow" (which for signed just means add negative)
    //     season = uint256(int128(s.season.stemStartSeason)+diff).toUint32();
    //     // season = seasonAs256.toUint32();
    // }

    /** 
     * @notice Migrates farmer's deposits from old (seasons based) to new silo (stems based).
     * @param account Address of the account to migrate
     *
     * @dev If a user's lastUpdate was set, which means they previously had deposits in the silo.
     * if they currently do not have any deposits to migrate, then this function 
     * can be used to migrate their account to the new silo cheaply.
     */
   function _migrateNoDeposits(address account) internal {
        AppStorage storage s = LibAppStorage.diamondStorage();
        require(s.a[account].s.seeds == 0, "only for zero seeds");
        
        require(LibSilo.migrationNeeded(account), "no migration needed");

        s.a[account].lastUpdate = s.season.stemStartSeason;
    }


    /** 
     * @notice Migrates farmer's deposits from old (seasons based) to new silo (stems based).
     * @param account Address of the account to migrate
     * @param tokens Array of tokens to migrate
     * @param seasons The seasons in which the deposits were made
     * @param amounts The amounts of those deposits which are to be migrated
     *
     * @dev When migrating an account, you must submit all of the account's deposits,
     * or the migration will not pass because the seed check will fail. The seed check
     * adds up the BDV of all submitted deposits, and multiples by the corresponding
     * seed amount for each token type, then compares that to the total seeds stored for that user.
     * If everything matches, we know all deposits were submitted, and the migration is valid.
     *
     * Deposits are migrated to the stem storage system on a 1:1 basis. Accounts with
     * lots of deposits may take a considerable amount of gas to migrate.
     */
<<<<<<< HEAD
    function _mowAndMigrate(address account, address[] calldata tokens, uint32[][] calldata seasons, uint256[][] calldata amounts) internal {
        //typically a migrationNeeded should be enough to allow the user to migrate, however
        //for Unripe unit testing convenience, (Update Unripe Deposit -> "1 deposit, some", 
        //"1 deposit after 1 season, all", and "2 deposit, all" tests), they cannot migrate
        //since the test expects to add a Legacy deposit (which updates lastUpdated) and
        //migrate in the same season, which doesn't work since lastUpdated is updated
        //on deposit. By allow migration if balanceOfSeeds > 0, everything works smoothly.
        //You would never be able to migrate twice since the old deposits would be removed already,
        //and balanceOfSeeds would be 0 on 2nd migration attempt.
        require((LibSilo.migrationNeeded(account) || balanceOfSeeds(account) > 0), "no migration needed");


        //do a legacy mow using the old silo seasons deposits
        updateLastUpdateToNow(account);
        LibSilo.mintGrownStalkAndGrownRoots(account, LibLegacyTokenSilo.balanceOfGrownStalkUpToStemsDeployment(account)); //should only mint stalk up to stemStartSeason
        //at this point we've completed the guts of the old mow function, now we need to do the migration
=======
    function _mowAndMigrate(
        address account, 
        address[] calldata tokens, 
        uint32[][] calldata seasons, 
        uint256[][] calldata amounts
    ) internal {
 
        require(tokens.length == seasons.length, "inputs not same length");
  
        // see if the account has migrated by checking seed balance
        require(balanceOfSeeds(account) > 0, "no migration needed");
        // uint32 _lastUpdate = s.a[account].lastUpdate;
        // require(_lastUpdate > 0 && _lastUpdate < s.season.stemStartSeason, "no migration needed");
 
 
        // TODOSEEDS: require that a season of plenty is not currently happening?
        // do a legacy mow using the old silo seasons deposits
        updateLastUpdateToNow(account); // do we want to store last update season as current season or as s.season.stemStartSeason?
        LibSilo.mintGrownStalk(account, LibLegacyTokenSilo.balanceOfGrownStalkUpToStemsDeployment(account)); // should only mint stalk up to stemStartSeason
        // at this point we've completed the guts of the old mow function, now we need to do the migration
>>>>>>> 558f41ed
 
        MigrateData memory migrateData;
 
        // use of PerTokenData and PerDepositData structs to save on stack depth
        for (uint256 i = 0; i < tokens.length; i++) {
            PerTokenData memory perTokenData;
            perTokenData.token = tokens[i];
            perTokenData.stemTip = LibTokenSilo.stemTipForToken(perTokenData.token);
 
            for (uint256 j = 0; j < seasons[i].length; j++) {
                PerDepositData memory perDepositData;
                perDepositData.season = seasons[i][j];
                perDepositData.amount = uint128(amounts[i][j]);
 
                if (perDepositData.amount == 0) {
                    // skip deposit calculations if amount deposited in deposit is 0
                    continue;
                }
 
                // withdraw this deposit
                uint256 crateBDV = LibLegacyTokenSilo.removeDepositFromAccount(
                                    account,
                                    perTokenData.token,
                                    perDepositData.season,
                                    perDepositData.amount
                                );
 
<<<<<<< HEAD
                //calculate how much stalk has grown for this deposit
=======
 
                // calculate how much stalk has grown for this deposit
>>>>>>> 558f41ed
                uint128 grownStalk = _calcGrownStalkForDeposit(
                    crateBDV * LibLegacyTokenSilo.getSeedsPerToken(address(perTokenData.token)),
                    perDepositData.season
                );
 
                // also need to calculate how much stalk has grown since the migration
                uint128 stalkGrownSinceStemStartSeason = uint128(LibSilo.stalkReward(0, perTokenData.stemTip, uint128(crateBDV)));
                grownStalk += stalkGrownSinceStemStartSeason;
                migrateData.totalGrownStalk += stalkGrownSinceStemStartSeason;
 
                // add to new silo
                LibTokenSilo.addDepositToAccount(
                    account, 
                    perTokenData.token, 
                    LibTokenSilo.grownStalkAndBdvToStem(
                        IERC20(perTokenData.token), 
                        grownStalk, 
                        crateBDV
                    ), 
                    perDepositData.amount, 
                    crateBDV,
                    LibTokenSilo.Transfer.emitTransferSingle
                );
 
                // add to running total of seeds
                migrateData.totalSeeds += uint128(uint256(crateBDV) * LibLegacyTokenSilo.getSeedsPerToken(address(perTokenData.token)));
            }
 
            // init mow status for this token
            setMowStatus(account, perTokenData.token, perTokenData.stemTip);
            emit RemoveDeposits(account, perTokenData.token, new int96[](0), new uint256[](0), 0, new uint256[](0));
        }
 
<<<<<<< HEAD
        //user deserves stalk grown between stemStartSeason and now
        LibSilo.mintGrownStalkAndGrownRoots(account, migrateData.totalGrownStalk);
 
        if (balanceOfSeeds(account).sub(migrateData.totalSeeds) > 2000) {
            require(msg.sender == account, "seeds misalignment, double check submitted deposits");
        }
=======
        // user deserves stalk grown between stemStartSeason and now
        LibSilo.mintGrownStalk(account, migrateData.totalGrownStalk);
 
        // require exact seed match
        require(balanceOfSeeds(account) == migrateData.totalSeeds, "seeds misaligned");
>>>>>>> 558f41ed
 
        // and wipe out old seed balances as they've been migrated
        setBalanceOfSeeds(account, 0);
    }

    /**
     * @dev Updates the lastStem of a given token for an account to the latest Tip.
     */
    function setMowStatus(address account, address token, int96 stemTip) internal {
        AppStorage storage s = LibAppStorage.diamondStorage();
        s.a[account].mowStatuses[token].lastStem = stemTip;
    }

    /**
     * @dev Season getter.
     */
    function _season() internal view returns (uint32) {
        AppStorage storage s = LibAppStorage.diamondStorage();
        return s.season.current;
    }

    /**
     * @notice DEPRECATED: Seeds do not exist in the new system, but will remain as a
     * user facing concept for the time being.
     * 
     * @dev Legacy Seed balance getter.
     * 
     */
    function balanceOfSeeds(address account) internal view returns (uint256) {
        AppStorage storage s = LibAppStorage.diamondStorage();
        return s.a[account].s.seeds;
    }

    /**
     * @notice DEPRECATED: Seeds do not exist in the new system,
     * but will remain as a user facing concept for the time being.
     * 
     * @dev sets the seed for an given account.
     * 
     */
    function setBalanceOfSeeds(address account, uint256 seeds) internal {
        AppStorage storage s = LibAppStorage.diamondStorage();
        s.a[account].s.seeds = seeds;
    }

    /**
     * @dev Updates `lastUpdate` of an account to the current season.
     */
    function updateLastUpdateToNow(address account) internal {
        AppStorage storage s = LibAppStorage.diamondStorage();
        s.a[account].lastUpdate = _season();
    }

    /**
     * @dev Calculates the amount of stalk thats been grown for a given deposit.
     */
    function _calcGrownStalkForDeposit(
        uint256 seedsForDeposit,
        uint32 season
    ) internal view returns (uint128 grownStalk) {
        AppStorage storage s = LibAppStorage.diamondStorage();
        uint32 stemStartSeason = uint32(s.season.stemStartSeason);
        return uint128(LibLegacyTokenSilo.stalkReward(seedsForDeposit, stemStartSeason - season));
    }

    /**
     * @dev Legacy Seed balance getter.
     * 
     * constants are used in favor of reading from storage for gas savings.
     */
    function getSeedsPerToken(address token) internal pure returns (uint256) {
        if (token == C.beanAddress()) {
            return 2;
        } else if (token == C.unripeBeanAddress()) {
            return 2;
        } else if (token == C.unripeLPAddress()) {
            return 4;
        } else if (token == C.curveMetapoolAddress()) {
            return 4;
        }
        return 0;
    }

    ////////////////////////// CLAIM ///////////////////////////////

    /** 
     * @notice DEPRECATED. Internal logic for claiming a singular deposit.
     * 
     * @dev The Zero Withdraw update removed the two-step withdraw & claim process. 
     * These internal functions are left for backwards compatibility, to allow pending 
     * withdrawals from before the update to be claimed.
     */
    function _claimWithdrawal(
        address account,
        address token,
        uint32 season
    ) internal returns (uint256) {
        AppStorage storage s = LibAppStorage.diamondStorage();
        uint256 amount = _removeTokenWithdrawal(account, token, season);
        s.siloBalances[token].withdrawn = s.siloBalances[token].withdrawn.sub(
            amount
        );
        emit RemoveWithdrawal(msg.sender, token, season, amount);
        return amount;
    }

    /** 
     * @notice DEPRECATED. Internal logic for claiming multiple deposits.
     * 
     * @dev The Zero Withdraw update removed the two-step withdraw & claim process. 
     * These internal functions are left for backwards compatibility, to allow pending 
     * withdrawals from before the update to be claimed.
     */
    function _claimWithdrawals(
        address account,
        address token,
        uint32[] calldata seasons
    ) internal returns (uint256 amount) {
        AppStorage storage s = LibAppStorage.diamondStorage();
        
        for (uint256 i; i < seasons.length; ++i) {
            amount = amount.add(
                _removeTokenWithdrawal(account, token, seasons[i])
            );
        }
        s.siloBalances[token].withdrawn = s.siloBalances[token].withdrawn.sub(
            amount
        );
        emit RemoveWithdrawals(msg.sender, token, seasons, amount);
        return amount;
    }

    /** 
     * @notice DEPRECATED. Internal logic for removing the claim multiple deposits.
     * 
     * @dev The Zero Withdraw update removed the two-step withdraw & claim process. 
     * These internal functions are left for backwards compatibility, to allow pending 
     * withdrawals from before the update to be claimed.
     */
    function _removeTokenWithdrawal(
        address account,
        address token,
        uint32 season
    ) private returns (uint256) {
        AppStorage storage s = LibAppStorage.diamondStorage();

        require(
            season <= s.season.current,
            "Claim: Withdrawal not receivable"
        );
        uint256 amount = s.a[account].withdrawals[token][season];
        delete s.a[account].withdrawals[token][season];
        return amount;
    }
}<|MERGE_RESOLUTION|>--- conflicted
+++ resolved
@@ -324,8 +324,12 @@
      * Deposits are migrated to the stem storage system on a 1:1 basis. Accounts with
      * lots of deposits may take a considerable amount of gas to migrate.
      */
-<<<<<<< HEAD
-    function _mowAndMigrate(address account, address[] calldata tokens, uint32[][] calldata seasons, uint256[][] calldata amounts) internal {
+    function _mowAndMigrate(
+        address account, 
+        address[] calldata tokens, 
+        uint256[][] calldata amounts
+        uint32[][] calldata seasons, 
+    ) internal {
         //typically a migrationNeeded should be enough to allow the user to migrate, however
         //for Unripe unit testing convenience, (Update Unripe Deposit -> "1 deposit, some", 
         //"1 deposit after 1 season, all", and "2 deposit, all" tests), they cannot migrate
@@ -341,28 +345,6 @@
         updateLastUpdateToNow(account);
         LibSilo.mintGrownStalkAndGrownRoots(account, LibLegacyTokenSilo.balanceOfGrownStalkUpToStemsDeployment(account)); //should only mint stalk up to stemStartSeason
         //at this point we've completed the guts of the old mow function, now we need to do the migration
-=======
-    function _mowAndMigrate(
-        address account, 
-        address[] calldata tokens, 
-        uint32[][] calldata seasons, 
-        uint256[][] calldata amounts
-    ) internal {
- 
-        require(tokens.length == seasons.length, "inputs not same length");
-  
-        // see if the account has migrated by checking seed balance
-        require(balanceOfSeeds(account) > 0, "no migration needed");
-        // uint32 _lastUpdate = s.a[account].lastUpdate;
-        // require(_lastUpdate > 0 && _lastUpdate < s.season.stemStartSeason, "no migration needed");
- 
- 
-        // TODOSEEDS: require that a season of plenty is not currently happening?
-        // do a legacy mow using the old silo seasons deposits
-        updateLastUpdateToNow(account); // do we want to store last update season as current season or as s.season.stemStartSeason?
-        LibSilo.mintGrownStalk(account, LibLegacyTokenSilo.balanceOfGrownStalkUpToStemsDeployment(account)); // should only mint stalk up to stemStartSeason
-        // at this point we've completed the guts of the old mow function, now we need to do the migration
->>>>>>> 558f41ed
  
         MigrateData memory migrateData;
  
@@ -390,12 +372,7 @@
                                     perDepositData.amount
                                 );
  
-<<<<<<< HEAD
                 //calculate how much stalk has grown for this deposit
-=======
- 
-                // calculate how much stalk has grown for this deposit
->>>>>>> 558f41ed
                 uint128 grownStalk = _calcGrownStalkForDeposit(
                     crateBDV * LibLegacyTokenSilo.getSeedsPerToken(address(perTokenData.token)),
                     perDepositData.season
@@ -429,22 +406,14 @@
             emit RemoveDeposits(account, perTokenData.token, new int96[](0), new uint256[](0), 0, new uint256[](0));
         }
  
-<<<<<<< HEAD
-        //user deserves stalk grown between stemStartSeason and now
-        LibSilo.mintGrownStalkAndGrownRoots(account, migrateData.totalGrownStalk);
+        // user deserves stalk grown between stemStartSeason and now
+        LibSilo.mintGrownStalk(account, migrateData.totalGrownStalk);
  
         if (balanceOfSeeds(account).sub(migrateData.totalSeeds) > 2000) {
             require(msg.sender == account, "seeds misalignment, double check submitted deposits");
         }
-=======
-        // user deserves stalk grown between stemStartSeason and now
-        LibSilo.mintGrownStalk(account, migrateData.totalGrownStalk);
- 
-        // require exact seed match
-        require(balanceOfSeeds(account) == migrateData.totalSeeds, "seeds misaligned");
->>>>>>> 558f41ed
- 
-        // and wipe out old seed balances as they've been migrated
+ 
+        //and wipe out old seed balances (all your seeds are belong to stem)
         setBalanceOfSeeds(account, 0);
     }
 
