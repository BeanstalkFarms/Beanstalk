import { useQuery } from "@tanstack/react-query";
import { BasinAPIResponse } from "src/types";
import { Log } from "src/utils/logger";

const useBasinStats = () => {

  return useQuery({
    queryKey: ["wells", "basinStats"],

    queryFn: async () => {
        let output: BasinAPIResponse[] = [];
        try {
<<<<<<< HEAD
<<<<<<< HEAD
            const apiQuery = await fetch('https://api.bean.money/basin/tickers', {
                    headers: {
                    'accept': 'application/json'
                    }
                })
            
            output = await apiQuery.json() as BasinAPIResponse[];
=======
=======
>>>>>>> f76f05a2
            const apiQuery = await fetch("https://api.bean.money/basin/tickers", {
              headers: { accept: "application/json" }
            });

            const result = await apiQuery.json();
            if (Array.isArray(result)) {
              output = result as BasinAPIResponse[];
            } else {
              if ("message" in result) {
                throw new Error(result);
              }
            }
<<<<<<< HEAD
>>>>>>> master
=======
>>>>>>> f76f05a2
        } catch (e) {
            Log.module("useBasinStats").error("Failed to fetch data from Basin API :",  e)
        };
        return output;
    },
    staleTime: 1000 * 120
  });
};

export default useBasinStats;<|MERGE_RESOLUTION|>--- conflicted
+++ resolved
@@ -10,18 +10,6 @@
     queryFn: async () => {
         let output: BasinAPIResponse[] = [];
         try {
-<<<<<<< HEAD
-<<<<<<< HEAD
-            const apiQuery = await fetch('https://api.bean.money/basin/tickers', {
-                    headers: {
-                    'accept': 'application/json'
-                    }
-                })
-            
-            output = await apiQuery.json() as BasinAPIResponse[];
-=======
-=======
->>>>>>> f76f05a2
             const apiQuery = await fetch("https://api.bean.money/basin/tickers", {
               headers: { accept: "application/json" }
             });
@@ -34,10 +22,6 @@
                 throw new Error(result);
               }
             }
-<<<<<<< HEAD
->>>>>>> master
-=======
->>>>>>> f76f05a2
         } catch (e) {
             Log.module("useBasinStats").error("Failed to fetch data from Basin API :",  e)
         };
