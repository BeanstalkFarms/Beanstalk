/**
 * SPDX-License-Identifier: MIT
 **/

pragma solidity ^0.8.20;

import {C} from "contracts/C.sol";
import {LibRedundantMath32} from "contracts/libraries/LibRedundantMath32.sol";
import {LibRedundantMath128} from "contracts/libraries/LibRedundantMath128.sol";
import {LibRedundantMath256} from "contracts/libraries/LibRedundantMath256.sol";
import {LibTractor} from "contracts/libraries/LibTractor.sol";
import {LibTransfer} from "contracts/libraries/Token/LibTransfer.sol";
import {LibDibbler} from "contracts/libraries/LibDibbler.sol";
import {ReentrancyGuard} from "../ReentrancyGuard.sol";
import {Invariable} from "contracts/beanstalk/Invariable.sol";
import {LibDiamond} from "contracts/libraries/LibDiamond.sol";
import {LibMarket} from "contracts/libraries/LibMarket.sol";

interface IBeanstalk {
    function cancelPodListing(uint256 fieldId, uint256 index) external;
}

/**
 * @title FieldFacet
 * @author Publius, Brean
 * @notice The Field is where Beans are Sown and Pods are Harvested.
 */
contract FieldFacet is Invariable, ReentrancyGuard {
    using LibRedundantMath256 for uint256;
    using LibRedundantMath32 for uint32;
    using LibRedundantMath128 for uint128;

    /**
     * @notice Plot struct contains the plot index and amount of pods the plot contains.
     */
    struct Plot {
        uint256 index;
        uint256 pods;
    }

    /**
     * @notice Emitted when a new Field is added.
     * @param fieldId The index of the Field that was added.
     */
    event FieldAdded(uint256 fieldId);

    /**
     * @notice Emitted when the active Field is modified.
     * @param fieldId The index of the Field that was set to active.
     */
    event ActiveFieldSet(uint256 fieldId);

    /**
     * @notice Emitted from {LibDibbler.sow} when an `account` creates a plot.
     * A Plot is a set of Pods created in from a single {sow} or {fund} call.
     * @param account The account that sowed Beans for Pods
     * @param index The place in line of the Plot
     * @param beans The amount of Beans burnt to create the Plot
     * @param pods The amount of Pods assocated with the created Plot
     */
    event Sow(address indexed account, uint256 fieldId, uint256 index, uint256 beans, uint256 pods);

    /**
     * @notice Emitted when `account` claims the Beans associated with Harvestable Pods.
     * @param account The account that owns the `plots`
     * @param plots The indices of Plots that were harvested
     * @param beans The amount of Beans transferred to `account`
     */
    event Harvest(address indexed account, uint256 fieldId, uint256[] plots, uint256 beans);

    //////////////////// SOW ////////////////////

    /**
     * @notice Sow Beans in exchange for Pods.
     * @param beans The number of Beans to Sow
     * @param minTemperature The minimum Temperature at which to Sow
     * @param mode The balance to transfer Beans from; see {LibTransfer.From}
     * @return pods The number of Pods received
     * @dev
     *
     * `minTemperature` has precision of 1e6. Wraps {sowWithMin} with `minSoil = beans`.
     *
     * NOTE: previously minTemperature was measured to 1e2 (1% = 1)
     *
     * Rationale for {sow} accepting a `minTemperature` parameter:
     * If someone sends a Sow transaction at the end of a Season, it could be
     * executed early in the following Season, at which time the temperature may be
     * significantly lower due to Morning Auction functionality.
     */
    function sow(
        uint256 beans,
        uint256 minTemperature,
        LibTransfer.From mode
    )
        external
        payable
        fundsSafu
        noSupplyIncrease
        oneOutFlow(C.BEAN)
        nonReentrant
        returns (uint256 pods)
    {
        return LibDibbler.sowWithMin(beans, minTemperature, beans, mode);
    }

    /**
     * @notice Sow Beans in exchange for Pods. Use at least `minSoil`.
     * @param beans The number of Beans to Sow
     * @param minTemperature The minimum Temperature at which to Sow
     * @param minSoil The minimum amount of Soil to use; reverts if there is
     * less than this much Soil available upon execution
     * @param mode The balance to transfer Beans from; see {LibTrasfer.From}
     * @return pods The number of Pods received
     */
    function sowWithMin(
        uint256 beans,
        uint256 minTemperature,
        uint256 minSoil,
        LibTransfer.From mode
    )
        external
        payable
        fundsSafu
        noSupplyIncrease
        oneOutFlow(C.BEAN)
        nonReentrant
        returns (uint256 pods)
    {
        return LibDibbler.sowWithMin(beans, minTemperature, minSoil, mode);
    }

    //////////////////// HARVEST ////////////////////

    /**
     * @notice Harvest Pods from the Field.
     * @param fieldId The index of the Field to Harvest from.
     * @param plots List of plot IDs to Harvest
     * @param mode The balance to transfer Beans to; see {LibTrasfer.To}
     * @dev Redeems Pods for Beans. When Pods become Harvestable, they are
     * redeemable for 1 Bean each.
     *
     * The Beans used to pay Harvestable Pods are minted during {Sun.stepSun}.
     * Beanstalk holds these Beans until `harvest()` is called.
     *
     * Pods are "burned" when the corresponding Plot is deleted from
     * `s.accts[account].fields[fieldId].plots`.
     */
    function harvest(
        uint256 fieldId,
        uint256[] calldata plots,
        LibTransfer.To mode
    ) external payable fundsSafu noSupplyChange oneOutFlow(C.BEAN) nonReentrant {
        uint256 beansHarvested = _harvest(fieldId, plots);
        LibTransfer.sendToken(C.bean(), beansHarvested, LibTractor._user(), mode);
    }

    /**
     * @dev Ensure that each Plot is at least partially harvestable, burn the Plot,
     * update the total harvested, and emit a {Harvest} event.
     */
    function _harvest(
        uint256 fieldId,
        uint256[] calldata plots
    ) internal returns (uint256 beansHarvested) {
        for (uint256 i; i < plots.length; ++i) {
            // The Plot is partially harvestable if its index is less than
            // the current harvestable index.
            require(plots[i] < s.sys.fields[fieldId].harvestable, "Field: Plot not Harvestable");
            uint256 harvested = _harvestPlot(LibTractor._user(), fieldId, plots[i]);
            beansHarvested += harvested;
        }
        s.sys.fields[fieldId].harvested += beansHarvested;
        emit Harvest(LibTractor._user(), fieldId, plots, beansHarvested);
    }

    /**
     * @dev Check if a Plot is at least partially Harvestable; calculate how many
     * Pods are Harvestable, create a new Plot if necessary.
     */
    function _harvestPlot(
        address account,
        uint256 fieldId,
        uint256 index
    ) private returns (uint256 harvestablePods) {
        // Check that `account` holds this Plot.
        uint256 pods = s.accts[account].fields[fieldId].plots[index];
        require(pods > 0, "Field: no plot");

        // Calculate how many Pods are harvestable.
        // The upstream _harvest function checks that at least some Pods
        // are harvestable.
        harvestablePods = s.sys.fields[fieldId].harvestable.sub(index);

        LibMarket._cancelPodListing(LibTractor._user(), fieldId, index);

        delete s.accts[account].fields[fieldId].plots[index];
        LibDibbler.removePlotIndexFromAccount(account, fieldId, index);

        // If the entire Plot was harvested, exit.
        if (harvestablePods >= pods) {
            return pods;
        }

        // Create a new Plot with remaining Pods.
        uint256 newIndex = index.add(harvestablePods);
        s.accts[account].fields[fieldId].plots[newIndex] = pods.sub(harvestablePods);
        s.accts[account].fields[fieldId].plotIndexes.push(newIndex);
        s.accts[account].fields[fieldId].piIndex[newIndex] =
            s.accts[account].fields[fieldId].plotIndexes.length -
            1;
    }

    //////////////////// CONFIG /////////////////////

    /**
     * @notice Add a new Field to the system.
     * @dev It is not possible to remove a Field, but a Field's Plan can be nullified.
     */
    function addField() public fundsSafu noSupplyChange noNetFlow nonReentrant {
        LibDiamond.enforceIsOwnerOrContract();
        uint256 fieldId = s.sys.fieldCount;
        s.sys.fieldCount++;
        emit FieldAdded(fieldId);
    }

    /**
     * @notice Set the active Field. Only the active field is accrues Soil.
     * @param fieldId ID of the Field to set as active. ID is the Field Number.
     */
    function setActiveField(
        uint256 fieldId,
        uint32 _temperature
    ) public fundsSafu noSupplyChange noNetFlow nonReentrant {
        LibDiamond.enforceIsOwnerOrContract();
        require(fieldId < s.sys.fieldCount, "Field: Field does not exist");
        s.sys.activeField = fieldId;

        // Reset weather.
        s.sys.weather.temp = _temperature;
        s.sys.weather.thisSowTime = type(uint32).max;
        s.sys.weather.lastSowTime = type(uint32).max;
        s.sys.weather.lastDeltaSoil = 0;

        emit ActiveFieldSet(fieldId);
    }

    //////////////////// GETTERS ////////////////////

    /**
     * @notice Returns the total number of Pods ever minted in the Field.
     * @param fieldId The index of the Field to query.
     */
    function podIndex(uint256 fieldId) public view returns (uint256) {
        return s.sys.fields[fieldId].pods;
    }

    /**
     * @notice Returns the index below which Pods are Harvestable.
     * @param fieldId The index of the Field to query.
     */
    function harvestableIndex(uint256 fieldId) public view returns (uint256) {
        return s.sys.fields[fieldId].harvestable;
    }

    /**
     * @notice Returns the number of outstanding Pods. Includes Pods that are
     * currently Harvestable but have not yet been Harvested.
     * @param fieldId The index of the Field to query.
     */
    function totalPods(uint256 fieldId) public view returns (uint256) {
        return s.sys.fields[fieldId].pods - s.sys.fields[fieldId].harvested;
    }

    /**
     * @notice Returns the number of Pods that have ever been Harvested.
     * @param fieldId The index of the Field to query.
     */
    function totalHarvested(uint256 fieldId) public view returns (uint256) {
        return s.sys.fields[fieldId].harvested;
    }

    /**
     * @notice Returns the number of Pods that are currently Harvestable but
     * have not yet been Harvested.
     * @dev This is the number of Pods that Beanstalk is prepared to pay back,
     * but that haven’t yet been claimed via the `harvest()` function.
     * @param fieldId The index of the Field to query.
     */
    function totalHarvestable(uint256 fieldId) public view returns (uint256) {
        return s.sys.fields[fieldId].harvestable - s.sys.fields[fieldId].harvested;
    }

    /**
     * @notice Returns the number of Pods that are currently Harvestable for the active Field.
     */
    function totalHarvestableForActiveField() public view returns (uint256) {
        return
            s.sys.fields[s.sys.activeField].harvestable - s.sys.fields[s.sys.activeField].harvested;
    }

    /**
     * @notice Returns the number of Pods that are not yet Harvestable. Also known as the Pod Line.
     * @param fieldId The index of the Field to query.
     */
    function totalUnharvestable(uint256 fieldId) public view returns (uint256) {
        return s.sys.fields[fieldId].pods - s.sys.fields[fieldId].harvestable;
    }

    /**
     * @notice Returns true if there exists un-harvestable pods.
     * @param fieldId The index of the Field to query.
     */
    function isHarvesting(uint256 fieldId) public view returns (bool) {
        return totalUnharvestable(fieldId) > 0;
    }

    /**
     * @notice Returns the number of Pods remaining in a Plot.
     * @dev Plots are only stored in the `s.accts[account].fields[fieldId].plots` mapping.
     * @param fieldId The index of the Field to query.
     */
    function plot(address account, uint256 fieldId, uint256 index) public view returns (uint256) {
        return s.accts[account].fields[fieldId].plots[index];
    }

    function activeField() public view returns (uint256) {
        return s.sys.activeField;
    }

    function fieldCount() public view returns (uint256) {
        return s.sys.fieldCount;
    }

<<<<<<< HEAD
    /**
     * @dev Gets the current `soil`, `_morningTemperature` and `abovePeg`. Provided as a gas
     * optimization to prevent recalculation of {LibDibbler.morningTemperature} for
     * upstream functions.
     * Note: the `soil` return value is symmetric with `totalSoil`.
     */
    function _totalSoilAndTemperature()
        private
        view
        returns (uint256 soil, uint256 _morningTemperature, bool abovePeg)
    {
        _morningTemperature = LibDibbler.morningTemperature();
        abovePeg = s.sys.season.abovePeg;

        // Below peg: Soil is fixed to the amount set during {calcCaseId}.
        // Morning Temperature is dynamic, starting small and logarithmically
        // increasing to `s.weather.t` across the first 25 blocks of the Season.
        if (!abovePeg) {
            soil = uint256(s.sys.soil);
        } else {
            // Above peg: the maximum amount of Pods that Beanstalk is willing to mint
            // stays fixed; since {morningTemperature} is scaled down when `delta < 25`, we
            // need to scale up the amount of Soil to hold Pods constant.
            soil = LibDibbler.scaleSoilUp(
                uint256(s.sys.soil), // max soil offered this Season, reached when `t >= 25`
                uint256(s.sys.weather.temp).mul(LibDibbler.TEMPERATURE_PRECISION), // max temperature
                _morningTemperature // temperature adjusted by number of blocks since Sunrise
            );
        }
    }

=======
>>>>>>> 35e81f33
    //////////////////// GETTERS: SOIL ////////////////////

    /**
     * @notice Returns the total amount of available Soil. 1 Bean can be Sown in
     * 1 Soil for Pods.
     * @dev When above peg, Soil is dynamic because the number of Pods that
     * Beanstalk is willing to mint is fixed.
     */
    function totalSoil() external view returns (uint256) {
        // Below peg: Soil is fixed to the amount set during {calcCaseId}.
        if (!s.sys.season.abovePeg) {
            return uint256(s.sys.soil);
        }

        // Above peg: Soil is dynamic
        return
            LibDibbler.scaleSoilUp(
                uint256(s.sys.soil), // min soil
                uint256(s.sys.weather.temp).mul(LibDibbler.TEMPERATURE_PRECISION), // max temperature
                LibDibbler.morningTemperature() // temperature adjusted by number of blocks since Sunrise
            );
    }

    //////////////////// GETTERS: TEMPERATURE ////////////////////

    /**
     * @notice Returns the current Temperature, the interest rate offered by Beanstalk.
     * The Temperature scales up during the first 25 blocks after Sunrise.
     */
    function temperature() external view returns (uint256) {
        return LibDibbler.morningTemperature();
    }

    /**
     * @notice Returns the max Temperature that Beanstalk is willing to offer this Season.
     * @dev For gas efficiency, Beanstalk stores `s.weather.t` as a uint32 with precision of 1e2.
     * Here we convert to uint256 and scale up by TEMPERATURE_PRECISION to match the
     * precision needed for the Morning Auction functionality.
     */
    function maxTemperature() external view returns (uint256) {
        return uint256(s.sys.weather.temp).mul(LibDibbler.TEMPERATURE_PRECISION);
    }

    //////////////////// GETTERS: PODS ////////////////////

    /**
     * @notice Returns the remaining Pods that could be issued this Season.
     */
    function remainingPods() external view returns (uint256) {
        return uint256(LibDibbler.remainingPods());
    }

    /**
     * @notice returns the plotIndexes owned by `account`.
     */
    function getPlotIndexesFromAccount(
        address account,
        uint256 fieldId
    ) external view returns (uint256[] memory plotIndexes) {
        return s.accts[account].fields[fieldId].plotIndexes;
    }

    /**
     * @notice returns the plots owned by `account`.
     */
    function getPlotsFromAccount(
        address account,
        uint256 fieldId
    ) external view returns (Plot[] memory plots) {
        uint256[] memory plotIndexes = s.accts[account].fields[fieldId].plotIndexes;
        if (plotIndexes.length == 0) return plots;
        plots = new Plot[](plotIndexes.length);
        for (uint256 i = 0; i < plotIndexes.length; i++) {
            uint256 index = plotIndexes[i];
            plots[i] = Plot(index, s.accts[account].fields[fieldId].plots[index]);
        }
    }

    /**
     * @notice returns the number of pods owned by `account` in a field.
     */
    function balanceOfPods(address account, uint256 fieldId) external view returns (uint256 pods) {
        uint256[] memory plotIndexes = s.accts[account].fields[fieldId].plotIndexes;
        for (uint256 i = 0; i < plotIndexes.length; i++) {
            pods += s.accts[account].fields[fieldId].plots[plotIndexes[i]];
        }
    }
}<|MERGE_RESOLUTION|>--- conflicted
+++ resolved
@@ -331,40 +331,6 @@
         return s.sys.fieldCount;
     }
 
-<<<<<<< HEAD
-    /**
-     * @dev Gets the current `soil`, `_morningTemperature` and `abovePeg`. Provided as a gas
-     * optimization to prevent recalculation of {LibDibbler.morningTemperature} for
-     * upstream functions.
-     * Note: the `soil` return value is symmetric with `totalSoil`.
-     */
-    function _totalSoilAndTemperature()
-        private
-        view
-        returns (uint256 soil, uint256 _morningTemperature, bool abovePeg)
-    {
-        _morningTemperature = LibDibbler.morningTemperature();
-        abovePeg = s.sys.season.abovePeg;
-
-        // Below peg: Soil is fixed to the amount set during {calcCaseId}.
-        // Morning Temperature is dynamic, starting small and logarithmically
-        // increasing to `s.weather.t` across the first 25 blocks of the Season.
-        if (!abovePeg) {
-            soil = uint256(s.sys.soil);
-        } else {
-            // Above peg: the maximum amount of Pods that Beanstalk is willing to mint
-            // stays fixed; since {morningTemperature} is scaled down when `delta < 25`, we
-            // need to scale up the amount of Soil to hold Pods constant.
-            soil = LibDibbler.scaleSoilUp(
-                uint256(s.sys.soil), // max soil offered this Season, reached when `t >= 25`
-                uint256(s.sys.weather.temp).mul(LibDibbler.TEMPERATURE_PRECISION), // max temperature
-                _morningTemperature // temperature adjusted by number of blocks since Sunrise
-            );
-        }
-    }
-
-=======
->>>>>>> 35e81f33
     //////////////////// GETTERS: SOIL ////////////////////
 
     /**
