--- conflicted
+++ resolved
@@ -305,32 +305,12 @@
      *  - {SiloFacet-transferDeposit(s)}
      */
    function _mow(address account, address token) internal {
-<<<<<<< HEAD
-=======
-        AppStorage storage s = LibAppStorage.diamondStorage();
-        uint32 _lastUpdate = lastUpdate(account);
-
-        // if last update > 0 and < stemStartSeason
-        // require that user account seeds be zero
-        // require(_lastUpdate > 0 && _lastUpdate >= s.season.stemStartSeason, 'silo migration needed'); //will require storage cold read... is there a better way?
-
-        //maybe instead of checking lastUpdate here, which is no longer used going forwards since mowStatus will keep track of each individual "last mow time" by storing the stem tip at time of mow
-
-        
-
-        if((_lastUpdate != 0) && (_lastUpdate < s.season.stemStartSeason)) revert('silo migration needed');
->>>>>>> 558f41ed
 
         require(!LibSilo.migrationNeeded(account), "silo migration needed");
 
-<<<<<<< HEAD
         AppStorage storage s = LibAppStorage.diamondStorage();
         //sop stuff only needs to be updated once per season
         //if it started raininga nd it's still raining, or there was a sop
-=======
-        // sop stuff only needs to be updated once per season
-        // if it started raininga nd it's still raining, or there was a sop
->>>>>>> 558f41ed
         if (s.season.rainStart > s.season.stemStartSeason) {
             uint32 _lastUpdate = lastUpdate(account);
             if (_lastUpdate <= s.season.rainStart && _lastUpdate <= s.season.current) {
@@ -603,32 +583,21 @@
     //////////////////////// UTILITIES ////////////////////////
 
     /**
-<<<<<<< HEAD
      * @dev Calculates the Stalk reward based on the start and end
      * stems, and the amount of BDV deposited. Stems represent the
      * amount of grown stalk per BDV, so the difference between the 
      * start index and end index (stem) multiplied by the amount of
      * bdv deposited will give the amount of stalk earned.
-=======
-     * @dev math helper to calculate the grown stalk given stems and bdv
      * formula: stalk = bdv * (ΔstalkPerBdv)
-     * ΔstalkPerBdv = (endStalkPerBdv - startStalkPerBdv)
->>>>>>> 558f41ed
      */
     function stalkReward(int96 startStem, int96 endStem, uint128 bdv) //are the types what we want here?
         internal
         pure
         returns (uint256)
-<<<<<<< HEAD
     {
         int96 reward = endStem.sub(startStem).mul(int96(bdv));
         
         return uint128(reward);
-=======
-    {   
-        int96 reward = endStalkPerBDV.sub(startStalkPerBDV).mul(int96(bdv));     
-        return uint256(reward);
->>>>>>> 558f41ed
     }
 
     /**
