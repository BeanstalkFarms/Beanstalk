/*
 SPDX-License-Identifier: MIT
*/

pragma solidity ^0.7.6;
pragma experimental ABIEncoderV2;

import "@openzeppelin/contracts/math/SafeMath.sol";
import "../../farm/facets/FieldFacet/FieldFacet.sol";

/**
 * @author Publius
 * @title Mock Field Facet
**/
contract MockFieldFacet is FieldFacet {

    using SafeMath for uint256;

<<<<<<< HEAD
    function sowBeansAndIndex(uint256 amount) external returns (uint256) {
        // s.mapToPlots[s.mapToPlotIndex] = s.f.pods;
        bean().transferFrom(msg.sender, address(this), amount);
        uint amountPods = _sowBeans(amount);
        // s.mapToAddress[s.mapToPlotIndex] = msg.sender;
        // s.mapToPlotIndex = s.mapToPlotIndex +1;
        return amountPods;
    }

    function incrementTotalSoilE(uint256 amount) public {
        incrementTotalSoil(amount);
        ensureSoilBounds();
    }

    function incrementTotalSoilEE(uint256 amount) public {
        incrementTotalSoil(amount);
    }

=======
>>>>>>> 9babf34b
    function incrementTotalHarvestableE(uint256 amount) public {
        bean().mint(address(this), amount);
        s.f.harvestable = s.f.harvestable.add(amount);
    }

    function incrementTotalPodsE(uint256 amount) public {
        s.f.pods = s.f.pods + amount;
    }

    function setFieldAmountsE(uint256 soil, uint256 harvestable, uint256 pods) public {
        incrementTotalSoil(soil);
        s.f.harvestable = s.f.harvestable.add(harvestable);
        s.f.pods = s.f.pods.add(pods);
    }

    function resetAllowances(address[] memory accounts) public {
        for (uint i = 0; i < accounts.length; i++) {
            for (uint j = 0; j < accounts.length; j++) {
                setAllowancePods(accounts[i], accounts[j], 0);
            }
        }
    }

    function incrementTotalSoil(uint256 amount) internal {
        s.f.soil = s.f.soil.add(amount);
    }

}<|MERGE_RESOLUTION|>--- conflicted
+++ resolved
@@ -16,7 +16,6 @@
 
     using SafeMath for uint256;
 
-<<<<<<< HEAD
     function sowBeansAndIndex(uint256 amount) external returns (uint256) {
         // s.mapToPlots[s.mapToPlotIndex] = s.f.pods;
         bean().transferFrom(msg.sender, address(this), amount);
@@ -35,8 +34,7 @@
         incrementTotalSoil(amount);
     }
 
-=======
->>>>>>> 9babf34b
+
     function incrementTotalHarvestableE(uint256 amount) public {
         bean().mint(address(this), amount);
         s.f.harvestable = s.f.harvestable.add(amount);
