--- conflicted
+++ resolved
@@ -115,12 +115,8 @@
   const sdk = useSdk();
 
   // Are we impersonating a different account while not in dev mode
-<<<<<<< HEAD
-  const isImpersonating = !!useSetting('impersonatedAccount')[0] && !import.meta.env.DEV;
-=======
   const isImpersonating =
     !!useSetting('impersonatedAccount')[0] && !import.meta.env.DEV;
->>>>>>> 0a4d5f9e
 
   /// Calculate Unripe Silo Balance
   const urBean = getChainToken(UNRIPE_BEAN);
@@ -426,9 +422,6 @@
             size="medium"
             variant="contained"
             sx={{ width: '100%', whiteSpace: 'nowrap' }}
-<<<<<<< HEAD
-            endIcon={<DropdownIcon open={open && canClaim} disabled={!canClaim} light />}
-=======
             endIcon={
               <DropdownIcon
                 open={open && canClaim}
@@ -436,7 +429,6 @@
                 light
               />
             }
->>>>>>> 0a4d5f9e
             onClick={open ? hide : show}
             disabled={!canClaim}
           >
@@ -637,13 +629,9 @@
                     size="large"
                     onClick={handleSubmit}
                   >
-<<<<<<< HEAD
-                    {isImpersonating ? 'Impersonating Account' : 'Claim Rewards'}
-=======
                     {isImpersonating
                       ? 'Impersonating Account'
                       : 'Claim Rewards'}
->>>>>>> 0a4d5f9e
                   </Button>
                   <Row justifyContent="flex-end" spacing={0.5}>
                     {isEstimatingGas ? (
