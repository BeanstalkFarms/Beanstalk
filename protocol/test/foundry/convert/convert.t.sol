--- conflicted
+++ resolved
@@ -11,7 +11,6 @@
 import {LibWell} from "contracts/libraries/Well/LibWell.sol";
 import {LibWellMinting} from "contracts/libraries/Minting/LibWellMinting.sol";
 import {console} from "forge-std/console.sol";
-
 
 /**
  * @title ConvertTest
@@ -217,11 +216,10 @@
      */
     function test_convertBeanToWellGeneral(uint256 deltaB, uint256 beansConverted) public {
         multipleBeanDepositSetup();
-<<<<<<< HEAD
-        
+
         deltaB = bound(deltaB, 100, 7000e6);
         // deltaB = bound(deltaB, 100, bean.balanceOf(well) - C.WELL_MINIMUM_BEAN_BALANCE);
-        console.log('bounded deltaB: ', deltaB);
+        console.log("bounded deltaB: ", deltaB);
         // setReserves(
         //     well,
         //     bean.balanceOf(well) - deltaB,
@@ -235,22 +233,9 @@
         setDeltaBforWell(int256(deltaB), well, C.WETH);
 
         beansConverted = bound(beansConverted, 100, deltaB);
-        console.log('bounded beansConverted: ', beansConverted);
-        
-        uint256 expectedAmtOut = bs.getAmountOut(
-            C.BEAN, 
-            well, 
-            beansConverted
-        );
-=======
-
-        deltaB = bound(deltaB, 1, bean.balanceOf(well) - C.WELL_MINIMUM_BEAN_BALANCE);
-        setReserves(well, bean.balanceOf(well) - deltaB, weth.balanceOf(well));
-
-        beansConverted = bound(beansConverted, 1, deltaB);
+        console.log("bounded beansConverted: ", beansConverted);
 
         uint256 expectedAmtOut = bs.getAmountOut(C.BEAN, well, beansConverted);
->>>>>>> acc2d499
 
         // create encoding for a bean -> well convert.
         bytes memory convertData = convertEncoder(
@@ -268,26 +253,16 @@
         vm.prank(farmers[0]);
         convert.convert(convertData, new int96[](1), amounts);
 
-<<<<<<< HEAD
         // console.log('bs.getMaxAmountIn(C.BEAN, well): ', bs.getMaxAmountIn(C.BEAN, well));
-        console.log('deltaB: ', deltaB);
-        console.log('beansConverted: ', beansConverted);
+        console.log("deltaB: ", deltaB);
+        console.log("beansConverted: ", beansConverted);
 
         int256 newDeltaB = LibWellMinting.currentDeltaB(well);
-        console.log('newDeltaB: ');
+        console.log("newDeltaB: ");
         console.logInt(newDeltaB);
 
-        // verify deltaB. 
+        // verify deltaB.
         // assertEq(bs.getMaxAmountIn(C.BEAN, well), deltaB - beansConverted, 'BEAN -> WELL maxAmountIn should be deltaB - beansConverted');
-        
-=======
-        // verify deltaB.
-        assertEq(
-            bs.getMaxAmountIn(C.BEAN, well),
-            deltaB - beansConverted,
-            "BEAN -> WELL maxAmountIn should be deltaB - beansConverted"
-        );
->>>>>>> acc2d499
     }
 
     /**
@@ -734,15 +709,12 @@
 
     //////////// UNRIPE_LP TO UNRIPE_BEAN ////////////
 
-<<<<<<< HEAD
-
-
     //////////// REVERT ON PENALTY ////////////
 
     // function test_convertWellToBeanRevert(uint256 deltaB, uint256 lpConverted) public {
-    //     uint256 minLp = getMinLPin(); 
+    //     uint256 minLp = getMinLPin();
     //     uint256 lpMinted = multipleWellDepositSetup();
-        
+
     //     deltaB = bound(deltaB, 1e6, 1000 ether);
     //     setReserves(well, bean.balanceOf(well) + deltaB, weth.balanceOf(well));
     //     uint256 initalWellBeanBalance = bean.balanceOf(well);
@@ -752,11 +724,11 @@
     //     uint256 maxLpIn = bs.getMaxAmountIn(well, C.BEAN);
     //     lpConverted = bound(lpConverted, minLp, lpMinted / 2);
 
-    //     // if the maximum LP that can be used is less than 
+    //     // if the maximum LP that can be used is less than
     //     // the amount that the user wants to convert,
     //     // cap the amount to the maximum LP that can be used.
     //     if (lpConverted > maxLpIn) lpConverted = maxLpIn;
-        
+
     //     uint256 expectedAmtOut = bs.getAmountOut(well, C.BEAN, lpConverted);
 
     //     // create encoding for a well -> bean convert.
@@ -786,8 +758,6 @@
     //     assertEq(bean.balanceOf(BEANSTALK), initalBeanBalance + expectedAmtOut, 'bean balance does not equal initalBeanBalance + expectedAmtOut');
     // }
 
-=======
->>>>>>> acc2d499
     //////////////// CONVERT HELPERS /////////////////
 
     function convertEncoder(
