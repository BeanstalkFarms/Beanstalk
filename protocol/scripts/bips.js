--- conflicted
+++ resolved
@@ -251,7 +251,7 @@
       '0x0b2939d1' // remove InVestingPeriod
     ],
     libraryNames: [
-      'LibGauge', 'LibConvert', 'LibLockedUnderlying', 'LibIncentive', 'LibGerminate', 'LibWellMinting'
+      'LibGauge', 'LibConvert', 'LibLockedUnderlying', 'LibIncentive', 'LibGerminate', 'LibWellMinting', 'LibSilo'
     ],
     facetLibraries: {
       'SeasonFacet': [
@@ -265,7 +265,6 @@
         'LibLockedUnderlying',
         'LibWellMinting'
       ],
-<<<<<<< HEAD
       'ConvertFacet': [
         'LibConvert'
       ],
@@ -344,37 +343,6 @@
   if (oracleAccount == undefined) {
     oracleAccount = await impersonateSigner('0x30a1976d5d087ef0BA0B4CDe87cc224B74a9c752', true); // Oracle deployer
     await mintEth(oracleAccount.address);
-=======
-      libraryNames: [
-        'LibGauge', 'LibConvert', 'LibLockedUnderlying', 'LibIncentive', 'LibGerminate',  'LibSilo'
-      ],
-      facetLibraries: {
-        'SeasonFacet': [
-          'LibGauge',
-          'LibIncentive',
-          'LibLockedUnderlying',
-          'LibGerminate'
-        ],
-        'SeasonGettersFacet': [
-          'LibLockedUnderlying'
-        ],
-        'ConvertFacet': [
-          'LibConvert'
-        ],
-        'UnripeFacet': [
-          'LibLockedUnderlying'
-        ],
-        'SiloFacet': [
-          'LibSilo'
-        ]
-      },
-      bip: false,
-      object: !mock,
-      verbose: verbose,
-      account: account,
-      verify: false
-    });
->>>>>>> 0a4d5f9e
   }
   await deployContract('UsdOracle', oracleAccount, verbose)
 }
