--- conflicted
+++ resolved
@@ -1,32 +1,9 @@
 import { Address, BigInt, Bytes, ethereum } from "@graphprotocol/graph-ts";
-<<<<<<< HEAD
-<<<<<<< HEAD
-import { newMockEvent } from "matchstick-as/assembly/index";
-=======
->>>>>>> f76f05a2
-
-import { WhitelistToken as WhitelistToken_V2, DewhitelistToken } from "../../generated/Silo-Replanted/Beanstalk";
-import { WhitelistToken as WhitelistToken_V3 } from "../../generated/Silo-V3/Beanstalk";
-import { WhitelistToken as WhitelistToken_V4 } from "../../generated/BIP45-SeedGauge/Beanstalk";
-<<<<<<< HEAD
-
-// Default mock to include beanstalk address
-const mockBeanstalkEvent = (): ethereum.Event => {
-  let e = changetype<ethereum.Event>(newMockEvent());
-  e.address = BEANSTALK;
-  return e;
-};
-=======
 
 import { WhitelistToken as WhitelistToken_V2, DewhitelistToken } from "../../generated/Silo-Replanted/Beanstalk";
 import { WhitelistToken as WhitelistToken_V3 } from "../../generated/Silo-V3/Beanstalk";
 import { WhitelistToken as WhitelistToken_V4 } from "../../generated/BIP45-SeedGauge/Beanstalk";
 import { mockBeanstalkEvent } from "../../../subgraph-core/tests/event-mocking/Util";
-
->>>>>>> master
-=======
-import { mockBeanstalkEvent } from "../../../subgraph-core/tests/event-mocking/Util";
->>>>>>> f76f05a2
 
 export function createWhitelistTokenV2Event(token: string, selector: string, seeds: BigInt, stalk: BigInt): WhitelistToken_V2 {
   let event = changetype<WhitelistToken_V2>(mockBeanstalkEvent());
