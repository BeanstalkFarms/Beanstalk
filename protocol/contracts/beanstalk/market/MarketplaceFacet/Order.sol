--- conflicted
+++ resolved
@@ -48,13 +48,6 @@
     /*
      * Create
      */
-<<<<<<< HEAD
-=======
-    // Note: Orders changed and now can accept an arbitary amount of beans, possibly higher than the value of the order
-    /* Note: Fixed pod orders store at s.system.podOrders[id] the amount of pods that they order
-     * whereas dynamic orders store the amount of beans used to make the order
-     */
->>>>>>> 4764837b
     function _createPodOrder(
         PodOrder calldata podOrder,
         uint256 beanAmount
@@ -64,14 +57,8 @@
 
         id = _getOrderId(podOrder);
 
-<<<<<<< HEAD
-        if (s.podOrders[id] > 0) _cancelPodOrder(podOrder, LibTransfer.To.INTERNAL);
-        s.podOrders[id] = beanAmount;
-=======
-        if (s.system.podOrders[id] > 0)
-            _cancelPodOrder(pricePerPod, maxPlaceInLine, minFillAmount, LibTransfer.To.INTERNAL);
+        if (s.system.podOrders[id] > 0) _cancelPodOrder(podOrder, LibTransfer.To.INTERNAL);
         s.system.podOrders[id] = beanAmount;
->>>>>>> 4764837b
 
         emit PodOrderCreated(
             podOrder.orderer,
@@ -106,8 +93,7 @@
             "Marketplace: Invalid Plot."
         );
         require(
-<<<<<<< HEAD
-            (index + start + podAmount - s.fields[podOrder.fieldId].harvestable) <=
+            (index + start + podAmount - s.system.fields[podOrder.fieldId].harvestable) <=
                 podOrder.maxPlaceInLine,
             "Marketplace: Plot too far in line."
         );
@@ -115,40 +101,20 @@
         bytes32 id = _getOrderId(podOrder);
 
         uint256 costInBeans = (podAmount * podOrder.pricePerPod) / 1000000;
-        require(costInBeans <= s.podOrders[id], "Marketplace: Not enough beans in order.");
-        s.podOrders[id] = s.podOrders[id] - costInBeans;
-=======
-            index.add(start).add(amount).sub(s.system.field.harvestable) <= o.maxPlaceInLine,
-            "Marketplace: Plot too far in line."
-        );
-
-        bytes32 id = createOrderId(o.account, o.pricePerPod, o.maxPlaceInLine, o.minFillAmount);
-        uint256 costInBeans = amount.mul(o.pricePerPod).div(1000000);
-        if (costInBeans > s.system.podOrders[id]) {
-            revert("Marketplace: Not enough beans in order.");
-        }
-        s.system.podOrders[id] = s.system.podOrders[id].sub(costInBeans);
->>>>>>> 4764837b
+        require(costInBeans <= s.system.podOrders[id], "Marketplace: Not enough beans in order.");
+        s.system.podOrders[id] = s.system.podOrders[id] - costInBeans;
 
         LibTransfer.sendToken(C.bean(), costInBeans, filler, mode);
 
-<<<<<<< HEAD
-        if (s.podListings[podOrder.fieldId][index] != bytes32(0)) {
+        if (s.system.podListings[podOrder.fieldId][index] != bytes32(0)) {
             LibMarket._cancelPodListing(filler, podOrder.fieldId, index);
         }
-=======
-        if (s.system.podListings[index] != bytes32(0)) _cancelPodListing(LibTractor._user(), index);
->>>>>>> 4764837b
 
         _transferPlot(filler, podOrder.orderer, podOrder.fieldId, index, start, podAmount);
 
-<<<<<<< HEAD
-        if (s.podOrders[id] == 0) {
-            delete s.podOrders[id];
+        if (s.system.podOrders[id] == 0) {
+            delete s.system.podOrders[id];
         }
-=======
-        if (s.system.podOrders[id] == 0) delete s.system.podOrders[id];
->>>>>>> 4764837b
 
         emit PodOrderFilled(
             filler,
@@ -165,26 +131,12 @@
     /*
      * Cancel
      */
-<<<<<<< HEAD
     function _cancelPodOrder(PodOrder memory podOrder, LibTransfer.To mode) internal {
         bytes32 id = _getOrderId(podOrder);
-        uint256 amountBeans = s.podOrders[id];
+        uint256 amountBeans = s.system.podOrders[id];
         LibTransfer.sendToken(C.bean(), amountBeans, podOrder.orderer, mode);
-        delete s.podOrders[id];
+        delete s.system.podOrders[id];
         emit PodOrderCancelled(podOrder.orderer, id);
-=======
-    function _cancelPodOrder(
-        uint24 pricePerPod,
-        uint256 maxPlaceInLine,
-        uint256 minFillAmount,
-        LibTransfer.To mode
-    ) internal {
-        bytes32 id = createOrderId(LibTractor._user(), pricePerPod, maxPlaceInLine, minFillAmount);
-        uint256 amountBeans = s.system.podOrders[id];
-        LibTransfer.sendToken(C.bean(), amountBeans, LibTractor._user(), mode);
-        delete s.system.podOrders[id];
-        emit PodOrderCancelled(LibTractor._user(), id);
->>>>>>> 4764837b
     }
 
     /*
