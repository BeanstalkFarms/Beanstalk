[
  {
    "inputs": [
      {
        "internalType": "address",
        "name": "target",
        "type": "address"
      }
    ],
    "name": "AddressEmptyCode",
    "type": "error"
  },
  {
    "inputs": [
      {
        "internalType": "address",
        "name": "account",
        "type": "address"
      }
    ],
    "name": "AddressInsufficientBalance",
    "type": "error"
  },
  {
    "inputs": [],
    "name": "FailedInnerCall",
    "type": "error"
  },
  {
    "inputs": [
      {
        "internalType": "uint256",
        "name": "value",
        "type": "uint256"
      }
    ],
    "name": "SafeCastOverflowedUintToInt",
    "type": "error"
  },
  {
    "inputs": [
      {
        "internalType": "address",
        "name": "token",
        "type": "address"
      }
    ],
    "name": "SafeERC20FailedOperation",
    "type": "error"
  },
  {
    "anonymous": false,
    "inputs": [
      {
        "indexed": true,
        "internalType": "address",
        "name": "unripeToken",
        "type": "address"
      },
      {
        "indexed": true,
        "internalType": "address",
        "name": "underlyingToken",
        "type": "address"
      },
      {
        "indexed": false,
        "internalType": "bytes32",
        "name": "merkleRoot",
        "type": "bytes32"
      }
    ],
    "name": "AddUnripeToken",
    "type": "event"
  },
  {
    "anonymous": false,
    "inputs": [
      {
        "indexed": true,
        "internalType": "address",
        "name": "token",
        "type": "address"
      },
      {
        "indexed": false,
        "internalType": "int256",
        "name": "underlying",
        "type": "int256"
      }
    ],
    "name": "ChangeUnderlying",
    "type": "event"
  },
  {
    "anonymous": false,
    "inputs": [
      {
        "indexed": true,
        "internalType": "address",
        "name": "account",
        "type": "address"
      },
      {
        "indexed": true,
        "internalType": "address",
        "name": "token",
        "type": "address"
      },
      {
        "indexed": false,
        "internalType": "uint256",
        "name": "amount",
        "type": "uint256"
      },
      {
        "indexed": false,
        "internalType": "uint256",
        "name": "underlying",
        "type": "uint256"
      }
    ],
    "name": "Chop",
    "type": "event"
  },
  {
    "anonymous": false,
    "inputs": [
      {
        "indexed": true,
        "internalType": "address",
        "name": "account",
        "type": "address"
      },
      {
        "indexed": true,
        "internalType": "contract IERC20",
        "name": "token",
        "type": "address"
      },
      {
        "indexed": false,
        "internalType": "int256",
        "name": "delta",
        "type": "int256"
      }
    ],
    "name": "InternalBalanceChanged",
    "type": "event"
  },
  {
    "anonymous": false,
    "inputs": [
      {
        "indexed": true,
        "internalType": "address",
        "name": "account",
        "type": "address"
      },
      {
        "indexed": true,
        "internalType": "address",
        "name": "token",
        "type": "address"
      },
      {
        "indexed": false,
        "internalType": "uint256",
        "name": "amount",
        "type": "uint256"
      }
    ],
    "name": "Pick",
    "type": "event"
  },
  {
    "anonymous": false,
    "inputs": [
      {
        "indexed": true,
        "internalType": "address",
        "name": "token",
        "type": "address"
      },
      {
        "indexed": true,
        "internalType": "address",
        "name": "underlyingToken",
        "type": "address"
      }
    ],
    "name": "SwitchUnderlyingToken",
    "type": "event"
  },
  {
    "inputs": [
      {
        "internalType": "address",
        "name": "unripeToken",
        "type": "address"
      },
      {
        "internalType": "uint256",
        "name": "amount",
        "type": "uint256"
      },
      {
        "internalType": "uint256",
        "name": "supply",
        "type": "uint256"
      }
    ],
    "name": "_getPenalizedUnderlying",
    "outputs": [
      {
        "internalType": "uint256",
        "name": "redeem",
        "type": "uint256"
      }
    ],
    "stateMutability": "view",
    "type": "function"
  },
  {
    "inputs": [
      {
        "internalType": "address",
        "name": "unripeToken",
        "type": "address"
      },
      {
        "internalType": "uint256",
        "name": "amount",
        "type": "uint256"
      }
    ],
    "name": "addMigratedUnderlying",
    "outputs": [],
    "stateMutability": "payable",
    "type": "function"
  },
  {
    "inputs": [
      {
        "internalType": "address",
        "name": "unripeToken",
        "type": "address"
      },
      {
        "internalType": "address",
        "name": "underlyingToken",
        "type": "address"
      },
      {
        "internalType": "bytes32",
        "name": "root",
        "type": "bytes32"
      }
    ],
    "name": "addUnripeToken",
    "outputs": [],
    "stateMutability": "payable",
    "type": "function"
  },
  {
    "inputs": [
      {
        "internalType": "address",
        "name": "unripeToken",
        "type": "address"
      },
      {
        "internalType": "address",
        "name": "account",
        "type": "address"
      }
    ],
    "name": "balanceOfPenalizedUnderlying",
    "outputs": [
      {
        "internalType": "uint256",
        "name": "underlying",
        "type": "uint256"
      }
    ],
    "stateMutability": "view",
    "type": "function"
  },
  {
    "inputs": [
      {
        "internalType": "address",
        "name": "unripeToken",
        "type": "address"
      },
      {
        "internalType": "address",
        "name": "account",
        "type": "address"
      }
    ],
    "name": "balanceOfUnderlying",
    "outputs": [
      {
        "internalType": "uint256",
        "name": "underlying",
        "type": "uint256"
      }
    ],
    "stateMutability": "view",
    "type": "function"
  },
  {
    "inputs": [
      {
        "internalType": "address",
        "name": "unripeToken",
        "type": "address"
      },
      {
        "internalType": "uint256",
        "name": "amount",
        "type": "uint256"
      },
      {
        "internalType": "enum LibTransfer.From",
        "name": "fromMode",
        "type": "uint8"
      },
      {
        "internalType": "enum LibTransfer.To",
        "name": "toMode",
        "type": "uint8"
      }
    ],
    "name": "chop",
    "outputs": [
      {
        "internalType": "uint256",
        "name": "",
        "type": "uint256"
      }
    ],
    "stateMutability": "payable",
    "type": "function"
  },
  {
    "inputs": [],
    "name": "getLockedBeans",
    "outputs": [
      {
        "internalType": "uint256",
        "name": "",
        "type": "uint256"
      }
    ],
    "stateMutability": "view",
    "type": "function"
  },
  {
    "inputs": [],
    "name": "getLockedBeansUnderlyingUnripeBean",
    "outputs": [
      {
        "internalType": "uint256",
        "name": "",
        "type": "uint256"
      }
    ],
    "stateMutability": "view",
    "type": "function"
  },
  {
    "inputs": [],
    "name": "getLockedBeansUnderlyingUnripeLP",
    "outputs": [
      {
        "internalType": "uint256",
        "name": "",
        "type": "uint256"
      }
    ],
    "stateMutability": "view",
    "type": "function"
  },
  {
    "inputs": [
      {
        "internalType": "address",
        "name": "unripeToken",
        "type": "address"
      },
      {
        "internalType": "uint256",
        "name": "amount",
        "type": "uint256"
      }
    ],
    "name": "getPenalizedUnderlying",
    "outputs": [
      {
        "internalType": "uint256",
        "name": "redeem",
        "type": "uint256"
      }
    ],
    "stateMutability": "view",
    "type": "function"
  },
  {
    "inputs": [
      {
        "internalType": "address",
        "name": "unripeToken",
        "type": "address"
      }
    ],
    "name": "getPenalty",
    "outputs": [
      {
        "internalType": "uint256",
        "name": "penalty",
        "type": "uint256"
      }
    ],
    "stateMutability": "view",
    "type": "function"
  },
  {
    "inputs": [
      {
        "internalType": "address",
        "name": "unripeToken",
        "type": "address"
      }
    ],
    "name": "getPercentPenalty",
    "outputs": [
      {
        "internalType": "uint256",
        "name": "penalty",
        "type": "uint256"
      }
    ],
    "stateMutability": "view",
    "type": "function"
  },
  {
    "inputs": [
      {
        "internalType": "address",
        "name": "unripeToken",
        "type": "address"
      }
    ],
    "name": "getRecapFundedPercent",
    "outputs": [
      {
        "internalType": "uint256",
        "name": "percent",
        "type": "uint256"
      }
    ],
    "stateMutability": "view",
    "type": "function"
  },
  {
    "inputs": [],
    "name": "getRecapPaidPercent",
    "outputs": [
      {
        "internalType": "uint256",
        "name": "percent",
        "type": "uint256"
      }
    ],
    "stateMutability": "view",
    "type": "function"
  },
  {
    "inputs": [
      {
        "internalType": "address",
        "name": "unripeToken",
        "type": "address"
      }
    ],
    "name": "getTotalUnderlying",
    "outputs": [
      {
        "internalType": "uint256",
        "name": "underlying",
        "type": "uint256"
      }
    ],
    "stateMutability": "view",
    "type": "function"
  },
  {
    "inputs": [
      {
        "internalType": "address",
        "name": "unripeToken",
        "type": "address"
      },
      {
        "internalType": "uint256",
        "name": "amount",
        "type": "uint256"
      }
    ],
    "name": "getUnderlying",
    "outputs": [
      {
        "internalType": "uint256",
        "name": "underlyingAmount",
        "type": "uint256"
      }
    ],
    "stateMutability": "view",
    "type": "function"
  },
  {
    "inputs": [
      {
        "internalType": "address",
        "name": "unripeToken",
        "type": "address"
      }
    ],
    "name": "getUnderlyingPerUnripeToken",
    "outputs": [
      {
        "internalType": "uint256",
        "name": "underlyingPerToken",
        "type": "uint256"
      }
    ],
    "stateMutability": "view",
    "type": "function"
  },
  {
    "inputs": [
      {
        "internalType": "address",
        "name": "unripeToken",
        "type": "address"
      }
    ],
    "name": "getUnderlyingToken",
    "outputs": [
      {
        "internalType": "address",
        "name": "underlyingToken",
        "type": "address"
      }
    ],
    "stateMutability": "view",
    "type": "function"
  },
  {
    "inputs": [
      {
        "internalType": "address",
        "name": "unripeToken",
        "type": "address"
      }
    ],
    "name": "isUnripe",
    "outputs": [
      {
        "internalType": "bool",
        "name": "unripe",
        "type": "bool"
      }
    ],
    "stateMutability": "view",
    "type": "function"
  },
  {
    "inputs": [
      {
        "internalType": "address",
        "name": "token",
        "type": "address"
      },
      {
        "internalType": "uint256",
        "name": "amount",
        "type": "uint256"
      },
      {
        "internalType": "bytes32[]",
        "name": "proof",
        "type": "bytes32[]"
      },
      {
        "internalType": "enum LibTransfer.To",
        "name": "mode",
        "type": "uint8"
      }
    ],
    "name": "pick",
    "outputs": [],
    "stateMutability": "payable",
    "type": "function"
  },
  {
    "inputs": [
      {
        "internalType": "address",
        "name": "account",
        "type": "address"
      },
      {
        "internalType": "address",
        "name": "token",
        "type": "address"
      }
    ],
    "name": "picked",
    "outputs": [
      {
        "internalType": "bool",
        "name": "",
        "type": "bool"
      }
    ],
    "stateMutability": "view",
    "type": "function"
  },
  {
    "inputs": [
      {
        "internalType": "address",
        "name": "unripeToken",
        "type": "address"
      },
      {
        "internalType": "address",
        "name": "newUnderlyingToken",
        "type": "address"
      }
    ],
    "name": "switchUnderlyingToken",
    "outputs": [],
    "stateMutability": "payable",
    "type": "function"
  },
  {
    "inputs": [
      {
        "internalType": "uint8",
        "name": "bits",
        "type": "uint8"
      },
      {
        "internalType": "int256",
        "name": "value",
        "type": "int256"
      }
    ],
    "name": "SafeCastOverflowedIntDowncast",
    "type": "error"
  },
  {
    "inputs": [
      {
        "internalType": "uint8",
        "name": "bits",
        "type": "uint8"
      },
      {
        "internalType": "uint256",
        "name": "value",
        "type": "uint256"
      }
    ],
    "name": "SafeCastOverflowedUintDowncast",
    "type": "error"
  },
  {
    "inputs": [],
    "name": "T",
    "type": "error"
  },
  {
    "anonymous": false,
    "inputs": [
      {
        "indexed": false,
        "internalType": "uint128",
        "name": "id",
        "type": "uint128"
      },
      {
        "indexed": false,
        "internalType": "uint128",
        "name": "bpf",
        "type": "uint128"
      }
    ],
    "name": "SetFertilizer",
    "type": "event"
  },
  {
    "inputs": [
      {
        "internalType": "uint256",
        "name": "tokenAmountIn",
        "type": "uint256"
      },
      {
        "internalType": "address",
        "name": "barnRaiseToken",
        "type": "address"
      }
    ],
    "name": "_getMintFertilizerOut",
    "outputs": [
      {
        "internalType": "uint256",
        "name": "fertilizerAmountOut",
        "type": "uint256"
      }
    ],
    "stateMutability": "view",
    "type": "function"
  },
  {
    "inputs": [
      {
        "internalType": "address[]",
        "name": "accounts",
        "type": "address[]"
      },
      {
        "internalType": "uint256[]",
        "name": "ids",
        "type": "uint256[]"
      }
    ],
    "name": "balanceOfBatchFertilizer",
    "outputs": [
      {
        "components": [
          {
            "internalType": "uint128",
            "name": "amount",
            "type": "uint128"
          },
          {
            "internalType": "uint128",
            "name": "lastBpf",
            "type": "uint128"
          }
        ],
        "internalType": "struct IFertilizer.Balance[]",
        "name": "",
        "type": "tuple[]"
      }
    ],
    "stateMutability": "view",
    "type": "function"
  },
  {
    "inputs": [
      {
        "internalType": "address",
        "name": "account",
        "type": "address"
      },
      {
        "internalType": "uint256[]",
        "name": "ids",
        "type": "uint256[]"
      }
    ],
    "name": "balanceOfFertilized",
    "outputs": [
      {
        "internalType": "uint256",
        "name": "beans",
        "type": "uint256"
      }
    ],
    "stateMutability": "view",
    "type": "function"
  },
  {
    "inputs": [
      {
        "internalType": "address",
        "name": "account",
        "type": "address"
      },
      {
        "internalType": "uint256",
        "name": "id",
        "type": "uint256"
      }
    ],
    "name": "balanceOfFertilizer",
    "outputs": [
      {
        "components": [
          {
            "internalType": "uint128",
            "name": "amount",
            "type": "uint128"
          },
          {
            "internalType": "uint128",
            "name": "lastBpf",
            "type": "uint128"
          }
        ],
        "internalType": "struct IFertilizer.Balance",
        "name": "",
        "type": "tuple"
      }
    ],
    "stateMutability": "view",
    "type": "function"
  },
  {
    "inputs": [
      {
        "internalType": "address",
        "name": "account",
        "type": "address"
      },
      {
        "internalType": "uint256[]",
        "name": "ids",
        "type": "uint256[]"
      }
    ],
    "name": "balanceOfUnfertilized",
    "outputs": [
      {
        "internalType": "uint256",
        "name": "beans",
        "type": "uint256"
      }
    ],
    "stateMutability": "view",
    "type": "function"
  },
  {
    "inputs": [],
    "name": "beansPerFertilizer",
    "outputs": [
      {
        "internalType": "uint128",
        "name": "bpf",
        "type": "uint128"
      }
    ],
    "stateMutability": "view",
    "type": "function"
  },
  {
    "inputs": [
      {
        "internalType": "address",
        "name": "well",
        "type": "address"
      }
    ],
    "name": "beginBarnRaiseMigration",
    "outputs": [],
    "stateMutability": "nonpayable",
    "type": "function"
  },
  {
    "inputs": [
      {
        "internalType": "uint256[]",
        "name": "ids",
        "type": "uint256[]"
      },
      {
        "internalType": "enum LibTransfer.To",
        "name": "mode",
        "type": "uint8"
      }
    ],
    "name": "claimFertilized",
    "outputs": [],
    "stateMutability": "payable",
    "type": "function"
  },
  {
    "inputs": [],
    "name": "getActiveFertilizer",
    "outputs": [
      {
        "internalType": "uint256",
        "name": "",
        "type": "uint256"
      }
    ],
    "stateMutability": "view",
    "type": "function"
  },
  {
    "inputs": [],
    "name": "getBarnRaiseToken",
    "outputs": [
      {
        "internalType": "address",
        "name": "",
        "type": "address"
      }
    ],
    "stateMutability": "view",
    "type": "function"
  },
  {
    "inputs": [],
    "name": "getBarnRaiseWell",
    "outputs": [
      {
        "internalType": "address",
        "name": "",
        "type": "address"
      }
    ],
    "stateMutability": "view",
    "type": "function"
  },
  {
    "inputs": [],
    "name": "getCurrentHumidity",
    "outputs": [
      {
        "internalType": "uint128",
        "name": "humidity",
        "type": "uint128"
      }
    ],
    "stateMutability": "view",
    "type": "function"
  },
  {
    "inputs": [],
    "name": "getEndBpf",
    "outputs": [
      {
        "internalType": "uint128",
        "name": "endBpf",
        "type": "uint128"
      }
    ],
    "stateMutability": "view",
    "type": "function"
  },
  {
    "inputs": [
      {
        "internalType": "uint128",
        "name": "id",
        "type": "uint128"
      }
    ],
    "name": "getFertilizer",
    "outputs": [
      {
        "internalType": "uint256",
        "name": "",
        "type": "uint256"
      }
    ],
    "stateMutability": "view",
    "type": "function"
  },
  {
    "inputs": [],
    "name": "getFertilizers",
    "outputs": [
      {
        "components": [
          {
            "internalType": "uint128",
            "name": "endBpf",
            "type": "uint128"
          },
          {
            "internalType": "uint256",
            "name": "supply",
            "type": "uint256"
          }
        ],
        "internalType": "struct FertilizerFacet.Supply[]",
        "name": "fertilizers",
        "type": "tuple[]"
      }
    ],
    "stateMutability": "view",
    "type": "function"
  },
  {
    "inputs": [],
    "name": "getFirst",
    "outputs": [
      {
        "internalType": "uint128",
        "name": "",
        "type": "uint128"
      }
    ],
    "stateMutability": "view",
    "type": "function"
  },
  {
    "inputs": [
      {
        "internalType": "uint128",
        "name": "_s",
        "type": "uint128"
      }
    ],
    "name": "getHumidity",
    "outputs": [
      {
        "internalType": "uint128",
        "name": "humidity",
        "type": "uint128"
      }
    ],
    "stateMutability": "pure",
    "type": "function"
  },
  {
    "inputs": [],
    "name": "getLast",
    "outputs": [
      {
        "internalType": "uint128",
        "name": "",
        "type": "uint128"
      }
    ],
    "stateMutability": "view",
    "type": "function"
  },
  {
    "inputs": [
      {
        "internalType": "uint256",
        "name": "tokenAmountIn",
        "type": "uint256"
      }
    ],
    "name": "getMintFertilizerOut",
    "outputs": [
      {
        "internalType": "uint256",
        "name": "fertilizerAmountOut",
        "type": "uint256"
      }
    ],
    "stateMutability": "view",
    "type": "function"
  },
  {
    "inputs": [
      {
        "internalType": "uint128",
        "name": "id",
        "type": "uint128"
      }
    ],
    "name": "getNext",
    "outputs": [
      {
        "internalType": "uint128",
        "name": "",
        "type": "uint128"
      }
    ],
    "stateMutability": "view",
    "type": "function"
  },
  {
    "inputs": [],
    "name": "isFertilizing",
    "outputs": [
      {
        "internalType": "bool",
        "name": "",
        "type": "bool"
      }
    ],
    "stateMutability": "view",
    "type": "function"
  },
  {
    "inputs": [],
    "name": "leftoverBeans",
    "outputs": [
      {
        "internalType": "uint256",
        "name": "",
        "type": "uint256"
      }
    ],
    "stateMutability": "view",
    "type": "function"
  },
  {
    "inputs": [
      {
        "internalType": "uint256",
        "name": "tokenAmountIn",
        "type": "uint256"
      },
      {
        "internalType": "uint256",
        "name": "minFertilizerOut",
        "type": "uint256"
      },
      {
        "internalType": "uint256",
        "name": "minLPTokensOut",
        "type": "uint256"
      }
    ],
    "name": "mintFertilizer",
    "outputs": [
      {
        "internalType": "uint256",
        "name": "fertilizerAmountOut",
        "type": "uint256"
      }
    ],
    "stateMutability": "payable",
    "type": "function"
  },
  {
    "inputs": [
      {
        "internalType": "address",
        "name": "account",
        "type": "address"
      },
      {
        "internalType": "uint256",
        "name": "amount",
        "type": "uint256"
      }
    ],
    "name": "payFertilizer",
    "outputs": [],
    "stateMutability": "payable",
    "type": "function"
  },
  {
    "inputs": [],
    "name": "remainingRecapitalization",
    "outputs": [
      {
        "internalType": "uint256",
        "name": "",
        "type": "uint256"
      }
    ],
    "stateMutability": "view",
    "type": "function"
  },
  {
    "inputs": [],
    "name": "totalFertilizedBeans",
    "outputs": [
      {
        "internalType": "uint256",
        "name": "beans",
        "type": "uint256"
      }
    ],
    "stateMutability": "view",
    "type": "function"
  },
  {
    "inputs": [],
    "name": "totalFertilizerBeans",
    "outputs": [
      {
        "internalType": "uint256",
        "name": "beans",
        "type": "uint256"
      }
    ],
    "stateMutability": "view",
    "type": "function"
  },
  {
    "inputs": [],
    "name": "totalUnfertilizedBeans",
    "outputs": [
      {
        "internalType": "uint256",
        "name": "beans",
        "type": "uint256"
      }
    ],
    "stateMutability": "view",
    "type": "function"
  },
  {
    "anonymous": false,
    "inputs": [
      {
        "indexed": false,
        "internalType": "uint256",
        "name": "timestamp",
        "type": "uint256"
      }
    ],
    "name": "Pause",
    "type": "event"
  },
  {
    "anonymous": false,
    "inputs": [
      {
        "indexed": false,
        "internalType": "uint256",
        "name": "timestamp",
        "type": "uint256"
      },
      {
        "indexed": false,
        "internalType": "uint256",
        "name": "timePassed",
        "type": "uint256"
      }
    ],
    "name": "Unpause",
    "type": "event"
  },
  {
    "inputs": [],
    "name": "pause",
    "outputs": [],
    "stateMutability": "payable",
    "type": "function"
  },
  {
    "inputs": [],
    "name": "unpause",
    "outputs": [],
    "stateMutability": "payable",
    "type": "function"
  },
  {
    "anonymous": false,
    "inputs": [
      {
        "indexed": true,
        "internalType": "address",
        "name": "previousOwner",
        "type": "address"
      },
      {
        "indexed": true,
        "internalType": "address",
        "name": "newOwner",
        "type": "address"
      }
    ],
    "name": "OwnershipTransferred",
    "type": "event"
  },
  {
    "inputs": [],
    "name": "claimOwnership",
    "outputs": [],
    "stateMutability": "nonpayable",
    "type": "function"
  },
  {
    "inputs": [],
    "name": "owner",
    "outputs": [
      {
        "internalType": "address",
        "name": "owner_",
        "type": "address"
      }
    ],
    "stateMutability": "view",
    "type": "function"
  },
  {
    "inputs": [],
    "name": "ownerCandidate",
    "outputs": [
      {
        "internalType": "address",
        "name": "ownerCandidate_",
        "type": "address"
      }
    ],
    "stateMutability": "view",
    "type": "function"
  },
  {
    "inputs": [
      {
        "internalType": "address",
        "name": "_newOwner",
        "type": "address"
      }
    ],
    "name": "transferOwnership",
    "outputs": [],
    "stateMutability": "nonpayable",
    "type": "function"
  },
  {
    "inputs": [
      {
        "internalType": "bytes4",
        "name": "_functionSelector",
        "type": "bytes4"
      }
    ],
    "name": "facetAddress",
    "outputs": [
      {
        "internalType": "address",
        "name": "facetAddress_",
        "type": "address"
      }
    ],
    "stateMutability": "view",
    "type": "function"
  },
  {
    "inputs": [],
    "name": "facetAddresses",
    "outputs": [
      {
        "internalType": "address[]",
        "name": "facetAddresses_",
        "type": "address[]"
      }
    ],
    "stateMutability": "view",
    "type": "function"
  },
  {
    "inputs": [
      {
        "internalType": "address",
        "name": "_facet",
        "type": "address"
      }
    ],
    "name": "facetFunctionSelectors",
    "outputs": [
      {
        "internalType": "bytes4[]",
        "name": "facetFunctionSelectors_",
        "type": "bytes4[]"
      }
    ],
    "stateMutability": "view",
    "type": "function"
  },
  {
    "inputs": [],
    "name": "facets",
    "outputs": [
      {
        "components": [
          {
            "internalType": "address",
            "name": "facetAddress",
            "type": "address"
          },
          {
            "internalType": "bytes4[]",
            "name": "functionSelectors",
            "type": "bytes4[]"
          }
        ],
        "internalType": "struct IDiamondLoupe.Facet[]",
        "name": "facets_",
        "type": "tuple[]"
      }
    ],
    "stateMutability": "view",
    "type": "function"
  },
  {
    "inputs": [
      {
        "internalType": "bytes4",
        "name": "_interfaceId",
        "type": "bytes4"
      }
    ],
    "name": "supportsInterface",
    "outputs": [
      {
        "internalType": "bool",
        "name": "",
        "type": "bool"
      }
    ],
    "stateMutability": "view",
    "type": "function"
  },
  {
    "anonymous": false,
    "inputs": [
      {
        "components": [
          {
            "internalType": "address",
            "name": "facetAddress",
            "type": "address"
          },
          {
            "internalType": "enum IDiamondCut.FacetCutAction",
            "name": "action",
            "type": "uint8"
          },
          {
            "internalType": "bytes4[]",
            "name": "functionSelectors",
            "type": "bytes4[]"
          }
        ],
        "indexed": false,
        "internalType": "struct IDiamondCut.FacetCut[]",
        "name": "_diamondCut",
        "type": "tuple[]"
      },
      {
        "indexed": false,
        "internalType": "address",
        "name": "_init",
        "type": "address"
      },
      {
        "indexed": false,
        "internalType": "bytes",
        "name": "_calldata",
        "type": "bytes"
      }
    ],
    "name": "DiamondCut",
    "type": "event"
  },
  {
    "inputs": [
      {
        "components": [
          {
            "internalType": "address",
            "name": "facetAddress",
            "type": "address"
          },
          {
            "internalType": "enum IDiamondCut.FacetCutAction",
            "name": "action",
            "type": "uint8"
          },
          {
            "internalType": "bytes4[]",
            "name": "functionSelectors",
            "type": "bytes4[]"
          }
        ],
        "internalType": "struct IDiamondCut.FacetCut[]",
        "name": "_diamondCut",
        "type": "tuple[]"
      },
      {
        "internalType": "address",
        "name": "_init",
        "type": "address"
      },
      {
        "internalType": "bytes",
        "name": "_calldata",
        "type": "bytes"
      }
    ],
    "name": "diamondCut",
    "outputs": [],
    "stateMutability": "nonpayable",
    "type": "function"
  },
  {
    "inputs": [],
    "name": "ECDSAInvalidSignature",
    "type": "error"
  },
  {
    "inputs": [
      {
        "internalType": "uint256",
        "name": "length",
        "type": "uint256"
      }
    ],
    "name": "ECDSAInvalidSignatureLength",
    "type": "error"
  },
  {
    "inputs": [
      {
        "internalType": "bytes32",
        "name": "s",
        "type": "bytes32"
      }
    ],
    "name": "ECDSAInvalidSignatureS",
    "type": "error"
  },
  {
    "anonymous": false,
    "inputs": [
      {
        "indexed": false,
        "internalType": "bytes32",
        "name": "blueprintHash",
        "type": "bytes32"
      }
    ],
    "name": "CancelBlueprint",
    "type": "event"
  },
  {
    "anonymous": false,
    "inputs": [
      {
        "components": [
          {
            "components": [
              {
                "internalType": "address",
                "name": "publisher",
                "type": "address"
              },
              {
                "internalType": "bytes",
                "name": "data",
                "type": "bytes"
              },
              {
                "internalType": "bytes32[]",
                "name": "operatorPasteInstrs",
                "type": "bytes32[]"
              },
              {
                "internalType": "uint256",
                "name": "maxNonce",
                "type": "uint256"
              },
              {
                "internalType": "uint256",
                "name": "startTime",
                "type": "uint256"
              },
              {
                "internalType": "uint256",
                "name": "endTime",
                "type": "uint256"
              }
            ],
            "internalType": "struct LibTractor.Blueprint",
            "name": "blueprint",
            "type": "tuple"
          },
          {
            "internalType": "bytes32",
            "name": "blueprintHash",
            "type": "bytes32"
          },
          {
            "internalType": "bytes",
            "name": "signature",
            "type": "bytes"
          }
        ],
        "indexed": false,
        "internalType": "struct LibTractor.Requisition",
        "name": "requisition",
        "type": "tuple"
      }
    ],
    "name": "PublishRequisition",
    "type": "event"
  },
  {
    "anonymous": false,
    "inputs": [
      {
        "indexed": true,
        "internalType": "address",
        "name": "operator",
        "type": "address"
      },
      {
        "indexed": false,
        "internalType": "bytes32",
        "name": "blueprintHash",
        "type": "bytes32"
      }
    ],
    "name": "Tractor",
    "type": "event"
  },
  {
    "inputs": [
      {
        "components": [
          {
            "components": [
              {
                "internalType": "address",
                "name": "publisher",
                "type": "address"
              },
              {
                "internalType": "bytes",
                "name": "data",
                "type": "bytes"
              },
              {
                "internalType": "bytes32[]",
                "name": "operatorPasteInstrs",
                "type": "bytes32[]"
              },
              {
                "internalType": "uint256",
                "name": "maxNonce",
                "type": "uint256"
              },
              {
                "internalType": "uint256",
                "name": "startTime",
                "type": "uint256"
              },
              {
                "internalType": "uint256",
                "name": "endTime",
                "type": "uint256"
              }
            ],
            "internalType": "struct LibTractor.Blueprint",
            "name": "blueprint",
            "type": "tuple"
          },
          {
            "internalType": "bytes32",
            "name": "blueprintHash",
            "type": "bytes32"
          },
          {
            "internalType": "bytes",
            "name": "signature",
            "type": "bytes"
          }
        ],
        "internalType": "struct LibTractor.Requisition",
        "name": "requisition",
        "type": "tuple"
      }
    ],
    "name": "cancelBlueprint",
    "outputs": [],
    "stateMutability": "nonpayable",
    "type": "function"
  },
  {
    "inputs": [
      {
        "components": [
          {
            "internalType": "address",
            "name": "publisher",
            "type": "address"
          },
          {
            "internalType": "bytes",
            "name": "data",
            "type": "bytes"
          },
          {
            "internalType": "bytes32[]",
            "name": "operatorPasteInstrs",
            "type": "bytes32[]"
          },
          {
            "internalType": "uint256",
            "name": "maxNonce",
            "type": "uint256"
          },
          {
            "internalType": "uint256",
            "name": "startTime",
            "type": "uint256"
          },
          {
            "internalType": "uint256",
            "name": "endTime",
            "type": "uint256"
          }
        ],
        "internalType": "struct LibTractor.Blueprint",
        "name": "blueprint",
        "type": "tuple"
      }
    ],
    "name": "getBlueprintHash",
    "outputs": [
      {
        "internalType": "bytes32",
        "name": "",
        "type": "bytes32"
      }
    ],
    "stateMutability": "view",
    "type": "function"
  },
  {
    "inputs": [
      {
        "internalType": "bytes32",
        "name": "blueprintHash",
        "type": "bytes32"
      }
    ],
    "name": "getBlueprintNonce",
    "outputs": [
      {
        "internalType": "uint256",
        "name": "",
        "type": "uint256"
      }
    ],
    "stateMutability": "view",
    "type": "function"
  },
  {
    "inputs": [
      {
        "internalType": "bytes32",
        "name": "counterId",
        "type": "bytes32"
      }
    ],
    "name": "getCounter",
    "outputs": [
      {
        "internalType": "uint256",
        "name": "count",
        "type": "uint256"
      }
    ],
    "stateMutability": "view",
    "type": "function"
  },
  {
    "inputs": [
      {
        "components": [
          {
            "components": [
              {
                "internalType": "address",
                "name": "publisher",
                "type": "address"
              },
              {
                "internalType": "bytes",
                "name": "data",
                "type": "bytes"
              },
              {
                "internalType": "bytes32[]",
                "name": "operatorPasteInstrs",
                "type": "bytes32[]"
              },
              {
                "internalType": "uint256",
                "name": "maxNonce",
                "type": "uint256"
              },
              {
                "internalType": "uint256",
                "name": "startTime",
                "type": "uint256"
              },
              {
                "internalType": "uint256",
                "name": "endTime",
                "type": "uint256"
              }
            ],
            "internalType": "struct LibTractor.Blueprint",
            "name": "blueprint",
            "type": "tuple"
          },
          {
            "internalType": "bytes32",
            "name": "blueprintHash",
            "type": "bytes32"
          },
          {
            "internalType": "bytes",
            "name": "signature",
            "type": "bytes"
          }
        ],
        "internalType": "struct LibTractor.Requisition",
        "name": "requisition",
        "type": "tuple"
      }
    ],
    "name": "publishRequisition",
    "outputs": [],
    "stateMutability": "nonpayable",
    "type": "function"
  },
  {
    "inputs": [
      {
        "components": [
          {
            "components": [
              {
                "internalType": "address",
                "name": "publisher",
                "type": "address"
              },
              {
                "internalType": "bytes",
                "name": "data",
                "type": "bytes"
              },
              {
                "internalType": "bytes32[]",
                "name": "operatorPasteInstrs",
                "type": "bytes32[]"
              },
              {
                "internalType": "uint256",
                "name": "maxNonce",
                "type": "uint256"
              },
              {
                "internalType": "uint256",
                "name": "startTime",
                "type": "uint256"
              },
              {
                "internalType": "uint256",
                "name": "endTime",
                "type": "uint256"
              }
            ],
            "internalType": "struct LibTractor.Blueprint",
            "name": "blueprint",
            "type": "tuple"
          },
          {
            "internalType": "bytes32",
            "name": "blueprintHash",
            "type": "bytes32"
          },
          {
            "internalType": "bytes",
            "name": "signature",
            "type": "bytes"
          }
        ],
        "internalType": "struct LibTractor.Requisition",
        "name": "requisition",
        "type": "tuple"
      },
      {
        "internalType": "bytes",
        "name": "operatorData",
        "type": "bytes"
      }
    ],
    "name": "tractor",
    "outputs": [
      {
        "internalType": "bytes[]",
        "name": "results",
        "type": "bytes[]"
      }
    ],
    "stateMutability": "payable",
    "type": "function"
  },
  {
    "inputs": [
      {
        "internalType": "bytes32",
        "name": "counterId",
        "type": "bytes32"
      },
      {
        "internalType": "enum LibTractor.CounterUpdateType",
        "name": "updateType",
        "type": "uint8"
      },
      {
        "internalType": "uint256",
        "name": "amount",
        "type": "uint256"
      }
    ],
    "name": "updateCounter",
    "outputs": [
      {
        "internalType": "uint256",
        "name": "count",
        "type": "uint256"
      }
    ],
    "stateMutability": "nonpayable",
    "type": "function"
  },
  {
    "inputs": [
      {
        "internalType": "contract IERC1155",
        "name": "token",
        "type": "address"
      },
      {
        "internalType": "address",
        "name": "to",
        "type": "address"
      },
      {
        "internalType": "uint256[]",
        "name": "ids",
        "type": "uint256[]"
      },
      {
        "internalType": "uint256[]",
        "name": "values",
        "type": "uint256[]"
      }
    ],
    "name": "batchTransferERC1155",
    "outputs": [],
    "stateMutability": "payable",
    "type": "function"
  },
  {
    "inputs": [
      {
        "internalType": "contract IERC20Permit",
        "name": "token",
        "type": "address"
      },
      {
        "internalType": "address",
        "name": "owner",
        "type": "address"
      },
      {
        "internalType": "address",
        "name": "spender",
        "type": "address"
      },
      {
        "internalType": "uint256",
        "name": "value",
        "type": "uint256"
      },
      {
        "internalType": "uint256",
        "name": "deadline",
        "type": "uint256"
      },
      {
        "internalType": "uint8",
        "name": "v",
        "type": "uint8"
      },
      {
        "internalType": "bytes32",
        "name": "r",
        "type": "bytes32"
      },
      {
        "internalType": "bytes32",
        "name": "s",
        "type": "bytes32"
      }
    ],
    "name": "permitERC20",
    "outputs": [],
    "stateMutability": "payable",
    "type": "function"
  },
  {
    "inputs": [
      {
        "internalType": "contract IERC4494",
        "name": "token",
        "type": "address"
      },
      {
        "internalType": "address",
        "name": "spender",
        "type": "address"
      },
      {
        "internalType": "uint256",
        "name": "tokenId",
        "type": "uint256"
      },
      {
        "internalType": "uint256",
        "name": "deadline",
        "type": "uint256"
      },
      {
        "internalType": "bytes",
        "name": "sig",
        "type": "bytes"
      }
    ],
    "name": "permitERC721",
    "outputs": [],
    "stateMutability": "payable",
    "type": "function"
  },
  {
    "inputs": [
      {
        "internalType": "contract IERC1155",
        "name": "token",
        "type": "address"
      },
      {
        "internalType": "address",
        "name": "to",
        "type": "address"
      },
      {
        "internalType": "uint256",
        "name": "id",
        "type": "uint256"
      },
      {
        "internalType": "uint256",
        "name": "value",
        "type": "uint256"
      }
    ],
    "name": "transferERC1155",
    "outputs": [],
    "stateMutability": "payable",
    "type": "function"
  },
  {
    "inputs": [
      {
        "internalType": "contract IERC721",
        "name": "token",
        "type": "address"
      },
      {
        "internalType": "address",
        "name": "to",
        "type": "address"
      },
      {
        "internalType": "uint256",
        "name": "id",
        "type": "uint256"
      }
    ],
    "name": "transferERC721",
    "outputs": [],
    "stateMutability": "payable",
    "type": "function"
  },
  {
    "anonymous": false,
    "inputs": [
      {
        "indexed": true,
        "internalType": "address",
        "name": "owner",
        "type": "address"
      },
      {
        "indexed": true,
        "internalType": "address",
        "name": "spender",
        "type": "address"
      },
      {
        "indexed": false,
        "internalType": "contract IERC20",
        "name": "token",
        "type": "address"
      },
      {
        "indexed": false,
        "internalType": "uint256",
        "name": "amount",
        "type": "uint256"
      }
    ],
    "name": "TokenApproval",
    "type": "event"
  },
  {
    "inputs": [
      {
        "internalType": "address",
        "name": "spender",
        "type": "address"
      },
      {
        "internalType": "contract IERC20",
        "name": "token",
        "type": "address"
      },
      {
        "internalType": "uint256",
        "name": "amount",
        "type": "uint256"
      }
    ],
    "name": "approveToken",
    "outputs": [],
    "stateMutability": "payable",
    "type": "function"
  },
  {
    "inputs": [
      {
        "internalType": "address",
        "name": "spender",
        "type": "address"
      },
      {
        "internalType": "contract IERC20",
        "name": "token",
        "type": "address"
      },
      {
        "internalType": "uint256",
        "name": "subtractedValue",
        "type": "uint256"
      }
    ],
    "name": "decreaseTokenAllowance",
    "outputs": [
      {
        "internalType": "bool",
        "name": "",
        "type": "bool"
      }
    ],
    "stateMutability": "nonpayable",
    "type": "function"
  },
  {
    "inputs": [
      {
        "internalType": "address",
        "name": "account",
        "type": "address"
      },
      {
        "internalType": "contract IERC20",
        "name": "token",
        "type": "address"
      }
    ],
    "name": "getAllBalance",
    "outputs": [
      {
        "components": [
          {
            "internalType": "uint256",
            "name": "internalBalance",
            "type": "uint256"
          },
          {
            "internalType": "uint256",
            "name": "externalBalance",
            "type": "uint256"
          },
          {
            "internalType": "uint256",
            "name": "totalBalance",
            "type": "uint256"
          }
        ],
        "internalType": "struct TokenFacet.Balance",
        "name": "b",
        "type": "tuple"
      }
    ],
    "stateMutability": "view",
    "type": "function"
  },
  {
    "inputs": [
      {
        "internalType": "address",
        "name": "account",
        "type": "address"
      },
      {
        "internalType": "contract IERC20[]",
        "name": "tokens",
        "type": "address[]"
      }
    ],
    "name": "getAllBalances",
    "outputs": [
      {
        "components": [
          {
            "internalType": "uint256",
            "name": "internalBalance",
            "type": "uint256"
          },
          {
            "internalType": "uint256",
            "name": "externalBalance",
            "type": "uint256"
          },
          {
            "internalType": "uint256",
            "name": "totalBalance",
            "type": "uint256"
          }
        ],
        "internalType": "struct TokenFacet.Balance[]",
        "name": "balances",
        "type": "tuple[]"
      }
    ],
    "stateMutability": "view",
    "type": "function"
  },
  {
    "inputs": [
      {
        "internalType": "address",
        "name": "account",
        "type": "address"
      },
      {
        "internalType": "contract IERC20",
        "name": "token",
        "type": "address"
      }
    ],
    "name": "getBalance",
    "outputs": [
      {
        "internalType": "uint256",
        "name": "balance",
        "type": "uint256"
      }
    ],
    "stateMutability": "view",
    "type": "function"
  },
  {
    "inputs": [
      {
        "internalType": "address",
        "name": "account",
        "type": "address"
      },
      {
        "internalType": "contract IERC20[]",
        "name": "tokens",
        "type": "address[]"
      }
    ],
    "name": "getBalances",
    "outputs": [
      {
        "internalType": "uint256[]",
        "name": "balances",
        "type": "uint256[]"
      }
    ],
    "stateMutability": "view",
    "type": "function"
  },
  {
    "inputs": [
      {
        "internalType": "address",
        "name": "account",
        "type": "address"
      },
      {
        "internalType": "contract IERC20",
        "name": "token",
        "type": "address"
      }
    ],
    "name": "getExternalBalance",
    "outputs": [
      {
        "internalType": "uint256",
        "name": "balance",
        "type": "uint256"
      }
    ],
    "stateMutability": "view",
    "type": "function"
  },
  {
    "inputs": [
      {
        "internalType": "address",
        "name": "account",
        "type": "address"
      },
      {
        "internalType": "contract IERC20[]",
        "name": "tokens",
        "type": "address[]"
      }
    ],
    "name": "getExternalBalances",
    "outputs": [
      {
        "internalType": "uint256[]",
        "name": "balances",
        "type": "uint256[]"
      }
    ],
    "stateMutability": "view",
    "type": "function"
  },
  {
    "inputs": [
      {
        "internalType": "address",
        "name": "account",
        "type": "address"
      },
      {
        "internalType": "contract IERC20",
        "name": "token",
        "type": "address"
      }
    ],
    "name": "getInternalBalance",
    "outputs": [
      {
        "internalType": "uint256",
        "name": "balance",
        "type": "uint256"
      }
    ],
    "stateMutability": "view",
    "type": "function"
  },
  {
    "inputs": [
      {
        "internalType": "address",
        "name": "account",
        "type": "address"
      },
      {
        "internalType": "contract IERC20[]",
        "name": "tokens",
        "type": "address[]"
      }
    ],
    "name": "getInternalBalances",
    "outputs": [
      {
        "internalType": "uint256[]",
        "name": "balances",
        "type": "uint256[]"
      }
    ],
    "stateMutability": "view",
    "type": "function"
  },
  {
    "inputs": [
      {
        "internalType": "address",
        "name": "spender",
        "type": "address"
      },
      {
        "internalType": "contract IERC20",
        "name": "token",
        "type": "address"
      },
      {
        "internalType": "uint256",
        "name": "addedValue",
        "type": "uint256"
      }
    ],
    "name": "increaseTokenAllowance",
    "outputs": [
      {
        "internalType": "bool",
        "name": "",
        "type": "bool"
      }
    ],
    "stateMutability": "nonpayable",
    "type": "function"
  },
  {
    "inputs": [
      {
        "internalType": "address",
        "name": "",
        "type": "address"
      },
      {
        "internalType": "address",
        "name": "",
        "type": "address"
      },
      {
        "internalType": "uint256[]",
        "name": "",
        "type": "uint256[]"
      },
      {
        "internalType": "uint256[]",
        "name": "",
        "type": "uint256[]"
      },
      {
        "internalType": "bytes",
        "name": "",
        "type": "bytes"
      }
    ],
    "name": "onERC1155BatchReceived",
    "outputs": [
      {
        "internalType": "bytes4",
        "name": "",
        "type": "bytes4"
      }
    ],
    "stateMutability": "pure",
    "type": "function"
  },
  {
    "inputs": [
      {
        "internalType": "address",
        "name": "",
        "type": "address"
      },
      {
        "internalType": "address",
        "name": "",
        "type": "address"
      },
      {
        "internalType": "uint256",
        "name": "",
        "type": "uint256"
      },
      {
        "internalType": "uint256",
        "name": "",
        "type": "uint256"
      },
      {
        "internalType": "bytes",
        "name": "",
        "type": "bytes"
      }
    ],
    "name": "onERC1155Received",
    "outputs": [
      {
        "internalType": "bytes4",
        "name": "",
        "type": "bytes4"
      }
    ],
    "stateMutability": "pure",
    "type": "function"
  },
  {
    "inputs": [
      {
        "internalType": "address",
        "name": "owner",
        "type": "address"
      },
      {
        "internalType": "address",
        "name": "spender",
        "type": "address"
      },
      {
        "internalType": "address",
        "name": "token",
        "type": "address"
      },
      {
        "internalType": "uint256",
        "name": "value",
        "type": "uint256"
      },
      {
        "internalType": "uint256",
        "name": "deadline",
        "type": "uint256"
      },
      {
        "internalType": "uint8",
        "name": "v",
        "type": "uint8"
      },
      {
        "internalType": "bytes32",
        "name": "r",
        "type": "bytes32"
      },
      {
        "internalType": "bytes32",
        "name": "s",
        "type": "bytes32"
      }
    ],
    "name": "permitToken",
    "outputs": [],
    "stateMutability": "payable",
    "type": "function"
  },
  {
    "inputs": [
      {
        "internalType": "address",
        "name": "account",
        "type": "address"
      },
      {
        "internalType": "address",
        "name": "spender",
        "type": "address"
      },
      {
        "internalType": "contract IERC20",
        "name": "token",
        "type": "address"
      }
    ],
    "name": "tokenAllowance",
    "outputs": [
      {
        "internalType": "uint256",
        "name": "",
        "type": "uint256"
      }
    ],
    "stateMutability": "view",
    "type": "function"
  },
  {
    "inputs": [],
    "name": "tokenPermitDomainSeparator",
    "outputs": [
      {
        "internalType": "bytes32",
        "name": "",
        "type": "bytes32"
      }
    ],
    "stateMutability": "view",
    "type": "function"
  },
  {
    "inputs": [
      {
        "internalType": "address",
        "name": "owner",
        "type": "address"
      }
    ],
    "name": "tokenPermitNonces",
    "outputs": [
      {
        "internalType": "uint256",
        "name": "",
        "type": "uint256"
      }
    ],
    "stateMutability": "view",
    "type": "function"
  },
  {
    "inputs": [
      {
        "internalType": "contract IERC20",
        "name": "token",
        "type": "address"
      },
      {
        "internalType": "address",
        "name": "sender",
        "type": "address"
      },
      {
        "internalType": "address",
        "name": "recipient",
        "type": "address"
      },
      {
        "internalType": "uint256",
        "name": "amount",
        "type": "uint256"
      },
      {
        "internalType": "enum LibTransfer.To",
        "name": "toMode",
        "type": "uint8"
      }
    ],
    "name": "transferInternalTokenFrom",
    "outputs": [],
    "stateMutability": "payable",
    "type": "function"
  },
  {
    "inputs": [
      {
        "internalType": "contract IERC20",
        "name": "token",
        "type": "address"
      },
      {
        "internalType": "address",
        "name": "recipient",
        "type": "address"
      },
      {
        "internalType": "uint256",
        "name": "amount",
        "type": "uint256"
      },
      {
        "internalType": "enum LibTransfer.From",
        "name": "fromMode",
        "type": "uint8"
      },
      {
        "internalType": "enum LibTransfer.To",
        "name": "toMode",
        "type": "uint8"
      }
    ],
    "name": "transferToken",
    "outputs": [],
    "stateMutability": "payable",
    "type": "function"
  },
  {
    "inputs": [
      {
        "internalType": "uint256",
        "name": "amount",
        "type": "uint256"
      },
      {
        "internalType": "enum LibTransfer.From",
        "name": "mode",
        "type": "uint8"
      }
    ],
    "name": "unwrapEth",
    "outputs": [],
    "stateMutability": "payable",
    "type": "function"
  },
  {
    "inputs": [
      {
        "internalType": "uint256",
        "name": "amount",
        "type": "uint256"
      },
      {
        "internalType": "enum LibTransfer.To",
        "name": "mode",
        "type": "uint8"
      }
    ],
    "name": "wrapEth",
    "outputs": [],
    "stateMutability": "payable",
    "type": "function"
  },
  {
    "inputs": [
      {
        "components": [
          {
            "internalType": "bytes",
            "name": "callData",
            "type": "bytes"
          },
          {
            "internalType": "bytes",
            "name": "clipboard",
            "type": "bytes"
          }
        ],
        "internalType": "struct AdvancedFarmCall[]",
        "name": "data",
        "type": "tuple[]"
      }
    ],
    "name": "advancedFarm",
    "outputs": [
      {
        "internalType": "bytes[]",
        "name": "results",
        "type": "bytes[]"
      }
    ],
    "stateMutability": "payable",
    "type": "function"
  },
  {
    "inputs": [
      {
        "internalType": "bytes[]",
        "name": "data",
        "type": "bytes[]"
      }
    ],
    "name": "farm",
    "outputs": [
      {
        "internalType": "bytes[]",
        "name": "results",
        "type": "bytes[]"
      }
    ],
    "stateMutability": "payable",
    "type": "function"
  },
  {
    "inputs": [
      {
        "components": [
          {
            "internalType": "address",
            "name": "target",
            "type": "address"
          },
          {
            "internalType": "bytes",
            "name": "callData",
            "type": "bytes"
          },
          {
            "internalType": "bytes",
            "name": "clipboard",
            "type": "bytes"
          }
        ],
        "internalType": "struct AdvancedPipeCall[]",
        "name": "pipes",
        "type": "tuple[]"
      },
      {
        "internalType": "uint256",
        "name": "value",
        "type": "uint256"
      }
    ],
    "name": "advancedPipe",
    "outputs": [
      {
        "internalType": "bytes[]",
        "name": "results",
        "type": "bytes[]"
      }
    ],
    "stateMutability": "payable",
    "type": "function"
  },
  {
    "inputs": [
      {
        "components": [
          {
            "internalType": "address",
            "name": "target",
            "type": "address"
          },
          {
            "internalType": "bytes",
            "name": "data",
            "type": "bytes"
          }
        ],
        "internalType": "struct PipeCall",
        "name": "p",
        "type": "tuple"
      },
      {
        "internalType": "uint256",
        "name": "value",
        "type": "uint256"
      }
    ],
    "name": "etherPipe",
    "outputs": [
      {
        "internalType": "bytes",
        "name": "result",
        "type": "bytes"
      }
    ],
    "stateMutability": "payable",
    "type": "function"
  },
  {
    "inputs": [
      {
        "components": [
          {
            "internalType": "address",
            "name": "target",
            "type": "address"
          },
          {
            "internalType": "bytes",
            "name": "data",
            "type": "bytes"
          }
        ],
        "internalType": "struct PipeCall[]",
        "name": "pipes",
        "type": "tuple[]"
      }
    ],
    "name": "multiPipe",
    "outputs": [
      {
        "internalType": "bytes[]",
        "name": "results",
        "type": "bytes[]"
      }
    ],
    "stateMutability": "payable",
    "type": "function"
  },
  {
    "inputs": [
      {
        "components": [
          {
            "internalType": "address",
            "name": "target",
            "type": "address"
          },
          {
            "internalType": "bytes",
            "name": "data",
            "type": "bytes"
          }
        ],
        "internalType": "struct PipeCall",
        "name": "p",
        "type": "tuple"
      }
    ],
    "name": "pipe",
    "outputs": [
      {
        "internalType": "bytes",
        "name": "result",
        "type": "bytes"
      }
    ],
    "stateMutability": "payable",
    "type": "function"
  },
  {
    "inputs": [
      {
        "components": [
          {
            "internalType": "address",
            "name": "target",
            "type": "address"
          },
          {
            "internalType": "bytes",
            "name": "data",
            "type": "bytes"
          }
        ],
        "internalType": "struct PipeCall",
        "name": "p",
        "type": "tuple"
      }
    ],
    "name": "readPipe",
    "outputs": [
      {
        "internalType": "bytes",
        "name": "result",
        "type": "bytes"
      }
    ],
    "stateMutability": "view",
    "type": "function"
  },
  {
    "inputs": [
      {
        "internalType": "uint256",
        "name": "prod1",
        "type": "uint256"
      },
      {
        "internalType": "uint256",
        "name": "denominator",
        "type": "uint256"
      }
    ],
    "name": "PRBMath__MulDivOverflow",
    "type": "error"
  },
  {
    "anonymous": false,
    "inputs": [
      {
        "indexed": false,
        "internalType": "uint256",
        "name": "fieldId",
        "type": "uint256"
      }
    ],
    "name": "ActiveFieldSet",
    "type": "event"
  },
  {
    "anonymous": false,
    "inputs": [
      {
        "indexed": false,
        "internalType": "uint256",
        "name": "fieldId",
        "type": "uint256"
      }
    ],
    "name": "FieldAdded",
    "type": "event"
  },
  {
    "anonymous": false,
    "inputs": [
      {
        "indexed": true,
        "internalType": "address",
        "name": "account",
        "type": "address"
      },
      {
        "indexed": false,
        "internalType": "uint256",
        "name": "fieldId",
        "type": "uint256"
      },
      {
        "indexed": false,
        "internalType": "uint256[]",
        "name": "plots",
        "type": "uint256[]"
      },
      {
        "indexed": false,
        "internalType": "uint256",
        "name": "beans",
        "type": "uint256"
      }
    ],
    "name": "Harvest",
    "type": "event"
  },
  {
    "anonymous": false,
    "inputs": [
      {
        "indexed": true,
        "internalType": "address",
        "name": "lister",
        "type": "address"
      },
      {
        "indexed": false,
        "internalType": "uint256",
        "name": "fieldId",
        "type": "uint256"
      },
      {
        "indexed": false,
        "internalType": "uint256",
        "name": "index",
        "type": "uint256"
      }
    ],
    "name": "PodListingCancelled",
    "type": "event"
  },
  {
    "anonymous": false,
    "inputs": [
      {
        "indexed": true,
        "internalType": "address",
        "name": "account",
        "type": "address"
      },
      {
        "indexed": false,
        "internalType": "uint256",
        "name": "fieldId",
        "type": "uint256"
      },
      {
        "indexed": false,
        "internalType": "uint256",
        "name": "index",
        "type": "uint256"
      },
      {
        "indexed": false,
        "internalType": "uint256",
        "name": "beans",
        "type": "uint256"
      },
      {
        "indexed": false,
        "internalType": "uint256",
        "name": "pods",
        "type": "uint256"
      }
    ],
    "name": "Sow",
    "type": "event"
  },
  {
    "inputs": [],
    "name": "activeField",
    "outputs": [
      {
        "internalType": "uint256",
        "name": "",
        "type": "uint256"
      }
    ],
    "stateMutability": "view",
    "type": "function"
  },
  {
    "inputs": [],
    "name": "addField",
    "outputs": [],
    "stateMutability": "nonpayable",
    "type": "function"
  },
  {
    "inputs": [],
    "name": "fieldCount",
    "outputs": [
      {
        "internalType": "uint256",
        "name": "",
        "type": "uint256"
      }
    ],
    "stateMutability": "view",
    "type": "function"
  },
  {
    "inputs": [
      {
        "internalType": "address",
        "name": "account",
        "type": "address"
      },
      {
        "internalType": "uint256",
        "name": "fieldId",
        "type": "uint256"
      }
    ],
    "name": "getPlotIndexesFromAccount",
    "outputs": [
      {
        "internalType": "uint256[]",
        "name": "plotIndexes",
        "type": "uint256[]"
      }
    ],
    "stateMutability": "view",
    "type": "function"
  },
  {
    "inputs": [
      {
        "internalType": "address",
        "name": "account",
        "type": "address"
      },
      {
        "internalType": "uint256",
        "name": "fieldId",
        "type": "uint256"
      }
    ],
    "name": "getPlotsFromAccount",
    "outputs": [
      {
        "components": [
          {
            "internalType": "uint256",
            "name": "index",
            "type": "uint256"
          },
          {
            "internalType": "uint256",
            "name": "pods",
            "type": "uint256"
          }
        ],
        "internalType": "struct FieldFacet.Plot[]",
        "name": "plots",
        "type": "tuple[]"
      }
    ],
    "stateMutability": "view",
    "type": "function"
  },
  {
    "inputs": [
      {
        "internalType": "uint256",
        "name": "fieldId",
        "type": "uint256"
      },
      {
        "internalType": "uint256[]",
        "name": "plots",
        "type": "uint256[]"
      },
      {
        "internalType": "enum LibTransfer.To",
        "name": "mode",
        "type": "uint8"
      }
    ],
    "name": "harvest",
    "outputs": [],
    "stateMutability": "payable",
    "type": "function"
  },
  {
    "inputs": [
      {
        "internalType": "uint256",
        "name": "fieldId",
        "type": "uint256"
      }
    ],
    "name": "harvestableIndex",
    "outputs": [
      {
        "internalType": "uint256",
        "name": "",
        "type": "uint256"
      }
    ],
    "stateMutability": "view",
    "type": "function"
  },
  {
    "inputs": [
      {
        "internalType": "uint256",
        "name": "fieldId",
        "type": "uint256"
      }
    ],
    "name": "isHarvesting",
    "outputs": [
      {
        "internalType": "bool",
        "name": "",
        "type": "bool"
      }
    ],
    "stateMutability": "view",
    "type": "function"
  },
  {
    "inputs": [],
    "name": "maxTemperature",
    "outputs": [
      {
        "internalType": "uint256",
        "name": "",
        "type": "uint256"
      }
    ],
    "stateMutability": "view",
    "type": "function"
  },
  {
    "inputs": [
      {
        "internalType": "address",
        "name": "account",
        "type": "address"
      },
      {
        "internalType": "uint256",
        "name": "fieldId",
        "type": "uint256"
      },
      {
        "internalType": "uint256",
        "name": "index",
        "type": "uint256"
      }
    ],
    "name": "plot",
    "outputs": [
      {
        "internalType": "uint256",
        "name": "",
        "type": "uint256"
      }
    ],
    "stateMutability": "view",
    "type": "function"
  },
  {
    "inputs": [
      {
        "internalType": "uint256",
        "name": "fieldId",
        "type": "uint256"
      }
    ],
    "name": "podIndex",
    "outputs": [
      {
        "internalType": "uint256",
        "name": "",
        "type": "uint256"
      }
    ],
    "stateMutability": "view",
    "type": "function"
  },
  {
    "inputs": [],
    "name": "remainingPods",
    "outputs": [
      {
        "internalType": "uint256",
        "name": "",
        "type": "uint256"
      }
    ],
    "stateMutability": "view",
    "type": "function"
  },
  {
    "inputs": [
      {
        "internalType": "uint256",
        "name": "fieldId",
        "type": "uint256"
      },
      {
        "internalType": "uint32",
        "name": "_temperature",
        "type": "uint32"
      }
    ],
    "name": "setActiveField",
    "outputs": [],
    "stateMutability": "nonpayable",
    "type": "function"
  },
  {
    "inputs": [
      {
        "internalType": "uint256",
        "name": "beans",
        "type": "uint256"
      },
      {
        "internalType": "uint256",
        "name": "minTemperature",
        "type": "uint256"
      },
      {
        "internalType": "enum LibTransfer.From",
        "name": "mode",
        "type": "uint8"
      }
    ],
    "name": "sow",
    "outputs": [
      {
        "internalType": "uint256",
        "name": "pods",
        "type": "uint256"
      }
    ],
    "stateMutability": "payable",
    "type": "function"
  },
  {
    "inputs": [
      {
        "internalType": "uint256",
        "name": "beans",
        "type": "uint256"
      },
      {
        "internalType": "uint256",
        "name": "minTemperature",
        "type": "uint256"
      },
      {
        "internalType": "uint256",
        "name": "minSoil",
        "type": "uint256"
      },
      {
        "internalType": "enum LibTransfer.From",
        "name": "mode",
        "type": "uint8"
      }
    ],
    "name": "sowWithMin",
    "outputs": [
      {
        "internalType": "uint256",
        "name": "pods",
        "type": "uint256"
      }
    ],
    "stateMutability": "payable",
    "type": "function"
  },
  {
    "inputs": [],
    "name": "temperature",
    "outputs": [
      {
        "internalType": "uint256",
        "name": "",
        "type": "uint256"
      }
    ],
    "stateMutability": "view",
    "type": "function"
  },
  {
    "inputs": [
      {
        "internalType": "uint256",
        "name": "fieldId",
        "type": "uint256"
      }
    ],
    "name": "totalHarvestable",
    "outputs": [
      {
        "internalType": "uint256",
        "name": "",
        "type": "uint256"
      }
    ],
    "stateMutability": "view",
    "type": "function"
  },
  {
    "inputs": [],
    "name": "totalHarvestableForActiveField",
    "outputs": [
      {
        "internalType": "uint256",
        "name": "",
        "type": "uint256"
      }
    ],
    "stateMutability": "view",
    "type": "function"
  },
  {
    "inputs": [
      {
        "internalType": "uint256",
        "name": "fieldId",
        "type": "uint256"
      }
    ],
    "name": "totalHarvested",
    "outputs": [
      {
        "internalType": "uint256",
        "name": "",
        "type": "uint256"
      }
    ],
    "stateMutability": "view",
    "type": "function"
  },
  {
    "inputs": [
      {
        "internalType": "uint256",
        "name": "fieldId",
        "type": "uint256"
      }
    ],
    "name": "totalPods",
    "outputs": [
      {
        "internalType": "uint256",
        "name": "",
        "type": "uint256"
      }
    ],
    "stateMutability": "view",
    "type": "function"
  },
  {
    "inputs": [],
    "name": "totalSoil",
    "outputs": [
      {
        "internalType": "uint256",
        "name": "",
        "type": "uint256"
      }
    ],
    "stateMutability": "view",
    "type": "function"
  },
  {
    "inputs": [
      {
        "internalType": "uint256",
        "name": "fieldId",
        "type": "uint256"
      }
    ],
    "name": "totalUnharvestable",
    "outputs": [
      {
        "internalType": "uint256",
        "name": "",
        "type": "uint256"
      }
    ],
    "stateMutability": "view",
    "type": "function"
  },
  {
    "anonymous": false,
    "inputs": [
      {
        "indexed": true,
        "internalType": "address",
        "name": "from",
        "type": "address"
      },
      {
        "indexed": true,
        "internalType": "address",
        "name": "to",
        "type": "address"
      },
      {
        "indexed": true,
        "internalType": "uint256",
        "name": "index",
        "type": "uint256"
      },
      {
        "indexed": false,
        "internalType": "uint256",
        "name": "amount",
        "type": "uint256"
      }
    ],
    "name": "PlotTransfer",
    "type": "event"
  },
  {
    "anonymous": false,
    "inputs": [
      {
        "indexed": true,
        "internalType": "address",
        "name": "owner",
        "type": "address"
      },
      {
        "indexed": true,
        "internalType": "address",
        "name": "spender",
        "type": "address"
      },
      {
        "indexed": false,
        "internalType": "uint256",
        "name": "fieldId",
        "type": "uint256"
      },
      {
        "indexed": false,
        "internalType": "uint256",
        "name": "amount",
        "type": "uint256"
      }
    ],
    "name": "PodApproval",
    "type": "event"
  },
  {
    "anonymous": false,
    "inputs": [
      {
        "indexed": true,
        "internalType": "address",
        "name": "lister",
        "type": "address"
      },
      {
        "indexed": false,
        "internalType": "uint256",
        "name": "fieldId",
        "type": "uint256"
      },
      {
        "indexed": false,
        "internalType": "uint256",
        "name": "index",
        "type": "uint256"
      },
      {
        "indexed": false,
        "internalType": "uint256",
        "name": "start",
        "type": "uint256"
      },
      {
        "indexed": false,
        "internalType": "uint256",
        "name": "podAmount",
        "type": "uint256"
      },
      {
        "indexed": false,
        "internalType": "uint24",
        "name": "pricePerPod",
        "type": "uint24"
      },
      {
        "indexed": false,
        "internalType": "uint256",
        "name": "maxHarvestableIndex",
        "type": "uint256"
      },
      {
        "indexed": false,
        "internalType": "uint256",
        "name": "minFillAmount",
        "type": "uint256"
      },
      {
        "indexed": false,
        "internalType": "enum LibTransfer.To",
        "name": "mode",
        "type": "uint8"
      }
    ],
    "name": "PodListingCreated",
    "type": "event"
  },
  {
    "anonymous": false,
    "inputs": [
      {
        "indexed": true,
        "internalType": "address",
        "name": "filler",
        "type": "address"
      },
      {
        "indexed": true,
        "internalType": "address",
        "name": "lister",
        "type": "address"
      },
      {
        "indexed": false,
        "internalType": "uint256",
        "name": "fieldId",
        "type": "uint256"
      },
      {
        "indexed": false,
        "internalType": "uint256",
        "name": "index",
        "type": "uint256"
      },
      {
        "indexed": false,
        "internalType": "uint256",
        "name": "start",
        "type": "uint256"
      },
      {
        "indexed": false,
        "internalType": "uint256",
        "name": "podAmount",
        "type": "uint256"
      },
      {
        "indexed": false,
        "internalType": "uint256",
        "name": "costInBeans",
        "type": "uint256"
      }
    ],
    "name": "PodListingFilled",
    "type": "event"
  },
  {
    "anonymous": false,
    "inputs": [
      {
        "indexed": true,
        "internalType": "address",
        "name": "orderer",
        "type": "address"
      },
      {
        "indexed": false,
        "internalType": "bytes32",
        "name": "id",
        "type": "bytes32"
      }
    ],
    "name": "PodOrderCancelled",
    "type": "event"
  },
  {
    "anonymous": false,
    "inputs": [
      {
        "indexed": true,
        "internalType": "address",
        "name": "orderer",
        "type": "address"
      },
      {
        "indexed": false,
        "internalType": "bytes32",
        "name": "id",
        "type": "bytes32"
      },
      {
        "indexed": false,
        "internalType": "uint256",
        "name": "beanAmount",
        "type": "uint256"
      },
      {
        "indexed": false,
        "internalType": "uint256",
        "name": "fieldId",
        "type": "uint256"
      },
      {
        "indexed": false,
        "internalType": "uint24",
        "name": "pricePerPod",
        "type": "uint24"
      },
      {
        "indexed": false,
        "internalType": "uint256",
        "name": "maxPlaceInLine",
        "type": "uint256"
      },
      {
        "indexed": false,
        "internalType": "uint256",
        "name": "minFillAmount",
        "type": "uint256"
      }
    ],
    "name": "PodOrderCreated",
    "type": "event"
  },
  {
    "anonymous": false,
    "inputs": [
      {
        "indexed": true,
        "internalType": "address",
        "name": "filler",
        "type": "address"
      },
      {
        "indexed": true,
        "internalType": "address",
        "name": "orderer",
        "type": "address"
      },
      {
        "indexed": false,
        "internalType": "bytes32",
        "name": "id",
        "type": "bytes32"
      },
      {
        "indexed": false,
        "internalType": "uint256",
        "name": "fieldId",
        "type": "uint256"
      },
      {
        "indexed": false,
        "internalType": "uint256",
        "name": "index",
        "type": "uint256"
      },
      {
        "indexed": false,
        "internalType": "uint256",
        "name": "start",
        "type": "uint256"
      },
      {
        "indexed": false,
        "internalType": "uint256",
        "name": "podAmount",
        "type": "uint256"
      },
      {
        "indexed": false,
        "internalType": "uint256",
        "name": "costInBeans",
        "type": "uint256"
      }
    ],
    "name": "PodOrderFilled",
    "type": "event"
  },
  {
    "inputs": [
      {
        "internalType": "address",
        "name": "owner",
        "type": "address"
      },
      {
        "internalType": "address",
        "name": "spender",
        "type": "address"
      },
      {
        "internalType": "uint256",
        "name": "fieldId",
        "type": "uint256"
      }
    ],
    "name": "allowancePods",
    "outputs": [
      {
        "internalType": "uint256",
        "name": "",
        "type": "uint256"
      }
    ],
    "stateMutability": "view",
    "type": "function"
  },
  {
    "inputs": [
      {
        "internalType": "address",
        "name": "spender",
        "type": "address"
      },
      {
        "internalType": "uint256",
        "name": "fieldId",
        "type": "uint256"
      },
      {
        "internalType": "uint256",
        "name": "amount",
        "type": "uint256"
      }
    ],
    "name": "approvePods",
    "outputs": [],
    "stateMutability": "payable",
    "type": "function"
  },
  {
    "inputs": [
      {
        "internalType": "uint256",
        "name": "fieldId",
        "type": "uint256"
      },
      {
        "internalType": "uint256",
        "name": "index",
        "type": "uint256"
      }
    ],
    "name": "cancelPodListing",
    "outputs": [],
    "stateMutability": "payable",
    "type": "function"
  },
  {
    "inputs": [
      {
        "components": [
          {
            "internalType": "address",
            "name": "orderer",
            "type": "address"
          },
          {
            "internalType": "uint256",
            "name": "fieldId",
            "type": "uint256"
          },
          {
            "internalType": "uint24",
            "name": "pricePerPod",
            "type": "uint24"
          },
          {
            "internalType": "uint256",
            "name": "maxPlaceInLine",
            "type": "uint256"
          },
          {
            "internalType": "uint256",
            "name": "minFillAmount",
            "type": "uint256"
          }
        ],
        "internalType": "struct Order.PodOrder",
        "name": "podOrder",
        "type": "tuple"
      },
      {
        "internalType": "enum LibTransfer.To",
        "name": "mode",
        "type": "uint8"
      }
    ],
    "name": "cancelPodOrder",
    "outputs": [],
    "stateMutability": "payable",
    "type": "function"
  },
  {
    "inputs": [
      {
        "components": [
          {
            "internalType": "address",
            "name": "lister",
            "type": "address"
          },
          {
            "internalType": "uint256",
            "name": "fieldId",
            "type": "uint256"
          },
          {
            "internalType": "uint256",
            "name": "index",
            "type": "uint256"
          },
          {
            "internalType": "uint256",
            "name": "start",
            "type": "uint256"
          },
          {
            "internalType": "uint256",
            "name": "podAmount",
            "type": "uint256"
          },
          {
            "internalType": "uint24",
            "name": "pricePerPod",
            "type": "uint24"
          },
          {
            "internalType": "uint256",
            "name": "maxHarvestableIndex",
            "type": "uint256"
          },
          {
            "internalType": "uint256",
            "name": "minFillAmount",
            "type": "uint256"
          },
          {
            "internalType": "enum LibTransfer.To",
            "name": "mode",
            "type": "uint8"
          }
        ],
        "internalType": "struct Listing.PodListing",
        "name": "podListing",
        "type": "tuple"
      }
    ],
    "name": "createPodListing",
    "outputs": [],
    "stateMutability": "payable",
    "type": "function"
  },
  {
    "inputs": [
      {
        "components": [
          {
            "internalType": "address",
            "name": "orderer",
            "type": "address"
          },
          {
            "internalType": "uint256",
            "name": "fieldId",
            "type": "uint256"
          },
          {
            "internalType": "uint24",
            "name": "pricePerPod",
            "type": "uint24"
          },
          {
            "internalType": "uint256",
            "name": "maxPlaceInLine",
            "type": "uint256"
          },
          {
            "internalType": "uint256",
            "name": "minFillAmount",
            "type": "uint256"
          }
        ],
        "internalType": "struct Order.PodOrder",
        "name": "podOrder",
        "type": "tuple"
      },
      {
        "internalType": "uint256",
        "name": "beanAmount",
        "type": "uint256"
      },
      {
        "internalType": "enum LibTransfer.From",
        "name": "mode",
        "type": "uint8"
      }
    ],
    "name": "createPodOrder",
    "outputs": [
      {
        "internalType": "bytes32",
        "name": "id",
        "type": "bytes32"
      }
    ],
    "stateMutability": "payable",
    "type": "function"
  },
  {
    "inputs": [
      {
        "components": [
          {
            "internalType": "address",
            "name": "lister",
            "type": "address"
          },
          {
            "internalType": "uint256",
            "name": "fieldId",
            "type": "uint256"
          },
          {
            "internalType": "uint256",
            "name": "index",
            "type": "uint256"
          },
          {
            "internalType": "uint256",
            "name": "start",
            "type": "uint256"
          },
          {
            "internalType": "uint256",
            "name": "podAmount",
            "type": "uint256"
          },
          {
            "internalType": "uint24",
            "name": "pricePerPod",
            "type": "uint24"
          },
          {
            "internalType": "uint256",
            "name": "maxHarvestableIndex",
            "type": "uint256"
          },
          {
            "internalType": "uint256",
            "name": "minFillAmount",
            "type": "uint256"
          },
          {
            "internalType": "enum LibTransfer.To",
            "name": "mode",
            "type": "uint8"
          }
        ],
        "internalType": "struct Listing.PodListing",
        "name": "podListing",
        "type": "tuple"
      },
      {
        "internalType": "uint256",
        "name": "beanAmount",
        "type": "uint256"
      },
      {
        "internalType": "enum LibTransfer.From",
        "name": "mode",
        "type": "uint8"
      }
    ],
    "name": "fillPodListing",
    "outputs": [],
    "stateMutability": "payable",
    "type": "function"
  },
  {
    "inputs": [
      {
        "components": [
          {
            "internalType": "address",
            "name": "orderer",
            "type": "address"
          },
          {
            "internalType": "uint256",
            "name": "fieldId",
            "type": "uint256"
          },
          {
            "internalType": "uint24",
            "name": "pricePerPod",
            "type": "uint24"
          },
          {
            "internalType": "uint256",
            "name": "maxPlaceInLine",
            "type": "uint256"
          },
          {
            "internalType": "uint256",
            "name": "minFillAmount",
            "type": "uint256"
          }
        ],
        "internalType": "struct Order.PodOrder",
        "name": "podOrder",
        "type": "tuple"
      },
      {
        "internalType": "uint256",
        "name": "index",
        "type": "uint256"
      },
      {
        "internalType": "uint256",
        "name": "start",
        "type": "uint256"
      },
      {
        "internalType": "uint256",
        "name": "amount",
        "type": "uint256"
      },
      {
        "internalType": "enum LibTransfer.To",
        "name": "mode",
        "type": "uint8"
      }
    ],
    "name": "fillPodOrder",
    "outputs": [],
    "stateMutability": "payable",
    "type": "function"
  },
  {
    "inputs": [
      {
        "components": [
          {
            "internalType": "address",
            "name": "orderer",
            "type": "address"
          },
          {
            "internalType": "uint256",
            "name": "fieldId",
            "type": "uint256"
          },
          {
            "internalType": "uint24",
            "name": "pricePerPod",
            "type": "uint24"
          },
          {
            "internalType": "uint256",
            "name": "maxPlaceInLine",
            "type": "uint256"
          },
          {
            "internalType": "uint256",
            "name": "minFillAmount",
            "type": "uint256"
          }
        ],
        "internalType": "struct Order.PodOrder",
        "name": "podOrder",
        "type": "tuple"
      }
    ],
    "name": "orderId",
    "outputs": [
      {
        "internalType": "bytes32",
        "name": "id",
        "type": "bytes32"
      }
    ],
    "stateMutability": "pure",
    "type": "function"
  },
  {
    "inputs": [
      {
        "internalType": "uint256",
        "name": "fieldId",
        "type": "uint256"
      },
      {
        "internalType": "uint256",
        "name": "index",
        "type": "uint256"
      }
    ],
    "name": "podListing",
    "outputs": [
      {
        "internalType": "bytes32",
        "name": "id",
        "type": "bytes32"
      }
    ],
    "stateMutability": "view",
    "type": "function"
  },
  {
    "inputs": [
      {
        "internalType": "bytes32",
        "name": "id",
        "type": "bytes32"
      }
    ],
    "name": "podOrder",
    "outputs": [
      {
        "internalType": "uint256",
        "name": "",
        "type": "uint256"
      }
    ],
    "stateMutability": "view",
    "type": "function"
  },
  {
    "inputs": [
      {
        "internalType": "address",
        "name": "sender",
        "type": "address"
      },
      {
        "internalType": "address",
        "name": "recipient",
        "type": "address"
      },
      {
        "internalType": "uint256",
        "name": "fieldId",
        "type": "uint256"
      },
      {
        "internalType": "uint256",
        "name": "index",
        "type": "uint256"
      },
      {
        "internalType": "uint256",
        "name": "start",
        "type": "uint256"
      },
      {
        "internalType": "uint256",
        "name": "end",
        "type": "uint256"
      }
    ],
    "name": "transferPlot",
    "outputs": [],
    "stateMutability": "payable",
    "type": "function"
  },
  {
    "inputs": [
      {
        "internalType": "address",
        "name": "sender",
        "type": "address"
      },
      {
        "internalType": "address",
        "name": "recipient",
        "type": "address"
      },
      {
        "internalType": "uint256",
        "name": "fieldId",
        "type": "uint256"
      },
      {
        "internalType": "uint256[]",
        "name": "ids",
        "type": "uint256[]"
      },
      {
        "internalType": "uint256[]",
        "name": "starts",
        "type": "uint256[]"
      },
      {
        "internalType": "uint256[]",
        "name": "ends",
        "type": "uint256[]"
      }
    ],
    "name": "transferPlots",
    "outputs": [],
    "stateMutability": "payable",
    "type": "function"
  },
  {
    "anonymous": false,
    "inputs": [
      {
        "indexed": true,
        "internalType": "address",
        "name": "account",
        "type": "address"
      },
      {
        "indexed": true,
        "internalType": "address",
        "name": "token",
        "type": "address"
      },
      {
        "indexed": false,
        "internalType": "int96",
        "name": "stem",
        "type": "int96"
      },
      {
        "indexed": false,
        "internalType": "uint256",
        "name": "amount",
        "type": "uint256"
      },
      {
        "indexed": false,
        "internalType": "uint256",
        "name": "bdv",
        "type": "uint256"
      }
    ],
    "name": "AddDeposit",
    "type": "event"
  },
  {
    "anonymous": false,
    "inputs": [
      {
        "indexed": true,
        "internalType": "address",
        "name": "account",
        "type": "address"
      },
      {
        "indexed": false,
        "internalType": "int256",
        "name": "delta",
        "type": "int256"
      },
      {
        "indexed": false,
        "internalType": "int256",
        "name": "deltaRoots",
        "type": "int256"
      }
    ],
    "name": "StalkBalanceChanged",
    "type": "event"
  },
  {
    "anonymous": false,
    "inputs": [
      {
        "indexed": true,
        "internalType": "address",
        "name": "operator",
        "type": "address"
      },
      {
        "indexed": true,
        "internalType": "address",
        "name": "sender",
        "type": "address"
      },
      {
        "indexed": true,
        "internalType": "address",
        "name": "recipient",
        "type": "address"
      },
      {
        "indexed": false,
        "internalType": "uint256",
        "name": "depositId",
        "type": "uint256"
      },
      {
        "indexed": false,
        "internalType": "uint256",
        "name": "amount",
        "type": "uint256"
      }
    ],
    "name": "TransferSingle",
    "type": "event"
  },
  {
    "inputs": [
      {
        "internalType": "address",
        "name": "owner",
        "type": "address"
      },
      {
        "internalType": "address",
        "name": "reciever",
        "type": "address"
      },
      {
        "components": [
          {
            "internalType": "address",
            "name": "token",
            "type": "address"
          },
          {
            "internalType": "uint256[]",
            "name": "depositIds",
            "type": "uint256[]"
          },
          {
            "internalType": "uint128[]",
            "name": "amounts",
            "type": "uint128[]"
          },
          {
            "internalType": "uint128[]",
            "name": "bdvs",
            "type": "uint128[]"
          }
        ],
        "internalType": "struct L2ContractMigrationFacet.AccountDepositData[]",
        "name": "deposits",
        "type": "tuple[]"
      },
      {
        "internalType": "uint256",
        "name": "ownerRoots",
        "type": "uint256"
      },
      {
        "internalType": "bytes32[]",
        "name": "proof",
        "type": "bytes32[]"
      },
      {
        "internalType": "uint256",
        "name": "deadline",
        "type": "uint256"
      },
      {
        "internalType": "bytes",
        "name": "signature",
        "type": "bytes"
      }
    ],
    "name": "redeemDeposits",
    "outputs": [],
    "stateMutability": "payable",
    "type": "function"
  },
  {
    "anonymous": false,
    "inputs": [
      {
        "indexed": true,
        "internalType": "address",
        "name": "account",
        "type": "address"
      },
      {
        "indexed": false,
        "internalType": "int256",
        "name": "delta",
        "type": "int256"
      }
    ],
    "name": "FarmerGerminatingStalkBalanceChanged",
    "type": "event"
  },
  {
    "anonymous": false,
    "inputs": [
      {
        "indexed": true,
        "internalType": "address",
        "name": "account",
        "type": "address"
      },
      {
        "indexed": true,
        "internalType": "address",
        "name": "token",
        "type": "address"
      },
      {
        "indexed": false,
        "internalType": "int96",
        "name": "stem",
        "type": "int96"
      },
      {
        "indexed": false,
        "internalType": "uint256",
        "name": "amount",
        "type": "uint256"
      },
      {
        "indexed": false,
        "internalType": "uint256",
        "name": "bdv",
        "type": "uint256"
      }
    ],
    "name": "RemoveDeposit",
    "type": "event"
  },
  {
    "anonymous": false,
    "inputs": [
      {
        "indexed": true,
        "internalType": "address",
        "name": "account",
        "type": "address"
      },
      {
        "indexed": true,
        "internalType": "address",
        "name": "token",
        "type": "address"
      },
      {
        "indexed": false,
        "internalType": "int96[]",
        "name": "stems",
        "type": "int96[]"
      },
      {
        "indexed": false,
        "internalType": "uint256[]",
        "name": "amounts",
        "type": "uint256[]"
      },
      {
        "indexed": false,
        "internalType": "uint256",
        "name": "amount",
        "type": "uint256"
      },
      {
        "indexed": false,
        "internalType": "uint256[]",
        "name": "bdvs",
        "type": "uint256[]"
      }
    ],
    "name": "RemoveDeposits",
    "type": "event"
  },
  {
    "anonymous": false,
    "inputs": [
      {
        "indexed": true,
        "internalType": "address",
        "name": "operator",
        "type": "address"
      },
      {
        "indexed": true,
        "internalType": "address",
        "name": "from",
        "type": "address"
      },
      {
        "indexed": true,
        "internalType": "address",
        "name": "to",
        "type": "address"
      },
      {
        "indexed": false,
        "internalType": "uint256[]",
        "name": "ids",
        "type": "uint256[]"
      },
      {
        "indexed": false,
        "internalType": "uint256[]",
        "name": "values",
        "type": "uint256[]"
      }
    ],
    "name": "TransferBatch",
    "type": "event"
  },
  {
    "inputs": [
      {
        "internalType": "address",
        "name": "token",
        "type": "address"
      },
      {
        "internalType": "int96",
        "name": "stem",
        "type": "int96"
      },
      {
        "internalType": "uint256",
        "name": "amount",
        "type": "uint256"
      }
    ],
    "name": "enrootDeposit",
    "outputs": [],
    "stateMutability": "payable",
    "type": "function"
  },
  {
    "inputs": [
      {
        "internalType": "address",
        "name": "token",
        "type": "address"
      },
      {
        "internalType": "int96[]",
        "name": "stems",
        "type": "int96[]"
      },
      {
        "internalType": "uint256[]",
        "name": "amounts",
        "type": "uint256[]"
      }
    ],
    "name": "enrootDeposits",
    "outputs": [],
    "stateMutability": "payable",
    "type": "function"
  },
  {
    "inputs": [
      {
        "components": [
          {
            "internalType": "int256",
            "name": "beforeInputTokenDeltaB",
            "type": "int256"
          },
          {
            "internalType": "int256",
            "name": "afterInputTokenDeltaB",
            "type": "int256"
          },
          {
            "internalType": "int256",
            "name": "beforeOutputTokenDeltaB",
            "type": "int256"
          },
          {
            "internalType": "int256",
            "name": "afterOutputTokenDeltaB",
            "type": "int256"
          },
          {
            "internalType": "int256",
            "name": "beforeOverallDeltaB",
            "type": "int256"
          },
          {
            "internalType": "int256",
            "name": "afterOverallDeltaB",
            "type": "int256"
          }
        ],
        "internalType": "struct LibConvert.DeltaBStorage",
        "name": "dbs",
        "type": "tuple"
      },
      {
        "internalType": "uint256",
        "name": "bdvConverted",
        "type": "uint256"
      },
      {
        "internalType": "uint256",
        "name": "overallConvertCapacity",
        "type": "uint256"
      },
      {
        "internalType": "address",
        "name": "inputToken",
        "type": "address"
      },
      {
        "internalType": "address",
        "name": "outputToken",
        "type": "address"
      }
    ],
    "name": "calculateStalkPenalty",
    "outputs": [
      {
        "internalType": "uint256",
        "name": "stalkPenaltyBdv",
        "type": "uint256"
      },
      {
        "internalType": "uint256",
        "name": "overallConvertCapacityUsed",
        "type": "uint256"
      },
      {
        "internalType": "uint256",
        "name": "inputTokenAmountUsed",
        "type": "uint256"
      },
      {
        "internalType": "uint256",
        "name": "outputTokenAmountUsed",
        "type": "uint256"
      }
    ],
    "stateMutability": "view",
    "type": "function"
  },
  {
    "inputs": [
      {
        "internalType": "address",
        "name": "well",
        "type": "address"
      }
    ],
    "name": "cappedReservesDeltaB",
    "outputs": [
      {
        "internalType": "int256",
        "name": "deltaB",
        "type": "int256"
      }
    ],
    "stateMutability": "view",
    "type": "function"
  },
  {
    "inputs": [
      {
        "internalType": "address",
        "name": "tokenIn",
        "type": "address"
      },
      {
        "internalType": "address",
        "name": "tokenOut",
        "type": "address"
      },
      {
        "internalType": "uint256",
        "name": "amountIn",
        "type": "uint256"
      }
    ],
    "name": "getAmountOut",
    "outputs": [
      {
        "internalType": "uint256",
        "name": "amountOut",
        "type": "uint256"
      }
    ],
    "stateMutability": "view",
    "type": "function"
  },
  {
    "inputs": [
      {
        "internalType": "address",
        "name": "tokenIn",
        "type": "address"
      },
      {
        "internalType": "address",
        "name": "tokenOut",
        "type": "address"
      }
    ],
    "name": "getMaxAmountIn",
    "outputs": [
      {
        "internalType": "uint256",
        "name": "amountIn",
        "type": "uint256"
      }
    ],
    "stateMutability": "view",
    "type": "function"
  },
  {
    "inputs": [],
    "name": "getOverallConvertCapacity",
    "outputs": [
      {
        "internalType": "uint256",
        "name": "",
        "type": "uint256"
      }
    ],
    "stateMutability": "view",
    "type": "function"
  },
  {
    "inputs": [
      {
        "internalType": "address",
        "name": "well",
        "type": "address"
      }
    ],
    "name": "getWellConvertCapacity",
    "outputs": [
      {
        "internalType": "uint256",
        "name": "",
        "type": "uint256"
      }
    ],
    "stateMutability": "view",
    "type": "function"
  },
  {
    "inputs": [],
    "name": "overallCappedDeltaB",
    "outputs": [
      {
        "internalType": "int256",
        "name": "deltaB",
        "type": "int256"
      }
    ],
    "stateMutability": "view",
    "type": "function"
  },
  {
    "inputs": [],
    "name": "overallCurrentDeltaB",
    "outputs": [
      {
        "internalType": "int256",
        "name": "deltaB",
        "type": "int256"
      }
    ],
    "stateMutability": "view",
    "type": "function"
  },
  {
    "inputs": [
      {
        "internalType": "uint256",
        "name": "beforeLpTokenSupply",
        "type": "uint256"
      },
      {
        "internalType": "uint256",
        "name": "afterLpTokenSupply",
        "type": "uint256"
      },
      {
        "internalType": "int256",
        "name": "deltaB",
        "type": "int256"
      }
    ],
    "name": "scaledDeltaB",
    "outputs": [
      {
        "internalType": "int256",
        "name": "",
        "type": "int256"
      }
    ],
    "stateMutability": "pure",
    "type": "function"
  },
  {
    "anonymous": false,
    "inputs": [
      {
        "indexed": true,
        "internalType": "address",
        "name": "account",
        "type": "address"
      },
      {
        "indexed": false,
        "internalType": "address",
        "name": "fromToken",
        "type": "address"
      },
      {
        "indexed": false,
        "internalType": "address",
        "name": "toToken",
        "type": "address"
      },
      {
        "indexed": false,
        "internalType": "uint256",
        "name": "fromAmount",
        "type": "uint256"
      },
      {
        "indexed": false,
        "internalType": "uint256",
        "name": "toAmount",
        "type": "uint256"
      }
    ],
    "name": "Convert",
    "type": "event"
  },
  {
    "anonymous": false,
    "inputs": [
      {
        "indexed": false,
        "internalType": "uint256",
        "name": "season",
        "type": "uint256"
      },
      {
        "indexed": true,
        "internalType": "address",
        "name": "token",
        "type": "address"
      },
      {
        "indexed": false,
        "internalType": "int256",
        "name": "delta",
        "type": "int256"
      },
      {
        "indexed": false,
        "internalType": "int256",
        "name": "deltaBdv",
        "type": "int256"
      }
    ],
    "name": "TotalGerminatingBalanceChanged",
    "type": "event"
  },
  {
    "inputs": [
      {
        "internalType": "bytes",
        "name": "convertData",
        "type": "bytes"
      },
      {
        "internalType": "int96[]",
        "name": "stems",
        "type": "int96[]"
      },
      {
        "internalType": "uint256[]",
        "name": "amounts",
        "type": "uint256[]"
      }
    ],
    "name": "convert",
    "outputs": [
      {
        "internalType": "int96",
        "name": "toStem",
        "type": "int96"
      },
      {
        "internalType": "uint256",
        "name": "fromAmount",
        "type": "uint256"
      },
      {
        "internalType": "uint256",
        "name": "toAmount",
        "type": "uint256"
      },
      {
        "internalType": "uint256",
        "name": "fromBdv",
        "type": "uint256"
      },
      {
        "internalType": "uint256",
        "name": "toBdv",
        "type": "uint256"
      }
    ],
    "stateMutability": "payable",
    "type": "function"
  },
  {
    "inputs": [
      {
        "internalType": "address",
        "name": "inputToken",
        "type": "address"
      },
      {
        "internalType": "int96[]",
        "name": "stems",
        "type": "int96[]"
      },
      {
        "internalType": "uint256[]",
        "name": "amounts",
        "type": "uint256[]"
      },
      {
        "internalType": "address",
        "name": "outputToken",
        "type": "address"
      },
      {
        "components": [
          {
            "internalType": "bytes",
            "name": "callData",
            "type": "bytes"
          },
          {
            "internalType": "bytes",
            "name": "clipboard",
            "type": "bytes"
          }
        ],
        "internalType": "struct AdvancedFarmCall[]",
        "name": "advancedFarmCalls",
        "type": "tuple[]"
      }
    ],
    "name": "pipelineConvert",
    "outputs": [
      {
        "internalType": "int96",
        "name": "toStem",
        "type": "int96"
      },
      {
        "internalType": "uint256",
        "name": "fromAmount",
        "type": "uint256"
      },
      {
        "internalType": "uint256",
        "name": "toAmount",
        "type": "uint256"
      },
      {
        "internalType": "uint256",
        "name": "fromBdv",
        "type": "uint256"
      },
      {
        "internalType": "uint256",
        "name": "toBdv",
        "type": "uint256"
      }
    ],
    "stateMutability": "payable",
    "type": "function"
  },
  {
    "inputs": [
      {
        "internalType": "address",
        "name": "reciever",
        "type": "address"
      },
      {
        "internalType": "address",
        "name": "L2Beanstalk",
        "type": "address"
      },
      {
        "internalType": "uint256",
        "name": "amount",
        "type": "uint256"
      },
      {
        "internalType": "uint32",
        "name": "gasLimit",
        "type": "uint32"
      }
    ],
    "name": "migrateL2Beans",
    "outputs": [],
    "stateMutability": "nonpayable",
    "type": "function"
  },
  {
    "inputs": [
      {
        "internalType": "address",
        "name": "reciever",
        "type": "address"
      },
      {
        "internalType": "uint256",
        "name": "amount",
        "type": "uint256"
      }
    ],
    "name": "recieveL1Beans",
    "outputs": [],
    "stateMutability": "nonpayable",
    "type": "function"
  },
  {
    "inputs": [
      {
        "internalType": "uint256",
        "name": "amount",
        "type": "uint256"
      }
    ],
    "name": "beanToBDV",
    "outputs": [
      {
        "internalType": "uint256",
        "name": "",
        "type": "uint256"
      }
    ],
    "stateMutability": "pure",
    "type": "function"
  },
  {
    "inputs": [
      {
        "internalType": "uint256",
        "name": "amount",
        "type": "uint256"
      }
    ],
    "name": "unripeBeanToBDV",
    "outputs": [
      {
        "internalType": "uint256",
        "name": "",
        "type": "uint256"
      }
    ],
    "stateMutability": "view",
    "type": "function"
  },
  {
    "inputs": [
      {
        "internalType": "uint256",
        "name": "amount",
        "type": "uint256"
      }
    ],
    "name": "unripeLPToBDV",
    "outputs": [
      {
        "internalType": "uint256",
        "name": "",
        "type": "uint256"
      }
    ],
    "stateMutability": "view",
    "type": "function"
  },
  {
    "inputs": [
      {
        "internalType": "address",
        "name": "token",
        "type": "address"
      },
      {
        "internalType": "uint256",
        "name": "amount",
        "type": "uint256"
      }
    ],
    "name": "wellBdv",
    "outputs": [
      {
        "internalType": "uint256",
        "name": "",
        "type": "uint256"
      }
    ],
    "stateMutability": "view",
    "type": "function"
  },
  {
    "anonymous": false,
    "inputs": [
      {
        "indexed": true,
        "internalType": "address",
        "name": "account",
        "type": "address"
      },
      {
        "indexed": true,
        "internalType": "address",
        "name": "operator",
        "type": "address"
      },
      {
        "indexed": false,
        "internalType": "bool",
        "name": "approved",
        "type": "bool"
      }
    ],
    "name": "ApprovalForAll",
    "type": "event"
  },
  {
    "anonymous": false,
    "inputs": [
      {
        "indexed": true,
        "internalType": "address",
        "name": "owner",
        "type": "address"
      },
      {
        "indexed": true,
        "internalType": "address",
        "name": "spender",
        "type": "address"
      },
      {
        "indexed": false,
        "internalType": "address",
        "name": "token",
        "type": "address"
      },
      {
        "indexed": false,
        "internalType": "uint256",
        "name": "amount",
        "type": "uint256"
      }
    ],
    "name": "DepositApproval",
    "type": "event"
  },
  {
    "inputs": [
      {
        "internalType": "address",
        "name": "spender",
        "type": "address"
      },
      {
        "internalType": "address",
        "name": "token",
        "type": "address"
      },
      {
        "internalType": "uint256",
        "name": "amount",
        "type": "uint256"
      }
    ],
    "name": "approveDeposit",
    "outputs": [],
    "stateMutability": "payable",
    "type": "function"
  },
  {
    "inputs": [
      {
        "internalType": "address",
        "name": "spender",
        "type": "address"
      },
      {
        "internalType": "address",
        "name": "token",
        "type": "address"
      },
      {
        "internalType": "uint256",
        "name": "subtractedValue",
        "type": "uint256"
      }
    ],
    "name": "decreaseDepositAllowance",
    "outputs": [
      {
        "internalType": "bool",
        "name": "",
        "type": "bool"
      }
    ],
    "stateMutability": "nonpayable",
    "type": "function"
  },
  {
    "inputs": [
      {
        "internalType": "address",
        "name": "owner",
        "type": "address"
      },
      {
        "internalType": "address",
        "name": "spender",
        "type": "address"
      },
      {
        "internalType": "address",
        "name": "token",
        "type": "address"
      }
    ],
    "name": "depositAllowance",
    "outputs": [
      {
        "internalType": "uint256",
        "name": "",
        "type": "uint256"
      }
    ],
    "stateMutability": "view",
    "type": "function"
  },
  {
    "inputs": [],
    "name": "depositPermitDomainSeparator",
    "outputs": [
      {
        "internalType": "bytes32",
        "name": "",
        "type": "bytes32"
      }
    ],
    "stateMutability": "view",
    "type": "function"
  },
  {
    "inputs": [
      {
        "internalType": "address",
        "name": "owner",
        "type": "address"
      }
    ],
    "name": "depositPermitNonces",
    "outputs": [
      {
        "internalType": "uint256",
        "name": "",
        "type": "uint256"
      }
    ],
    "stateMutability": "view",
    "type": "function"
  },
  {
    "inputs": [
      {
        "internalType": "address",
        "name": "spender",
        "type": "address"
      },
      {
        "internalType": "address",
        "name": "token",
        "type": "address"
      },
      {
        "internalType": "uint256",
        "name": "addedValue",
        "type": "uint256"
      }
    ],
    "name": "increaseDepositAllowance",
    "outputs": [
      {
        "internalType": "bool",
        "name": "",
        "type": "bool"
      }
    ],
    "stateMutability": "nonpayable",
    "type": "function"
  },
  {
    "inputs": [
      {
        "internalType": "address",
        "name": "_owner",
        "type": "address"
      },
      {
        "internalType": "address",
        "name": "_operator",
        "type": "address"
      }
    ],
    "name": "isApprovedForAll",
    "outputs": [
      {
        "internalType": "bool",
        "name": "",
        "type": "bool"
      }
    ],
    "stateMutability": "view",
    "type": "function"
  },
  {
    "inputs": [
      {
        "internalType": "address",
        "name": "owner",
        "type": "address"
      },
      {
        "internalType": "address",
        "name": "spender",
        "type": "address"
      },
      {
        "internalType": "address",
        "name": "token",
        "type": "address"
      },
      {
        "internalType": "uint256",
        "name": "value",
        "type": "uint256"
      },
      {
        "internalType": "uint256",
        "name": "deadline",
        "type": "uint256"
      },
      {
        "internalType": "uint8",
        "name": "v",
        "type": "uint8"
      },
      {
        "internalType": "bytes32",
        "name": "r",
        "type": "bytes32"
      },
      {
        "internalType": "bytes32",
        "name": "s",
        "type": "bytes32"
      }
    ],
    "name": "permitDeposit",
    "outputs": [],
    "stateMutability": "payable",
    "type": "function"
  },
  {
    "inputs": [
      {
        "internalType": "address",
        "name": "owner",
        "type": "address"
      },
      {
        "internalType": "address",
        "name": "spender",
        "type": "address"
      },
      {
        "internalType": "address[]",
        "name": "tokens",
        "type": "address[]"
      },
      {
        "internalType": "uint256[]",
        "name": "values",
        "type": "uint256[]"
      },
      {
        "internalType": "uint256",
        "name": "deadline",
        "type": "uint256"
      },
      {
        "internalType": "uint8",
        "name": "v",
        "type": "uint8"
      },
      {
        "internalType": "bytes32",
        "name": "r",
        "type": "bytes32"
      },
      {
        "internalType": "bytes32",
        "name": "s",
        "type": "bytes32"
      }
    ],
    "name": "permitDeposits",
    "outputs": [],
    "stateMutability": "payable",
    "type": "function"
  },
  {
    "inputs": [
      {
        "internalType": "address",
        "name": "spender",
        "type": "address"
      },
      {
        "internalType": "bool",
        "name": "approved",
        "type": "bool"
      }
    ],
    "name": "setApprovalForAll",
    "outputs": [],
    "stateMutability": "nonpayable",
    "type": "function"
  },
  {
    "anonymous": false,
    "inputs": [
      {
        "indexed": false,
        "internalType": "address",
        "name": "token",
        "type": "address"
      },
      {
        "indexed": false,
        "internalType": "uint256",
        "name": "index",
        "type": "uint256"
      },
      {
        "indexed": false,
        "internalType": "bool",
        "name": "isWhitelisted",
        "type": "bool"
      },
      {
        "indexed": false,
        "internalType": "bool",
        "name": "isWhitelistedLp",
        "type": "bool"
      },
      {
        "indexed": false,
        "internalType": "bool",
        "name": "isWhitelistedWell",
        "type": "bool"
      },
      {
        "indexed": false,
        "internalType": "bool",
        "name": "isSoppable",
        "type": "bool"
      }
    ],
    "name": "AddWhitelistStatus",
    "type": "event"
  },
  {
    "anonymous": false,
    "inputs": [
      {
        "indexed": true,
        "internalType": "address",
        "name": "token",
        "type": "address"
      }
    ],
    "name": "DewhitelistToken",
    "type": "event"
  },
  {
    "anonymous": false,
    "inputs": [
      {
        "indexed": true,
        "internalType": "address",
        "name": "token",
        "type": "address"
      },
      {
        "indexed": false,
        "internalType": "bytes4",
        "name": "gpSelector",
        "type": "bytes4"
      },
      {
        "indexed": false,
        "internalType": "bytes4",
        "name": "lwSelector",
        "type": "bytes4"
      },
      {
        "indexed": false,
        "internalType": "uint64",
        "name": "optimalPercentDepositedBdv",
        "type": "uint64"
      }
    ],
    "name": "UpdateGaugeSettings",
    "type": "event"
  },
  {
    "anonymous": false,
    "inputs": [
      {
        "indexed": false,
        "internalType": "address",
        "name": "token",
        "type": "address"
      },
      {
        "indexed": false,
        "internalType": "uint256",
        "name": "index",
        "type": "uint256"
      },
      {
        "indexed": false,
        "internalType": "bool",
        "name": "isWhitelisted",
        "type": "bool"
      },
      {
        "indexed": false,
        "internalType": "bool",
        "name": "isWhitelistedLp",
        "type": "bool"
      },
      {
        "indexed": false,
        "internalType": "bool",
        "name": "isWhitelistedWell",
        "type": "bool"
      },
      {
        "indexed": false,
        "internalType": "bool",
        "name": "isSoppable",
        "type": "bool"
      }
    ],
    "name": "UpdateWhitelistStatus",
    "type": "event"
  },
  {
    "anonymous": false,
    "inputs": [
      {
        "indexed": true,
        "internalType": "address",
        "name": "token",
        "type": "address"
      },
      {
        "components": [
          {
            "internalType": "address",
            "name": "target",
            "type": "address"
          },
          {
            "internalType": "bytes4",
            "name": "selector",
            "type": "bytes4"
          },
          {
            "internalType": "bytes1",
            "name": "encodeType",
            "type": "bytes1"
          }
        ],
        "indexed": false,
        "internalType": "struct Implementation",
        "name": "gaugePointImplementation",
        "type": "tuple"
      }
    ],
    "name": "UpdatedGaugePointImplementationForToken",
    "type": "event"
  },
  {
    "anonymous": false,
    "inputs": [
      {
        "indexed": true,
        "internalType": "address",
        "name": "token",
        "type": "address"
      },
      {
        "components": [
          {
            "internalType": "address",
            "name": "target",
            "type": "address"
          },
          {
            "internalType": "bytes4",
            "name": "selector",
            "type": "bytes4"
          },
          {
            "internalType": "bytes1",
            "name": "encodeType",
            "type": "bytes1"
          }
        ],
        "indexed": false,
        "internalType": "struct Implementation",
        "name": "liquidityWeightImplementation",
        "type": "tuple"
      }
    ],
    "name": "UpdatedLiqudityWeightImplementationForToken",
    "type": "event"
  },
  {
    "anonymous": false,
    "inputs": [
      {
        "indexed": true,
        "internalType": "address",
        "name": "token",
        "type": "address"
      },
      {
        "components": [
          {
            "internalType": "address",
            "name": "target",
            "type": "address"
          },
          {
            "internalType": "bytes4",
            "name": "selector",
            "type": "bytes4"
          },
          {
            "internalType": "bytes1",
            "name": "encodeType",
            "type": "bytes1"
          }
        ],
        "indexed": false,
        "internalType": "struct Implementation",
        "name": "oracleImplementation",
        "type": "tuple"
      }
    ],
    "name": "UpdatedOracleImplementationForToken",
    "type": "event"
  },
  {
    "anonymous": false,
    "inputs": [
      {
        "components": [
          {
            "internalType": "uint256",
            "name": "maxBeanMaxLpGpPerBdvRatio",
            "type": "uint256"
          },
          {
            "internalType": "uint256",
            "name": "minBeanMaxLpGpPerBdvRatio",
            "type": "uint256"
          },
          {
            "internalType": "uint256",
            "name": "targetSeasonsToCatchUp",
            "type": "uint256"
          },
          {
            "internalType": "uint256",
            "name": "podRateLowerBound",
            "type": "uint256"
          },
          {
            "internalType": "uint256",
            "name": "podRateOptimal",
            "type": "uint256"
          },
          {
            "internalType": "uint256",
            "name": "podRateUpperBound",
            "type": "uint256"
          },
          {
            "internalType": "uint256",
            "name": "deltaPodDemandLowerBound",
            "type": "uint256"
          },
          {
            "internalType": "uint256",
            "name": "deltaPodDemandUpperBound",
            "type": "uint256"
          },
          {
            "internalType": "uint256",
            "name": "lpToSupplyRatioUpperBound",
            "type": "uint256"
          },
          {
            "internalType": "uint256",
            "name": "lpToSupplyRatioOptimal",
            "type": "uint256"
          },
          {
            "internalType": "uint256",
            "name": "lpToSupplyRatioLowerBound",
            "type": "uint256"
          },
          {
            "internalType": "uint256",
            "name": "excessivePriceThreshold",
            "type": "uint256"
          }
        ],
        "indexed": false,
        "internalType": "struct SeedGaugeSettings",
        "name": "",
        "type": "tuple"
      }
    ],
    "name": "UpdatedSeedGaugeSettings",
    "type": "event"
  },
  {
    "anonymous": false,
    "inputs": [
      {
        "indexed": true,
        "internalType": "address",
        "name": "token",
        "type": "address"
      },
      {
        "indexed": false,
        "internalType": "uint32",
        "name": "stalkEarnedPerSeason",
        "type": "uint32"
      },
      {
        "indexed": false,
        "internalType": "uint32",
        "name": "season",
        "type": "uint32"
      }
    ],
    "name": "UpdatedStalkPerBdvPerSeason",
    "type": "event"
  },
  {
    "anonymous": false,
    "inputs": [
      {
        "indexed": true,
        "internalType": "address",
        "name": "token",
        "type": "address"
      },
      {
        "indexed": false,
        "internalType": "bytes4",
        "name": "selector",
        "type": "bytes4"
      },
      {
        "indexed": false,
        "internalType": "uint32",
        "name": "stalkEarnedPerSeason",
        "type": "uint32"
      },
      {
        "indexed": false,
        "internalType": "uint256",
        "name": "stalkIssuedPerBdv",
        "type": "uint256"
      },
      {
        "indexed": false,
        "internalType": "bytes4",
        "name": "gpSelector",
        "type": "bytes4"
      },
      {
        "indexed": false,
        "internalType": "bytes4",
        "name": "lwSelector",
        "type": "bytes4"
      },
      {
        "indexed": false,
        "internalType": "uint128",
        "name": "gaugePoints",
        "type": "uint128"
      },
      {
        "indexed": false,
        "internalType": "uint64",
        "name": "optimalPercentDepositedBdv",
        "type": "uint64"
      }
    ],
    "name": "WhitelistToken",
    "type": "event"
  },
  {
    "anonymous": false,
    "inputs": [
      {
        "components": [
          {
            "internalType": "address",
            "name": "target",
            "type": "address"
          },
          {
            "internalType": "bytes4",
            "name": "selector",
            "type": "bytes4"
          },
          {
            "internalType": "bytes1",
            "name": "encodeType",
            "type": "bytes1"
          }
        ],
        "indexed": false,
        "internalType": "struct Implementation",
        "name": "oracleImplementation",
        "type": "tuple"
      },
      {
        "components": [
          {
            "internalType": "address",
            "name": "target",
            "type": "address"
          },
          {
            "internalType": "bytes4",
            "name": "selector",
            "type": "bytes4"
          },
          {
            "internalType": "bytes1",
            "name": "encodeType",
            "type": "bytes1"
          }
        ],
        "indexed": false,
        "internalType": "struct Implementation",
        "name": "gpImplementation",
        "type": "tuple"
      },
      {
        "components": [
          {
            "internalType": "address",
            "name": "target",
            "type": "address"
          },
          {
            "internalType": "bytes4",
            "name": "selector",
            "type": "bytes4"
          },
          {
            "internalType": "bytes1",
            "name": "encodeType",
            "type": "bytes1"
          }
        ],
        "indexed": false,
        "internalType": "struct Implementation",
        "name": "lwImplementation",
        "type": "tuple"
      }
    ],
    "name": "WhitelistTokenWithExternalImplementation",
    "type": "event"
  },
  {
    "inputs": [
      {
        "internalType": "address",
        "name": "token",
        "type": "address"
      }
    ],
    "name": "dewhitelistToken",
    "outputs": [],
    "stateMutability": "payable",
    "type": "function"
  },
  {
    "inputs": [],
    "name": "getSiloTokens",
    "outputs": [
      {
        "internalType": "address[]",
        "name": "tokens",
        "type": "address[]"
      }
    ],
    "stateMutability": "view",
    "type": "function"
  },
  {
    "inputs": [
      {
        "internalType": "address",
        "name": "token",
        "type": "address"
      }
    ],
    "name": "getWhitelistStatus",
    "outputs": [
      {
        "components": [
          {
            "internalType": "address",
            "name": "token",
            "type": "address"
          },
          {
            "internalType": "bool",
            "name": "isWhitelisted",
            "type": "bool"
          },
          {
            "internalType": "bool",
            "name": "isWhitelistedLp",
            "type": "bool"
          },
          {
            "internalType": "bool",
            "name": "isWhitelistedWell",
            "type": "bool"
          },
          {
            "internalType": "bool",
            "name": "isSoppable",
            "type": "bool"
          }
        ],
        "internalType": "struct WhitelistStatus",
        "name": "_whitelistStatuses",
        "type": "tuple"
      }
    ],
    "stateMutability": "view",
    "type": "function"
  },
  {
    "inputs": [],
    "name": "getWhitelistStatuses",
    "outputs": [
      {
        "components": [
          {
            "internalType": "address",
            "name": "token",
            "type": "address"
          },
          {
            "internalType": "bool",
            "name": "isWhitelisted",
            "type": "bool"
          },
          {
            "internalType": "bool",
            "name": "isWhitelistedLp",
            "type": "bool"
          },
          {
            "internalType": "bool",
            "name": "isWhitelistedWell",
            "type": "bool"
          },
          {
            "internalType": "bool",
            "name": "isSoppable",
            "type": "bool"
          }
        ],
        "internalType": "struct WhitelistStatus[]",
        "name": "_whitelistStatuses",
        "type": "tuple[]"
      }
    ],
    "stateMutability": "view",
    "type": "function"
  },
  {
    "inputs": [],
    "name": "getWhitelistedLpTokens",
    "outputs": [
      {
        "internalType": "address[]",
        "name": "tokens",
        "type": "address[]"
      }
    ],
    "stateMutability": "view",
    "type": "function"
  },
  {
    "inputs": [],
    "name": "getWhitelistedTokens",
    "outputs": [
      {
        "internalType": "address[]",
        "name": "tokens",
        "type": "address[]"
      }
    ],
    "stateMutability": "view",
    "type": "function"
  },
  {
    "inputs": [],
    "name": "getWhitelistedWellLpTokens",
    "outputs": [
      {
        "internalType": "address[]",
        "name": "tokens",
        "type": "address[]"
      }
    ],
    "stateMutability": "view",
    "type": "function"
  },
  {
    "inputs": [
      {
        "internalType": "address",
        "name": "token",
        "type": "address"
      },
      {
        "internalType": "bytes4",
        "name": "gaugePointSelector",
        "type": "bytes4"
      },
      {
        "internalType": "bytes4",
        "name": "liquidityWeightSelector",
        "type": "bytes4"
      },
      {
        "internalType": "uint64",
        "name": "optimalPercentDepositedBdv",
        "type": "uint64"
      }
    ],
    "name": "updateGaugeForToken",
    "outputs": [],
    "stateMutability": "payable",
    "type": "function"
  },
  {
    "inputs": [
      {
        "internalType": "address",
        "name": "token",
        "type": "address"
      },
      {
        "components": [
          {
            "internalType": "address",
            "name": "target",
            "type": "address"
          },
          {
            "internalType": "bytes4",
            "name": "selector",
            "type": "bytes4"
          },
          {
            "internalType": "bytes1",
            "name": "encodeType",
            "type": "bytes1"
          }
        ],
        "internalType": "struct Implementation",
        "name": "impl",
        "type": "tuple"
      }
    ],
    "name": "updateGaugePointImplementationForToken",
    "outputs": [],
    "stateMutability": "payable",
    "type": "function"
  },
  {
    "inputs": [
      {
        "internalType": "address",
        "name": "token",
        "type": "address"
      },
      {
        "components": [
          {
            "internalType": "address",
            "name": "target",
            "type": "address"
          },
          {
            "internalType": "bytes4",
            "name": "selector",
            "type": "bytes4"
          },
          {
            "internalType": "bytes1",
            "name": "encodeType",
            "type": "bytes1"
          }
        ],
        "internalType": "struct Implementation",
        "name": "impl",
        "type": "tuple"
      }
    ],
    "name": "updateLiqudityWeightImplementationForToken",
    "outputs": [],
    "stateMutability": "payable",
    "type": "function"
  },
  {
    "inputs": [
      {
        "internalType": "address",
        "name": "token",
        "type": "address"
      },
      {
        "components": [
          {
            "internalType": "address",
            "name": "target",
            "type": "address"
          },
          {
            "internalType": "bytes4",
            "name": "selector",
            "type": "bytes4"
          },
          {
            "internalType": "bytes1",
            "name": "encodeType",
            "type": "bytes1"
          }
        ],
        "internalType": "struct Implementation",
        "name": "impl",
        "type": "tuple"
      }
    ],
    "name": "updateOracleImplementationForToken",
    "outputs": [],
    "stateMutability": "payable",
    "type": "function"
  },
  {
    "inputs": [
      {
        "components": [
          {
            "internalType": "uint256",
            "name": "maxBeanMaxLpGpPerBdvRatio",
            "type": "uint256"
          },
          {
            "internalType": "uint256",
            "name": "minBeanMaxLpGpPerBdvRatio",
            "type": "uint256"
          },
          {
            "internalType": "uint256",
            "name": "targetSeasonsToCatchUp",
            "type": "uint256"
          },
          {
            "internalType": "uint256",
            "name": "podRateLowerBound",
            "type": "uint256"
          },
          {
            "internalType": "uint256",
            "name": "podRateOptimal",
            "type": "uint256"
          },
          {
            "internalType": "uint256",
            "name": "podRateUpperBound",
            "type": "uint256"
          },
          {
            "internalType": "uint256",
            "name": "deltaPodDemandLowerBound",
            "type": "uint256"
          },
          {
            "internalType": "uint256",
            "name": "deltaPodDemandUpperBound",
            "type": "uint256"
          },
          {
            "internalType": "uint256",
            "name": "lpToSupplyRatioUpperBound",
            "type": "uint256"
          },
          {
            "internalType": "uint256",
            "name": "lpToSupplyRatioOptimal",
            "type": "uint256"
          },
          {
            "internalType": "uint256",
            "name": "lpToSupplyRatioLowerBound",
            "type": "uint256"
          },
          {
            "internalType": "uint256",
            "name": "excessivePriceThreshold",
            "type": "uint256"
          }
        ],
        "internalType": "struct SeedGaugeSettings",
        "name": "updatedSeedGaugeSettings",
        "type": "tuple"
      }
    ],
    "name": "updateSeedGaugeSettings",
    "outputs": [],
    "stateMutability": "nonpayable",
    "type": "function"
  },
  {
    "inputs": [
      {
        "internalType": "address",
        "name": "token",
        "type": "address"
      },
      {
        "internalType": "uint32",
        "name": "stalkEarnedPerSeason",
        "type": "uint32"
      }
    ],
    "name": "updateStalkPerBdvPerSeasonForToken",
    "outputs": [],
    "stateMutability": "payable",
    "type": "function"
  },
  {
    "inputs": [
      {
        "internalType": "address",
        "name": "token",
        "type": "address"
      },
      {
        "internalType": "bytes4",
        "name": "selector",
        "type": "bytes4"
      },
      {
        "internalType": "uint32",
        "name": "stalkIssuedPerBdv",
        "type": "uint32"
      },
      {
        "internalType": "uint32",
        "name": "stalkEarnedPerSeason",
        "type": "uint32"
      },
      {
        "internalType": "bytes4",
        "name": "gaugePointSelector",
        "type": "bytes4"
      },
      {
        "internalType": "bytes4",
        "name": "liquidityWeightSelector",
        "type": "bytes4"
      },
      {
        "internalType": "uint128",
        "name": "gaugePoints",
        "type": "uint128"
      },
      {
        "internalType": "uint64",
        "name": "optimalPercentDepositedBdv",
        "type": "uint64"
      }
    ],
    "name": "whitelistToken",
    "outputs": [],
    "stateMutability": "payable",
    "type": "function"
  },
  {
    "inputs": [
      {
        "internalType": "address",
        "name": "token",
        "type": "address"
      },
      {
        "internalType": "bytes4",
        "name": "selector",
        "type": "bytes4"
      },
      {
        "internalType": "uint32",
        "name": "stalkIssuedPerBdv",
        "type": "uint32"
      },
      {
        "internalType": "uint32",
        "name": "stalkEarnedPerSeason",
        "type": "uint32"
      },
      {
        "internalType": "bytes1",
        "name": "encodeType",
        "type": "bytes1"
      },
      {
        "internalType": "bytes4",
        "name": "gaugePointSelector",
        "type": "bytes4"
      },
      {
        "internalType": "bytes4",
        "name": "liquidityWeightSelector",
        "type": "bytes4"
      },
      {
        "internalType": "uint128",
        "name": "gaugePoints",
        "type": "uint128"
      },
      {
        "internalType": "uint64",
        "name": "optimalPercentDepositedBdv",
        "type": "uint64"
      }
    ],
    "name": "whitelistTokenWithEncodeType",
    "outputs": [],
    "stateMutability": "payable",
    "type": "function"
  },
  {
    "inputs": [
      {
        "internalType": "address",
        "name": "token",
        "type": "address"
      },
      {
        "internalType": "bytes4",
        "name": "selector",
        "type": "bytes4"
      },
      {
        "internalType": "uint32",
        "name": "stalkIssuedPerBdv",
        "type": "uint32"
      },
      {
        "internalType": "uint32",
        "name": "stalkEarnedPerSeason",
        "type": "uint32"
      },
      {
        "internalType": "bytes1",
        "name": "encodeType",
        "type": "bytes1"
      },
      {
        "internalType": "uint128",
        "name": "gaugePoints",
        "type": "uint128"
      },
      {
        "internalType": "uint64",
        "name": "optimalPercentDepositedBdv",
        "type": "uint64"
      },
      {
        "components": [
          {
            "internalType": "address",
            "name": "target",
            "type": "address"
          },
          {
            "internalType": "bytes4",
            "name": "selector",
            "type": "bytes4"
          },
          {
            "internalType": "bytes1",
            "name": "encodeType",
            "type": "bytes1"
          }
        ],
        "internalType": "struct Implementation",
        "name": "oracleImplementation",
        "type": "tuple"
      },
      {
        "components": [
          {
            "internalType": "address",
            "name": "target",
            "type": "address"
          },
          {
            "internalType": "bytes4",
            "name": "selector",
            "type": "bytes4"
          },
          {
            "internalType": "bytes1",
            "name": "encodeType",
            "type": "bytes1"
          }
        ],
        "internalType": "struct Implementation",
        "name": "gaugePointImplementation",
        "type": "tuple"
      },
      {
        "components": [
          {
            "internalType": "address",
            "name": "target",
            "type": "address"
          },
          {
            "internalType": "bytes4",
            "name": "selector",
            "type": "bytes4"
          },
          {
            "internalType": "bytes1",
            "name": "encodeType",
            "type": "bytes1"
          }
        ],
        "internalType": "struct Implementation",
        "name": "liquidityWeightImplementation",
        "type": "tuple"
      }
    ],
    "name": "whitelistTokenWithExternalImplementation",
    "outputs": [],
    "stateMutability": "payable",
    "type": "function"
  },
  {
    "inputs": [
      {
        "internalType": "address",
        "name": "account",
        "type": "address"
      },
      {
        "internalType": "uint256",
        "name": "depositId",
        "type": "uint256"
      }
    ],
    "name": "balanceOf",
    "outputs": [
      {
        "internalType": "uint256",
        "name": "amount",
        "type": "uint256"
      }
    ],
    "stateMutability": "view",
    "type": "function"
  },
  {
    "inputs": [
      {
        "internalType": "address[]",
        "name": "accounts",
        "type": "address[]"
      },
      {
        "internalType": "uint256[]",
        "name": "depositIds",
        "type": "uint256[]"
      }
    ],
    "name": "balanceOfBatch",
    "outputs": [
      {
        "internalType": "uint256[]",
        "name": "",
        "type": "uint256[]"
      }
    ],
    "stateMutability": "view",
    "type": "function"
  },
  {
    "inputs": [
      {
        "internalType": "address",
        "name": "account",
        "type": "address"
      },
      {
        "internalType": "address",
        "name": "token",
        "type": "address"
      }
    ],
    "name": "balanceOfDepositedBdv",
    "outputs": [
      {
        "internalType": "uint256",
        "name": "depositedBdv",
        "type": "uint256"
      }
    ],
    "stateMutability": "view",
    "type": "function"
  },
  {
    "inputs": [
      {
        "internalType": "address",
        "name": "account",
        "type": "address"
      }
    ],
    "name": "balanceOfEarnedBeans",
    "outputs": [
      {
        "internalType": "uint256",
        "name": "beans",
        "type": "uint256"
      }
    ],
    "stateMutability": "view",
    "type": "function"
  },
  {
    "inputs": [
      {
        "internalType": "address",
        "name": "account",
        "type": "address"
      }
    ],
    "name": "balanceOfEarnedStalk",
    "outputs": [
      {
        "internalType": "uint256",
        "name": "",
        "type": "uint256"
      }
    ],
    "stateMutability": "view",
    "type": "function"
  },
  {
    "inputs": [
      {
        "internalType": "address",
        "name": "account",
        "type": "address"
      }
    ],
    "name": "balanceOfFinishedGerminatingStalkAndRoots",
    "outputs": [
      {
        "internalType": "uint256",
        "name": "gStalk",
        "type": "uint256"
      },
      {
        "internalType": "uint256",
        "name": "gRoots",
        "type": "uint256"
      }
    ],
    "stateMutability": "view",
    "type": "function"
  },
  {
    "inputs": [
      {
        "internalType": "address",
        "name": "account",
        "type": "address"
      }
    ],
    "name": "balanceOfGerminatingStalk",
    "outputs": [
      {
        "internalType": "uint256",
        "name": "",
        "type": "uint256"
      }
    ],
    "stateMutability": "view",
    "type": "function"
  },
  {
    "inputs": [
      {
        "internalType": "address",
        "name": "account",
        "type": "address"
      },
      {
        "internalType": "address",
        "name": "token",
        "type": "address"
      }
    ],
    "name": "balanceOfGrownStalk",
    "outputs": [
      {
        "internalType": "uint256",
        "name": "",
        "type": "uint256"
      }
    ],
    "stateMutability": "view",
    "type": "function"
  },
  {
    "inputs": [
      {
        "internalType": "address",
        "name": "account",
        "type": "address"
      },
      {
        "internalType": "address",
        "name": "well",
        "type": "address"
      }
    ],
    "name": "balanceOfPlenty",
    "outputs": [
      {
        "internalType": "uint256",
        "name": "plenty",
        "type": "uint256"
      }
    ],
    "stateMutability": "view",
    "type": "function"
  },
  {
    "inputs": [
      {
        "internalType": "address",
        "name": "account",
        "type": "address"
      }
    ],
    "name": "balanceOfRainRoots",
    "outputs": [
      {
        "internalType": "uint256",
        "name": "",
        "type": "uint256"
      }
    ],
    "stateMutability": "view",
    "type": "function"
  },
  {
    "inputs": [
      {
        "internalType": "address",
        "name": "account",
        "type": "address"
      }
    ],
    "name": "balanceOfRoots",
    "outputs": [
      {
        "internalType": "uint256",
        "name": "",
        "type": "uint256"
      }
    ],
    "stateMutability": "view",
    "type": "function"
  },
  {
    "inputs": [
      {
        "internalType": "address",
        "name": "account",
        "type": "address"
      }
    ],
    "name": "balanceOfSop",
    "outputs": [
      {
        "components": [
          {
            "internalType": "uint32",
            "name": "lastRain",
            "type": "uint32"
          },
          {
            "internalType": "uint32",
            "name": "lastSop",
            "type": "uint32"
          },
          {
            "internalType": "uint256",
            "name": "roots",
            "type": "uint256"
          },
          {
            "components": [
              {
                "internalType": "address",
                "name": "well",
                "type": "address"
              },
              {
                "components": [
                  {
                    "internalType": "uint256",
                    "name": "plentyPerRoot",
                    "type": "uint256"
                  },
                  {
                    "internalType": "uint256",
                    "name": "plenty",
                    "type": "uint256"
                  },
                  {
                    "internalType": "bytes32[4]",
                    "name": "_buffer",
                    "type": "bytes32[4]"
                  }
                ],
                "internalType": "struct PerWellPlenty",
                "name": "wellsPlenty",
                "type": "tuple"
              }
            ],
            "internalType": "struct SiloGettersFacet.FarmerSops[]",
            "name": "farmerSops",
            "type": "tuple[]"
          }
        ],
        "internalType": "struct SiloGettersFacet.AccountSeasonOfPlenty",
        "name": "sop",
        "type": "tuple"
      }
    ],
    "stateMutability": "view",
    "type": "function"
  },
  {
    "inputs": [
      {
        "internalType": "address",
        "name": "account",
        "type": "address"
      }
    ],
    "name": "balanceOfStalk",
    "outputs": [
      {
        "internalType": "uint256",
        "name": "",
        "type": "uint256"
      }
    ],
    "stateMutability": "view",
    "type": "function"
  },
  {
    "inputs": [
      {
        "internalType": "address",
        "name": "account",
        "type": "address"
      }
    ],
    "name": "balanceOfYoungAndMatureGerminatingStalk",
    "outputs": [
      {
        "internalType": "uint256",
        "name": "matureGerminatingStalk",
        "type": "uint256"
      },
      {
        "internalType": "uint256",
        "name": "youngGerminatingStalk",
        "type": "uint256"
      }
    ],
    "stateMutability": "view",
    "type": "function"
  },
  {
    "inputs": [
      {
        "internalType": "address",
        "name": "token",
        "type": "address"
      },
      {
        "internalType": "uint256",
        "name": "amount",
        "type": "uint256"
      }
    ],
    "name": "bdv",
    "outputs": [
      {
        "internalType": "uint256",
        "name": "_bdv",
        "type": "uint256"
      }
    ],
    "stateMutability": "view",
    "type": "function"
  },
  {
    "inputs": [
      {
        "internalType": "address",
        "name": "token",
        "type": "address"
      },
      {
        "internalType": "uint256",
        "name": "grownStalk",
        "type": "uint256"
      },
      {
        "internalType": "uint256",
        "name": "bdvOfDeposit",
        "type": "uint256"
      }
    ],
    "name": "calculateStemForTokenFromGrownStalk",
    "outputs": [
      {
        "internalType": "int96",
        "name": "stem",
        "type": "int96"
      },
      {
        "internalType": "enum GerminationSide",
        "name": "germ",
        "type": "uint8"
      }
    ],
    "stateMutability": "view",
    "type": "function"
  },
  {
    "inputs": [
      {
        "internalType": "address",
        "name": "account",
        "type": "address"
      },
      {
        "internalType": "address",
        "name": "token",
        "type": "address"
      },
      {
        "internalType": "int96",
        "name": "stem",
        "type": "int96"
      }
    ],
    "name": "getDeposit",
    "outputs": [
      {
        "internalType": "uint256",
        "name": "",
        "type": "uint256"
      },
      {
        "internalType": "uint256",
        "name": "",
        "type": "uint256"
      }
    ],
    "stateMutability": "view",
    "type": "function"
  },
  {
    "inputs": [
      {
        "internalType": "address",
        "name": "token",
        "type": "address"
      },
      {
        "internalType": "int96",
        "name": "stem",
        "type": "int96"
      }
    ],
    "name": "getDepositId",
    "outputs": [
      {
        "internalType": "uint256",
        "name": "",
        "type": "uint256"
      }
    ],
    "stateMutability": "pure",
    "type": "function"
  },
  {
    "inputs": [
      {
        "internalType": "address",
        "name": "account",
        "type": "address"
      }
    ],
    "name": "getDepositsForAccount",
    "outputs": [
      {
        "components": [
          {
            "internalType": "address",
            "name": "token",
            "type": "address"
          },
          {
            "internalType": "uint256[]",
            "name": "depositIds",
            "type": "uint256[]"
          },
          {
            "components": [
              {
                "internalType": "uint128",
                "name": "amount",
                "type": "uint128"
              },
              {
                "internalType": "uint128",
                "name": "bdv",
                "type": "uint128"
              }
            ],
            "internalType": "struct Deposit[]",
            "name": "tokenDeposits",
            "type": "tuple[]"
          }
        ],
        "internalType": "struct SiloGettersFacet.TokenDepositId[]",
        "name": "deposits",
        "type": "tuple[]"
      }
    ],
    "stateMutability": "view",
    "type": "function"
  },
  {
    "inputs": [
      {
        "internalType": "address",
        "name": "token",
        "type": "address"
      }
    ],
    "name": "getEvenGerminating",
    "outputs": [
      {
        "internalType": "uint256",
        "name": "",
        "type": "uint256"
      },
      {
        "internalType": "uint256",
        "name": "",
        "type": "uint256"
      }
    ],
    "stateMutability": "view",
    "type": "function"
  },
  {
    "inputs": [
      {
        "internalType": "uint32",
        "name": "season",
        "type": "uint32"
      }
    ],
    "name": "getGerminatingRootsForSeason",
    "outputs": [
      {
        "internalType": "uint256",
        "name": "",
        "type": "uint256"
      }
    ],
    "stateMutability": "view",
    "type": "function"
  },
  {
    "inputs": [
      {
        "internalType": "uint32",
        "name": "season",
        "type": "uint32"
      }
    ],
    "name": "getGerminatingStalkAndRootsForSeason",
    "outputs": [
      {
        "internalType": "uint256",
        "name": "",
        "type": "uint256"
      },
      {
        "internalType": "uint256",
        "name": "",
        "type": "uint256"
      }
    ],
    "stateMutability": "view",
    "type": "function"
  },
  {
    "inputs": [
      {
        "internalType": "uint32",
        "name": "season",
        "type": "uint32"
      }
    ],
    "name": "getGerminatingStalkForSeason",
    "outputs": [
      {
        "internalType": "uint256",
        "name": "",
        "type": "uint256"
      }
    ],
    "stateMutability": "view",
    "type": "function"
  },
  {
    "inputs": [
      {
        "internalType": "address",
        "name": "token",
        "type": "address"
      }
    ],
    "name": "getGerminatingTotalDeposited",
    "outputs": [
      {
        "internalType": "uint256",
        "name": "amount",
        "type": "uint256"
      }
    ],
    "stateMutability": "view",
    "type": "function"
  },
  {
    "inputs": [
      {
        "internalType": "address",
        "name": "token",
        "type": "address"
      }
    ],
    "name": "getGerminatingTotalDepositedBdv",
    "outputs": [
      {
        "internalType": "uint256",
        "name": "_bdv",
        "type": "uint256"
      }
    ],
    "stateMutability": "view",
    "type": "function"
  },
  {
    "inputs": [
      {
        "internalType": "address",
        "name": "account",
        "type": "address"
      },
      {
        "internalType": "address",
        "name": "token",
        "type": "address"
      }
    ],
    "name": "getLastMowedStem",
    "outputs": [
      {
        "internalType": "int96",
        "name": "lastStem",
        "type": "int96"
      }
    ],
    "stateMutability": "view",
    "type": "function"
  },
  {
    "inputs": [
      {
        "internalType": "address",
        "name": "account",
        "type": "address"
      },
      {
        "internalType": "address",
        "name": "token",
        "type": "address"
      }
    ],
    "name": "getMowStatus",
    "outputs": [
      {
        "components": [
          {
            "internalType": "int96",
            "name": "lastStem",
            "type": "int96"
          },
          {
            "internalType": "uint128",
            "name": "bdv",
            "type": "uint128"
          }
        ],
        "internalType": "struct MowStatus",
        "name": "mowStatus",
        "type": "tuple"
      }
    ],
    "stateMutability": "view",
    "type": "function"
  },
  {
    "inputs": [
      {
        "internalType": "address",
        "name": "token",
        "type": "address"
      }
    ],
    "name": "getOddGerminating",
    "outputs": [
      {
        "internalType": "uint256",
        "name": "",
        "type": "uint256"
      },
      {
        "internalType": "uint256",
        "name": "",
        "type": "uint256"
      }
    ],
    "stateMutability": "view",
    "type": "function"
  },
  {
    "inputs": [
      {
        "internalType": "address",
        "name": "account",
        "type": "address"
      },
      {
        "internalType": "address",
        "name": "token",
        "type": "address"
      }
    ],
    "name": "getTokenDepositIdsForAccount",
    "outputs": [
      {
        "internalType": "uint256[]",
        "name": "depositIds",
        "type": "uint256[]"
      }
    ],
    "stateMutability": "view",
    "type": "function"
  },
  {
    "inputs": [
      {
        "internalType": "address",
        "name": "account",
        "type": "address"
      },
      {
        "internalType": "address",
        "name": "token",
        "type": "address"
      }
    ],
    "name": "getTokenDepositsForAccount",
    "outputs": [
      {
        "components": [
          {
            "internalType": "address",
            "name": "token",
            "type": "address"
          },
          {
            "internalType": "uint256[]",
            "name": "depositIds",
            "type": "uint256[]"
          },
          {
            "components": [
              {
                "internalType": "uint128",
                "name": "amount",
                "type": "uint128"
              },
              {
                "internalType": "uint128",
                "name": "bdv",
                "type": "uint128"
              }
            ],
            "internalType": "struct Deposit[]",
            "name": "tokenDeposits",
            "type": "tuple[]"
          }
        ],
        "internalType": "struct SiloGettersFacet.TokenDepositId",
        "name": "deposits",
        "type": "tuple"
      }
    ],
    "stateMutability": "view",
    "type": "function"
  },
  {
    "inputs": [
      {
        "internalType": "address",
        "name": "token",
        "type": "address"
      }
    ],
    "name": "getTotalDeposited",
    "outputs": [
      {
        "internalType": "uint256",
        "name": "",
        "type": "uint256"
      }
    ],
    "stateMutability": "view",
    "type": "function"
  },
  {
    "inputs": [
      {
        "internalType": "address",
        "name": "token",
        "type": "address"
      }
    ],
    "name": "getTotalDepositedBdv",
    "outputs": [
      {
        "internalType": "uint256",
        "name": "",
        "type": "uint256"
      }
    ],
    "stateMutability": "view",
    "type": "function"
  },
  {
    "inputs": [
      {
        "internalType": "address",
        "name": "token",
        "type": "address"
      }
    ],
    "name": "getTotalGerminatingAmount",
    "outputs": [
      {
        "internalType": "uint256",
        "name": "",
        "type": "uint256"
      }
    ],
    "stateMutability": "view",
    "type": "function"
  },
  {
    "inputs": [
      {
        "internalType": "address",
        "name": "token",
        "type": "address"
      }
    ],
    "name": "getTotalGerminatingBdv",
    "outputs": [
      {
        "internalType": "uint256",
        "name": "",
        "type": "uint256"
      }
    ],
    "stateMutability": "view",
    "type": "function"
  },
  {
    "inputs": [],
    "name": "getTotalGerminatingStalk",
    "outputs": [
      {
        "internalType": "uint256",
        "name": "",
        "type": "uint256"
      }
    ],
    "stateMutability": "view",
    "type": "function"
  },
  {
    "inputs": [],
    "name": "getYoungAndMatureGerminatingTotalStalk",
    "outputs": [
      {
        "internalType": "uint256",
        "name": "matureGerminatingStalk",
        "type": "uint256"
      },
      {
        "internalType": "uint256",
        "name": "youngGerminatingStalk",
        "type": "uint256"
      }
    ],
    "stateMutability": "view",
    "type": "function"
  },
  {
    "inputs": [
      {
        "internalType": "address",
        "name": "account",
        "type": "address"
      },
      {
        "internalType": "address",
        "name": "token",
        "type": "address"
      },
      {
        "internalType": "int96",
        "name": "stem",
        "type": "int96"
      }
    ],
    "name": "grownStalkForDeposit",
    "outputs": [
      {
        "internalType": "uint256",
        "name": "grownStalk",
        "type": "uint256"
      }
    ],
    "stateMutability": "view",
    "type": "function"
  },
  {
    "inputs": [],
    "name": "lastSeasonOfPlenty",
    "outputs": [
      {
        "internalType": "uint32",
        "name": "",
        "type": "uint32"
      }
    ],
    "stateMutability": "view",
    "type": "function"
  },
  {
    "inputs": [
      {
        "internalType": "address",
        "name": "account",
        "type": "address"
      }
    ],
    "name": "lastUpdate",
    "outputs": [
      {
        "internalType": "uint32",
        "name": "",
        "type": "uint32"
      }
    ],
    "stateMutability": "view",
    "type": "function"
  },
  {
    "inputs": [
      {
        "internalType": "address",
        "name": "account",
        "type": "address"
      }
    ],
    "name": "migrationNeeded",
    "outputs": [
      {
        "internalType": "bool",
        "name": "hasMigrated",
        "type": "bool"
      }
    ],
    "stateMutability": "view",
    "type": "function"
  },
  {
    "inputs": [],
    "name": "stemStartSeason",
    "outputs": [
      {
        "internalType": "uint16",
        "name": "",
        "type": "uint16"
      }
    ],
    "stateMutability": "view",
    "type": "function"
  },
  {
    "inputs": [
      {
        "internalType": "address",
        "name": "token",
        "type": "address"
      }
    ],
    "name": "stemTipForToken",
    "outputs": [
      {
        "internalType": "int96",
        "name": "_stemTip",
        "type": "int96"
      }
    ],
    "stateMutability": "view",
    "type": "function"
  },
  {
    "inputs": [
      {
        "internalType": "address",
        "name": "token",
        "type": "address"
      }
    ],
    "name": "tokenSettings",
    "outputs": [
      {
        "components": [
          {
            "internalType": "bytes4",
            "name": "selector",
            "type": "bytes4"
          },
          {
            "internalType": "uint32",
            "name": "stalkEarnedPerSeason",
            "type": "uint32"
          },
          {
            "internalType": "uint32",
            "name": "stalkIssuedPerBdv",
            "type": "uint32"
          },
          {
            "internalType": "uint32",
            "name": "milestoneSeason",
            "type": "uint32"
          },
          {
            "internalType": "int96",
            "name": "milestoneStem",
            "type": "int96"
          },
          {
            "internalType": "bytes1",
            "name": "encodeType",
            "type": "bytes1"
          },
          {
            "internalType": "int24",
            "name": "deltaStalkEarnedPerSeason",
            "type": "int24"
          },
          {
            "internalType": "bytes4",
            "name": "gpSelector",
            "type": "bytes4"
          },
          {
            "internalType": "bytes4",
            "name": "lwSelector",
            "type": "bytes4"
          },
          {
            "internalType": "uint128",
            "name": "gaugePoints",
            "type": "uint128"
          },
          {
            "internalType": "uint64",
            "name": "optimalPercentDepositedBdv",
            "type": "uint64"
          },
          {
            "components": [
              {
                "internalType": "address",
                "name": "target",
                "type": "address"
              },
              {
                "internalType": "bytes4",
                "name": "selector",
                "type": "bytes4"
              },
              {
                "internalType": "bytes1",
                "name": "encodeType",
                "type": "bytes1"
              }
            ],
            "internalType": "struct Implementation",
            "name": "gaugePointImplementation",
            "type": "tuple"
          },
          {
            "components": [
              {
                "internalType": "address",
                "name": "target",
                "type": "address"
              },
              {
                "internalType": "bytes4",
                "name": "selector",
                "type": "bytes4"
              },
              {
                "internalType": "bytes1",
                "name": "encodeType",
                "type": "bytes1"
              }
            ],
            "internalType": "struct Implementation",
            "name": "liquidityWeightImplementation",
            "type": "tuple"
          }
        ],
        "internalType": "struct AssetSettings",
        "name": "",
        "type": "tuple"
      }
    ],
    "stateMutability": "view",
    "type": "function"
  },
  {
    "inputs": [],
    "name": "totalEarnedBeans",
    "outputs": [
      {
        "internalType": "uint256",
        "name": "",
        "type": "uint256"
      }
    ],
    "stateMutability": "view",
    "type": "function"
  },
  {
    "inputs": [],
    "name": "totalRoots",
    "outputs": [
      {
        "internalType": "uint256",
        "name": "",
        "type": "uint256"
      }
    ],
    "stateMutability": "view",
    "type": "function"
  },
  {
    "inputs": [],
    "name": "totalStalk",
    "outputs": [
      {
        "internalType": "uint256",
        "name": "",
        "type": "uint256"
      }
    ],
    "stateMutability": "view",
    "type": "function"
  },
  {
    "anonymous": false,
    "inputs": [
      {
        "indexed": true,
        "internalType": "address",
        "name": "account",
        "type": "address"
      },
      {
        "indexed": false,
        "internalType": "address",
        "name": "token",
        "type": "address"
      },
      {
        "indexed": false,
        "internalType": "uint256",
        "name": "plenty",
        "type": "uint256"
      }
    ],
    "name": "ClaimPlenty",
    "type": "event"
  },
  {
    "anonymous": false,
    "inputs": [
      {
        "indexed": true,
        "internalType": "address",
        "name": "account",
        "type": "address"
      },
      {
        "indexed": false,
        "internalType": "uint256",
        "name": "beans",
        "type": "uint256"
      }
    ],
    "name": "Plant",
    "type": "event"
  },
  {
    "inputs": [
      {
        "internalType": "enum LibTransfer.To",
        "name": "toMode",
        "type": "uint8"
      }
    ],
    "name": "claimAllPlenty",
    "outputs": [],
    "stateMutability": "payable",
    "type": "function"
  },
  {
    "inputs": [
      {
        "internalType": "address",
        "name": "well",
        "type": "address"
      },
      {
        "internalType": "enum LibTransfer.To",
        "name": "toMode",
        "type": "uint8"
      }
    ],
    "name": "claimPlenty",
    "outputs": [],
    "stateMutability": "payable",
    "type": "function"
  },
  {
    "inputs": [
      {
        "internalType": "address",
        "name": "token",
        "type": "address"
      },
      {
        "internalType": "uint256",
        "name": "_amount",
        "type": "uint256"
      },
      {
        "internalType": "enum LibTransfer.From",
        "name": "mode",
        "type": "uint8"
      }
    ],
    "name": "deposit",
    "outputs": [
      {
        "internalType": "uint256",
        "name": "amount",
        "type": "uint256"
      },
      {
        "internalType": "uint256",
        "name": "_bdv",
        "type": "uint256"
      },
      {
        "internalType": "int96",
        "name": "stem",
        "type": "int96"
      }
    ],
    "stateMutability": "payable",
    "type": "function"
  },
  {
    "inputs": [
      {
        "internalType": "address",
        "name": "account",
        "type": "address"
      },
      {
        "internalType": "address",
        "name": "token",
        "type": "address"
      }
    ],
    "name": "mow",
    "outputs": [],
    "stateMutability": "payable",
    "type": "function"
  },
  {
    "inputs": [
      {
        "internalType": "address",
        "name": "account",
        "type": "address"
      },
      {
        "internalType": "address[]",
        "name": "tokens",
        "type": "address[]"
      }
    ],
    "name": "mowMultiple",
    "outputs": [],
    "stateMutability": "payable",
    "type": "function"
  },
  {
    "inputs": [],
    "name": "plant",
    "outputs": [
      {
        "internalType": "uint256",
        "name": "beans",
        "type": "uint256"
      },
      {
        "internalType": "int96",
        "name": "stem",
        "type": "int96"
      }
    ],
    "stateMutability": "payable",
    "type": "function"
  },
  {
    "inputs": [
      {
        "internalType": "address",
        "name": "sender",
        "type": "address"
      },
      {
        "internalType": "address",
        "name": "recipient",
        "type": "address"
      },
      {
        "internalType": "uint256[]",
        "name": "depositIds",
        "type": "uint256[]"
      },
      {
        "internalType": "uint256[]",
        "name": "amounts",
        "type": "uint256[]"
      },
      {
        "internalType": "bytes",
        "name": "",
        "type": "bytes"
      }
    ],
    "name": "safeBatchTransferFrom",
    "outputs": [],
    "stateMutability": "nonpayable",
    "type": "function"
  },
  {
    "inputs": [
      {
        "internalType": "address",
        "name": "sender",
        "type": "address"
      },
      {
        "internalType": "address",
        "name": "recipient",
        "type": "address"
      },
      {
        "internalType": "uint256",
        "name": "depositId",
        "type": "uint256"
      },
      {
        "internalType": "uint256",
        "name": "amount",
        "type": "uint256"
      },
      {
        "internalType": "bytes",
        "name": "",
        "type": "bytes"
      }
    ],
    "name": "safeTransferFrom",
    "outputs": [],
    "stateMutability": "nonpayable",
    "type": "function"
  },
  {
    "inputs": [
      {
        "internalType": "address",
        "name": "sender",
        "type": "address"
      },
      {
        "internalType": "address",
        "name": "recipient",
        "type": "address"
      },
      {
        "internalType": "address",
        "name": "token",
        "type": "address"
      },
      {
        "internalType": "int96",
        "name": "stem",
        "type": "int96"
      },
      {
        "internalType": "uint256",
        "name": "amount",
        "type": "uint256"
      }
    ],
    "name": "transferDeposit",
    "outputs": [
      {
        "internalType": "uint256",
        "name": "_bdv",
        "type": "uint256"
      }
    ],
    "stateMutability": "payable",
    "type": "function"
  },
  {
    "inputs": [
      {
        "internalType": "address",
        "name": "sender",
        "type": "address"
      },
      {
        "internalType": "address",
        "name": "recipient",
        "type": "address"
      },
      {
        "internalType": "address",
        "name": "token",
        "type": "address"
      },
      {
        "internalType": "int96[]",
        "name": "stem",
        "type": "int96[]"
      },
      {
        "internalType": "uint256[]",
        "name": "amounts",
        "type": "uint256[]"
      }
    ],
    "name": "transferDeposits",
    "outputs": [
      {
        "internalType": "uint256[]",
        "name": "bdvs",
        "type": "uint256[]"
      }
    ],
    "stateMutability": "payable",
    "type": "function"
  },
  {
    "inputs": [
      {
        "internalType": "address",
        "name": "token",
        "type": "address"
      },
      {
        "internalType": "int96",
        "name": "stem",
        "type": "int96"
      },
      {
        "internalType": "uint256",
        "name": "amount",
        "type": "uint256"
      },
      {
        "internalType": "enum LibTransfer.To",
        "name": "mode",
        "type": "uint8"
      }
    ],
    "name": "withdrawDeposit",
    "outputs": [],
    "stateMutability": "payable",
    "type": "function"
  },
  {
    "inputs": [
      {
        "internalType": "address",
        "name": "token",
        "type": "address"
      },
      {
        "internalType": "int96[]",
        "name": "stems",
        "type": "int96[]"
      },
      {
        "internalType": "uint256[]",
        "name": "amounts",
        "type": "uint256[]"
      },
      {
        "internalType": "enum LibTransfer.To",
        "name": "mode",
        "type": "uint8"
      }
    ],
    "name": "withdrawDeposits",
    "outputs": [],
    "stateMutability": "payable",
    "type": "function"
  },
  {
    "anonymous": false,
    "inputs": [
      {
        "indexed": true,
        "internalType": "address",
        "name": "account",
        "type": "address"
      },
      {
        "indexed": false,
        "internalType": "uint256",
        "name": "beans",
        "type": "uint256"
      }
    ],
    "name": "Incentivization",
    "type": "event"
  },
  {
    "inputs": [
      {
        "internalType": "uint256",
        "name": "secondsLate",
        "type": "uint256"
      }
    ],
    "name": "determineReward",
    "outputs": [
      {
        "internalType": "uint256",
        "name": "",
        "type": "uint256"
      }
    ],
    "stateMutability": "pure",
    "type": "function"
  },
  {
    "anonymous": false,
    "inputs": [
      {
        "indexed": true,
        "internalType": "uint256",
        "name": "season",
        "type": "uint256"
      },
      {
        "indexed": true,
        "internalType": "address",
        "name": "token",
        "type": "address"
      },
      {
        "indexed": false,
        "internalType": "uint256",
        "name": "gaugePoints",
        "type": "uint256"
      }
    ],
    "name": "GaugePointChange",
    "type": "event"
  },
  {
    "anonymous": false,
    "inputs": [
      {
        "indexed": false,
        "internalType": "uint256",
        "name": "newStalkPerBdvPerSeason",
        "type": "uint256"
      }
    ],
    "name": "UpdateAverageStalkPerBdvPerSeason",
    "type": "event"
  },
  {
    "inputs": [],
    "name": "maxWeight",
    "outputs": [
      {
        "internalType": "uint256",
        "name": "",
        "type": "uint256"
      }
    ],
    "stateMutability": "pure",
    "type": "function"
  },
  {
    "inputs": [
      {
        "internalType": "uint256",
        "name": "currentGaugePoints",
        "type": "uint256"
      },
      {
        "internalType": "uint256",
        "name": "optimalPercentDepositedBdv",
        "type": "uint256"
      },
      {
        "internalType": "uint256",
        "name": "percentOfDepositedBdv",
        "type": "uint256"
      }
    ],
    "name": "defaultGaugePointFunction",
    "outputs": [
      {
        "internalType": "uint256",
        "name": "newGaugePoints",
        "type": "uint256"
      }
    ],
    "stateMutability": "pure",
    "type": "function"
  },
  {
    "inputs": [],
    "name": "abovePeg",
    "outputs": [
      {
        "internalType": "bool",
        "name": "",
        "type": "bool"
      }
    ],
    "stateMutability": "view",
    "type": "function"
  },
  {
    "inputs": [
      {
        "internalType": "uint256",
        "name": "caseId",
        "type": "uint256"
      }
    ],
    "name": "getAbsBeanToMaxLpRatioChangeFromCaseId",
    "outputs": [
      {
        "internalType": "uint80",
        "name": "ml",
        "type": "uint80"
      }
    ],
    "stateMutability": "view",
    "type": "function"
  },
  {
    "inputs": [
      {
        "internalType": "uint256",
        "name": "caseId",
        "type": "uint256"
      }
    ],
    "name": "getAbsTemperatureChangeFromCaseId",
    "outputs": [
      {
        "internalType": "int8",
        "name": "t",
        "type": "int8"
      }
    ],
    "stateMutability": "view",
    "type": "function"
  },
  {
    "inputs": [],
    "name": "getAverageGrownStalkPerBdv",
    "outputs": [
      {
        "internalType": "uint256",
        "name": "",
        "type": "uint256"
      }
    ],
    "stateMutability": "view",
    "type": "function"
  },
  {
    "inputs": [],
    "name": "getAverageGrownStalkPerBdvPerSeason",
    "outputs": [
      {
        "internalType": "uint128",
        "name": "",
        "type": "uint128"
      }
    ],
    "stateMutability": "view",
    "type": "function"
  },
  {
    "inputs": [],
    "name": "getBeanEthGaugePointsPerBdv",
    "outputs": [
      {
        "internalType": "uint256",
        "name": "",
        "type": "uint256"
      }
    ],
    "stateMutability": "view",
    "type": "function"
  },
  {
    "inputs": [],
    "name": "getBeanGaugePointsPerBdv",
    "outputs": [
      {
        "internalType": "uint256",
        "name": "",
        "type": "uint256"
      }
    ],
    "stateMutability": "view",
    "type": "function"
  },
  {
    "inputs": [],
    "name": "getBeanToMaxLpGpPerBdvRatio",
    "outputs": [
      {
        "internalType": "uint256",
        "name": "",
        "type": "uint256"
      }
    ],
    "stateMutability": "view",
    "type": "function"
  },
  {
    "inputs": [],
    "name": "getBeanToMaxLpGpPerBdvRatioScaled",
    "outputs": [
      {
        "internalType": "uint256",
        "name": "",
        "type": "uint256"
      }
    ],
    "stateMutability": "view",
    "type": "function"
  },
  {
    "inputs": [
      {
        "internalType": "uint256",
        "name": "caseId",
        "type": "uint256"
      }
    ],
    "name": "getCaseData",
    "outputs": [
      {
        "internalType": "bytes32",
        "name": "casesData",
        "type": "bytes32"
      }
    ],
    "stateMutability": "view",
    "type": "function"
  },
  {
    "inputs": [],
    "name": "getCases",
    "outputs": [
      {
        "internalType": "bytes32[144]",
        "name": "cases",
        "type": "bytes32[144]"
      }
    ],
    "stateMutability": "view",
    "type": "function"
  },
  {
    "inputs": [
      {
        "internalType": "uint256",
        "name": "caseId",
        "type": "uint256"
      }
    ],
    "name": "getChangeFromCaseId",
    "outputs": [
      {
        "internalType": "uint32",
        "name": "",
        "type": "uint32"
      },
      {
        "internalType": "int8",
        "name": "",
        "type": "int8"
      },
      {
        "internalType": "uint80",
        "name": "",
        "type": "uint80"
      },
      {
        "internalType": "int80",
        "name": "",
        "type": "int80"
      }
    ],
    "stateMutability": "view",
    "type": "function"
  },
  {
    "inputs": [],
    "name": "getDeltaPodDemand",
    "outputs": [
      {
        "internalType": "uint256",
        "name": "",
        "type": "uint256"
      }
    ],
    "stateMutability": "view",
    "type": "function"
  },
  {
    "inputs": [],
    "name": "getDeltaPodDemandLowerBound",
    "outputs": [
      {
        "internalType": "uint256",
        "name": "",
        "type": "uint256"
      }
    ],
    "stateMutability": "view",
    "type": "function"
  },
  {
    "inputs": [],
    "name": "getDeltaPodDemandUpperBound",
    "outputs": [
      {
        "internalType": "uint256",
        "name": "",
        "type": "uint256"
      }
    ],
    "stateMutability": "view",
    "type": "function"
  },
  {
    "inputs": [],
    "name": "getExcessivePriceThreshold",
    "outputs": [
      {
        "internalType": "uint256",
        "name": "",
        "type": "uint256"
      }
    ],
    "stateMutability": "view",
    "type": "function"
  },
  {
    "inputs": [
      {
        "internalType": "address",
        "name": "token",
        "type": "address"
      }
    ],
    "name": "getGaugePoints",
    "outputs": [
      {
        "internalType": "uint256",
        "name": "",
        "type": "uint256"
      }
    ],
    "stateMutability": "view",
    "type": "function"
  },
  {
    "inputs": [
      {
        "internalType": "address",
        "name": "token",
        "type": "address"
      }
    ],
    "name": "getGaugePointsPerBdvForToken",
    "outputs": [
      {
        "internalType": "uint256",
        "name": "",
        "type": "uint256"
      }
    ],
    "stateMutability": "view",
    "type": "function"
  },
  {
    "inputs": [
      {
        "internalType": "address",
        "name": "well",
        "type": "address"
      }
    ],
    "name": "getGaugePointsPerBdvForWell",
    "outputs": [
      {
        "internalType": "uint256",
        "name": "",
        "type": "uint256"
      }
    ],
    "stateMutability": "view",
    "type": "function"
  },
  {
    "inputs": [],
    "name": "getGrownStalkIssuedPerGp",
    "outputs": [
      {
        "internalType": "uint256",
        "name": "",
        "type": "uint256"
      }
    ],
    "stateMutability": "view",
    "type": "function"
  },
  {
    "inputs": [],
    "name": "getGrownStalkIssuedPerSeason",
    "outputs": [
      {
        "internalType": "uint256",
        "name": "",
        "type": "uint256"
      }
    ],
    "stateMutability": "view",
    "type": "function"
  },
  {
    "inputs": [],
    "name": "getLargestLiqWell",
    "outputs": [
      {
        "internalType": "address",
        "name": "",
        "type": "address"
      }
    ],
    "stateMutability": "view",
    "type": "function"
  },
  {
    "inputs": [],
    "name": "getLiquidityToSupplyRatio",
    "outputs": [
      {
        "internalType": "uint256",
        "name": "",
        "type": "uint256"
      }
    ],
    "stateMutability": "view",
    "type": "function"
  },
  {
    "inputs": [],
    "name": "getLpToSupplyRatioLowerBound",
    "outputs": [
      {
        "internalType": "uint256",
        "name": "",
        "type": "uint256"
      }
    ],
    "stateMutability": "view",
    "type": "function"
  },
  {
    "inputs": [],
    "name": "getLpToSupplyRatioOptimal",
    "outputs": [
      {
        "internalType": "uint256",
        "name": "",
        "type": "uint256"
      }
    ],
    "stateMutability": "view",
    "type": "function"
  },
  {
    "inputs": [],
    "name": "getLpToSupplyRatioUpperBound",
    "outputs": [
      {
        "internalType": "uint256",
        "name": "",
        "type": "uint256"
      }
    ],
    "stateMutability": "view",
    "type": "function"
  },
  {
    "inputs": [],
    "name": "getMaxBeanMaxLpGpPerBdvRatio",
    "outputs": [
      {
        "internalType": "uint256",
        "name": "",
        "type": "uint256"
      }
    ],
    "stateMutability": "view",
    "type": "function"
  },
  {
    "inputs": [],
    "name": "getMinBeanMaxLpGpPerBdvRatio",
    "outputs": [
      {
        "internalType": "uint256",
        "name": "",
        "type": "uint256"
      }
    ],
    "stateMutability": "view",
    "type": "function"
  },
  {
    "inputs": [
      {
        "internalType": "uint256",
        "name": "fieldId",
        "type": "uint256"
      }
    ],
    "name": "getPodRate",
    "outputs": [
      {
        "internalType": "uint256",
        "name": "",
        "type": "uint256"
      }
    ],
    "stateMutability": "view",
    "type": "function"
  },
  {
    "inputs": [],
    "name": "getPodRateLowerBound",
    "outputs": [
      {
        "internalType": "uint256",
        "name": "",
        "type": "uint256"
      }
    ],
    "stateMutability": "view",
    "type": "function"
  },
  {
    "inputs": [],
    "name": "getPodRateOptimal",
    "outputs": [
      {
        "internalType": "uint256",
        "name": "",
        "type": "uint256"
      }
    ],
    "stateMutability": "view",
    "type": "function"
  },
  {
    "inputs": [],
    "name": "getPodRateUpperBound",
    "outputs": [
      {
        "internalType": "uint256",
        "name": "",
        "type": "uint256"
      }
    ],
    "stateMutability": "view",
    "type": "function"
  },
  {
    "inputs": [
      {
        "internalType": "uint256",
        "name": "caseId",
        "type": "uint256"
      }
    ],
    "name": "getRelBeanToMaxLpRatioChangeFromCaseId",
    "outputs": [
      {
        "internalType": "int80",
        "name": "l",
        "type": "int80"
      }
    ],
    "stateMutability": "view",
    "type": "function"
  },
  {
    "inputs": [
      {
        "internalType": "uint256",
        "name": "caseId",
        "type": "uint256"
      }
    ],
    "name": "getRelTemperatureChangeFromCaseId",
    "outputs": [
      {
        "internalType": "uint32",
        "name": "mt",
        "type": "uint32"
      }
    ],
    "stateMutability": "view",
    "type": "function"
  },
  {
    "inputs": [],
    "name": "getSeasonStruct",
    "outputs": [
      {
        "components": [
          {
            "internalType": "uint32",
            "name": "current",
            "type": "uint32"
          },
          {
            "internalType": "uint32",
            "name": "lastSop",
            "type": "uint32"
          },
          {
            "internalType": "uint8",
            "name": "withdrawSeasons",
            "type": "uint8"
          },
          {
            "internalType": "uint32",
            "name": "lastSopSeason",
            "type": "uint32"
          },
          {
            "internalType": "uint32",
            "name": "rainStart",
            "type": "uint32"
          },
          {
            "internalType": "bool",
            "name": "raining",
            "type": "bool"
          },
          {
            "internalType": "bool",
            "name": "fertilizing",
            "type": "bool"
          },
          {
            "internalType": "uint32",
            "name": "sunriseBlock",
            "type": "uint32"
          },
          {
            "internalType": "bool",
            "name": "abovePeg",
            "type": "bool"
          },
          {
            "internalType": "uint16",
            "name": "stemStartSeason",
            "type": "uint16"
          },
          {
            "internalType": "uint16",
            "name": "stemScaleSeason",
            "type": "uint16"
          },
          {
            "internalType": "uint256",
            "name": "start",
            "type": "uint256"
          },
          {
            "internalType": "uint256",
            "name": "period",
            "type": "uint256"
          },
          {
            "internalType": "uint256",
            "name": "timestamp",
            "type": "uint256"
          },
          {
            "internalType": "bytes32[8]",
            "name": "_buffer",
            "type": "bytes32[8]"
          }
        ],
        "internalType": "struct Season",
        "name": "",
        "type": "tuple"
      }
    ],
    "stateMutability": "view",
    "type": "function"
  },
  {
    "inputs": [],
    "name": "getSeasonTimestamp",
    "outputs": [
      {
        "internalType": "uint256",
        "name": "",
        "type": "uint256"
      }
    ],
    "stateMutability": "view",
    "type": "function"
  },
  {
    "inputs": [],
    "name": "getSeedGauge",
    "outputs": [
      {
        "components": [
          {
            "internalType": "uint128",
            "name": "averageGrownStalkPerBdvPerSeason",
            "type": "uint128"
          },
          {
            "internalType": "uint128",
            "name": "beanToMaxLpGpPerBdvRatio",
            "type": "uint128"
          },
          {
            "internalType": "bytes32[4]",
            "name": "_buffer",
            "type": "bytes32[4]"
          }
        ],
        "internalType": "struct SeedGauge",
        "name": "",
        "type": "tuple"
      }
    ],
    "stateMutability": "view",
    "type": "function"
  },
  {
    "inputs": [],
    "name": "getSeedGaugeSetting",
    "outputs": [
      {
        "components": [
          {
            "internalType": "uint256",
            "name": "maxBeanMaxLpGpPerBdvRatio",
            "type": "uint256"
          },
          {
            "internalType": "uint256",
            "name": "minBeanMaxLpGpPerBdvRatio",
            "type": "uint256"
          },
          {
            "internalType": "uint256",
            "name": "targetSeasonsToCatchUp",
            "type": "uint256"
          },
          {
            "internalType": "uint256",
            "name": "podRateLowerBound",
            "type": "uint256"
          },
          {
            "internalType": "uint256",
            "name": "podRateOptimal",
            "type": "uint256"
          },
          {
            "internalType": "uint256",
            "name": "podRateUpperBound",
            "type": "uint256"
          },
          {
            "internalType": "uint256",
            "name": "deltaPodDemandLowerBound",
            "type": "uint256"
          },
          {
            "internalType": "uint256",
            "name": "deltaPodDemandUpperBound",
            "type": "uint256"
          },
          {
            "internalType": "uint256",
            "name": "lpToSupplyRatioUpperBound",
            "type": "uint256"
          },
          {
            "internalType": "uint256",
            "name": "lpToSupplyRatioOptimal",
            "type": "uint256"
          },
          {
            "internalType": "uint256",
            "name": "lpToSupplyRatioLowerBound",
            "type": "uint256"
          },
          {
            "internalType": "uint256",
            "name": "excessivePriceThreshold",
            "type": "uint256"
          }
        ],
        "internalType": "struct SeedGaugeSettings",
        "name": "",
        "type": "tuple"
      }
    ],
    "stateMutability": "view",
    "type": "function"
  },
  {
    "inputs": [],
    "name": "getTargetSeasonsToCatchUp",
    "outputs": [
      {
        "internalType": "uint256",
        "name": "",
        "type": "uint256"
      }
    ],
    "stateMutability": "view",
    "type": "function"
  },
  {
    "inputs": [],
    "name": "getTotalBdv",
    "outputs": [
      {
        "internalType": "uint256",
        "name": "totalBdv",
        "type": "uint256"
      }
    ],
    "stateMutability": "view",
    "type": "function"
  },
  {
    "inputs": [],
    "name": "getTotalUsdLiquidity",
    "outputs": [
      {
        "internalType": "uint256",
        "name": "totalLiquidity",
        "type": "uint256"
      }
    ],
    "stateMutability": "view",
    "type": "function"
  },
  {
    "inputs": [],
    "name": "getTotalWeightedUsdLiquidity",
    "outputs": [
      {
        "internalType": "uint256",
        "name": "totalWeightedLiquidity",
        "type": "uint256"
      }
    ],
    "stateMutability": "view",
    "type": "function"
  },
  {
    "inputs": [
      {
        "internalType": "address",
        "name": "well",
        "type": "address"
      }
    ],
    "name": "getTwaLiquidityForWell",
    "outputs": [
      {
        "internalType": "uint256",
        "name": "",
        "type": "uint256"
      }
    ],
    "stateMutability": "view",
    "type": "function"
  },
  {
    "inputs": [
      {
        "internalType": "address",
        "name": "well",
        "type": "address"
      }
    ],
    "name": "getWeightedTwaLiquidityForWell",
    "outputs": [
      {
        "internalType": "uint256",
        "name": "",
        "type": "uint256"
      }
    ],
    "stateMutability": "view",
    "type": "function"
  },
  {
    "inputs": [],
    "name": "paused",
    "outputs": [
      {
        "internalType": "bool",
        "name": "",
        "type": "bool"
      }
    ],
    "stateMutability": "view",
    "type": "function"
  },
  {
    "inputs": [
      {
        "internalType": "uint32",
        "name": "_season",
        "type": "uint32"
      },
      {
        "internalType": "address",
        "name": "well",
        "type": "address"
      }
    ],
    "name": "plentyPerRoot",
    "outputs": [
      {
        "internalType": "uint256",
        "name": "",
        "type": "uint256"
      }
    ],
    "stateMutability": "view",
    "type": "function"
  },
  {
    "inputs": [
      {
        "internalType": "address",
        "name": "pool",
        "type": "address"
      }
    ],
    "name": "poolCurrentDeltaB",
    "outputs": [
      {
        "internalType": "int256",
        "name": "deltaB",
        "type": "int256"
      }
    ],
    "stateMutability": "view",
    "type": "function"
  },
  {
    "inputs": [
      {
        "internalType": "address",
        "name": "pool",
        "type": "address"
      }
    ],
    "name": "poolDeltaB",
    "outputs": [
      {
        "internalType": "int256",
        "name": "",
        "type": "int256"
      }
    ],
    "stateMutability": "view",
    "type": "function"
  },
  {
    "inputs": [],
    "name": "rain",
    "outputs": [
      {
        "components": [
          {
            "internalType": "uint256",
            "name": "pods",
            "type": "uint256"
          },
          {
            "internalType": "uint256",
            "name": "roots",
            "type": "uint256"
          },
          {
            "internalType": "bytes32[4]",
            "name": "_buffer",
            "type": "bytes32[4]"
          }
        ],
        "internalType": "struct Rain",
        "name": "",
        "type": "tuple"
      }
    ],
    "stateMutability": "view",
    "type": "function"
  },
  {
    "inputs": [],
    "name": "season",
    "outputs": [
      {
        "internalType": "uint32",
        "name": "",
        "type": "uint32"
      }
    ],
    "stateMutability": "view",
    "type": "function"
  },
  {
    "inputs": [],
    "name": "sunriseBlock",
    "outputs": [
      {
        "internalType": "uint32",
        "name": "",
        "type": "uint32"
      }
    ],
    "stateMutability": "view",
    "type": "function"
  },
  {
    "inputs": [],
    "name": "time",
    "outputs": [
      {
        "components": [
          {
            "internalType": "uint32",
            "name": "current",
            "type": "uint32"
          },
          {
            "internalType": "uint32",
            "name": "lastSop",
            "type": "uint32"
          },
          {
            "internalType": "uint8",
            "name": "withdrawSeasons",
            "type": "uint8"
          },
          {
            "internalType": "uint32",
            "name": "lastSopSeason",
            "type": "uint32"
          },
          {
            "internalType": "uint32",
            "name": "rainStart",
            "type": "uint32"
          },
          {
            "internalType": "bool",
            "name": "raining",
            "type": "bool"
          },
          {
            "internalType": "bool",
            "name": "fertilizing",
            "type": "bool"
          },
          {
            "internalType": "uint32",
            "name": "sunriseBlock",
            "type": "uint32"
          },
          {
            "internalType": "bool",
            "name": "abovePeg",
            "type": "bool"
          },
          {
            "internalType": "uint16",
            "name": "stemStartSeason",
            "type": "uint16"
          },
          {
            "internalType": "uint16",
            "name": "stemScaleSeason",
            "type": "uint16"
          },
          {
            "internalType": "uint256",
            "name": "start",
            "type": "uint256"
          },
          {
            "internalType": "uint256",
            "name": "period",
            "type": "uint256"
          },
          {
            "internalType": "uint256",
            "name": "timestamp",
            "type": "uint256"
          },
          {
            "internalType": "bytes32[8]",
            "name": "_buffer",
            "type": "bytes32[8]"
          }
        ],
        "internalType": "struct Season",
        "name": "",
        "type": "tuple"
      }
    ],
    "stateMutability": "view",
    "type": "function"
  },
  {
    "inputs": [],
    "name": "totalDeltaB",
    "outputs": [
      {
        "internalType": "int256",
        "name": "deltaB",
        "type": "int256"
      }
    ],
    "stateMutability": "view",
    "type": "function"
  },
  {
    "inputs": [],
    "name": "weather",
    "outputs": [
      {
        "components": [
          {
            "internalType": "uint128",
            "name": "lastDeltaSoil",
            "type": "uint128"
          },
          {
            "internalType": "uint32",
            "name": "lastSowTime",
            "type": "uint32"
          },
          {
            "internalType": "uint32",
            "name": "thisSowTime",
            "type": "uint32"
          },
          {
            "internalType": "uint32",
            "name": "temp",
            "type": "uint32"
          },
          {
            "internalType": "bytes32[4]",
            "name": "_buffer",
            "type": "bytes32[4]"
          }
        ],
        "internalType": "struct Weather",
        "name": "",
        "type": "tuple"
      }
    ],
    "stateMutability": "view",
    "type": "function"
  },
  {
    "inputs": [
      {
        "internalType": "address",
        "name": "well",
        "type": "address"
      }
    ],
    "name": "wellOracleSnapshot",
    "outputs": [
      {
        "internalType": "bytes",
        "name": "snapshot",
        "type": "bytes"
      }
    ],
    "stateMutability": "view",
    "type": "function"
  },
  {
    "anonymous": false,
    "inputs": [
      {
        "indexed": true,
        "internalType": "uint256",
        "name": "season",
        "type": "uint256"
      },
      {
        "indexed": false,
        "internalType": "uint256",
        "name": "caseId",
        "type": "uint256"
      },
      {
        "indexed": false,
        "internalType": "int80",
        "name": "absChange",
        "type": "int80"
      }
    ],
    "name": "BeanToMaxLpGpPerBdvRatioChange",
    "type": "event"
  },
  {
    "anonymous": false,
    "inputs": [
      {
        "indexed": true,
        "internalType": "enum ShipmentRecipient",
        "name": "recipient",
        "type": "uint8"
      },
      {
        "indexed": false,
        "internalType": "uint256",
        "name": "receivedAmount",
        "type": "uint256"
      },
      {
        "indexed": false,
        "internalType": "bytes",
        "name": "data",
        "type": "bytes"
      }
    ],
    "name": "Receipt",
    "type": "event"
  },
  {
    "anonymous": false,
    "inputs": [
      {
<<<<<<< HEAD
=======
        "indexed": false,
        "internalType": "uint256",
        "name": "toField",
        "type": "uint256"
      }
    ],
    "name": "SeasonOfPlentyField",
    "type": "event"
  },
  {
    "anonymous": false,
    "inputs": [
      {
>>>>>>> 49f3ec99
        "indexed": true,
        "internalType": "uint256",
        "name": "season",
        "type": "uint256"
      },
      {
        "indexed": false,
        "internalType": "address",
        "name": "well",
        "type": "address"
      },
      {
        "indexed": false,
        "internalType": "address",
        "name": "token",
        "type": "address"
      },
      {
        "indexed": false,
        "internalType": "uint256",
        "name": "amount",
        "type": "uint256"
      }
    ],
    "name": "SeasonOfPlentyWell",
    "type": "event"
  },
  {
    "anonymous": false,
    "inputs": [
      {
        "indexed": true,
        "internalType": "uint32",
        "name": "season",
        "type": "uint32"
      },
      {
        "indexed": false,
        "internalType": "uint256",
        "name": "shipmentAmount",
        "type": "uint256"
      }
    ],
    "name": "Ship",
    "type": "event"
  },
  {
    "anonymous": false,
    "inputs": [
      {
        "components": [
          {
            "internalType": "address",
            "name": "planContract",
            "type": "address"
          },
          {
            "internalType": "bytes4",
            "name": "planSelector",
            "type": "bytes4"
          },
          {
            "internalType": "enum ShipmentRecipient",
            "name": "recipient",
            "type": "uint8"
          },
          {
            "internalType": "bytes",
            "name": "data",
            "type": "bytes"
          }
        ],
        "indexed": false,
        "internalType": "struct ShipmentRoute[]",
        "name": "newShipmentRoutes",
        "type": "tuple[]"
      }
    ],
    "name": "ShipmentRoutesSet",
    "type": "event"
  },
  {
    "anonymous": false,
    "inputs": [
      {
        "indexed": true,
        "internalType": "uint32",
        "name": "season",
        "type": "uint32"
      },
      {
        "indexed": false,
        "internalType": "uint256",
        "name": "soil",
        "type": "uint256"
      }
    ],
    "name": "Soil",
    "type": "event"
  },
  {
    "anonymous": false,
    "inputs": [
      {
        "indexed": true,
        "internalType": "uint256",
        "name": "season",
        "type": "uint256"
      }
    ],
    "name": "Sunrise",
    "type": "event"
  },
  {
    "anonymous": false,
    "inputs": [
      {
        "indexed": true,
        "internalType": "uint256",
        "name": "season",
        "type": "uint256"
      },
      {
        "indexed": false,
        "internalType": "uint256",
        "name": "caseId",
        "type": "uint256"
      },
      {
        "indexed": false,
        "internalType": "int8",
        "name": "absChange",
        "type": "int8"
      }
    ],
    "name": "TemperatureChange",
    "type": "event"
  },
  {
    "inputs": [
      {
        "components": [
          {
            "internalType": "address",
            "name": "well",
            "type": "address"
          },
          {
            "internalType": "int256",
            "name": "deltaB",
            "type": "int256"
          }
        ],
        "internalType": "struct Weather.WellDeltaB[]",
        "name": "wellDeltaBs",
        "type": "tuple[]"
      },
      {
        "internalType": "uint256",
        "name": "totalPositiveDeltaB",
        "type": "uint256"
      },
      {
        "internalType": "uint256",
        "name": "totalNegativeDeltaB",
        "type": "uint256"
      },
      {
        "internalType": "uint256",
        "name": "positiveDeltaBCount",
        "type": "uint256"
      }
    ],
    "name": "calculateSopPerWell",
    "outputs": [
      {
        "components": [
          {
            "internalType": "address",
            "name": "well",
            "type": "address"
          },
          {
            "internalType": "int256",
            "name": "deltaB",
            "type": "int256"
          }
        ],
        "internalType": "struct Weather.WellDeltaB[]",
        "name": "",
        "type": "tuple[]"
      }
    ],
    "stateMutability": "pure",
    "type": "function"
  },
  {
    "inputs": [],
    "name": "getShipmentRoutes",
    "outputs": [
      {
        "components": [
          {
            "internalType": "address",
            "name": "planContract",
            "type": "address"
          },
          {
            "internalType": "bytes4",
            "name": "planSelector",
            "type": "bytes4"
          },
          {
            "internalType": "enum ShipmentRecipient",
            "name": "recipient",
            "type": "uint8"
          },
          {
            "internalType": "bytes",
            "name": "data",
            "type": "bytes"
          }
        ],
        "internalType": "struct ShipmentRoute[]",
        "name": "",
        "type": "tuple[]"
      }
    ],
    "stateMutability": "view",
    "type": "function"
  },
  {
    "inputs": [],
    "name": "getWellsByDeltaB",
    "outputs": [
      {
        "components": [
          {
            "internalType": "address",
            "name": "well",
            "type": "address"
          },
          {
            "internalType": "int256",
            "name": "deltaB",
            "type": "int256"
          }
        ],
        "internalType": "struct Weather.WellDeltaB[]",
        "name": "wellDeltaBs",
        "type": "tuple[]"
      },
      {
        "internalType": "uint256",
        "name": "totalPositiveDeltaB",
        "type": "uint256"
      },
      {
        "internalType": "uint256",
        "name": "totalNegativeDeltaB",
        "type": "uint256"
      },
      {
        "internalType": "uint256",
        "name": "positiveDeltaBCount",
        "type": "uint256"
      }
    ],
    "stateMutability": "view",
    "type": "function"
  },
  {
    "inputs": [
      {
        "internalType": "address",
        "name": "account",
        "type": "address"
      },
      {
        "internalType": "enum LibTransfer.To",
        "name": "mode",
        "type": "uint8"
      }
    ],
    "name": "gm",
    "outputs": [
      {
        "internalType": "uint256",
        "name": "",
        "type": "uint256"
      }
    ],
    "stateMutability": "payable",
    "type": "function"
  },
  {
    "inputs": [
      {
        "components": [
          {
            "internalType": "address",
            "name": "well",
            "type": "address"
          },
          {
            "internalType": "int256",
            "name": "deltaB",
            "type": "int256"
          }
        ],
        "internalType": "struct Weather.WellDeltaB[]",
        "name": "arr",
        "type": "tuple[]"
      },
      {
        "internalType": "int256",
        "name": "left",
        "type": "int256"
      },
      {
        "internalType": "int256",
        "name": "right",
        "type": "int256"
      }
    ],
    "name": "quickSort",
    "outputs": [
      {
        "components": [
          {
            "internalType": "address",
            "name": "well",
            "type": "address"
          },
          {
            "internalType": "int256",
            "name": "deltaB",
            "type": "int256"
          }
        ],
        "internalType": "struct Weather.WellDeltaB[]",
        "name": "",
        "type": "tuple[]"
      }
    ],
    "stateMutability": "pure",
    "type": "function"
  },
  {
    "inputs": [],
    "name": "seasonTime",
    "outputs": [
      {
        "internalType": "uint32",
        "name": "",
        "type": "uint32"
      }
    ],
    "stateMutability": "view",
    "type": "function"
  },
  {
    "inputs": [
      {
        "components": [
          {
            "internalType": "address",
            "name": "planContract",
            "type": "address"
          },
          {
            "internalType": "bytes4",
            "name": "planSelector",
            "type": "bytes4"
          },
          {
            "internalType": "enum ShipmentRecipient",
            "name": "recipient",
            "type": "uint8"
          },
          {
            "internalType": "bytes",
            "name": "data",
            "type": "bytes"
          }
        ],
        "internalType": "struct ShipmentRoute[]",
        "name": "shipmentRoutes",
        "type": "tuple[]"
      }
    ],
    "name": "setShipmentRoutes",
    "outputs": [],
    "stateMutability": "nonpayable",
    "type": "function"
  },
  {
    "inputs": [],
    "name": "sunrise",
    "outputs": [
      {
        "internalType": "uint256",
        "name": "",
        "type": "uint256"
      }
    ],
    "stateMutability": "payable",
    "type": "function"
  },
  {
    "inputs": [
      {
        "internalType": "uint256",
        "name": "value",
        "type": "uint256"
      },
      {
        "internalType": "uint256",
        "name": "length",
        "type": "uint256"
      }
    ],
    "name": "StringsInsufficientHexLength",
    "type": "error"
  },
  {
    "anonymous": false,
    "inputs": [
      {
        "indexed": false,
        "internalType": "string",
        "name": "_uri",
        "type": "string"
      },
      {
        "indexed": true,
        "internalType": "uint256",
        "name": "_id",
        "type": "uint256"
      }
    ],
    "name": "URI",
    "type": "event"
  },
  {
    "inputs": [
      {
        "internalType": "address",
        "name": "token",
        "type": "address"
      },
      {
        "internalType": "int96",
        "name": "stem",
        "type": "int96"
      },
      {
        "internalType": "int96",
        "name": "stemTip",
        "type": "int96"
      }
    ],
    "name": "imageURI",
    "outputs": [
      {
        "internalType": "string",
        "name": "",
        "type": "string"
      }
    ],
    "stateMutability": "view",
    "type": "function"
  },
  {
    "inputs": [],
    "name": "name",
    "outputs": [
      {
        "internalType": "string",
        "name": "",
        "type": "string"
      }
    ],
    "stateMutability": "pure",
    "type": "function"
  },
  {
    "inputs": [],
    "name": "symbol",
    "outputs": [
      {
        "internalType": "string",
        "name": "",
        "type": "string"
      }
    ],
    "stateMutability": "pure",
    "type": "function"
  },
  {
    "inputs": [
      {
        "internalType": "uint256",
        "name": "depositId",
        "type": "uint256"
      }
    ],
    "name": "uri",
    "outputs": [
      {
        "internalType": "string",
        "name": "",
        "type": "string"
      }
    ],
    "stateMutability": "view",
    "type": "function"
  },
  {
    "inputs": [
      {
        "internalType": "uint256",
        "name": "amount",
        "type": "uint256"
      }
    ],
    "name": "fertilize",
    "outputs": [],
    "stateMutability": "nonpayable",
    "type": "function"
  },
  {
    "inputs": [
      {
        "internalType": "uint256",
        "name": "amount",
        "type": "uint256"
      }
    ],
    "name": "fertilizerSunrise",
    "outputs": [],
    "stateMutability": "nonpayable",
    "type": "function"
  },
  {
    "inputs": [],
    "name": "forceSunrise",
    "outputs": [],
    "stateMutability": "nonpayable",
    "type": "function"
  },
  {
    "inputs": [
      {
        "internalType": "address",
        "name": "to",
        "type": "address"
      },
      {
        "internalType": "uint256",
        "name": "amount",
        "type": "uint256"
      }
    ],
    "name": "mintBeans",
    "outputs": [],
    "stateMutability": "nonpayable",
    "type": "function"
  },
  {
    "inputs": [
      {
        "internalType": "uint256",
        "name": "amount",
        "type": "uint256"
      }
    ],
    "name": "rewardSilo",
    "outputs": [],
    "stateMutability": "nonpayable",
    "type": "function"
  },
  {
    "inputs": [
      {
        "internalType": "uint256",
        "name": "amount",
        "type": "uint256"
      }
    ],
    "name": "rewardSunrise",
    "outputs": [],
    "stateMutability": "nonpayable",
    "type": "function"
  },
  {
    "inputs": [
      {
        "internalType": "uint256",
        "name": "amount",
        "type": "uint256"
      }
    ],
    "name": "ripen",
    "outputs": [],
    "stateMutability": "nonpayable",
    "type": "function"
  },
  {
    "inputs": [
      {
        "internalType": "uint16",
        "name": "season",
        "type": "uint16"
      }
    ],
    "name": "updateStemScaleSeason",
    "outputs": [],
    "stateMutability": "nonpayable",
    "type": "function"
  },
  {
    "inputs": [],
    "name": "updateStems",
    "outputs": [],
    "stateMutability": "nonpayable",
    "type": "function"
  },
  {
    "inputs": [],
    "name": "upgradeStems",
    "outputs": [],
    "stateMutability": "nonpayable",
    "type": "function"
  },
  {
    "anonymous": false,
    "inputs": [
      {
        "indexed": false,
        "internalType": "uint256",
        "name": "stalkRemoved",
        "type": "uint256"
      },
      {
        "indexed": false,
        "internalType": "uint256",
        "name": "bdvRemoved",
        "type": "uint256"
      }
    ],
    "name": "MockConvert",
    "type": "event"
  },
  {
    "inputs": [
      {
        "internalType": "address",
        "name": "tokenIn",
        "type": "address"
      },
      {
        "internalType": "uint256",
        "name": "amountIn",
        "type": "uint256"
      },
      {
        "internalType": "bytes",
        "name": "convertData",
        "type": "bytes"
      }
    ],
    "name": "convertInternalE",
    "outputs": [
      {
        "internalType": "address",
        "name": "toToken",
        "type": "address"
      },
      {
        "internalType": "address",
        "name": "fromToken",
        "type": "address"
      },
      {
        "internalType": "uint256",
        "name": "toAmount",
        "type": "uint256"
      },
      {
        "internalType": "uint256",
        "name": "fromAmount",
        "type": "uint256"
      }
    ],
    "stateMutability": "nonpayable",
    "type": "function"
  },
  {
    "inputs": [
      {
        "internalType": "address",
        "name": "token",
        "type": "address"
      },
      {
        "internalType": "uint256",
        "name": "amount",
        "type": "uint256"
      },
      {
        "internalType": "uint256",
        "name": "bdv",
        "type": "uint256"
      },
      {
        "internalType": "uint256",
        "name": "grownStalk",
        "type": "uint256"
      }
    ],
    "name": "depositForConvertE",
    "outputs": [],
    "stateMutability": "nonpayable",
    "type": "function"
  },
  {
    "inputs": [
      {
        "internalType": "address",
        "name": "token",
        "type": "address"
      },
      {
        "internalType": "int96[]",
        "name": "stems",
        "type": "int96[]"
      },
      {
        "internalType": "uint256[]",
        "name": "amounts",
        "type": "uint256[]"
      },
      {
        "internalType": "uint256",
        "name": "maxTokens",
        "type": "uint256"
      }
    ],
    "name": "withdrawForConvertE",
    "outputs": [],
    "stateMutability": "nonpayable",
    "type": "function"
  },
  {
    "inputs": [],
    "name": "entitlementsMatchBalances",
    "outputs": [
      {
        "internalType": "bool",
        "name": "",
        "type": "bool"
      }
    ],
    "stateMutability": "view",
    "type": "function"
  },
  {
    "inputs": [],
    "name": "exploitBurnBeans",
    "outputs": [],
    "stateMutability": "nonpayable",
    "type": "function"
  },
  {
    "inputs": [],
    "name": "exploitBurnStalk0",
    "outputs": [],
    "stateMutability": "nonpayable",
    "type": "function"
  },
  {
    "inputs": [],
    "name": "exploitBurnStalk1",
    "outputs": [],
    "stateMutability": "nonpayable",
    "type": "function"
  },
  {
    "inputs": [],
    "name": "exploitFertilizer",
    "outputs": [],
    "stateMutability": "nonpayable",
    "type": "function"
  },
  {
    "inputs": [],
    "name": "exploitMintBeans0",
    "outputs": [],
    "stateMutability": "nonpayable",
    "type": "function"
  },
  {
    "inputs": [],
    "name": "exploitMintBeans1",
    "outputs": [],
    "stateMutability": "nonpayable",
    "type": "function"
  },
  {
    "inputs": [],
    "name": "exploitMintBeans2",
    "outputs": [],
    "stateMutability": "nonpayable",
    "type": "function"
  },
  {
    "inputs": [],
    "name": "exploitMintBeans3",
    "outputs": [],
    "stateMutability": "nonpayable",
    "type": "function"
  },
  {
    "inputs": [
      {
        "internalType": "address",
        "name": "sopWell",
        "type": "address"
      }
    ],
    "name": "exploitSop",
    "outputs": [],
    "stateMutability": "nonpayable",
    "type": "function"
  },
  {
    "inputs": [],
    "name": "exploitTokenBalance",
    "outputs": [],
    "stateMutability": "nonpayable",
    "type": "function"
  },
  {
    "inputs": [],
    "name": "exploitUserDoubleSendTokenExternal",
    "outputs": [],
    "stateMutability": "nonpayable",
    "type": "function"
  },
  {
    "inputs": [],
    "name": "exploitUserInternalTokenBalance",
    "outputs": [],
    "stateMutability": "nonpayable",
    "type": "function"
  },
  {
    "inputs": [],
    "name": "exploitUserSendTokenExternal0",
    "outputs": [],
    "stateMutability": "nonpayable",
    "type": "function"
  },
  {
    "inputs": [],
    "name": "exploitUserSendTokenExternal1",
    "outputs": [],
    "stateMutability": "nonpayable",
    "type": "function"
  },
  {
    "inputs": [],
    "name": "exploitUserSendTokenInternal",
    "outputs": [],
    "stateMutability": "nonpayable",
    "type": "function"
  },
  {
    "inputs": [
      {
        "internalType": "uint128",
        "name": "seasonAdded",
        "type": "uint128"
      },
      {
        "internalType": "uint128",
        "name": "tokenAmountIn",
        "type": "uint128"
      },
      {
        "internalType": "uint256",
        "name": "minLpOut",
        "type": "uint256"
      }
    ],
    "name": "addFertilizer",
    "outputs": [],
    "stateMutability": "payable",
    "type": "function"
  },
  {
    "inputs": [
      {
        "internalType": "uint128",
        "name": "id",
        "type": "uint128"
      },
      {
        "internalType": "uint128",
        "name": "tokenAmountIn",
        "type": "uint128"
      },
      {
        "internalType": "uint256",
        "name": "minLpOut",
        "type": "uint256"
      }
    ],
    "name": "addFertilizerOwner",
    "outputs": [],
    "stateMutability": "payable",
    "type": "function"
  },
  {
    "inputs": [
      {
        "internalType": "address",
        "name": "well",
        "type": "address"
      }
    ],
    "name": "setBarnRaiseWell",
    "outputs": [],
    "stateMutability": "nonpayable",
    "type": "function"
  },
  {
    "inputs": [
      {
        "internalType": "bool",
        "name": "fertilizing",
        "type": "bool"
      },
      {
        "internalType": "uint256",
        "name": "unfertilized",
        "type": "uint256"
      }
    ],
    "name": "setFertilizerE",
    "outputs": [],
    "stateMutability": "nonpayable",
    "type": "function"
  },
  {
    "inputs": [
      {
        "internalType": "uint256",
        "name": "recapitalized",
        "type": "uint256"
      },
      {
        "internalType": "uint256",
        "name": "fertilized",
        "type": "uint256"
      }
    ],
    "name": "setPenaltyParams",
    "outputs": [],
    "stateMutability": "nonpayable",
    "type": "function"
  },
  {
    "inputs": [],
    "name": "beanSown",
    "outputs": [
      {
        "internalType": "uint256",
        "name": "",
        "type": "uint256"
      }
    ],
    "stateMutability": "view",
    "type": "function"
  },
  {
    "inputs": [
      {
        "internalType": "uint256",
        "name": "fieldId",
        "type": "uint256"
      },
      {
        "internalType": "uint256",
        "name": "amount",
        "type": "uint256"
      }
    ],
    "name": "incrementTotalHarvestableE",
    "outputs": [],
    "stateMutability": "nonpayable",
    "type": "function"
  },
  {
    "inputs": [
      {
        "internalType": "uint256",
        "name": "fieldId",
        "type": "uint256"
      },
      {
        "internalType": "uint256",
        "name": "amount",
        "type": "uint256"
      }
    ],
    "name": "incrementTotalPodsE",
    "outputs": [],
    "stateMutability": "nonpayable",
    "type": "function"
  },
  {
    "inputs": [
      {
        "internalType": "uint128",
        "name": "amount",
        "type": "uint128"
      }
    ],
    "name": "incrementTotalSoilE",
    "outputs": [],
    "stateMutability": "nonpayable",
    "type": "function"
  },
  {
    "inputs": [
      {
        "internalType": "uint256",
        "name": "initalTemp",
        "type": "uint256"
      },
      {
        "internalType": "uint256",
        "name": "delta",
        "type": "uint256"
      }
    ],
    "name": "mockGetMorningTemp",
    "outputs": [
      {
        "internalType": "uint256",
        "name": "scaledTemperature",
        "type": "uint256"
      }
    ],
    "stateMutability": "pure",
    "type": "function"
  },
  {
    "inputs": [
      {
        "internalType": "uint256",
        "name": "beans",
        "type": "uint256"
      },
      {
        "internalType": "uint256",
        "name": "_morningTemperature",
        "type": "uint256"
      },
      {
        "internalType": "uint32",
        "name": "maxTemperature",
        "type": "uint32"
      },
      {
        "internalType": "bool",
        "name": "abovePeg",
        "type": "bool"
      }
    ],
    "name": "mockSow",
    "outputs": [
      {
        "internalType": "uint256",
        "name": "pods",
        "type": "uint256"
      }
    ],
    "stateMutability": "nonpayable",
    "type": "function"
  },
  {
    "inputs": [
      {
        "internalType": "uint32",
        "name": "t",
        "type": "uint32"
      }
    ],
    "name": "setMaxTemp",
    "outputs": [],
    "stateMutability": "nonpayable",
    "type": "function"
  },
  {
    "inputs": [],
    "name": "totalRealSoil",
    "outputs": [
      {
        "internalType": "uint256",
        "name": "",
        "type": "uint256"
      }
    ],
    "stateMutability": "view",
    "type": "function"
  },
  {
    "inputs": [
      {
        "internalType": "uint256",
        "name": "morningTemperature",
        "type": "uint256"
      }
    ],
    "name": "totalSoilAtMorningTemp",
    "outputs": [
      {
        "internalType": "uint256",
        "name": "totalSoil",
        "type": "uint256"
      }
    ],
    "stateMutability": "view",
    "type": "function"
  },
  {
    "anonymous": false,
    "inputs": [
      {
        "indexed": false,
        "internalType": "int256",
        "name": "deltaB",
        "type": "int256"
      }
    ],
    "name": "DeltaB",
    "type": "event"
  },
  {
    "anonymous": false,
    "inputs": [
      {
        "indexed": false,
        "internalType": "uint256[2]",
        "name": "balances",
        "type": "uint256[2]"
      }
    ],
    "name": "UpdateTWAPs",
    "type": "event"
  },
  {
    "anonymous": false,
    "inputs": [
      {
        "indexed": true,
        "internalType": "uint32",
        "name": "season",
        "type": "uint32"
      },
      {
        "indexed": false,
        "internalType": "address",
        "name": "well",
        "type": "address"
      },
      {
        "indexed": false,
        "internalType": "int256",
        "name": "deltaB",
        "type": "int256"
      },
      {
        "indexed": false,
        "internalType": "bytes",
        "name": "cumulativeReserves",
        "type": "bytes"
      }
    ],
    "name": "WellOracle",
    "type": "event"
  },
  {
    "inputs": [
      {
        "internalType": "int256",
        "name": "deltaB",
        "type": "int256"
      },
      {
        "internalType": "uint128",
        "name": "endSoil",
        "type": "uint128"
      }
    ],
    "name": "calcCaseIdE",
    "outputs": [],
    "stateMutability": "nonpayable",
    "type": "function"
  },
  {
    "inputs": [
      {
        "internalType": "uint256",
        "name": "pods",
        "type": "uint256"
      },
      {
        "internalType": "uint256",
        "name": "_lastDeltaSoil",
        "type": "uint256"
      },
      {
        "internalType": "uint128",
        "name": "beanSown",
        "type": "uint128"
      },
      {
        "internalType": "uint128",
        "name": "endSoil",
        "type": "uint128"
      },
      {
        "internalType": "int256",
        "name": "deltaB",
        "type": "int256"
      },
      {
        "internalType": "bool",
        "name": "raining",
        "type": "bool"
      },
      {
        "internalType": "bool",
        "name": "rainRoots",
        "type": "bool"
      },
      {
        "internalType": "bool",
        "name": "aboveQ",
        "type": "bool"
      },
      {
        "internalType": "uint256",
        "name": "L2SRState",
        "type": "uint256"
      }
    ],
    "name": "calcCaseIdWithParams",
    "outputs": [],
    "stateMutability": "nonpayable",
    "type": "function"
  },
  {
    "inputs": [],
    "name": "captureE",
    "outputs": [
      {
        "internalType": "int256",
        "name": "deltaB",
        "type": "int256"
      }
    ],
    "stateMutability": "nonpayable",
    "type": "function"
  },
  {
    "inputs": [
      {
        "internalType": "address",
        "name": "well",
        "type": "address"
      }
    ],
    "name": "captureWellE",
    "outputs": [
      {
        "internalType": "int256",
        "name": "deltaB",
        "type": "int256"
      }
    ],
    "stateMutability": "nonpayable",
    "type": "function"
  },
  {
    "inputs": [],
    "name": "deployStemsUpgrade",
    "outputs": [],
    "stateMutability": "nonpayable",
    "type": "function"
  },
  {
    "inputs": [
      {
        "internalType": "uint256",
        "name": "amount",
        "type": "uint256"
      }
    ],
    "name": "droughtSiloSunrise",
    "outputs": [],
    "stateMutability": "nonpayable",
    "type": "function"
  },
  {
    "inputs": [],
    "name": "droughtSunrise",
    "outputs": [],
    "stateMutability": "nonpayable",
    "type": "function"
  },
  {
    "inputs": [],
    "name": "farmSunrise",
    "outputs": [],
    "stateMutability": "nonpayable",
    "type": "function"
  },
  {
    "inputs": [
      {
        "internalType": "uint256",
        "name": "number",
        "type": "uint256"
      }
    ],
    "name": "farmSunrises",
    "outputs": [],
    "stateMutability": "nonpayable",
    "type": "function"
  },
  {
    "inputs": [
      {
        "internalType": "uint32",
        "name": "_s",
        "type": "uint32"
      }
    ],
    "name": "fastForward",
    "outputs": [],
    "stateMutability": "nonpayable",
    "type": "function"
  },
  {
    "inputs": [
      {
        "internalType": "uint256",
        "name": "currentGaugePoints",
        "type": "uint256"
      },
      {
        "internalType": "uint256",
        "name": "",
        "type": "uint256"
      },
      {
        "internalType": "uint256",
        "name": "",
        "type": "uint256"
      }
    ],
    "name": "gaugePointsNoChange",
    "outputs": [
      {
        "internalType": "uint256",
        "name": "",
        "type": "uint256"
      }
    ],
    "stateMutability": "pure",
    "type": "function"
  },
  {
    "inputs": [],
    "name": "getChainlinkEthUsdPrice",
    "outputs": [
      {
        "internalType": "uint256",
        "name": "",
        "type": "uint256"
      }
    ],
    "stateMutability": "view",
    "type": "function"
  },
  {
    "inputs": [
      {
        "internalType": "uint256",
        "name": "lookback",
        "type": "uint256"
      }
    ],
    "name": "getChainlinkTwapEthUsdPrice",
    "outputs": [
      {
        "internalType": "uint256",
        "name": "",
        "type": "uint256"
      }
    ],
    "stateMutability": "view",
    "type": "function"
  },
  {
    "inputs": [],
    "name": "getEthUsdPrice",
    "outputs": [
      {
        "internalType": "uint256",
        "name": "",
        "type": "uint256"
      }
    ],
    "stateMutability": "view",
    "type": "function"
  },
  {
    "inputs": [
      {
        "internalType": "uint256",
        "name": "lookback",
        "type": "uint256"
      }
    ],
    "name": "getEthUsdTwap",
    "outputs": [
      {
        "internalType": "uint256",
        "name": "",
        "type": "uint256"
      }
    ],
    "stateMutability": "view",
    "type": "function"
  },
  {
    "inputs": [],
    "name": "getNextSeasonStart",
    "outputs": [
      {
        "internalType": "uint256",
        "name": "",
        "type": "uint256"
      }
    ],
    "stateMutability": "view",
    "type": "function"
  },
  {
    "inputs": [
      {
        "internalType": "address",
        "name": "well",
        "type": "address"
      }
    ],
    "name": "getPoolDeltaBWithoutCap",
    "outputs": [
      {
        "internalType": "int256",
        "name": "deltaB",
        "type": "int256"
      }
    ],
    "stateMutability": "view",
    "type": "function"
  },
  {
    "inputs": [],
    "name": "getSeasonStart",
    "outputs": [
      {
        "internalType": "uint256",
        "name": "",
        "type": "uint256"
      }
    ],
    "stateMutability": "view",
    "type": "function"
  },
  {
    "inputs": [],
    "name": "getT",
    "outputs": [
      {
        "internalType": "uint256",
        "name": "",
        "type": "uint256"
      }
    ],
    "stateMutability": "view",
    "type": "function"
  },
  {
    "inputs": [
      {
        "internalType": "address",
        "name": "token",
        "type": "address"
      }
    ],
    "name": "getUsdPrice",
    "outputs": [
      {
        "internalType": "uint256",
        "name": "",
        "type": "uint256"
      }
    ],
    "stateMutability": "view",
    "type": "function"
  },
  {
    "inputs": [],
    "name": "getWstethEthPrice",
    "outputs": [
      {
        "internalType": "uint256",
        "name": "",
        "type": "uint256"
      }
    ],
    "stateMutability": "view",
    "type": "function"
  },
  {
    "inputs": [
      {
        "internalType": "uint256",
        "name": "lookback",
        "type": "uint256"
      }
    ],
    "name": "getWstethEthTwap",
    "outputs": [
      {
        "internalType": "uint256",
        "name": "",
        "type": "uint256"
      }
    ],
    "stateMutability": "view",
    "type": "function"
  },
  {
    "inputs": [],
    "name": "getWstethUsdPrice",
    "outputs": [
      {
        "internalType": "uint256",
        "name": "",
        "type": "uint256"
      }
    ],
    "stateMutability": "view",
    "type": "function"
  },
  {
    "inputs": [
      {
        "internalType": "uint256",
        "name": "lookback",
        "type": "uint256"
      }
    ],
    "name": "getWstethUsdTwap",
    "outputs": [
      {
        "internalType": "uint256",
        "name": "",
        "type": "uint256"
      }
    ],
    "stateMutability": "view",
    "type": "function"
  },
  {
    "inputs": [],
    "name": "initOracleForAllWhitelistedWells",
    "outputs": [],
    "stateMutability": "nonpayable",
    "type": "function"
  },
  {
    "inputs": [],
    "name": "lastDeltaSoil",
    "outputs": [
      {
        "internalType": "uint256",
        "name": "",
        "type": "uint256"
      }
    ],
    "stateMutability": "view",
    "type": "function"
  },
  {
    "inputs": [],
    "name": "lastSowTime",
    "outputs": [
      {
        "internalType": "uint256",
        "name": "",
        "type": "uint256"
      }
    ],
    "stateMutability": "view",
    "type": "function"
  },
  {
    "inputs": [],
    "name": "lightSunrise",
    "outputs": [],
    "stateMutability": "nonpayable",
    "type": "function"
  },
  {
    "inputs": [
      {
        "internalType": "int256",
        "name": "deltaB",
        "type": "int256"
      }
    ],
    "name": "mockCalcCaseIdandUpdate",
    "outputs": [
      {
        "internalType": "uint256",
        "name": "caseId",
        "type": "uint256"
      }
    ],
    "stateMutability": "nonpayable",
    "type": "function"
  },
  {
    "inputs": [
      {
        "internalType": "address",
        "name": "token",
        "type": "address"
      }
    ],
    "name": "mockEndTotalGerminationForToken",
    "outputs": [],
    "stateMutability": "nonpayable",
    "type": "function"
  },
  {
    "inputs": [
      {
        "internalType": "address",
        "name": "token",
        "type": "address"
      },
      {
        "internalType": "uint128",
        "name": "amount",
        "type": "uint128"
      },
      {
        "internalType": "uint128",
        "name": "bdv",
        "type": "uint128"
      },
      {
        "internalType": "enum GerminationSide",
        "name": "side",
        "type": "uint8"
      }
    ],
    "name": "mockIncrementGermination",
    "outputs": [],
    "stateMutability": "nonpayable",
    "type": "function"
  },
  {
    "inputs": [
      {
        "internalType": "address",
        "name": "token",
        "type": "address"
      },
      {
        "internalType": "bytes4",
        "name": "gaugePointSelector",
        "type": "bytes4"
      },
      {
        "internalType": "bytes4",
        "name": "liquidityWeightSelector",
        "type": "bytes4"
      },
      {
        "internalType": "uint96",
        "name": "gaugePoints",
        "type": "uint96"
      },
      {
        "internalType": "uint64",
        "name": "optimalPercentDepositedBdv",
        "type": "uint64"
      }
    ],
    "name": "mockInitalizeGaugeForToken",
    "outputs": [],
    "stateMutability": "nonpayable",
    "type": "function"
  },
  {
    "inputs": [
      {
        "internalType": "uint128",
        "name": "_averageGrownStalkPerBdvPerSeason",
        "type": "uint128"
      }
    ],
    "name": "mockSetAverageGrownStalkPerBdvPerSeason",
    "outputs": [],
    "stateMutability": "nonpayable",
    "type": "function"
  },
  {
    "inputs": [],
    "name": "mockStepGauge",
    "outputs": [],
    "stateMutability": "nonpayable",
    "type": "function"
  },
  {
    "inputs": [],
    "name": "mockStepSeason",
    "outputs": [
      {
        "internalType": "uint32",
        "name": "season",
        "type": "uint32"
      }
    ],
    "stateMutability": "nonpayable",
    "type": "function"
  },
  {
    "inputs": [
      {
        "internalType": "uint256",
        "name": "amount",
        "type": "uint256"
      }
    ],
    "name": "mockStepSilo",
    "outputs": [],
    "stateMutability": "nonpayable",
    "type": "function"
  },
  {
    "inputs": [],
    "name": "mockUpdateAverageGrownStalkPerBdvPerSeason",
    "outputs": [],
    "stateMutability": "nonpayable",
    "type": "function"
  },
  {
    "inputs": [],
    "name": "mockUpdateAverageStalkPerBdvPerSeason",
    "outputs": [],
    "stateMutability": "nonpayable",
    "type": "function"
  },
  {
    "inputs": [
      {
        "internalType": "uint256",
        "name": "amount",
        "type": "uint256"
      }
    ],
    "name": "rainSiloSunrise",
    "outputs": [],
    "stateMutability": "nonpayable",
    "type": "function"
  },
  {
    "inputs": [],
    "name": "rainSunrise",
    "outputs": [],
    "stateMutability": "nonpayable",
    "type": "function"
  },
  {
    "inputs": [
      {
        "internalType": "uint256",
        "name": "amount",
        "type": "uint256"
      }
    ],
    "name": "rainSunrises",
    "outputs": [],
    "stateMutability": "nonpayable",
    "type": "function"
  },
  {
    "inputs": [],
    "name": "reentrancyGuardTest",
    "outputs": [],
    "stateMutability": "nonpayable",
    "type": "function"
  },
  {
    "inputs": [
      {
        "internalType": "address[]",
        "name": "pools",
        "type": "address[]"
      }
    ],
    "name": "resetPools",
    "outputs": [],
    "stateMutability": "nonpayable",
    "type": "function"
  },
  {
    "inputs": [
      {
        "internalType": "uint256",
        "name": "amount",
        "type": "uint256"
      }
    ],
    "name": "resetSeasonStart",
    "outputs": [],
    "stateMutability": "nonpayable",
    "type": "function"
  },
  {
    "inputs": [],
    "name": "resetState",
    "outputs": [],
    "stateMutability": "nonpayable",
    "type": "function"
  },
  {
    "inputs": [
      {
        "internalType": "uint256",
        "name": "amount",
        "type": "uint256"
      }
    ],
    "name": "rewardToFertilizerE",
    "outputs": [],
    "stateMutability": "nonpayable",
    "type": "function"
  },
  {
    "inputs": [
      {
        "internalType": "int256",
        "name": "deltaB",
        "type": "int256"
      },
      {
        "internalType": "uint256",
        "name": "caseId",
        "type": "uint256"
      }
    ],
    "name": "seedGaugeSunSunrise",
    "outputs": [],
    "stateMutability": "nonpayable",
    "type": "function"
  },
  {
    "inputs": [
      {
        "internalType": "bool",
        "name": "peg",
        "type": "bool"
      }
    ],
    "name": "setAbovePegE",
    "outputs": [],
    "stateMutability": "nonpayable",
    "type": "function"
  },
  {
    "inputs": [
      {
        "internalType": "uint128",
        "name": "percent",
        "type": "uint128"
      }
    ],
    "name": "setBeanToMaxLpGpPerBdvRatio",
    "outputs": [],
    "stateMutability": "nonpayable",
    "type": "function"
  },
  {
    "inputs": [
      {
        "internalType": "uint256",
        "name": "price",
        "type": "uint256"
      },
      {
        "internalType": "uint256",
        "name": "podRate",
        "type": "uint256"
      },
      {
        "internalType": "uint256",
        "name": "changeInSoilDemand",
        "type": "uint256"
      },
      {
        "internalType": "uint256",
        "name": "liquidityToSupplyRatio",
        "type": "uint256"
      },
      {
        "internalType": "address",
        "name": "targetWell",
        "type": "address"
      }
    ],
    "name": "setBeanstalkState",
    "outputs": [
      {
        "internalType": "int256",
        "name": "deltaB",
        "type": "int256"
      }
    ],
    "stateMutability": "nonpayable",
    "type": "function"
  },
  {
    "inputs": [
      {
        "internalType": "uint256",
        "name": "changeInSoilDemand",
        "type": "uint256"
      }
    ],
    "name": "setChangeInSoilDemand",
    "outputs": [],
    "stateMutability": "nonpayable",
    "type": "function"
  },
  {
    "inputs": [
      {
        "internalType": "uint32",
        "name": "_season",
        "type": "uint32"
      }
    ],
    "name": "setCurrentSeasonE",
    "outputs": [],
    "stateMutability": "nonpayable",
    "type": "function"
  },
  {
    "inputs": [
      {
        "internalType": "uint256",
        "name": "liquidityToSupplyRatio",
        "type": "uint256"
      },
      {
        "internalType": "address",
        "name": "targetWell",
        "type": "address"
      }
    ],
    "name": "setL2SR",
    "outputs": [],
    "stateMutability": "nonpayable",
    "type": "function"
  },
  {
    "inputs": [
      {
        "internalType": "uint128",
        "name": "number",
        "type": "uint128"
      }
    ],
    "name": "setLastDSoilE",
    "outputs": [],
    "stateMutability": "nonpayable",
    "type": "function"
  },
  {
    "inputs": [
      {
        "internalType": "uint32",
        "name": "number",
        "type": "uint32"
      }
    ],
    "name": "setLastSowTimeE",
    "outputs": [],
    "stateMutability": "nonpayable",
    "type": "function"
  },
  {
    "inputs": [
      {
        "internalType": "uint32",
        "name": "number",
        "type": "uint32"
      }
    ],
    "name": "setMaxTempE",
    "outputs": [],
    "stateMutability": "nonpayable",
    "type": "function"
  },
  {
    "inputs": [
      {
        "internalType": "uint32",
        "name": "_time",
        "type": "uint32"
      }
    ],
    "name": "setNextSowTimeE",
    "outputs": [],
    "stateMutability": "nonpayable",
    "type": "function"
  },
  {
    "inputs": [
      {
        "internalType": "uint256",
        "name": "podRate",
        "type": "uint256"
      }
    ],
    "name": "setPodRate",
    "outputs": [],
    "stateMutability": "nonpayable",
    "type": "function"
  },
  {
    "inputs": [
      {
        "internalType": "uint256",
        "name": "price",
        "type": "uint256"
      },
      {
        "internalType": "address",
        "name": "targetWell",
        "type": "address"
      }
    ],
    "name": "setPrice",
    "outputs": [
      {
        "internalType": "int256",
        "name": "deltaB",
        "type": "int256"
      }
    ],
    "stateMutability": "nonpayable",
    "type": "function"
  },
  {
    "inputs": [
      {
        "internalType": "uint256",
        "name": "amount",
        "type": "uint256"
      }
    ],
    "name": "setSoilE",
    "outputs": [],
    "stateMutability": "nonpayable",
    "type": "function"
  },
  {
    "inputs": [
      {
        "internalType": "uint256",
        "name": "_block",
        "type": "uint256"
      }
    ],
    "name": "setSunriseBlock",
    "outputs": [],
    "stateMutability": "nonpayable",
    "type": "function"
  },
  {
    "inputs": [
      {
        "internalType": "uint256",
        "name": "price",
        "type": "uint256"
      }
    ],
    "name": "setUsdEthPrice",
    "outputs": [],
    "stateMutability": "nonpayable",
    "type": "function"
  },
  {
    "inputs": [
      {
        "internalType": "uint256",
        "name": "t",
        "type": "uint256"
      }
    ],
    "name": "setYieldE",
    "outputs": [],
    "stateMutability": "nonpayable",
    "type": "function"
  },
  {
    "inputs": [
      {
        "internalType": "uint256",
        "name": "amount",
        "type": "uint256"
      }
    ],
    "name": "siloSunrise",
    "outputs": [],
    "stateMutability": "nonpayable",
    "type": "function"
  },
  {
    "inputs": [],
    "name": "stepGauge",
    "outputs": [],
    "stateMutability": "nonpayable",
    "type": "function"
  },
  {
    "inputs": [
      {
        "internalType": "int256",
        "name": "deltaB",
        "type": "int256"
      },
      {
        "internalType": "uint256",
        "name": "caseId",
        "type": "uint256"
      }
    ],
    "name": "sunSunrise",
    "outputs": [],
    "stateMutability": "nonpayable",
    "type": "function"
  },
  {
    "inputs": [
      {
        "internalType": "int256",
        "name": "deltaB",
        "type": "int256"
      },
      {
        "internalType": "uint256",
        "name": "caseId",
        "type": "uint256"
      },
      {
        "internalType": "uint32",
        "name": "t",
        "type": "uint32"
      }
    ],
    "name": "sunTemperatureSunrise",
    "outputs": [],
    "stateMutability": "nonpayable",
    "type": "function"
  },
  {
    "inputs": [
      {
        "internalType": "uint32",
        "name": "_s",
        "type": "uint32"
      }
    ],
    "name": "teleportSunrise",
    "outputs": [],
    "stateMutability": "nonpayable",
    "type": "function"
  },
  {
    "inputs": [],
    "name": "thisSowTime",
    "outputs": [
      {
        "internalType": "uint256",
        "name": "",
        "type": "uint256"
      }
    ],
    "stateMutability": "view",
    "type": "function"
  },
  {
    "inputs": [
      {
        "internalType": "address",
        "name": "token",
        "type": "address"
      },
      {
        "internalType": "bytes4",
        "name": "selector",
        "type": "bytes4"
      }
    ],
    "name": "addWhitelistSelector",
    "outputs": [],
    "stateMutability": "nonpayable",
    "type": "function"
  },
  {
    "inputs": [
      {
        "internalType": "address",
        "name": "token",
        "type": "address"
      },
      {
        "internalType": "uint256",
        "name": "_amount",
        "type": "uint256"
      },
      {
        "internalType": "int96",
        "name": "stem",
        "type": "int96"
      },
      {
        "internalType": "uint128",
        "name": "bdv",
        "type": "uint128"
      },
      {
        "internalType": "enum LibTransfer.From",
        "name": "mode",
        "type": "uint8"
      }
    ],
    "name": "depositAtStemAndBdv",
    "outputs": [],
    "stateMutability": "nonpayable",
    "type": "function"
  },
  {
    "inputs": [
      {
        "internalType": "uint256",
        "name": "amount",
        "type": "uint256"
      }
    ],
    "name": "mockBDV",
    "outputs": [
      {
        "internalType": "uint256",
        "name": "",
        "type": "uint256"
      }
    ],
    "stateMutability": "pure",
    "type": "function"
  },
  {
    "inputs": [
      {
        "internalType": "uint256",
        "name": "amount",
        "type": "uint256"
      }
    ],
    "name": "mockBDVIncrease",
    "outputs": [
      {
        "internalType": "uint256",
        "name": "",
        "type": "uint256"
      }
    ],
    "stateMutability": "pure",
    "type": "function"
  },
  {
    "inputs": [],
    "name": "mockLiquidityWeight",
    "outputs": [
      {
        "internalType": "uint256",
        "name": "",
        "type": "uint256"
      }
    ],
    "stateMutability": "pure",
    "type": "function"
  },
  {
    "inputs": [
      {
        "internalType": "address",
        "name": "token",
        "type": "address"
      },
      {
        "internalType": "address",
        "name": "newLiquidityWeightImplementation",
        "type": "address"
      },
      {
        "internalType": "bytes1",
        "name": "encodeType",
        "type": "bytes1"
      },
      {
        "internalType": "bytes4",
        "name": "selector",
        "type": "bytes4"
      }
    ],
    "name": "mockUpdateLiquidityWeight",
    "outputs": [],
    "stateMutability": "nonpayable",
    "type": "function"
  },
  {
    "inputs": [
      {
        "internalType": "address",
        "name": "token",
        "type": "address"
      },
      {
        "internalType": "bytes4",
        "name": "selector",
        "type": "bytes4"
      },
      {
        "internalType": "uint16",
        "name": "stalkIssuedPerBdv",
        "type": "uint16"
      },
      {
        "internalType": "uint24",
        "name": "stalkEarnedPerSeason",
        "type": "uint24"
      }
    ],
    "name": "mockWhitelistToken",
    "outputs": [],
    "stateMutability": "nonpayable",
    "type": "function"
  },
  {
    "inputs": [
      {
        "internalType": "address",
        "name": "token",
        "type": "address"
      },
      {
        "internalType": "bytes4",
        "name": "selector",
        "type": "bytes4"
      },
      {
        "internalType": "uint16",
        "name": "stalkIssuedPerBdv",
        "type": "uint16"
      },
      {
        "internalType": "uint24",
        "name": "stalkEarnedPerSeason",
        "type": "uint24"
      },
      {
        "internalType": "bytes1",
        "name": "encodeType",
        "type": "bytes1"
      },
      {
        "internalType": "bytes4",
        "name": "gaugePointSelector",
        "type": "bytes4"
      },
      {
        "internalType": "bytes4",
        "name": "liquidityWeightSelector",
        "type": "bytes4"
      },
      {
        "internalType": "uint128",
        "name": "gaugePoints",
        "type": "uint128"
      },
      {
        "internalType": "uint64",
        "name": "optimalPercentDepositedBdv",
        "type": "uint64"
      }
    ],
    "name": "mockWhitelistTokenWithGauge",
    "outputs": [],
    "stateMutability": "nonpayable",
    "type": "function"
  },
  {
    "inputs": [
      {
        "internalType": "address",
        "name": "token",
        "type": "address"
      }
    ],
    "name": "removeWhitelistSelector",
    "outputs": [],
    "stateMutability": "nonpayable",
    "type": "function"
  },
  {
    "inputs": [
      {
        "internalType": "address",
        "name": "account",
        "type": "address"
      },
      {
        "internalType": "uint128",
        "name": "stalk",
        "type": "uint128"
      },
      {
        "internalType": "uint256",
        "name": "roots",
        "type": "uint256"
      }
    ],
    "name": "setStalkAndRoots",
    "outputs": [],
    "stateMutability": "nonpayable",
    "type": "function"
  },
  {
    "inputs": [
      {
        "internalType": "address",
        "name": "unripeToken",
        "type": "address"
      },
      {
        "internalType": "uint256",
        "name": "amount",
        "type": "uint256"
      }
    ],
    "name": "addUnderlying",
    "outputs": [],
    "stateMutability": "payable",
    "type": "function"
  },
  {
    "inputs": [
      {
        "internalType": "address",
        "name": "unripeToken",
        "type": "address"
      },
      {
        "internalType": "uint256",
        "name": "amount",
        "type": "uint256"
      }
    ],
    "name": "addUnderlyingWithRecap",
    "outputs": [],
    "stateMutability": "payable",
    "type": "function"
  },
  {
    "inputs": [
      {
        "internalType": "address",
        "name": "unripeToken",
        "type": "address"
      }
    ],
    "name": "resetUnderlying",
    "outputs": [],
    "stateMutability": "nonpayable",
    "type": "function"
  },
  {
    "inputs": [
      {
        "internalType": "address",
        "name": "unripeToken",
        "type": "address"
      },
      {
        "internalType": "bytes32",
        "name": "root",
        "type": "bytes32"
      }
    ],
    "name": "setMerkleRootE",
    "outputs": [],
    "stateMutability": "nonpayable",
    "type": "function"
  },
  {
    "inputs": [],
    "name": "woohoo",
    "outputs": [
      {
        "internalType": "uint256",
        "name": "",
        "type": "uint256"
      }
    ],
    "stateMutability": "pure",
    "type": "function"
  },
  {
    "anonymous": false,
    "inputs": [
      {
        "indexed": false,
        "internalType": "address",
        "name": "token",
        "type": "address"
      },
      {
        "indexed": false,
        "internalType": "uint256",
        "name": "index",
        "type": "uint256"
      }
    ],
    "name": "RemoveWhitelistStatus",
    "type": "event"
  },
  {
    "inputs": [
      {
        "internalType": "address",
        "name": "token",
        "type": "address"
      },
      {
        "internalType": "bool",
        "name": "isWhitelisted",
        "type": "bool"
      },
      {
        "internalType": "bool",
        "name": "isWhitelistedLp",
        "type": "bool"
      },
      {
        "internalType": "bool",
        "name": "isWhitelistedWell",
        "type": "bool"
      },
      {
        "internalType": "bool",
        "name": "isSoppable",
        "type": "bool"
      }
    ],
    "name": "addWhitelistStatus",
    "outputs": [],
    "stateMutability": "nonpayable",
    "type": "function"
  },
  {
    "inputs": [
      {
        "internalType": "address",
        "name": "token",
        "type": "address"
      }
    ],
    "name": "removeWhitelistStatus",
    "outputs": [],
    "stateMutability": "nonpayable",
    "type": "function"
  },
  {
    "inputs": [
      {
        "internalType": "address",
        "name": "token",
        "type": "address"
      },
      {
        "internalType": "bool",
        "name": "isWhitelisted",
        "type": "bool"
      },
      {
        "internalType": "bool",
        "name": "isWhitelistedLp",
        "type": "bool"
      },
      {
        "internalType": "bool",
        "name": "isWhitelistedWell",
        "type": "bool"
      },
      {
        "internalType": "bool",
        "name": "isSoppable",
        "type": "bool"
      }
    ],
    "name": "updateWhitelistStatus",
    "outputs": [],
    "stateMutability": "nonpayable",
    "type": "function"
  }
]<|MERGE_RESOLUTION|>--- conflicted
+++ resolved
@@ -9444,8 +9444,6 @@
     "anonymous": false,
     "inputs": [
       {
-<<<<<<< HEAD
-=======
         "indexed": false,
         "internalType": "uint256",
         "name": "toField",
@@ -9459,7 +9457,6 @@
     "anonymous": false,
     "inputs": [
       {
->>>>>>> 49f3ec99
         "indexed": true,
         "internalType": "uint256",
         "name": "season",
