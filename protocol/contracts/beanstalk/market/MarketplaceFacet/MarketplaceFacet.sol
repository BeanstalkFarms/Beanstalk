--- conflicted
+++ resolved
@@ -14,11 +14,7 @@
  * @title Pod Marketplace v2
  **/
 
-<<<<<<< HEAD
 contract MarketplaceFacet is Invariable, Order {
-=======
-contract MarketplaceFacet is Order {
->>>>>>> 9e1a121d
     /*
      * Pod Listing
      */
@@ -236,11 +232,10 @@
         _transferPlot(sender, recipient, id, start, amount);
     }
 
-<<<<<<< HEAD
-    function approvePods(address spender, uint256 amount) external payable fundsSafu noNetFlow noSupplyChange nonReentrant {
-=======
-    function approvePods(address spender, uint256 amount) external payable nonReentrant {
->>>>>>> 9e1a121d
+    function approvePods(
+        address spender,
+        uint256 amount
+    ) external payable fundsSafu noNetFlow noSupplyChange nonReentrant {
         require(spender != address(0), "Field: Pod Approve to 0 address.");
         setAllowancePods(LibTractor._user(), spender, amount);
         emit PodApproval(LibTractor._user(), spender, amount);
