const { BEANSTALK, BEAN_WSTETH_WELL, BEAN } = require("../test/utils/constants");
const { getBeanstalk, impersonateBeanstalkOwner, mintEth, impersonateSigner } = require("../utils");
const { deployContract } = require("./contracts");
const { upgradeWithNewFacets } = require("./diamond");
const { impersonatePipeline, deployPipeline } = require("./pipeline");
const { to6, to18 } = require('../test/utils/helpers.js');
const { impersonateBeanWstethWell } = require('../utils/well.js');

async function bip30(mock = true, account = undefined) {
  if (account == undefined) {
    account = await impersonateBeanstalkOwner();
    await mintEth(account.address);
  }

  await upgradeWithNewFacets({
    diamondAddress: BEANSTALK,
    facetNames: [
      "DepotFacet", // Add Depot
      "TokenSupportFacet", // Add ERC-20 permit function
      "FarmFacet", // Add AdvancedFarm
      "SeasonFacet"
    ],
    bip: false,
    object: !mock,
    verbose: true,
    account: account
  });
}

async function bip29(mock = true, account = undefined) {
  if (account == undefined) {
    account = await impersonateBeanstalkOwner();
    await mintEth(account.address);
  }

  beanstalk = await getBeanstalk();
  await upgradeWithNewFacets({
    diamondAddress: BEANSTALK,
    facetNames: [
      "MarketplaceFacet", // Marketplace V2
      "SiloFacet", // Add Deposit Permit System
      "TokenFacet" // Add ERC-20 Token Approval System
    ],
    selectorsToRemove: [
      "0xeb6fa84f",
      "0xed778f8e",
      "0x72db799f",
      "0x56e70811",
      "0x6d679775",
      "0x1aac9789"
    ],
    bip: false,
    object: !mock,
    verbose: true,
    account: account
  });
}

async function bipMorningAuction(mock = true, account = undefined) {
  if (account == undefined) {
    account = await impersonateBeanstalkOwner();
    await mintEth(account.address);
  }

  await upgradeWithNewFacets({
    diamondAddress: BEANSTALK,
    facetNames: [
      "FieldFacet", // Add Morning Auction
      "SeasonFacet", // Add ERC-20 permit function
      "FundraiserFacet" // update fundraiser with new soil spec
      // 'MockAdminFacet' // Add MockAdmin for testing purposes
    ],
    initFacetName: "InitBipSunriseImprovements",
    initArgs: [],
    bip: false,
    verbose: true,
    account: account
  });
}

//BIP for Silo migration to stem
async function bipNewSilo(mock = true, account = undefined) {
  if (account == undefined) {
    account = await impersonateBeanstalkOwner();
    await mintEth(account.address);
  }

  await upgradeWithNewFacets({
    diamondAddress: BEANSTALK,
    facetNames: [
<<<<<<< HEAD
      'SeasonFacet',
      'SiloFacet',
      'ConvertFacet',
      'WhitelistFacet',
      'MigrationFacet',
      'MetadataFacet',
      'TokenFacet',
      'ApprovalFacet',
      'LegacyClaimWithdrawalFacet',
    ],
    initFacetName: 'InitBipNewSilo',
=======
      "SeasonFacet",
      "SiloFacet",
      "ConvertFacet",
      "WhitelistFacet",
      "MigrationFacet",
      "MetadataFacet",
      "TokenFacet",
      "ApprovalFacet",
      "LegacyClaimWithdrawalFacet"
    ],
    initFacetName: "InitBipNewSilo",
>>>>>>> 45afeaf1
    bip: false,
    object: !mock, //if this is true, something would get spit out in the diamond cuts folder with all the data (due to gnosis safe deployment flow)
    verbose: true,
    account: account
<<<<<<< HEAD
  })
=======
  });
>>>>>>> 45afeaf1
}

//BIP to integration Basin into Beanstalk
async function bipBasinIntegration(mock = true, account = undefined) {
  if (account == undefined) {
    account = await impersonateBeanstalkOwner();
    await mintEth(account.address);
  }

  await upgradeWithNewFacets({
    diamondAddress: BEANSTALK,
    facetNames: [
<<<<<<< HEAD
      'DepotFacet',
      'BDVFacet',
      'ConvertFacet',
      'ConvertGettersFacet',
      'SiloFacet',
      'EnrootFacet',
      'WhitelistFacet',
      'SeasonFacet',
      'MetadataFacet'
    ],
    initFacetName: 'InitBipBasinIntegration',
    bip: false,
    object: !mock, //if this is true, something would get spit out in the diamond cuts folder with all the data (due to gnosis safe deployment flow)
    verbose: true,
    selectorsToRemove: ['0x8f742d16'],
    account: account
  })
=======
      "DepotFacet",
      "BDVFacet",
      "ConvertFacet",
      "ConvertGettersFacet",
      "SiloFacet",
      "EnrootFacet",
      "WhitelistFacet",
      "SeasonFacet",
      "MetadataFacet"
    ],
    initFacetName: "InitBipBasinIntegration",
    bip: false,
    object: !mock, //if this is true, something would get spit out in the diamond cuts folder with all the data (due to gnosis safe deployment flow)
    verbose: true,
    selectorsToRemove: ["0x8f742d16"],
    account: account
  });
>>>>>>> 45afeaf1
}

async function mockBeanstalkAdmin(mock = true, account = undefined) {
  if (account == undefined) {
<<<<<<< HEAD
    account = await impersonateBeanstalkOwner()
    await mintEth(account.address)
=======
    account = await impersonateBeanstalkOwner();
    await mintEth(account.address);
>>>>>>> 45afeaf1
  }

  await upgradeWithNewFacets({
    diamondAddress: BEANSTALK,
<<<<<<< HEAD
    facetNames: [
      'MockAdminFacet',
    ],
=======
    facetNames: ["MockAdminFacet"],
>>>>>>> 45afeaf1
    bip: false,
    object: !mock,
    verbose: true,
    account: account,
    verify: false
  });
}

async function bip34(mock = true, account = undefined) {
  if (account == undefined) {
    account = await impersonateBeanstalkOwner();
    await mintEth(account.address);
  }

  await upgradeWithNewFacets({
    diamondAddress: BEANSTALK,
    facetNames: [
      "FieldFacet", // Add Morning Auction
      "SeasonFacet", // Add ERC-20 permit function
      "FundraiserFacet" // update fundraiser with new soil spec
    ],
    initFacetName: "InitBipSunriseImprovements",
    selectorsToRemove: ["0x78309c85", "0x6c8d548e"],
    bip: false,
    object: !mock,
    verbose: true,
    account: account,
    verify: false
  });
}

<<<<<<< HEAD
async function bipMigrateUnripeBean3CrvToBeanEth(mock = true, account = undefined, verbose = true, oracleAccount = undefined) {
=======
async function bipMigrateUnripeBean3CrvToBeanEth(
  mock = true,
  account = undefined,
  verbose = true,
  oracleAccount = undefined
) {
>>>>>>> 45afeaf1
  if (account == undefined) {
    account = await impersonateBeanstalkOwner();
    await mintEth(account.address);
  }

  await upgradeWithNewFacets({
    diamondAddress: BEANSTALK,
    facetNames: [
      "BDVFacet",
      "ConvertFacet",
      "ConvertGettersFacet",
      "FertilizerFacet",
      "MetadataFacet",
      "MigrationFacet",
      "UnripeFacet"
    ],
    libraryNames: ["LibConvert", "LibLockedUnderlying"],
    facetLibraries: {
      ConvertFacet: ["LibConvert"],
      UnripeFacet: ["LibLockedUnderlying"]
    },
    initFacetName: "InitMigrateUnripeBean3CrvToBeanEth",
    selectorsToRemove: ["0x0bfca7e3", "0x8cd31ca0"],
    bip: false,
    object: !mock,
    verbose: verbose,
    account: account,
    verify: false
  });

  if (oracleAccount == undefined) {
    oracleAccount = await impersonateSigner("0x30a1976d5d087ef0BA0B4CDe87cc224B74a9c752", true); // Oracle deployer
    await mintEth(oracleAccount.address);
  }
<<<<<<< HEAD
  await deployContract('UsdOracle', oracleAccount, verbose)

=======
  await deployContract("UsdOracle", oracleAccount, verbose);
>>>>>>> 45afeaf1
}

async function bipSeedGauge(mock = true, account = undefined, verbose = true) {
  if (account == undefined) {
    account = await impersonateBeanstalkOwner();
    await mintEth(account.address);
  }

  await upgradeWithNewFacets({
    diamondAddress: BEANSTALK,
    facetNames: [
      "SeasonFacet", // Add Seed Gauge system
      "SeasonGettersFacet", // season getters
      "GaugePointFacet", // gauge point function caller
      "UnripeFacet", // new view functions
      "SiloFacet", // new view functions
      "ConvertFacet", // add unripe convert
      "ConvertGettersFacet", // add unripe convert getters
      "WhitelistFacet", // update whitelist abilities.
      "MetadataFacet", // update metadata
      "BDVFacet", // update bdv functions
      "SiloGettersFacet", // add silo getters
      "LiquidityWeightFacet", // add liquidity weight facet
      "EnrootFacet", // update stem functions
      "MigrationFacet" // update migration functions
    ],
    initFacetName: "InitBipSeedGauge",
    selectorsToRemove: [
<<<<<<< HEAD
      '0xd8a6aafe', // remove old whitelist
      '0xb4f55be8', // remove old whitelistWithEncodeType
      '0x07a3b202', // remove Curve Oracle
      '0x9f9962e4', // remove getSeedsPerToken
      '0x0b2939d1' // remove InVestingPeriod
    ],
    libraryNames: [
      'LibGauge', 'LibConvert', 'LibLockedUnderlying', 'LibIncentive', 'LibGerminate', 'LibWellMinting', 'LibSilo'
    ],
    facetLibraries: {
      'SeasonFacet': [
        'LibGauge',
        'LibIncentive',
        'LibLockedUnderlying',
        'LibGerminate',
        'LibWellMinting'
      ],
      'SeasonGettersFacet': [
        'LibLockedUnderlying',
        'LibWellMinting'
      ],
      'ConvertFacet': [
        'LibConvert'
      ],
      'UnripeFacet': [
        'LibLockedUnderlying'
      ],
      'SiloFacet': [
        'LibSilo'
      ],
      'EnrootFacet': [
        'LibSilo'
      ]
    },
    bip: false,
    object: !mock,
    verbose: verbose,
    account: account,
    verify: false
  });
}



async function bipMigrateUnripeBeanEthToBeanSteth(mock = true, account = undefined, verbose = true, oracleAccount = undefined) {
  if (account == undefined) {
    account = await impersonateBeanstalkOwner();
    await mintEth(account.address);
}

  await upgradeWithNewFacets({
    diamondAddress: BEANSTALK,
    facetNames: [
      "BDVFacet",
      "ConvertFacet",
      "ConvertGettersFacet",
      "EnrootFacet",
      "FertilizerFacet",
      "MetadataFacet",
      "MigrationFacet",
      "SeasonFacet",
      "SeasonGettersFacet",
      "UnripeFacet",
      "WhitelistFacet" // update whitelist abilities.
    ],
    libraryNames: [
      'LibGauge',
      'LibIncentive',
      'LibConvert',
      'LibLockedUnderlying',
      'LibWellMinting',
      'LibGerminate'
    ],
    facetLibraries: {
      'ConvertFacet': [
        'LibConvert'
      ],
      'UnripeFacet': [
        'LibLockedUnderlying'
      ],
      'SeasonFacet': [
        'LibGauge',
        'LibIncentive',
        'LibLockedUnderlying',
        'LibWellMinting',
        'LibGerminate'
      ],
      'SeasonGettersFacet': [
        'LibLockedUnderlying',
        'LibWellMinting',
      ],
    },
    initFacetName: "InitMigrateUnripeBeanEthToBeanSteth",
    selectorsToRemove: [],
=======
      "0xd8a6aafe", // remove old whitelist
      "0xb4f55be8", // remove old whitelistWithEncodeType
      "0x07a3b202", // remove Curve Oracle
      "0x9f9962e4", // remove getSeedsPerToken
      "0x0b2939d1" // remove InVestingPeriod
    ],
    libraryNames: [
      "LibGauge",
      "LibConvert",
      "LibLockedUnderlying",
      "LibIncentive",
      "LibGerminate",
      "LibWellMinting",
      "LibSilo"
    ],
    facetLibraries: {
      SeasonFacet: [
        "LibGauge",
        "LibIncentive",
        "LibLockedUnderlying",
        "LibGerminate",
        "LibWellMinting"
      ],
      SeasonGettersFacet: ["LibLockedUnderlying", "LibWellMinting"],
      ConvertFacet: ["LibConvert"],
      UnripeFacet: ["LibLockedUnderlying"],
      SiloFacet: ["LibSilo"],
      EnrootFacet: ["LibSilo"]
    },
    bip: false,
    object: !mock,
    verbose: verbose,
    account: account,
    verify: false
  });
}

async function bipMigrateUnripeBeanEthToBeanSteth(
  mock = true,
  account = undefined,
  verbose = true,
  oracleAccount = undefined
) {
  if (account == undefined) {
    account = await impersonateBeanstalkOwner();
    await mintEth(account.address);
  }

  await upgradeWithNewFacets({
    diamondAddress: BEANSTALK,
    facetNames: [
      "BDVFacet",
      "ConvertFacet",
      "ConvertGettersFacet",
      "EnrootFacet",
      "FertilizerFacet",
      "MetadataFacet",
      "SeasonFacet",
      "SeasonGettersFacet",
      "UnripeFacet",
      "WhitelistFacet" // update whitelist abilities.
    ],
    libraryNames: [
      "LibGauge",
      "LibIncentive",
      "LibConvert",
      "LibLockedUnderlying",
      "LibWellMinting",
      "LibGerminate",
      "LibSilo"
    ],
    facetLibraries: {
      ConvertFacet: ["LibConvert"],
      UnripeFacet: ["LibLockedUnderlying"],
      SeasonFacet: [
        "LibGauge",
        "LibIncentive",
        "LibLockedUnderlying",
        "LibWellMinting",
        "LibGerminate"
      ],
      SeasonGettersFacet: ["LibLockedUnderlying", "LibWellMinting"],
      EnrootFacet: ["LibSilo"]
    },
    initFacetName: "InitMigrateUnripeBeanEthToBeanSteth",
    selectorsToRemove: ['0x208c2c98', '0xbb02e10b'],
>>>>>>> 45afeaf1
    bip: false,
    object: !mock,
    verbose: verbose,
    account: account,
    verify: false
  });

  if (oracleAccount == undefined) {
<<<<<<< HEAD
    oracleAccount = await impersonateSigner('0x30a1976d5d087ef0BA0B4CDe87cc224B74a9c752', true); // Oracle deployer
    await mintEth(oracleAccount.address);
  }
  await deployContract('UsdOracle', oracleAccount, verbose)
}

async function bipMiscellaneousImprovements(mock = true, account = undefined, verbose = true) {
  if (account == undefined) {
    account = await impersonateBeanstalkOwner();
    await mintEth(account.address);
  }

  await upgradeWithNewFacets({
    diamondAddress: BEANSTALK,
    initFacetName: "InitBipMiscImprovements",
    facetNames: [
      "UnripeFacet",
      "ConvertFacet",
      "SeasonFacet",
      "SeasonGettersFacet",
      "FertilizerFacet"
    ],
    libraryNames: [
      'LibGauge',
      'LibIncentive',
      'LibLockedUnderlying',
      'LibWellMinting',
      'LibGerminate',
      'LibConvert'
    ],
    facetLibraries: {
      'UnripeFacet': [
        'LibLockedUnderlying'
      ],
      'ConvertFacet': [
        'LibConvert',
      ],
      'SeasonFacet': [
        'LibGauge',
        'LibIncentive',
        'LibLockedUnderlying',
        'LibWellMinting',
        'LibGerminate'
      ],
      'SeasonGettersFacet': [
        'LibLockedUnderlying',
        'LibWellMinting',
      ],
    },
    selectorsToRemove: [],
    bip: false,
    object: !mock,
    verbose: verbose,
    account: account,
    verify: false
  });
}

exports.bip29 = bip29
exports.bip30 = bip30
exports.bip34 = bip34
exports.bipMorningAuction = bipMorningAuction
exports.bipNewSilo = bipNewSilo
exports.bipBasinIntegration = bipBasinIntegration
exports.bipSeedGauge = bipSeedGauge
exports.mockBeanstalkAdmin = mockBeanstalkAdmin
exports.bipMigrateUnripeBean3CrvToBeanEth = bipMigrateUnripeBean3CrvToBeanEth
exports.bipMigrateUnripeBeanEthToBeanSteth = bipMigrateUnripeBeanEthToBeanSteth
exports.bipMiscellaneousImprovements = bipMiscellaneousImprovements
=======
    oracleAccount = await impersonateSigner("0x30a1976d5d087ef0BA0B4CDe87cc224B74a9c752", true); // Oracle deployer
    await mintEth(oracleAccount.address);
  }
  await deployContract("UsdOracle", oracleAccount, verbose);
}

exports.bip29 = bip29;
exports.bip30 = bip30;
exports.bip34 = bip34;
exports.bipMorningAuction = bipMorningAuction;
exports.bipNewSilo = bipNewSilo;
exports.bipBasinIntegration = bipBasinIntegration;
exports.bipSeedGauge = bipSeedGauge;
exports.mockBeanstalkAdmin = mockBeanstalkAdmin;
exports.bipMigrateUnripeBean3CrvToBeanEth = bipMigrateUnripeBean3CrvToBeanEth;
exports.bipMigrateUnripeBeanEthToBeanSteth = bipMigrateUnripeBeanEthToBeanSteth;
>>>>>>> 45afeaf1
<|MERGE_RESOLUTION|>--- conflicted
+++ resolved
@@ -88,19 +88,6 @@
   await upgradeWithNewFacets({
     diamondAddress: BEANSTALK,
     facetNames: [
-<<<<<<< HEAD
-      'SeasonFacet',
-      'SiloFacet',
-      'ConvertFacet',
-      'WhitelistFacet',
-      'MigrationFacet',
-      'MetadataFacet',
-      'TokenFacet',
-      'ApprovalFacet',
-      'LegacyClaimWithdrawalFacet',
-    ],
-    initFacetName: 'InitBipNewSilo',
-=======
       "SeasonFacet",
       "SiloFacet",
       "ConvertFacet",
@@ -112,16 +99,11 @@
       "LegacyClaimWithdrawalFacet"
     ],
     initFacetName: "InitBipNewSilo",
->>>>>>> 45afeaf1
     bip: false,
     object: !mock, //if this is true, something would get spit out in the diamond cuts folder with all the data (due to gnosis safe deployment flow)
     verbose: true,
     account: account
-<<<<<<< HEAD
-  })
-=======
-  });
->>>>>>> 45afeaf1
+  });
 }
 
 //BIP to integration Basin into Beanstalk
@@ -134,25 +116,6 @@
   await upgradeWithNewFacets({
     diamondAddress: BEANSTALK,
     facetNames: [
-<<<<<<< HEAD
-      'DepotFacet',
-      'BDVFacet',
-      'ConvertFacet',
-      'ConvertGettersFacet',
-      'SiloFacet',
-      'EnrootFacet',
-      'WhitelistFacet',
-      'SeasonFacet',
-      'MetadataFacet'
-    ],
-    initFacetName: 'InitBipBasinIntegration',
-    bip: false,
-    object: !mock, //if this is true, something would get spit out in the diamond cuts folder with all the data (due to gnosis safe deployment flow)
-    verbose: true,
-    selectorsToRemove: ['0x8f742d16'],
-    account: account
-  })
-=======
       "DepotFacet",
       "BDVFacet",
       "ConvertFacet",
@@ -170,29 +133,17 @@
     selectorsToRemove: ["0x8f742d16"],
     account: account
   });
->>>>>>> 45afeaf1
 }
 
 async function mockBeanstalkAdmin(mock = true, account = undefined) {
   if (account == undefined) {
-<<<<<<< HEAD
-    account = await impersonateBeanstalkOwner()
-    await mintEth(account.address)
-=======
-    account = await impersonateBeanstalkOwner();
-    await mintEth(account.address);
->>>>>>> 45afeaf1
-  }
-
-  await upgradeWithNewFacets({
-    diamondAddress: BEANSTALK,
-<<<<<<< HEAD
-    facetNames: [
-      'MockAdminFacet',
-    ],
-=======
+    account = await impersonateBeanstalkOwner();
+    await mintEth(account.address);
+  }
+
+  await upgradeWithNewFacets({
+    diamondAddress: BEANSTALK,
     facetNames: ["MockAdminFacet"],
->>>>>>> 45afeaf1
     bip: false,
     object: !mock,
     verbose: true,
@@ -224,16 +175,12 @@
   });
 }
 
-<<<<<<< HEAD
-async function bipMigrateUnripeBean3CrvToBeanEth(mock = true, account = undefined, verbose = true, oracleAccount = undefined) {
-=======
 async function bipMigrateUnripeBean3CrvToBeanEth(
   mock = true,
   account = undefined,
   verbose = true,
   oracleAccount = undefined
 ) {
->>>>>>> 45afeaf1
   if (account == undefined) {
     account = await impersonateBeanstalkOwner();
     await mintEth(account.address);
@@ -268,12 +215,7 @@
     oracleAccount = await impersonateSigner("0x30a1976d5d087ef0BA0B4CDe87cc224B74a9c752", true); // Oracle deployer
     await mintEth(oracleAccount.address);
   }
-<<<<<<< HEAD
-  await deployContract('UsdOracle', oracleAccount, verbose)
-
-=======
   await deployContract("UsdOracle", oracleAccount, verbose);
->>>>>>> 45afeaf1
 }
 
 async function bipSeedGauge(mock = true, account = undefined, verbose = true) {
@@ -302,102 +244,6 @@
     ],
     initFacetName: "InitBipSeedGauge",
     selectorsToRemove: [
-<<<<<<< HEAD
-      '0xd8a6aafe', // remove old whitelist
-      '0xb4f55be8', // remove old whitelistWithEncodeType
-      '0x07a3b202', // remove Curve Oracle
-      '0x9f9962e4', // remove getSeedsPerToken
-      '0x0b2939d1' // remove InVestingPeriod
-    ],
-    libraryNames: [
-      'LibGauge', 'LibConvert', 'LibLockedUnderlying', 'LibIncentive', 'LibGerminate', 'LibWellMinting', 'LibSilo'
-    ],
-    facetLibraries: {
-      'SeasonFacet': [
-        'LibGauge',
-        'LibIncentive',
-        'LibLockedUnderlying',
-        'LibGerminate',
-        'LibWellMinting'
-      ],
-      'SeasonGettersFacet': [
-        'LibLockedUnderlying',
-        'LibWellMinting'
-      ],
-      'ConvertFacet': [
-        'LibConvert'
-      ],
-      'UnripeFacet': [
-        'LibLockedUnderlying'
-      ],
-      'SiloFacet': [
-        'LibSilo'
-      ],
-      'EnrootFacet': [
-        'LibSilo'
-      ]
-    },
-    bip: false,
-    object: !mock,
-    verbose: verbose,
-    account: account,
-    verify: false
-  });
-}
-
-
-
-async function bipMigrateUnripeBeanEthToBeanSteth(mock = true, account = undefined, verbose = true, oracleAccount = undefined) {
-  if (account == undefined) {
-    account = await impersonateBeanstalkOwner();
-    await mintEth(account.address);
-}
-
-  await upgradeWithNewFacets({
-    diamondAddress: BEANSTALK,
-    facetNames: [
-      "BDVFacet",
-      "ConvertFacet",
-      "ConvertGettersFacet",
-      "EnrootFacet",
-      "FertilizerFacet",
-      "MetadataFacet",
-      "MigrationFacet",
-      "SeasonFacet",
-      "SeasonGettersFacet",
-      "UnripeFacet",
-      "WhitelistFacet" // update whitelist abilities.
-    ],
-    libraryNames: [
-      'LibGauge',
-      'LibIncentive',
-      'LibConvert',
-      'LibLockedUnderlying',
-      'LibWellMinting',
-      'LibGerminate'
-    ],
-    facetLibraries: {
-      'ConvertFacet': [
-        'LibConvert'
-      ],
-      'UnripeFacet': [
-        'LibLockedUnderlying'
-      ],
-      'SeasonFacet': [
-        'LibGauge',
-        'LibIncentive',
-        'LibLockedUnderlying',
-        'LibWellMinting',
-        'LibGerminate'
-      ],
-      'SeasonGettersFacet': [
-        'LibLockedUnderlying',
-        'LibWellMinting',
-      ],
-    },
-    initFacetName: "InitMigrateUnripeBeanEthToBeanSteth",
-    selectorsToRemove: [],
-=======
       "0xd8a6aafe", // remove old whitelist
       "0xb4f55be8", // remove old whitelistWithEncodeType
       "0x07a3b202", // remove Curve Oracle
@@ -484,7 +330,6 @@
     },
     initFacetName: "InitMigrateUnripeBeanEthToBeanSteth",
     selectorsToRemove: ['0x208c2c98', '0xbb02e10b'],
->>>>>>> 45afeaf1
     bip: false,
     object: !mock,
     verbose: verbose,
@@ -493,11 +338,10 @@
   });
 
   if (oracleAccount == undefined) {
-<<<<<<< HEAD
-    oracleAccount = await impersonateSigner('0x30a1976d5d087ef0BA0B4CDe87cc224B74a9c752', true); // Oracle deployer
+    oracleAccount = await impersonateSigner("0x30a1976d5d087ef0BA0B4CDe87cc224B74a9c752", true); // Oracle deployer
     await mintEth(oracleAccount.address);
   }
-  await deployContract('UsdOracle', oracleAccount, verbose)
+  await deployContract("UsdOracle", oracleAccount, verbose);
 }
 
 async function bipMiscellaneousImprovements(mock = true, account = undefined, verbose = true) {
@@ -562,22 +406,4 @@
 exports.mockBeanstalkAdmin = mockBeanstalkAdmin
 exports.bipMigrateUnripeBean3CrvToBeanEth = bipMigrateUnripeBean3CrvToBeanEth
 exports.bipMigrateUnripeBeanEthToBeanSteth = bipMigrateUnripeBeanEthToBeanSteth
-exports.bipMiscellaneousImprovements = bipMiscellaneousImprovements
-=======
-    oracleAccount = await impersonateSigner("0x30a1976d5d087ef0BA0B4CDe87cc224B74a9c752", true); // Oracle deployer
-    await mintEth(oracleAccount.address);
-  }
-  await deployContract("UsdOracle", oracleAccount, verbose);
-}
-
-exports.bip29 = bip29;
-exports.bip30 = bip30;
-exports.bip34 = bip34;
-exports.bipMorningAuction = bipMorningAuction;
-exports.bipNewSilo = bipNewSilo;
-exports.bipBasinIntegration = bipBasinIntegration;
-exports.bipSeedGauge = bipSeedGauge;
-exports.mockBeanstalkAdmin = mockBeanstalkAdmin;
-exports.bipMigrateUnripeBean3CrvToBeanEth = bipMigrateUnripeBean3CrvToBeanEth;
-exports.bipMigrateUnripeBeanEthToBeanSteth = bipMigrateUnripeBeanEthToBeanSteth;
->>>>>>> 45afeaf1
+exports.bipMiscellaneousImprovements = bipMiscellaneousImprovements