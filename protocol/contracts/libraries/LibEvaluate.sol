--- conflicted
+++ resolved
@@ -2,7 +2,6 @@
 
 pragma solidity ^0.8.20;
 
-import {LibAppStorage, AppStorage, Storage} from "./LibAppStorage.sol";
 import {Decimal} from "contracts/libraries/Decimal.sol";
 import {LibWhitelistedTokens, C} from "contracts/libraries/Silo/LibWhitelistedTokens.sol";
 import {LibUnripe} from "contracts/libraries/LibUnripe.sol";
@@ -11,6 +10,9 @@
 import {LibWell} from "contracts/libraries/Well/LibWell.sol";
 import {LibBarnRaise} from "contracts/libraries/LibBarnRaise.sol";
 import {LibRedundantMath256} from "contracts/libraries/LibRedundantMath256.sol";
+import {AppStorage} from "contracts/beanstalk/storage/AppStorage.sol";
+import {LibAppStorage} from "contracts/libraries/LibAppStorage.sol";
+import {Implementation} from "contracts/beanstalk/storage/System.sol";
 
 /**
  * @author Brean
@@ -70,12 +72,14 @@
      */
     function evalPodRate(Decimal.D256 memory podRate) internal view returns (uint256 caseId) {
         AppStorage storage s = LibAppStorage.diamondStorage();
-        if (podRate.greaterThanOrEqualTo(s.seedGaugeSettings.podRateUpperBound.toDecimal())) {
+        if (podRate.greaterThanOrEqualTo(s.sys.seedGaugeSettings.podRateUpperBound.toDecimal())) {
             caseId = 27;
-        } else if (podRate.greaterThanOrEqualTo(s.seedGaugeSettings.podRateOptimal.toDecimal())) {
+        } else if (
+            podRate.greaterThanOrEqualTo(s.sys.seedGaugeSettings.podRateOptimal.toDecimal())
+        ) {
             caseId = 18;
         } else if (
-            podRate.greaterThanOrEqualTo(s.seedGaugeSettings.podRateLowerBound.toDecimal())
+            podRate.greaterThanOrEqualTo(s.sys.seedGaugeSettings.podRateLowerBound.toDecimal())
         ) {
             caseId = 9;
         }
@@ -97,7 +101,7 @@
         if (
             deltaB > 0 ||
             (deltaB == 0 &&
-                podRate.lessThanOrEqualTo(s.seedGaugeSettings.podRateOptimal.toDecimal()))
+                podRate.lessThanOrEqualTo(s.sys.seedGaugeSettings.podRateOptimal.toDecimal()))
         ) {
             // Beanstalk will only use the largest liquidity well to compute the Bean price,
             // and thus will skip the p > EXCESSIVE_PRICE_THRESHOLD check if the well oracle fails to
@@ -108,7 +112,7 @@
                 uint256 beanUsdPrice = uint256(1e30).div(
                     LibWell.getUsdTokenPriceForWell(well).mul(beanTknPrice)
                 );
-                if (beanUsdPrice > s.seedGaugeSettings.excessivePriceThreshold) {
+                if (beanUsdPrice > s.sys.seedGaugeSettings.excessivePriceThreshold) {
                     // p > excessivePriceThreshold
                     return caseId = 6;
                 }
@@ -129,14 +133,14 @@
         // increasing
         if (
             deltaPodDemand.greaterThanOrEqualTo(
-                s.seedGaugeSettings.deltaPodDemandUpperBound.toDecimal()
+                s.sys.seedGaugeSettings.deltaPodDemandUpperBound.toDecimal()
             )
         ) {
             caseId = 2;
             // steady
         } else if (
             deltaPodDemand.greaterThanOrEqualTo(
-                s.seedGaugeSettings.deltaPodDemandLowerBound.toDecimal()
+                s.sys.seedGaugeSettings.deltaPodDemandLowerBound.toDecimal()
             )
         ) {
             caseId = 1;
@@ -157,21 +161,21 @@
         // Extremely High
         if (
             lpToSupplyRatio.greaterThanOrEqualTo(
-                s.seedGaugeSettings.lpToSupplyRatioUpperBound.toDecimal()
+                s.sys.seedGaugeSettings.lpToSupplyRatioUpperBound.toDecimal()
             )
         ) {
             caseId = 108;
             // Reasonably High
         } else if (
             lpToSupplyRatio.greaterThanOrEqualTo(
-                s.seedGaugeSettings.lpToSupplyRatioOptimal.toDecimal()
+                s.sys.seedGaugeSettings.lpToSupplyRatioOptimal.toDecimal()
             )
         ) {
             caseId = 72;
             // Reasonably Low
         } else if (
             lpToSupplyRatio.greaterThanOrEqualTo(
-                s.seedGaugeSettings.lpToSupplyRatioLowerBound.toDecimal()
+                s.sys.seedGaugeSettings.lpToSupplyRatioLowerBound.toDecimal()
             )
         ) {
             caseId = 36;
@@ -240,6 +244,8 @@
         // prevent infinite L2SR
         if (beanSupply == 0) return (Decimal.zero(), address(0));
 
+        AppStorage storage s = LibAppStorage.diamondStorage();
+
         address[] memory pools = LibWhitelistedTokens.getWhitelistedLpTokens();
         uint256[] memory twaReserves;
         uint256 totalUsdLiquidity;
@@ -248,11 +254,7 @@
         uint256 liquidityWeight;
         for (uint256 i; i < pools.length; i++) {
             // get the liquidity weight.
-<<<<<<< HEAD
             liquidityWeight = getLiquidityWeight(pools[i]);
-=======
-            liquidityWeight = getLiquidityWeight(s.sys.silo.assetSettings[pools[i]].lwSelector);
->>>>>>> 62247cef
 
             // get the non-bean value in an LP.
             twaReserves = LibWell.getTwaReservesFromStorageOrBeanstalkPump(pools[i]);
@@ -360,7 +362,7 @@
      */
     function getLiquidityWeight(address pool) internal view returns (uint256 liquidityWeight) {
         AppStorage storage s = LibAppStorage.diamondStorage();
-        Storage.Implementation memory lw = s.ss[pool].liquidityWeightImplementation;
+        Implementation memory lw = s.sys.silo.assetSettings[pool].liquidityWeightImplementation;
 
         // if the target is 0, use address(this).
         address target = lw.target;
