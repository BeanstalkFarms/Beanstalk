/**
 * SPDX-License-Identifier: MIT
 **/

pragma solidity =0.7.6;
pragma experimental ABIEncoderV2;

import "contracts/C.sol";
import "contracts/libraries/Silo/LibSilo.sol";
import "contracts/libraries/Silo/LibTokenSilo.sol";
import "contracts/libraries/Silo/LibSiloPermit.sol";
import "contracts/libraries/Silo/LibLegacyTokenSilo.sol";
import "./SiloFacet/Silo.sol";
import "./SiloFacet/TokenSilo.sol";
import "contracts/libraries/LibSafeMath32.sol";
import "contracts/libraries/Convert/LibConvert.sol";
import "../ReentrancyGuard.sol";
import {Invariable} from "contracts/beanstalk/Invariable.sol";
import {LibTractor} from "contracts/libraries/LibTractor.sol";

/**
 * @author publius, pizzaman1337
 * @title Handles Approval related functions for the Silo
 **/
contract ApprovalFacet is Invariable, ReentrancyGuard {
    using SafeMath for uint256;

    event DepositApproval(
        address indexed owner,
        address indexed spender,
        address token,
        uint256 amount
    );
    event ApprovalForAll(address indexed account, address indexed operator, bool approved);

    //////////////////////// APPROVE ////////////////////////

    /**
     * @notice Approve `spender` to Transfer Deposits for user.
     *
     * Sets the allowance to `amount`.
     *
     * @dev Gas optimization: We neglect to check whether `token` is actually
     * whitelisted. If a token is not whitelisted, it cannot be Deposited,
     * therefore it cannot be Transferred.
     */
    function approveDeposit(
        address spender,
        address token,
        uint256 amount
    ) external payable fundsSafu noNetFlow noSupplyChange nonReentrant {
        require(spender != address(0), "approve from the zero address");
        require(token != address(0), "approve to the zero address");
        LibSiloPermit._approveDeposit(LibTractor._user(), spender, token, amount);
    }

    /**
     * @notice Increase the Transfer allowance for `spender`.
     *
     * @dev Gas optimization: We neglect to check whether `token` is actually
     * whitelisted. If a token is not whitelisted, it cannot be Deposited,
     * therefore it cannot be Transferred.
     */
    function increaseDepositAllowance(
        address spender,
        address token,
        uint256 addedValue
    ) public virtual fundsSafu noNetFlow noSupplyChange nonReentrant returns (bool) {
        LibSiloPermit._approveDeposit(
            LibTractor._user(),
            spender,
            token,
            depositAllowance(LibTractor._user(), spender, token).add(addedValue)
        );
        return true;
    }

    /**
     * @notice Decrease the Transfer allowance for `spender`.
     *
     * @dev Gas optimization: We neglect to check whether `token` is actually
     * whitelisted. If a token is not whitelisted, it cannot be Deposited,
     * therefore it cannot be Transferred.
     */
    function decreaseDepositAllowance(
        address spender,
        address token,
        uint256 subtractedValue
    ) public virtual fundsSafu noNetFlow noSupplyChange nonReentrant returns (bool) {
        uint256 currentAllowance = depositAllowance(LibTractor._user(), spender, token);
        require(currentAllowance >= subtractedValue, "Silo: decreased allowance below zero");
        LibSiloPermit._approveDeposit(
            LibTractor._user(),
            spender,
            token,
            currentAllowance.sub(subtractedValue)
        );
        return true;
    }

    //////////////////////// PERMIT ////////////////////////

    /*
     * Farm balances and silo deposits support EIP-2612 permits,
     * which allows Farmers to delegate use of their Farm balances
     * through permits without the need for a separate transaction.
     * https://eips.ethereum.org/EIPS/eip-2612
     */

    /**
     * @notice permits multiple deposits.
     * @param owner address to give permit
     * @param spender address to permit
     * @param tokens array of ERC20s to permit
     * @param values array of amount (corresponding to tokens) to permit
     * @param deadline expiration of signature (unix time)
     * @param v recovery id
     * @param r ECDSA signature output
     * @param s ECDSA signature output
     */
    function permitDeposits(
        address owner,
        address spender,
        address[] calldata tokens,
        uint256[] calldata values,
        uint256 deadline,
        uint8 v,
        bytes32 r,
        bytes32 s
    ) external payable fundsSafu noNetFlow noSupplyChange nonReentrant {
        LibSiloPermit.permits(owner, spender, tokens, values, deadline, v, r, s);
        for (uint256 i; i < tokens.length; ++i) {
            LibSiloPermit._approveDeposit(owner, spender, tokens[i], values[i]);
        }
    }

    /**
     * @notice Increases the Deposit Transfer allowance of `spender`.
     *
     * @param owner address to give permit
     * @param spender address to permit
     * @param token ERC20 to permit
     * @param value amount to permit
     * @param deadline expiration of signature (unix time)
     * @param v recovery id
     * @param r ECDSA signature output
     * @param s ECDSA signature output
     */
    function permitDeposit(
        address owner,
        address spender,
        address token,
        uint256 value,
        uint256 deadline,
        uint8 v,
        bytes32 r,
        bytes32 s
    ) external payable fundsSafu noNetFlow noSupplyChange nonReentrant {
        LibSiloPermit.permit(owner, spender, token, value, deadline, v, r, s);
        LibSiloPermit._approveDeposit(owner, spender, token, value);
    }

    /**
     * @notice Returns the current nonce for Deposit permits.
     */
    function depositPermitNonces(address owner) public view virtual returns (uint256) {
        return LibSiloPermit.nonces(owner);
    }

    /**
     * @dev See {IERC20Permit-DOMAIN_SEPARATOR}.
     */
    function depositPermitDomainSeparator() external view returns (bytes32) {
        return LibSiloPermit._domainSeparatorV4();
    }

    /**
     * @notice Returns how much of a `token` Deposit that `spender` can transfer on behalf of `owner`.
     * @param owner The account that has given `spender` approval to transfer Deposits.
     * @param spender The address (contract or EOA) that is allowed to transfer Deposits on behalf of `owner`.
     * @param token Whitelisted ERC20 token.
     */
    function depositAllowance(
        address owner,
        address spender,
        address token
    ) public view virtual returns (uint256) {
        return s.a[owner].depositAllowances[spender][token];
    }

    // ERC1155 Approvals
<<<<<<< HEAD
    function setApprovalForAll(
        address spender, 
        bool approved
    ) external fundsSafu noNetFlow noSupplyChange {
=======
    function setApprovalForAll(address spender, bool approved) external {
>>>>>>> 9e1a121d
        s.a[LibTractor._user()].isApprovedForAll[spender] = approved;
        emit ApprovalForAll(LibTractor._user(), spender, approved);
    }

    function isApprovedForAll(address _owner, address _operator) external view returns (bool) {
        return s.a[_owner].isApprovedForAll[_operator];
    }
}<|MERGE_RESOLUTION|>--- conflicted
+++ resolved
@@ -189,14 +189,10 @@
     }
 
     // ERC1155 Approvals
-<<<<<<< HEAD
     function setApprovalForAll(
         address spender, 
         bool approved
     ) external fundsSafu noNetFlow noSupplyChange {
-=======
-    function setApprovalForAll(address spender, bool approved) external {
->>>>>>> 9e1a121d
         s.a[LibTractor._user()].isApprovedForAll[spender] = approved;
         emit ApprovalForAll(LibTractor._user(), spender, approved);
     }
