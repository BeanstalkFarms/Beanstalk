{
  "name": "@beanstalk/protocol",
  "version": "2.7.1",
  "description": "Beanstalk is a permissionless fiat stablecoin protocol built on Ethereum.",
  "repository": {
    "type": "git",
    "url": "https://github.com/BeanstalkFarms/Beanstalk.git",
    "directory": "protocol"
  },
  "scripts": {
    "compile": "hardhat compile",
    "generate": "echo '\nProtocol Generate' && yarn compile && hardhat diamondABI",
    "test": "hardhat compile && hardhat test --network hardhat",
    "clean": "hardhat clean"
  },
  "author": "",
  "license": "MIT",
  "files": [
    "abi/"
  ],
  "exports": {
    "./abi/*": "./abi/*"
  },
  "devDependencies": {
<<<<<<< HEAD
    "@nomicfoundation/hardhat-network-helpers": "^1.0.7",
    "@nomiclabs/hardhat-ethers": "^2.0.2",
    "@nomiclabs/hardhat-etherscan": "^3.1.0",
    "@nomiclabs/hardhat-waffle": "^2.0.1",
=======
    "@nomiclabs/hardhat-ethers": "^2.2.1",
    "@nomiclabs/hardhat-etherscan": "^3.1.2",
    "@nomiclabs/hardhat-waffle": "^2.0.3",
>>>>>>> e229dca3
    "@openzeppelin/hardhat-upgrades": "^1.17.0",
    "bignumber": "^1.1.0",
    "chai": "^4.3.4",
    "csvtojson": "^2.0.10",
    "ethereum-waffle": "^3.4.0",
    "ethers": "^5.7.2",
    "ganache-cli": "^6.12.2",
    "hardhat": "^2.12.2",
    "hardhat-contract-sizer": "^2.0.3",
    "hardhat-gas-reporter": "^1.0.4",
    "hardhat-preprocessor": "^0.1.5",
    "json-bigint": "^1.0.0",
    "solidity-coverage": "^0.8.2"
  },
  "dependencies": {
    "@openzeppelin/contracts": "^3.4.0",
    "@openzeppelin/contracts-upgradeable": "^3.4.0",
    "@openzeppelin/contracts-upgradeable-8": "npm:@openzeppelin/contracts-upgradeable@^4.7.3",
    "@uniswap/v3-core": "github:uniswap/v3-core",
    "@uniswap/v3-periphery": "github:uniswap/v3-periphery",
    "dotenv": "^10.0.0",
    "eth-permit": "^0.2.1",
    "forge-std": "^1.1.2",
    "hardhat-tracer": "^1.1.0-rc.9",
    "keccak256": "^1.0.6",
    "mathjs": "^11.0.1",
    "merkletreejs": "^0.2.31",
    "uniswap": "^0.0.1"
  }
}<|MERGE_RESOLUTION|>--- conflicted
+++ resolved
@@ -22,16 +22,10 @@
     "./abi/*": "./abi/*"
   },
   "devDependencies": {
-<<<<<<< HEAD
     "@nomicfoundation/hardhat-network-helpers": "^1.0.7",
-    "@nomiclabs/hardhat-ethers": "^2.0.2",
-    "@nomiclabs/hardhat-etherscan": "^3.1.0",
-    "@nomiclabs/hardhat-waffle": "^2.0.1",
-=======
     "@nomiclabs/hardhat-ethers": "^2.2.1",
     "@nomiclabs/hardhat-etherscan": "^3.1.2",
     "@nomiclabs/hardhat-waffle": "^2.0.3",
->>>>>>> e229dca3
     "@openzeppelin/hardhat-upgrades": "^1.17.0",
     "bignumber": "^1.1.0",
     "chai": "^4.3.4",
