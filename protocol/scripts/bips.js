const { BEANSTALK } = require("../test/utils/constants");
const { getBeanstalk, impersonateBeanstalkOwner, mintEth, impersonateSigner } = require("../utils");
const { deployContract } = require("./contracts");
const { upgradeWithNewFacets } = require("./diamond");
const { impersonatePipeline, deployPipeline } = require("./pipeline");

async function bip30(mock = true, account = undefined) {
  if (account == undefined) {
    account = await impersonateBeanstalkOwner();
    await mintEth(account.address);
  }

  await upgradeWithNewFacets({
    diamondAddress: BEANSTALK,
    facetNames: [
      "DepotFacet", // Add Depot
      "TokenSupportFacet", // Add ERC-20 permit function
      "FarmFacet", // Add AdvancedFarm
      "SeasonFacet"
    ],
    bip: false,
    object: !mock,
    verbose: true,
    account: account
  });
}

async function bip29(mock = true, account = undefined) {
  if (account == undefined) {
    account = await impersonateBeanstalkOwner();
    await mintEth(account.address);
  }

  beanstalk = await getBeanstalk();
  await upgradeWithNewFacets({
    diamondAddress: BEANSTALK,
    facetNames: [
      "MarketplaceFacet", // Marketplace V2
      "SiloFacet", // Add Deposit Permit System
      "TokenFacet" // Add ERC-20 Token Approval System
    ],
    selectorsToRemove: ["0xeb6fa84f", "0xed778f8e", "0x72db799f", "0x56e70811", "0x6d679775", "0x1aac9789"],
    bip: false,
    object: !mock,
    verbose: true,
    account: account
  });
}

//BIP for Silo migration to stem
async function bipNewSilo(mock = true, account = undefined) {
  if (account == undefined) {
    account = await impersonateBeanstalkOwner();
    await mintEth(account.address);
  }

    await upgradeWithNewFacets({
        diamondAddress: BEANSTALK,
        facetNames: [
            'SeasonFacet',
            'SiloFacet', 
            'ConvertFacet', 
            'WhitelistFacet',
            'MigrationFacet',
            'MetadataFacet',
            'TokenFacet',
            'ApprovalFacet',
            'LegacyClaimWithdrawalFacet',
        ],
        initFacetName: 'InitBipNewSilo',
        bip: false,
        object: !mock, //if this is true, something would get spit out in the diamond cuts folder with all the data (due to gnosis safe deployment flow)
        verbose: true,
        account: account
    })
}

//BIP to integration Basin into Beanstalk
async function bipBasinIntegration(mock = true, account = undefined) {
  if (account == undefined) {
    account = await impersonateBeanstalkOwner();
    await mintEth(account.address);
  }

    await upgradeWithNewFacets({
        diamondAddress: BEANSTALK,
        facetNames: [
          'DepotFacet',
          'BDVFacet',
          'ConvertFacet',
          'ConvertGettersFacet',
          'SiloFacet',
          'EnrootFacet',
          'WhitelistFacet',
          'SeasonFacet',
          'MetadataFacet'
        ],
        initFacetName: 'InitBipBasinIntegration',
        bip: false,
        object: !mock, //if this is true, something would get spit out in the diamond cuts folder with all the data (due to gnosis safe deployment flow)
        verbose: true,
        selectorsToRemove: [ '0x8f742d16' ],
        account: account
    })
}

async function mockBeanstalkAdmin(mock = true, account = undefined) {
    if (account == undefined) {
        account = await impersonateBeanstalkOwner()
        await mintEth(account.address)
    }

    await upgradeWithNewFacets({
        diamondAddress: BEANSTALK,
        facetNames: [
            'MockAdminFacet',
        ],
        bip: false,
        object: !mock,
        verbose: true,
        account: account,
        verify: false
      });
}

async function bip34(mock = true, account = undefined) {
  if (account == undefined) {
    account = await impersonateBeanstalkOwner();
    await mintEth(account.address);
  }

  await upgradeWithNewFacets({
    diamondAddress: BEANSTALK,
    facetNames: [
      "FieldFacet", // Add Morning Auction
      "SeasonFacet", // Add ERC-20 permit function
      "FundraiserFacet" // update fundraiser with new soil spec
    ],
    initFacetName: "InitBipSunriseImprovements",
    selectorsToRemove: ["0x78309c85", "0x6c8d548e"],
    bip: false,
    object: !mock,
    verbose: true,
    account: account,
    verify: false
  });
}
async function bipMigrateUnripeBean3CrvToBeanEth(mock = true, account = undefined, verbose = true, oracleAccount = undefined) {
  if (account == undefined) {
    account = await impersonateBeanstalkOwner();
    await mintEth(account.address);
  }

  await upgradeWithNewFacets({
    diamondAddress: BEANSTALK,
    facetNames: [
      "BDVFacet",
      "ConvertFacet",
      "ConvertGettersFacet",
      "FertilizerFacet",
      "MetadataFacet",
      "MigrationFacet",
      "UnripeFacet",
    ],
    libraryNames: [
      'LibConvert',
      'LibLockedUnderlying',
    ],
    facetLibraries: {
      'ConvertFacet': [
        'LibConvert'
      ],
      'UnripeFacet': [
        'LibLockedUnderlying'
      ]
    },
    initFacetName: "InitMigrateUnripeBean3CrvToBeanEth",
    selectorsToRemove: [
      '0x0bfca7e3',
      '0x8cd31ca0'
    ],
    bip: false,
    object: !mock,
    verbose: verbose,
    account: account,
    verify: false
  });


  if (oracleAccount == undefined) {
    oracleAccount = await impersonateSigner('0x30a1976d5d087ef0BA0B4CDe87cc224B74a9c752', true); // Oracle deployer
    await mintEth(oracleAccount.address);
  }
  await deployContract('UsdOracle', oracleAccount, true)

}

async function bipSeedGauge(mock = true, account = undefined, verbose = true) {
    if (account == undefined) {
      account = await impersonateBeanstalkOwner();
      await mintEth(account.address);
    }
  
    await upgradeWithNewFacets({
      diamondAddress: BEANSTALK,
      facetNames: [
        "SeasonFacet", // Add Seed Gauge system
        "SeasonGettersFacet", // season getters
        "GaugePointFacet", // gauge point function caller
        "UnripeFacet", // new view functions
        "SiloFacet", // new view functions
        "ConvertFacet", // add unripe convert
        "ConvertGettersFacet", // add unripe convert getters
        "WhitelistFacet", // update whitelist abilities.
        "MetadataFacet", // update metadata
        "BDVFacet", // update bdv functions
<<<<<<< HEAD
        "SiloGettersFacet", // add silo getters
=======
        "LiquidityWeightFacet" // add liquidity weight facet
>>>>>>> a9fe4cc7
      ],
      initFacetName: "InitBipSeedGauge",
      selectorsToRemove: [],
      libraryNames: [
        'LibGauge', 'LibConvert', 'LibLockedUnderlying',
      ],
      facetLibraries: {
        'SeasonFacet': [
          'LibGauge',
          'LibLockedUnderlying',
        ],
        'SeasonGettersFacet': [
          'LibLockedUnderlying'
        ],
        'ConvertFacet': [
          'LibConvert'
        ],
        'UnripeFacet': [
          'LibLockedUnderlying'
        ]
      },
      bip: false,
      object: !mock,
      verbose: verbose,
      account: account,
      verify: false
    });
  }

exports.bip29 = bip29
exports.bip30 = bip30
exports.bip34 = bip34
exports.bipNewSilo = bipNewSilo
exports.bipBasinIntegration = bipBasinIntegration
exports.bipSeedGauge = bipSeedGauge
exports.mockBeanstalkAdmin = mockBeanstalkAdmin
exports.bipMigrateUnripeBean3CrvToBeanEth = bipMigrateUnripeBean3CrvToBeanEth<|MERGE_RESOLUTION|>--- conflicted
+++ resolved
@@ -214,11 +214,8 @@
         "WhitelistFacet", // update whitelist abilities.
         "MetadataFacet", // update metadata
         "BDVFacet", // update bdv functions
-<<<<<<< HEAD
         "SiloGettersFacet", // add silo getters
-=======
         "LiquidityWeightFacet" // add liquidity weight facet
->>>>>>> a9fe4cc7
       ],
       initFacetName: "InitBipSeedGauge",
       selectorsToRemove: [],
