--- conflicted
+++ resolved
@@ -5,7 +5,9 @@
 import {TestHelper, LibTransfer, IMockFBeanstalk} from "test/foundry/utils/TestHelper.sol";
 import {MockFieldFacet} from "contracts/mocks/mockFacets/MockFieldFacet.sol";
 import {MockSeasonFacet} from "contracts/mocks/mockFacets/MockSeasonFacet.sol";
+import {IBean} from "contracts/interfaces/IBean.sol";
 import {C} from "contracts/C.sol";
+import {AppStorage, LibAppStorage} from "contracts/libraries/LibAppStorage.sol";
 
 contract FieldTest is TestHelper {
     // events
@@ -14,7 +16,6 @@
 
     // Interfaces.
     MockFieldFacet field;
-    MockSeasonFacet season;
 
     // test accounts
     address[] farmers;
@@ -56,14 +57,11 @@
         beans = bound(beans, 2, type(uint128).max); // soil casted to uint128.
         soil = bound(soil, 1, beans - 1); // beans less than soil.
 
+        AppStorage storage s = LibAppStorage.diamondStorage();
+
         // issue `beans` to farmers
-<<<<<<< HEAD
-        C.bean().mint(farmers[0], beans);
+        IBean(s.sys.tokens.bean).mint(farmers[0], beans);
         bs.setSoilE(soil - 1);
-=======
-        bean.mint(farmers[0], beans);
-        season.setSoilE(soil - 1);
->>>>>>> d938ad76
         vm.prank(farmers[0]);
         vm.expectRevert("Field: Soil Slippage");
         field.sowWithMin(
@@ -261,11 +259,7 @@
             farmer1BeansBeforeSow + farmer2BeansBeforeSow - totalAmountSown,
             "invalid bean supply"
         );
-<<<<<<< HEAD
-        assertEq(C.bean().balanceOf(address(bs)), 0, "beans remaining in beanstalk");
-=======
-        assertEq(bean.balanceOf(BEANSTALK), 0, "beans remaining in beanstalk");
->>>>>>> d938ad76
+        assertEq(IBean(BEAN).balanceOf(address(bs)), 0, "beans remaining in beanstalk");
 
         assertEq(field.totalPods(0), totalPodsIssued, "invalid total pods");
         assertEq(field.totalUnharvestable(0), totalPodsIssued, "invalid unharvestable");
@@ -336,15 +330,10 @@
         address farmer1,
         uint256 amount1
     ) public returns (uint256, uint256, uint256, uint256) {
-<<<<<<< HEAD
         bs.setSoilE(soil);
-        C.bean().mint(farmer0, amount0);
-        uint256 initalBeanBalance0 = C.bean().balanceOf(farmer0);
-=======
-        season.setSoilE(soil);
-        bean.mint(farmer0, amount0);
-        uint256 initalBeanBalance0 = bean.balanceOf(farmer0);
->>>>>>> d938ad76
+        AppStorage storage s = LibAppStorage.diamondStorage();
+        IBean(s.sys.tokens.bean).mint(farmer0, amount0);
+        uint256 initalBeanBalance0 = IBean(BEAN).balanceOf(farmer0);
         if (amount0 > soil) amount0 = soil;
         soil -= amount0;
 
@@ -376,15 +365,9 @@
         uint256 sowedAmount,
         uint256 expectedPods
     ) public view {
-<<<<<<< HEAD
-        assertEq(bs.getBalance(account, C.BEAN), preBeanBalance - sowedAmount, "balanceOf");
-        assertEq(C.bean().balanceOf(address(bs)), 0, "field balanceOf");
-        assertEq(C.bean().totalSupply(), preTotalBalance - sowedAmount, "total supply");
-=======
         assertEq(bs.getBalance(account, BEAN), preBeanBalance - sowedAmount, "balanceOf");
-        assertEq(bean.balanceOf(BEANSTALK), 0, "field balanceOf");
-        assertEq(bean.totalSupply(), preTotalBalance - sowedAmount, "total supply");
->>>>>>> d938ad76
+        assertEq(IBean(BEAN).balanceOf(address(bs)), 0, "field balanceOf");
+        assertEq(IBean(BEAN).totalSupply(), preTotalBalance - sowedAmount, "total supply");
 
         //// FIELD STATE ////
         assertEq(field.plot(account, 0, 0), expectedPods, "plot");
