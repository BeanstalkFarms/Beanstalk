/**
 * SPDX-License-Identifier: MIT
 **/

pragma solidity ^0.7.6;
pragma experimental ABIEncoderV2;

import {IERC20} from "@openzeppelin/contracts/token/ERC20/IERC20.sol";
import {SafeCast} from "@openzeppelin/contracts/utils/SafeCast.sol";
import {SafeMath} from "@openzeppelin/contracts/math/SafeMath.sol";
import {IFertilizer} from "contracts/interfaces/IFertilizer.sol";
import {AppStorage} from "../AppStorage.sol";
import {LibTractor} from "contracts/libraries/LibTractor.sol";
import {LibTransfer} from "contracts/libraries/Token/LibTransfer.sol";
import {LibUsdOracle} from "contracts/libraries/Oracle/LibUsdOracle.sol";
import {LibFertilizer} from "contracts/libraries/LibFertilizer.sol";
import {LibSafeMath128} from "contracts/libraries/LibSafeMath128.sol";
import {C} from "contracts/C.sol";
import {LibDiamond} from "contracts/libraries/LibDiamond.sol";
import {IWell} from "contracts/interfaces/basin/IWell.sol";
import {LibBarnRaise} from "contracts/libraries/LibBarnRaise.sol";
import {Invariable} from "contracts/beanstalk/Invariable.sol";

/**
 * @author Publius
 * @title FertilizerFacet handles Minting Fertilizer and Rinsing Sprouts earned from Fertilizer.
 **/

contract FertilizerFacet is Invariable {
    using SafeMath for uint256;
    using SafeCast for uint256;
    using LibSafeMath128 for uint128;

    event SetFertilizer(uint128 id, uint128 bpf);

    uint256 private constant FERTILIZER_AMOUNT_PRECISION = 1e24;

    AppStorage internal s;

    struct Supply {
        uint128 endBpf;
        uint256 supply;
    }


    /**
     * @notice Rinses Rinsable Sprouts earned from Fertilizer.
     * @param ids The ids of the Fertilizer to rinse.
     * @param mode The balance to transfer Beans to; see {LibTrasfer.To}
     */
    function claimFertilized(uint256[] calldata ids, LibTransfer.To mode)
        external
        payable
        fundsSafu noSupplyChange
    {
<<<<<<< HEAD
        uint256 amount = C.fertilizer().beanstalkUpdate(msg.sender, ids, s.bpf);
        s.fertilizedPaidIndex += amount;
        LibTransfer.sendToken(C.bean(), amount, msg.sender, mode);
=======
        uint256 amount = C.fertilizer().beanstalkUpdate(LibTractor._user(), ids, s.bpf);
        LibTransfer.sendToken(C.bean(), amount, LibTractor._user(), mode);
>>>>>>> 752450d0
    }

    /**
     * @notice Purchase Fertilizer from the Barn Raise with the Barn Raise token.
     * @param tokenAmountIn Amount of tokens to buy Fertilizer with 18 decimal precision.
     * @param minFertilizerOut The minimum amount of Fertilizer to purchase. Protects against a significant Barn Raise Token/USD price decrease.
     * @param minLPTokensOut The minimum amount of LP tokens to receive after adding liquidity with Barn Raise tokens.
     * @dev The # of Fertilizer minted is equal to the value of the Ether paid in USD.
     */
    function mintFertilizer(
        uint256 tokenAmountIn,
        uint256 minFertilizerOut,
        uint256 minLPTokensOut
    ) external payable fundsSafu returns (uint256 fertilizerAmountOut) {
        fertilizerAmountOut = _getMintFertilizerOut(tokenAmountIn, LibBarnRaise.getBarnRaiseToken());

        require(fertilizerAmountOut >= minFertilizerOut, "Fertilizer: Not enough bought.");
        require(fertilizerAmountOut > 0, "Fertilizer: None bought.");

        uint128 remaining = uint128(LibFertilizer.remainingRecapitalization().div(1e6)); // remaining <= 77_000_000 so downcasting is safe.
        require(fertilizerAmountOut <= remaining, "Fertilizer: Not enough remaining.");

        uint128 id = LibFertilizer.addFertilizer(
            uint128(s.season.current),
            tokenAmountIn,
            fertilizerAmountOut,
            minLPTokensOut
        );
        C.fertilizer().beanstalkMint(LibTractor._user(), uint256(id), (fertilizerAmountOut).toUint128(), s.bpf);
    }

    /**
     * @dev Callback from Fertilizer contract in `claimFertilized` function.
     */
    function payFertilizer(address account, uint256 amount) external payable fundsSafu noSupplyChange {
        require(msg.sender == C.fertilizerAddress());
        s.fertilizedPaidIndex += amount;
        LibTransfer.sendToken(
            C.bean(),
            amount,
            account,
            LibTransfer.To.INTERNAL
        );
    }

    /**
     * @dev Returns the amount of Fertilizer that can be purchased with `tokenAmountIn` Barn Raise tokens.
     * Can be used to help calculate `minFertilizerOut` in `mintFertilizer`.
     * `tokenAmountIn` has 18 decimals, `getEthUsdPrice()` has 6 decimals and `fertilizerAmountOut` has 0 decimals.
     */
    function getMintFertilizerOut(uint256 tokenAmountIn)
        external
        view
        returns (uint256 fertilizerAmountOut)
    {
        address barnRaiseToken = LibBarnRaise.getBarnRaiseToken();
        return _getMintFertilizerOut(tokenAmountIn, barnRaiseToken);
    }

    function _getMintFertilizerOut(
        uint256 tokenAmountIn,
        address barnRaiseToken
    ) public view returns (uint256 fertilizerAmountOut) {
        fertilizerAmountOut = tokenAmountIn.div(
            LibUsdOracle.getUsdPrice(barnRaiseToken)
        );
    }

    function totalFertilizedBeans() external view returns (uint256 beans) {
        return s.fertilizedIndex;
    }

    function totalUnfertilizedBeans() external view returns (uint256 beans) {
        return s.unfertilizedIndex - s.fertilizedIndex;
    }

    function totalFertilizerBeans() external view returns (uint256 beans) {
        return s.unfertilizedIndex;
    }

    function getFertilizer(uint128 id) external view returns (uint256) {
        return s.fertilizer[id];
    }

    function getNext(uint128 id) external view returns (uint128) {
        return LibFertilizer.getNext(id);
    }

    function getFirst() external view returns (uint128) {
        return s.fFirst;
    }

    function getLast() external view returns (uint128) {
        return s.fLast;
    }

    function getActiveFertilizer() external view returns (uint256) {
        return s.activeFertilizer;
    }

    function isFertilizing() external view returns (bool) {
        return s.season.fertilizing;
    }

    function beansPerFertilizer() external view returns (uint128 bpf) {
        return s.bpf;
    }

    function getHumidity(uint128 _s) external pure returns (uint128 humidity) {
        humidity = LibFertilizer.getHumidity(_s);
    }

    function getCurrentHumidity() external view returns (uint128 humidity) {
        humidity = LibFertilizer.getHumidity(s.season.current);
    }

    function getEndBpf() external view returns (uint128 endBpf) {
        endBpf = s.bpf.add(LibFertilizer.getBpf(uint128(s.season.current)));
    }

    function remainingRecapitalization() external view returns (uint256) {
        return LibFertilizer.remainingRecapitalization();
    }

    function balanceOfUnfertilized(address account, uint256[] memory ids)
        external
        view
        returns (uint256 beans)
    {
        return C.fertilizer().balanceOfUnfertilized(account, ids);
    }

    function balanceOfFertilized(address account, uint256[] memory ids)
        external
        view
        returns (uint256 beans)
    {
        return C.fertilizer().balanceOfFertilized(account, ids);
    }

    function balanceOfFertilizer(address account, uint256 id)
        external
        view
        returns (IFertilizer.Balance memory)
    {
        return C.fertilizer().lastBalanceOf(account, id);
    }

    function balanceOfBatchFertilizer(
        address[] memory accounts,
        uint256[] memory ids
    ) external view returns (IFertilizer.Balance[] memory) {
        return C.fertilizer().lastBalanceOfBatch(accounts, ids);
    }

    function getFertilizers() external view returns (Supply[] memory fertilizers) {
        uint256 numFerts = 0;
        uint128 idx = s.fFirst;
        while (idx > 0) {
            numFerts = numFerts.add(1);
            idx = LibFertilizer.getNext(idx);
        }
        fertilizers = new Supply[](numFerts);
        numFerts = 0;
        idx = s.fFirst;
        while (idx > 0) {
            fertilizers[numFerts].endBpf = idx;
            fertilizers[numFerts].supply = LibFertilizer.getAmount(idx);
            numFerts = numFerts.add(1);
            idx = LibFertilizer.getNext(idx);
        }
    }

    function getBarnRaiseWell() external view returns (address) {
        return LibBarnRaise.getBarnRaiseWell();
    }

    function getBarnRaiseToken() external view returns (address) {
        return LibBarnRaise.getBarnRaiseToken();
    }

    /**
     * @notice Begins the process of Migration the Barn Raise to a new Well.
     * @param well The address of the Well to migrate to.
     * @dev
     * Withdraws all underlying Unripe LP tokens to the owner contract.
     * Converting, chopping and purchasing Fertilizer will be disabled until the migration is complete.
     * The migration process is completed by calling {UnripeFacet.addMigratedUnderlying}.
     * After migration, Unripe liquidity will be added into `well`. and Fertilizer purchases can only happen
     * with the non-Bean token in `well`.
     *
     */
    function beginBarnRaiseMigration(address well) external {
        LibDiamond.enforceIsOwnerOrContract();
        LibFertilizer.beginBarnRaiseMigration(well);
    }
}<|MERGE_RESOLUTION|>--- conflicted
+++ resolved
@@ -53,14 +53,9 @@
         payable
         fundsSafu noSupplyChange
     {
-<<<<<<< HEAD
-        uint256 amount = C.fertilizer().beanstalkUpdate(msg.sender, ids, s.bpf);
+        uint256 amount = C.fertilizer().beanstalkUpdate(LibTractor._user(), ids, s.bpf);
         s.fertilizedPaidIndex += amount;
-        LibTransfer.sendToken(C.bean(), amount, msg.sender, mode);
-=======
-        uint256 amount = C.fertilizer().beanstalkUpdate(LibTractor._user(), ids, s.bpf);
         LibTransfer.sendToken(C.bean(), amount, LibTractor._user(), mode);
->>>>>>> 752450d0
     }
 
     /**
