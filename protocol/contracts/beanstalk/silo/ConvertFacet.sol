--- conflicted
+++ resolved
@@ -416,16 +416,8 @@
         bytes[] memory results;
         results = new bytes[](calls.length);
         for (uint256 i = 0; i < calls.length; ++i) {
-            console.log('in for loop');
             require(calls[i].callData.length != 0, "Convert: empty AdvancedFarmCall");
-            console.log('going to call advanced ');
             results[i] = LibFarm._advancedFarmMem(calls[i], results);
-<<<<<<< HEAD
-=======
-            console.log('executeAdvancedFarmCalls results[i] i value: ', i);
-            console.log('executeAdvancedFarmCalls results[i]: ');
-            console.logBytes(results[i]);
->>>>>>> fca269de
         }
         // grab very last 32 bytes
         amountOut = abi.decode(LibBytes.sliceFrom(results[results.length-1], results[results.length-1].length-32), (uint256));
@@ -674,17 +666,7 @@
                 LibTokenSilo.Transfer.emitTransferSingle
             );
 
-<<<<<<< HEAD
-            emit Convert(LibTractor._getUser(), inputToken, outputToken, inputAmounts[i], mcdd.crateAmount);
-=======
-            console.log('LibTractor._user(): ', LibTractor._user());
-            console.log('outputToken: ', outputToken);
-            console.log('inputToken: ', inputToken);
-            console.log('inputAmounts[i]: ', inputAmounts[i]);
-            console.log('mcdd.crateAmount: ', mcdd.crateAmount);
-
             emit Convert(LibTractor._user(), inputToken, outputToken, inputAmounts[i], mcdd.crateAmount);
->>>>>>> fca269de
         }
     }
 }