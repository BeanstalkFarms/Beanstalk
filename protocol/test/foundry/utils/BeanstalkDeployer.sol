--- conflicted
+++ resolved
@@ -53,15 +53,11 @@
         "MarketplaceFacet",
         "ClaimFacet",
         "OracleFacet",
-<<<<<<< HEAD
         "L2MigrationFacet",
         "TransmitOutFacet",
         "TransmitInFacet",
-        "L1RecieverFacet"
-=======
         "L1ReceiverFacet",
         "GaugeGettersFacet"
->>>>>>> d938ad76
     ];
 
     // Facets that have a mock counter part should be appended here.
@@ -238,11 +234,6 @@
             cutActions.push(IDiamondCut.FacetCutAction.Add);
             facetNames[facetCounter - 1] = facet;
         }
-<<<<<<< HEAD
-        IDiamondCut.FacetCut[] memory cut = _multiCut(facets, facetAddresses, cutActions);
-        d = deployDiamondAtAddress(deployer, diamondAddr);
-=======
->>>>>>> d938ad76
 
         // update array lengths
         assembly {
