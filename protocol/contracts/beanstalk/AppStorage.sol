--- conflicted
+++ resolved
@@ -261,23 +261,15 @@
      * @param deprecated 2 slots that were previously used
      * @param lastDSoil Delta Soil; the number of Soil purchased last Season.
      * @param lastSowTime The number of seconds it for Soil to sell out last Season.
-     * @param nextSowTime The number of seconds it for Soil to sell out this Season.
+     * @param thisSowTime The number of seconds it for Soil to sell out this Season.
      * @param t The Temperature; the maximum interest rate during the current Season for sowing Beans in Soil. Adjusted each Season.
      */
     struct Weather {
-<<<<<<< HEAD
         uint256[2] deprecated;
         uint128 lastDSoil;
         uint32 lastSowTime;
-        uint32 nextSowTime;
+        uint32 thisSowTime;
         uint32 t;
-=======
-        uint256[2] depreciated; // DEPRECATED - 2 slots that were previously used
-        uint128 lastDSoil; // Delta Soil; the number of Soil purchased last Season.
-        uint32 lastSowTime; // The number of seconds it took for all but at most 1 Soil to sell out last Season.
-        uint32 thisSowTime; // The number of seconds it took for all but at most 1 Soil to sell out this Season
-        uint32 t; // Temperature: the maximum interest rate during the current Season for sowing Beans in Soil.
->>>>>>> f4b783fc
     }
 
     /**
