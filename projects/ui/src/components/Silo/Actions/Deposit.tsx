--- conflicted
+++ resolved
@@ -4,7 +4,6 @@
 import BigNumber from 'bignumber.js';
 import { ethers } from 'ethers';
 import { useSelector } from 'react-redux';
-<<<<<<< HEAD
 import {
   Token,
   ERC20Token,
@@ -26,17 +25,6 @@
   TxnSeparator,
   TxnSettings,
 } from '~/components/Common/Form';
-=======
-import { Token } from '~/classes';
-import { BEAN, CRV3, DAI, ETH, SEEDS, STALK, UNRIPE_BEAN, UNRIPE_BEAN_CRV3, USDC, USDT, WETH } from '~/constants/tokens';
-import TokenSelectDialog, { TokenSelectMode } from '~/components/Common/Form/TokenSelectDialog';
-import StyledAccordionSummary from '~/components/Common/Accordion/AccordionSummary';
-import { FarmWithClaimFormState, FormState, SettingInput, TxnSettings } from '~/components/Common/Form';
-import TokenQuoteProvider from '~/components/Common/Form/TokenQuoteProvider';
-import TxnPreview from '~/components/Common/Form/TxnPreview';
-import BeanstalkSDK from '~/lib/Beanstalk';
-import { useBeanstalkContract } from '~/hooks/ledger/useContract';
->>>>>>> 631496c0
 import useFarmerBalances from '~/hooks/farmer/useFarmerBalances';
 import { ApplicableBalance, FarmerBalances } from '~/state/farmer/balances';
 import { ZERO_BN } from '~/constants';
@@ -195,7 +183,6 @@
         applicableBalances={applicableBalances}
       />
       <Stack gap={1}>
-<<<<<<< HEAD
         {values.tokens.map((tokenState, index) => {
           // sdk ETH token address is not usable as a key
           const tokenKey = tokenState.token.symbol === 'ETH' ? 'eth' : tokenState.token.address;
@@ -215,40 +202,17 @@
               state={tokenState}
               showTokenSelect={showTokenSelect}
               handleQuote={handleQuote}
-              inputVariant="wrapped"
               additionalBalance={additionalBalance}
               params={quoteParams}
-              TokenAdornmentProps={{
-                balanceFrom: values.balanceFrom,
-              }}
             />
           );
         })}
         <ClaimableAssets 
           balances={claimable.assets} 
-=======
-        {values.tokens.map((tokenState, index) => (
-          <TokenQuoteProvider
-            key={`tokens.${index}`}
-            name={`tokens.${index}`}
-            tokenOut={whitelistedToken}
-            balance={balances[tokenState.token.address] || ZERO_BN}
-            state={tokenState}
-            showTokenSelect={showTokenSelect}
-            handleQuote={handleQuote}
-            additionalBalance={applicableBalances[tokenState.token.address]?.applied}
-            balanceFrom={values.balanceFrom}
-          />
-        ))}
-        <ClaimableAssets
-          balances={claimable.assets}
-          farmerBalances={balances}
->>>>>>> 631496c0
         />
         {isReady ? (
           <>
             <TxnSeparator />
-<<<<<<< HEAD
             <TokenOutputsField
               groups={[
                 {
@@ -280,37 +244,6 @@
                     },
                   ],
                 },
-=======
-            <TokenOutputsField 
-              groups={[
-                {
-                  data: [{
-                    token: whitelistedToken,
-                    amount: amount,
-                    disablePrefix: true,
-                  },
-                  {
-                    token: STALK,
-                    amount: stalk,
-                    amountTooltip: (
-                      <>
-                        1 {whitelistedToken.symbol} = {displayFullBN(amountToBdv(new BigNumber(1)))} BDV<br />
-                        1 BDV &rarr; {whitelistedToken.getStalk().toString()} STALK
-                      </>
-                    ),
-                  },
-                  {
-                    token: SEEDS,
-                    amount: seeds,
-                    amountTooltip: (
-                      <>
-                        1 {whitelistedToken.symbol} = {displayFullBN(amountToBdv(new BigNumber(1)))} BDV<br />
-                        1 BDV &rarr; {whitelistedToken.getSeeds().toString()} SEEDS
-                      </>
-                    )
-                  }]
-                }
->>>>>>> 631496c0
               ]}
             />
             <Box>
