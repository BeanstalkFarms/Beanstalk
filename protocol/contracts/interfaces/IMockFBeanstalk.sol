/**
 * SPDX-License-Identifier: MIT
 **/
pragma solidity ^0.8.20;
pragma abicoder v2;

interface IMockFBeanstalk {
    struct AccountSeasonOfPlenty {
        uint32 lastRain;
        uint32 lastSop;
        uint256 roots;
        uint256 plentyPerRoot;
        uint256 plenty;
    }

    struct AdvancedFarmCall {
        bytes callData;
        bytes clipboard;
    }

    struct AdvancedPipeCall {
        address target;
        bytes callData;
        bytes clipboard;
    }

    struct Balance {
        uint128 amount;
        uint128 lastBpf;
    }

    struct Facet {
        address facetAddress;
        bytes4[] functionSelectors;
    }

    struct FacetCut {
        address facetAddress;
        uint8 action;
        bytes4[] functionSelectors;
    }

    struct MowStatus {
        int96 lastStem;
        uint128 bdv;
    }

    struct PipeCall {
        address target;
        bytes data;
    }

    struct PodListing {
        address account;
        uint256 index;
        uint256 start;
        uint256 amount;
        uint24 pricePerPod;
        uint256 maxHarvestableIndex;
        uint256 minFillAmount;
        uint8 mode;
    }

    struct PodOrder {
        address account;
        uint24 pricePerPod;
        uint256 maxPlaceInLine;
        uint256 minFillAmount;
    }

    struct Rain {
        uint256 pods;
        uint256 roots;
    }

    struct Season {
        uint32 current;
        uint32 lastSop;
        uint8 withdrawSeasons;
        uint32 lastSopSeason;
        uint32 rainStart;
        bool raining;
        bool fertilizing;
        uint32 sunriseBlock;
        bool abovePeg;
        uint16 stemStartSeason;
        uint16 stemScaleSeason;
        uint32 deprecated;
        uint256 start;
        uint256 period;
        uint256 timestamp;
    }

    struct SeedGauge {
        uint128 averageGrownStalkPerBdvPerSeason;
        uint128 beanToMaxLpGpPerBdvRatio;
    }

    struct AssetSettings {
        bytes4 selector;
        uint32 stalkEarnedPerSeason;
        uint32 stalkIssuedPerBdv;
        uint32 milestoneSeason;
        int96 milestoneStem;
        bytes1 encodeType;
        int24 deltaStalkEarnedPerSeason;
        bytes4 gpSelector;
        bytes4 lwSelector;
        uint128 gaugePoints;
        uint64 optimalPercentDepositedBdv;
    }

    struct Supply {
        uint128 endBpf;
        uint256 supply;
    }

    struct Weather {
<<<<<<< HEAD
        uint256[2] deprecated;
        uint128 lastDeltaSoil;
=======
        uint128 lastDSoil;
>>>>>>> 0c4510c8
        uint32 lastSowTime;
        uint32 thisSowTime;
        uint32 t;
    }

    struct WhitelistStatus {
        address token;
        bool isWhitelisted;
        bool isWhitelistedLp;
        bool isWhitelistedWell;
    }

    event AddDeposit(
        address indexed account,
        address indexed token,
        int96 stem,
        uint256 amount,
        uint256 bdv
    );
    event AddUnripeToken(
        address indexed unripeToken,
        address indexed underlyingToken,
        bytes32 merkleRoot
    );
    event AddWhitelistStatus(
        address token,
        uint256 index,
        bool isWhitelisted,
        bool isWhitelistedLp,
        bool isWhitelistedWell
    );
    event ApprovalForAll(address indexed account, address indexed operator, bool approved);
    event BeanToMaxLpGpPerBdvRatioChange(uint256 indexed season, uint256 caseId, int80 absChange);
    event ChangeUnderlying(address indexed token, int256 underlying);
    event Chop(address indexed account, address indexed token, uint256 amount, uint256 underlying);
    event ClaimPlenty(address indexed account, address token, uint256 plenty);
    event Convert(
        address indexed account,
        address fromToken,
        address toToken,
        uint256 fromAmount,
        uint256 toAmount
    );
    event CreateFundraiser(uint32 indexed id, address payee, address token, uint256 amount);
    event DeltaB(int256 deltaB);
    event DepositApproval(
        address indexed owner,
        address indexed spender,
        address token,
        uint256 amount
    );
    event DewhitelistToken(address indexed token);
    event DiamondCut(FacetCut[] _diamondCut, address _init, bytes _calldata);
    event FarmerGerminatingStalkBalanceChanged(address indexed account, int256 delta);
    event GaugePointChange(uint256 indexed season, address indexed token, uint256 gaugePoints);
    event Harvest(address indexed account, uint256[] plots, uint256 beans);
    event Incentivization(address indexed account, uint256 beans);
    event InternalBalanceChanged(address indexed user, address indexed token, int256 delta);
    event MockConvert(uint256 stalkRemoved, uint256 bdvRemoved);
    event OwnershipTransferred(address indexed previousOwner, address indexed newOwner);
    event Pause(uint256 timestamp);
    event Pick(address indexed account, address indexed token, uint256 amount);
    event Plant(address indexed account, uint256 beans);
    event PlotTransfer(address indexed from, address indexed to, uint256 indexed id, uint256 pods);
    event PodApproval(address indexed owner, address indexed spender, uint256 pods);
    event PodListingCancelled(address indexed account, uint256 index);
    event PodListingCreated(
        address indexed account,
        uint256 index,
        uint256 start,
        uint256 amount,
        uint24 pricePerPod,
        uint256 maxHarvestableIndex,
        uint256 minFillAmount,
        bytes pricingFunction,
        uint8 mode,
        uint8 pricingType
    );
    event PodListingFilled(
        address indexed from,
        address indexed to,
        uint256 index,
        uint256 start,
        uint256 amount,
        uint256 costInBeans
    );
    event PodOrderCancelled(address indexed account, bytes32 id);
    event PodOrderCreated(
        address indexed account,
        bytes32 id,
        uint256 amount,
        uint24 pricePerPod,
        uint256 maxPlaceInLine,
        uint256 minFillAmount,
        bytes pricingFunction,
        uint8 priceType
    );
    event PodOrderFilled(
        address indexed from,
        address indexed to,
        bytes32 id,
        uint256 index,
        uint256 start,
        uint256 amount,
        uint256 costInBeans
    );
    event RemoveDeposit(
        address indexed account,
        address indexed token,
        int96 stem,
        uint256 amount,
        uint256 bdv
    );
    event RemoveDeposits(
        address indexed account,
        address indexed token,
        int96[] stems,
        uint256[] amounts,
        uint256 amount,
        uint256[] bdvs
    );
    event RemoveWhitelistStatus(address token, uint256 index);
    event Reward(uint32 indexed season, uint256 toField, uint256 toSilo, uint256 toFertilizer);
    event SeasonOfPlenty(
        uint256 indexed season,
        address well,
        address token,
        uint256 amount,
        uint256 toField
    );
    event SetFertilizer(uint128 id, uint128 bpf);
    event Soil(uint32 indexed season, uint256 soil);
    event Sow(address indexed account, uint256 index, uint256 beans, uint256 pods);
    event StalkBalanceChanged(address indexed account, int256 delta, int256 deltaRoots);
    event Sunrise(uint256 indexed season);
    event SwitchUnderlyingToken(address indexed token, address indexed underlyingToken);
    event TemperatureChange(uint256 indexed season, uint256 caseId, int8 absChange);
    event TokenApproval(
        address indexed owner,
        address indexed spender,
        address token,
        uint256 amount
    );
    event TotalGerminatingBalanceChanged(
        uint256 season,
        address indexed token,
        int256 delta,
        int256 deltaBdv
    );
    event TransferBatch(
        address indexed operator,
        address indexed from,
        address indexed to,
        uint256[] ids,
        uint256[] values
    );
    event TransferSingle(
        address indexed operator,
        address indexed from,
        address indexed to,
        uint256 id,
        uint256 value
    );
    event URI(string _uri, uint256 indexed _id);
    event Unpause(uint256 timestamp, uint256 timePassed);
    event UpdateAverageStalkPerBdvPerSeason(uint256 newStalkPerBdvPerSeason);
    event UpdateGaugeSettings(
        address indexed token,
        bytes4 gpSelector,
        bytes4 lwSelector,
        uint64 optimalPercentDepositedBdv
    );
    event UpdateTWAPs(uint256[2] balances);
    event UpdateWhitelistStatus(
        address token,
        uint256 index,
        bool isWhitelisted,
        bool isWhitelistedLp,
        bool isWhitelistedWell
    );
    event UpdatedStalkPerBdvPerSeason(
        address indexed token,
        uint32 stalkEarnedPerSeason,
        uint32 season
    );
    event WhitelistToken(
        address indexed token,
        bytes4 selector,
        uint32 stalkEarnedPerSeason,
        uint256 stalkIssuedPerBdv,
        bytes4 gpSelector,
        bytes4 lwSelector,
        uint128 gaugePoints,
        uint64 optimalPercentDepositedBdv
    );

    function _getMintFertilizerOut(
        uint256 tokenAmountIn,
        address barnRaiseToken
    ) external view returns (uint256 fertilizerAmountOut);

    function _getPenalizedUnderlying(
        address unripeToken,
        uint256 amount,
        uint256 supply
    ) external view returns (uint256 redeem);

    function abovePeg() external view returns (bool);

    function addFertilizer(uint128 id, uint128 tokenAmountIn, uint256 minLpOut) external payable;

    function addFertilizerOwner(
        uint128 id,
        uint128 tokenAmountIn,
        uint256 minLpOut
    ) external payable;

    function addLiquidity(
        address pool,
        address registry,
        uint256[] memory amounts,
        uint256 minAmountOut,
        uint8 fromMode,
        uint8 toMode
    ) external payable;

    function addMigratedUnderlying(address unripeToken, uint256 amount) external payable;

    function addUnderlying(address unripeToken, uint256 amount) external payable;

    function addUnderlyingWithRecap(address unripeToken, uint256 amount) external payable;

    function addUnripeToken(
        address unripeToken,
        address underlyingToken,
        bytes32 root
    ) external payable;

    function addWhitelistSelector(address token, bytes4 selector) external;

    function addWhitelistStatus(
        address token,
        bool isWhitelisted,
        bool isWhitelistedLp,
        bool isWhitelistedWell
    ) external;

    function advancedFarm(
        AdvancedFarmCall[] memory data
    ) external payable returns (bytes[] memory results);

    function advancedPipe(
        AdvancedPipeCall[] memory pipes,
        uint256 value
    ) external payable returns (bytes[] memory results);

    function allowancePods(address owner, address spender) external view returns (uint256);

    function approveDeposit(address spender, address token, uint256 amount) external payable;

    function approvePods(address spender, uint256 amount) external payable;

    function approveToken(address spender, address token, uint256 amount) external payable;

    function balanceOf(address account, uint256 depositId) external view returns (uint256 amount);

    function balanceOfBatch(
        address[] memory accounts,
        uint256[] memory depositIds
    ) external view returns (uint256[] memory);

    function balanceOfBatchFertilizer(
        address[] memory accounts,
        uint256[] memory ids
    ) external view returns (Balance[] memory);

    function balanceOfDepositedBdv(
        address account,
        address token
    ) external view returns (uint256 depositedBdv);

    function balanceOfEarnedBeans(address account) external view returns (uint256 beans);

    function balanceOfEarnedStalk(address account) external view returns (uint256);

    function balanceOfFertilized(
        address account,
        uint256[] memory ids
    ) external view returns (uint256 beans);

    function balanceOfFertilizer(
        address account,
        uint256 id
    ) external view returns (Balance memory);

    function balanceOfFinishedGerminatingStalkAndRoots(
        address account
    ) external view returns (uint256 gStalk, uint256 gRoots);

    function balanceOfGerminatingStalk(address account) external view returns (uint256);

    function balanceOfGrownStalk(address account, address token) external view returns (uint256);

    function balanceOfGrownStalkUpToStemsDeployment(
        address account
    ) external view returns (uint256);

    function balanceOfLegacySeeds(address account) external view returns (uint256);

    function balanceOfPenalizedUnderlying(
        address unripeToken,
        address account
    ) external view returns (uint256 underlying);

    function balanceOfPlenty(address account) external view returns (uint256 plenty);

    function balanceOfRainRoots(address account) external view returns (uint256);

    function balanceOfRoots(address account) external view returns (uint256);

    function balanceOfSeeds(address account) external view returns (uint256);

    function balanceOfSop(address account) external view returns (AccountSeasonOfPlenty memory sop);

    function balanceOfStalk(address account) external view returns (uint256);

    function balanceOfUnderlying(
        address unripeToken,
        address account
    ) external view returns (uint256 underlying);

    function balanceOfUnfertilized(
        address account,
        uint256[] memory ids
    ) external view returns (uint256 beans);

    function balanceOfYoungAndMatureGerminatingStalk(
        address account
    ) external view returns (uint256 matureGerminatingStalk, uint256 youngGerminatingStalk);

    function batchTransferERC1155(
        address token,
        address to,
        uint256[] memory ids,
        uint256[] memory values
    ) external payable;

    function bdv(address token, uint256 amount) external view returns (uint256 _bdv);

    function beanSown() external view returns (uint256);

    function beanToBDV(uint256 amount) external pure returns (uint256);

    function beansPerFertilizer() external view returns (uint128 bpf);

    function beginBarnRaiseMigration(address well) external;

    function calcCaseIdE(int256 deltaB, uint128 endSoil) external;

    function calcCaseIdWithParams(
        uint256 pods,
        uint256 _lastDeltaSoil,
        uint128 beanSown,
        uint128 endSoil,
        int256 deltaB,
        bool raining,
        bool rainRoots,
        bool aboveQ,
        uint256 L2SRState
    ) external;

    function cancelPodListing(uint256 index) external payable;

    function cancelPodOrder(
        uint24 pricePerPod,
        uint256 maxPlaceInLine,
        uint256 minFillAmount,
        uint8 mode
    ) external payable;

    function captureE() external returns (int256 deltaB);

    function captureWellE(address well) external returns (int256 deltaB);

    function chop(
        address unripeToken,
        uint256 amount,
        uint8 fromMode,
        uint8 toMode
    ) external payable returns (uint256);

    function claimFertilized(uint256[] memory ids, uint8 mode) external payable;

    function claimOwnership() external;

    function claimPlenty() external payable;

    function convert(
        bytes memory convertData,
        int96[] memory stems,
        uint256[] memory amounts
    )
        external
        payable
        returns (
            int96 toStem,
            uint256 fromAmount,
            uint256 toAmount,
            uint256 fromBdv,
            uint256 toBdv
        );

    function convertInternalE(
        address tokenIn,
        uint256 amountIn,
        bytes memory convertData
    ) external returns (address toToken, address fromToken, uint256 toAmount, uint256 fromAmount);

    function createFundraiser(address payee, address token, uint256 amount) external payable;

    function createFundraiserE(address fundraiser, address token, uint256 amount) external;

    function createPodListing(
        uint256 index,
        uint256 start,
        uint256 amount,
        uint24 pricePerPod,
        uint256 maxHarvestableIndex,
        uint256 minFillAmount,
        uint8 mode
    ) external payable;

    function createPodOrder(
        uint256 beanAmount,
        uint24 pricePerPod,
        uint256 maxPlaceInLine,
        uint256 minFillAmount,
        uint8 mode
    ) external payable returns (bytes32 id);

    function decreaseDepositAllowance(
        address spender,
        address token,
        uint256 subtractedValue
    ) external returns (bool);

    function decreaseTokenAllowance(
        address spender,
        address token,
        uint256 subtractedValue
    ) external returns (bool);

    function defaultGaugePointFunction(
        uint256 currentGaugePoints,
        uint256 optimalPercentDepositedBdv,
        uint256 percentOfDepositedBdv
    ) external pure returns (uint256 newGaugePoints);

    function deployStemsUpgrade() external;

    function deposit(
        address token,
        uint256 _amount,
        uint8 mode
    ) external payable returns (uint256 amount, uint256 _bdv, int96 stem);

    function depositAllowance(
        address owner,
        address spender,
        address token
    ) external view returns (uint256);

    function depositForConvertE(
        address token,
        uint256 amount,
        uint256 bdv,
        uint256 grownStalk
    ) external;

    function depositPermitDomainSeparator() external view returns (bytes32);

    function depositPermitNonces(address owner) external view returns (uint256);

    function determineReward(
        uint256 initialGasLeft,
        uint256 blocksLate,
        uint256 beanEthPrice
    ) external view returns (uint256);

    function dewhitelistToken(address token) external payable;

    function diamondCut(
        FacetCut[] memory _diamondCut,
        address _init,
        bytes memory _calldata
    ) external;

    function droughtSiloSunrise(uint256 amount) external;

    function droughtSunrise() external;

    function enrootDeposit(address token, int96 stem, uint256 amount) external payable;

    function enrootDeposits(
        address token,
        int96[] memory stems,
        uint256[] memory amounts
    ) external payable;

    function etherPipe(
        PipeCall memory p,
        uint256 value
    ) external payable returns (bytes memory result);

    function evaluatePolynomialIntegrationPiecewise(
        bytes memory f,
        uint256 start,
        uint256 end
    ) external pure returns (uint256);

    function evaluatePolynomialPiecewise(bytes memory f, uint256 x) external pure returns (uint256);

    function exchange(
        address pool,
        address registry,
        address fromToken,
        address toToken,
        uint256 amountIn,
        uint256 minAmountOut,
        uint8 fromMode,
        uint8 toMode
    ) external payable;

    function exchangeUnderlying(
        address pool,
        address fromToken,
        address toToken,
        uint256 amountIn,
        uint256 minAmountOut,
        uint8 fromMode,
        uint8 toMode
    ) external payable;

    function facetAddress(bytes4 _functionSelector) external view returns (address facetAddress_);

    function facetAddresses() external view returns (address[] memory facetAddresses_);

    function facetFunctionSelectors(
        address _facet
    ) external view returns (bytes4[] memory facetFunctionSelectors_);

    function facets() external view returns (Facet[] memory facets_);

    function farm(bytes[] memory data) external payable returns (bytes[] memory results);

    function farmSunrise() external;

    function farmSunrises(uint256 number) external;

    function fastForward(uint32 _s) external;

    function fertilize(uint256 amount) external;

    function fertilizerSunrise(uint256 amount) external;

    function fillPodListing(PodListing memory l, uint256 beanAmount, uint8 mode) external payable;

    function fillPodOrder(
        PodOrder memory o,
        uint256 index,
        uint256 start,
        uint256 amount,
        uint8 mode
    ) external payable;

    function findPiecewiseIndex(
        bytes memory breakpoints,
        uint256 value,
        uint256 high
    ) external pure returns (uint256);

    function forceSunrise() external;

    function getAbsBeanToMaxLpRatioChangeFromCaseId(
        uint256 caseId
    ) external view returns (uint80 ml);

    function getAbsTemperatureChangeFromCaseId(uint256 caseId) external view returns (int8 t);

    function getActiveFertilizer() external view returns (uint256);

    function getAllBalance(address account, address token) external view returns (Balance memory b);

    function getAllBalances(
        address account,
        address[] memory tokens
    ) external view returns (Balance[] memory balances);

    function getAmountOut(
        address tokenIn,
        address tokenOut,
        uint256 amountIn
    ) external view returns (uint256 amountOut);

    function getAverageGrownStalkPerBdv() external view returns (uint256);

    function getAverageGrownStalkPerBdvPerSeason() external view returns (uint128);

    function getBalance(address account, address token) external view returns (uint256 balance);

    function getBalances(
        address account,
        address[] memory tokens
    ) external view returns (uint256[] memory balances);

    function getBarnRaiseToken() external view returns (address);

    function getBarnRaiseWell() external view returns (address);

    function getBeanEthGaugePointsPerBdv() external view returns (uint256);

    function getBeanGaugePointsPerBdv() external view returns (uint256);

    function getBeanToMaxLpGpPerBdvRatio() external view returns (uint256);

    function getBeanToMaxLpGpPerBdvRatioScaled() external view returns (uint256);

    function getCaseData(uint256 caseId) external view returns (bytes32 casesData);

    function getCases() external view returns (bytes32[144] memory cases);

    function getChainlinkEthUsdPrice() external view returns (uint256);

    function getChainlinkTwapEthUsdPrice(uint256 lookback) external view returns (uint256);

    function getChangeFromCaseId(
        uint256 caseId
    ) external view returns (uint32, int8, uint80, int80);

    function getCurrentHumidity() external view returns (uint128 humidity);

    function getDeltaPodDemand() external view returns (uint256);

    function getDeposit(
        address account,
        address token,
        int96 stem
    ) external view returns (uint256, uint256);

    function getDepositId(address token, int96 stem) external pure returns (uint256);

    function getEndBpf() external view returns (uint128 endBpf);

    function getEthUsdPrice() external view returns (uint256);

    function getEthUsdTwap(uint256 lookback) external view returns (uint256);

    function getEvenGerminating(address token) external view returns (uint256, uint256);

    function getExternalBalance(
        address account,
        address token
    ) external view returns (uint256 balance);

    function getExternalBalances(
        address account,
        address[] memory tokens
    ) external view returns (uint256[] memory balances);

    function getFertilizer(uint128 id) external view returns (uint256);

    function getFertilizers() external view returns (Supply[] memory fertilizers);

    function getFirst() external view returns (uint128);

    function getGaugePoints(address token) external view returns (uint256);

    function getGaugePointsPerBdvForToken(address token) external view returns (uint256);

    function getGaugePointsPerBdvForWell(address well) external view returns (uint256);

    function getGerminatingRootsForSeason(uint32 season) external view returns (uint256);

    function getGerminatingStalkAndRootsForSeason(
        uint32 season
    ) external view returns (uint256, uint256);

    function getGerminatingStalkForSeason(uint32 season) external view returns (uint256);

    function getGerminatingTotalDeposited(address token) external view returns (uint256 amount);

    function getGerminatingTotalDepositedBdv(address token) external view returns (uint256 _bdv);

    function getGrownStalkIssuedPerGp() external view returns (uint256);

    function getGrownStalkIssuedPerSeason() external view returns (uint256);

    function getHumidity(uint128 _s) external pure returns (uint128 humidity);

    function getInternalBalance(
        address account,
        address token
    ) external view returns (uint256 balance);

    function getInternalBalances(
        address account,
        address[] memory tokens
    ) external view returns (uint256[] memory balances);

    function getLargestLiqWell() external view returns (address);

    function getLast() external view returns (uint128);

    function getLastMowedStem(
        address account,
        address token
    ) external view returns (int96 lastStem);

    function getLegacySeedsPerToken(address token) external view returns (uint256);

    function getLiquidityToSupplyRatio() external view returns (uint256);

    function getLockedBeans() external view returns (uint256);

    function getLockedBeansUnderlyingUnripeBean() external view returns (uint256);

    function getLockedBeansUnderlyingUnripeLP() external view returns (uint256);

    function getMaxAmountIn(
        address tokenIn,
        address tokenOut
    ) external view returns (uint256 amountIn);

    function getMintFertilizerOut(
        uint256 tokenAmountIn
    ) external view returns (uint256 fertilizerAmountOut);

    function getMowStatus(
        address account,
        address token
    ) external view returns (MowStatus memory mowStatus);

    function getNext(uint128 id) external view returns (uint128);

    function getNextSeasonStart() external view returns (uint256);

    function getOddGerminating(address token) external view returns (uint256, uint256);

    function getPenalizedUnderlying(
        address unripeToken,
        uint256 amount
    ) external view returns (uint256 redeem);

    function getPenalty(address unripeToken) external view returns (uint256 penalty);

    function getPercentPenalty(address unripeToken) external view returns (uint256 penalty);

    function getPodRate() external view returns (uint256);

    function getPoolDeltaBWithoutCap(address well) external view returns (int256 deltaB);

    function getRecapFundedPercent(address unripeToken) external view returns (uint256 percent);

    function getRecapPaidPercent() external view returns (uint256 percent);

    function getRelBeanToMaxLpRatioChangeFromCaseId(uint256 caseId) external view returns (int80 l);

    function getRelTemperatureChangeFromCaseId(uint256 caseId) external view returns (uint32 mt);

    function getSeasonStart() external view returns (uint256);

    function getSeasonStruct() external view returns (Season memory);

    function getSeasonTimestamp() external view returns (uint256);

    function getSeedGauge() external view returns (SeedGauge memory);

    function getSiloTokens() external view returns (address[] memory tokens);

    function getSopWell() external view returns (address);

    function getT() external view returns (uint256);

    function getTotalBdv() external view returns (uint256 totalBdv);

    function getTotalDeposited(address token) external view returns (uint256);

    function getTotalDepositedBdv(address token) external view returns (uint256);

    function getTotalGerminatingAmount(address token) external view returns (uint256);

    function getTotalGerminatingBdv(address token) external view returns (uint256);

    function getTotalGerminatingStalk() external view returns (uint256);

    function getTotalUnderlying(address unripeToken) external view returns (uint256 underlying);

    function getTotalUsdLiquidity() external view returns (uint256 totalLiquidity);

    function getTotalWeightedUsdLiquidity() external view returns (uint256 totalWeightedLiquidity);

    function getTotalWithdrawn(address token) external view returns (uint256);

    function getTwaLiquidityForWell(address well) external view returns (uint256);

    function getUnderlying(
        address unripeToken,
        uint256 amount
    ) external view returns (uint256 underlyingAmount);

    function getUnderlyingPerUnripeToken(
        address unripeToken
    ) external view returns (uint256 underlyingPerToken);

    function getUnderlyingToken(
        address unripeToken
    ) external view returns (address underlyingToken);

    function getUsdPrice(address token) external view returns (uint256);

    function getWeightedTwaLiquidityForWell(address well) external view returns (uint256);

    function getWhitelistStatus(
        address token
    ) external view returns (WhitelistStatus memory _whitelistStatuses);

    function getWhitelistStatuses()
        external
        view
        returns (WhitelistStatus[] memory _whitelistStatuses);

    function getWhitelistedLpTokens() external view returns (address[] memory tokens);

    function getWhitelistedTokens() external view returns (address[] memory tokens);

    function getWhitelistedWellLpTokens() external view returns (address[] memory tokens);

    function getWithdrawal(
        address account,
        address token,
        uint32 season
    ) external view returns (uint256);

    function getWstethEthPrice() external view returns (uint256);

    function getWstethEthTwap(uint256 lookback) external view returns (uint256);

    function getWstethUsdPrice() external view returns (uint256);

    function getWstethUsdTwap(uint256 lookback) external view returns (uint256);

    function getYoungAndMatureGerminatingTotalStalk()
        external
        view
        returns (uint256 matureGerminatingStalk, uint256 youngGerminatingStalk);

    function gm(address account, uint8 mode) external payable returns (uint256);

    function grownStalkForDeposit(
        address account,
        address token,
        int96 stem
    ) external view returns (uint256 grownStalk);

    function harvest(uint256[] memory plots, uint8 mode) external payable;

    function harvestableIndex() external view returns (uint256);

    function imageURI(
        address token,
        int96 stem,
        int96 stemTip
    ) external view returns (string memory);

    function increaseDepositAllowance(
        address spender,
        address token,
        uint256 addedValue
    ) external returns (bool);

    function increaseTokenAllowance(
        address spender,
        address token,
        uint256 addedValue
    ) external returns (bool);

    function incrementTotalHarvestableE(uint256 amount) external;

    function incrementTotalPodsE(uint256 amount) external;

    function incrementTotalSoilE(uint128 amount) external;

    function initOracleForAllWhitelistedWells() external;

    function isApprovedForAll(address _owner, address _operator) external view returns (bool);

    function isFertilizing() external view returns (bool);

    function isUnripe(address unripeToken) external view returns (bool unripe);
<<<<<<< HEAD
    function lastDeltaSoil() external view returns (uint256);
=======

    function lastDSoil() external view returns (uint256);

>>>>>>> 0c4510c8
    function lastSeasonOfPlenty() external view returns (uint32);

    function lastSowTime() external view returns (uint256);

    function lastUpdate(address account) external view returns (uint32);

    function lightSunrise() external;

    function maxTemperature() external view returns (uint256);

    function maxWeight() external pure returns (uint256);

    function migrationNeeded(address account) external view returns (bool hasMigrated);

    function mintBeans(address to, uint256 amount) external;

    function mintFertilizer(
        uint256 tokenAmountIn,
        uint256 minFertilizerOut,
        uint256 minLPTokensOut
    ) external payable returns (uint256 fertilizerAmountOut);

    function mockBDV(uint256 amount) external pure returns (uint256);

    function mockBDVIncrease(uint256 amount) external pure returns (uint256);

    function mockCalcCaseIdandUpdate(int256 deltaB) external returns (uint256 caseId);

    function mockEndTotalGerminationForToken(address token) external;

    function mockGetMorningTemp(
        uint256 initalTemp,
        uint256 delta
    ) external pure returns (uint256 scaledTemperature);

    function mockGetSeedsPerToken(address token) external pure returns (uint256);

    function mockIncrementGermination(
        address token,
        uint128 amount,
        uint128 bdv,
        uint8 germ
    ) external;

    function mockInitalizeGaugeForToken(
        address token,
        bytes4 gaugePointSelector,
        bytes4 liquidityWeightSelector,
        uint96 gaugePoints,
        uint64 optimalPercentDepositedBdv
    ) external;

    function mockLiquidityWeight() external pure returns (uint256);

    function mockSeasonToStem(address token, uint32 season) external view returns (int96 stem);

    function mockSetAverageGrownStalkPerBdvPerSeason(
        uint128 _averageGrownStalkPerBdvPerSeason
    ) external;

    function mockSetSopWell(address well) external;

    function mockSow(
        uint256 beans,
        uint256 _morningTemperature,
        uint32 maxTemperature,
        bool abovePeg
    ) external returns (uint256 pods);

    function mockStepGauge() external;

    function mockStepSeason() external returns (uint32 season);

    function mockStepSilo(uint256 amount) external;

    function mockUnripeBeanDeposit(uint32 _s, uint256 amount) external;

    function mockUnripeLPDeposit(uint256 t, uint32 _s, uint256 amount, uint256 bdv) external;

    function mockUpdateAverageStalkPerBdvPerSeason() external;

    function mockUpdateLiquidityWeight(address token, bytes4 selector) external;

    function mockWhitelistToken(
        address token,
        bytes4 selector,
        uint16 stalkIssuedPerBdv,
        uint24 stalkEarnedPerSeason
    ) external;

    function mockWhitelistTokenWithGauge(
        address token,
        bytes4 selector,
        uint16 stalkIssuedPerBdv,
        uint24 stalkEarnedPerSeason,
        bytes1 encodeType,
        bytes4 gaugePointSelector,
        bytes4 liquidityWeightSelector,
        uint128 gaugePoints,
        uint64 optimalPercentDepositedBdv
    ) external;

    function mow(address account, address token) external payable;

    function mowAndMigrate(
        address account,
        address[] memory tokens,
        uint32[][] memory seasons,
        uint256[][] memory amounts,
        uint256 stalkDiff,
        uint256 seedsDiff,
        bytes32[] memory proof
    ) external payable;

    function mowAndMigrateNoDeposits(address account) external payable;

    function mowMultiple(address account, address[] memory tokens) external payable;

    function multiPipe(PipeCall[] memory pipes) external payable returns (bytes[] memory results);

    function name() external pure returns (string memory);

    function onERC1155BatchReceived(
        address,
        address,
        uint256[] memory,
        uint256[] memory,
        bytes memory
    ) external pure returns (bytes4);

    function onERC1155Received(
        address,
        address,
        uint256,
        uint256,
        bytes memory
    ) external pure returns (bytes4);

    function owner() external view returns (address owner_);

    function ownerCandidate() external view returns (address ownerCandidate_);

    function pause() external payable;

    function paused() external view returns (bool);

    function payFertilizer(address account, uint256 amount) external payable;

    function permitDeposit(
        address owner,
        address spender,
        address token,
        uint256 value,
        uint256 deadline,
        uint8 v,
        bytes32 r,
        bytes32 s
    ) external payable;

    function permitDeposits(
        address owner,
        address spender,
        address[] memory tokens,
        uint256[] memory values,
        uint256 deadline,
        uint8 v,
        bytes32 r,
        bytes32 s
    ) external payable;

    function permitERC20(
        address token,
        address owner,
        address spender,
        uint256 value,
        uint256 deadline,
        uint8 v,
        bytes32 r,
        bytes32 s
    ) external payable;

    function permitERC721(
        address token,
        address spender,
        uint256 tokenId,
        uint256 deadline,
        bytes memory sig
    ) external payable;

    function permitToken(
        address owner,
        address spender,
        address token,
        uint256 value,
        uint256 deadline,
        uint8 v,
        bytes32 r,
        bytes32 s
    ) external payable;

    function pick(
        address token,
        uint256 amount,
        bytes32[] memory proof,
        uint8 mode
    ) external payable;

    function picked(address account, address token) external view returns (bool);

    function pipe(PipeCall memory p) external payable returns (bytes memory result);

    function plant() external payable returns (uint256 beans, int96 stem);

    function plentyPerRoot(uint32 _season) external view returns (uint256);

    function plot(address account, uint256 index) external view returns (uint256);

    function podIndex() external view returns (uint256);

    function podListing(uint256 index) external view returns (bytes32);

    function podOrder(
        address account,
        uint24 pricePerPod,
        uint256 maxPlaceInLine,
        uint256 minFillAmount
    ) external view returns (uint256);

    function podOrderById(bytes32 id) external view returns (uint256);

    function poolDeltaB(address pool) external view returns (int256);

    function rain() external view returns (Rain memory);

    function rainSiloSunrise(uint256 amount) external;

    function rainSunrise() external;

    function rainSunrises(uint256 amount) external;

    function readPipe(PipeCall memory p) external view returns (bytes memory result);

    function reentrancyGuardTest() external;

    function remainingFunding(uint32 id) external view returns (uint256);

    function remainingPods() external view returns (uint256);

    function remainingRecapitalization() external view returns (uint256);

    function removeLiquidity(
        address pool,
        address registry,
        uint256 amountIn,
        uint256[] memory minAmountsOut,
        uint8 fromMode,
        uint8 toMode
    ) external payable;

    function removeLiquidityImbalance(
        address pool,
        address registry,
        uint256[] memory amountsOut,
        uint256 maxAmountIn,
        uint8 fromMode,
        uint8 toMode
    ) external payable;

    function removeLiquidityOneToken(
        address pool,
        address registry,
        address toToken,
        uint256 amountIn,
        uint256 minAmountOut,
        uint8 fromMode,
        uint8 toMode
    ) external payable;

    function removeWhitelistSelector(address token) external;

    function removeWhitelistStatus(address token) external;

    function resetPools(address[] memory pools) external;

    function resetSeasonStart(uint256 amount) external;

    function resetState() external;

    function rewardSilo(uint256 amount) external;

    function rewardSunrise(uint256 amount) external;

    function rewardToFertilizerE(uint256 amount) external;

    function ripen(uint256 amount) external;

    function safeBatchTransferFrom(
        address sender,
        address recipient,
        uint256[] memory depositIds,
        uint256[] memory amounts,
        bytes memory
    ) external;

    function safeTransferFrom(
        address sender,
        address recipient,
        uint256 depositId,
        uint256 amount,
        bytes memory
    ) external;

    function season() external view returns (uint32);

    function seasonTime() external view returns (uint32);

    function seasonToStem(address token, uint32 season) external view returns (int96 stem);

    function seedGaugeSunSunrise(int256 deltaB, uint256 caseId) external;

    function setAbovePegE(bool peg) external;

    function setApprovalForAll(address spender, bool approved) external;

    function setBarnRaiseWell(address welll) external;

    function setBeanToMaxLpGpPerBdvRatio(uint128 percent) external;

    function setBeanstalkState(
        uint256 price,
        uint256 podRate,
        uint256 changeInSoilDemand,
        uint256 liquidityToSupplyRatio,
        address targetWell
    ) external returns (int256 deltaB);

    function setChangeInSoilDemand(uint256 changeInSoilDemand) external;

    function setCurrentSeasonE(uint32 _season) external;

    function setFertilizerE(bool fertilizing, uint256 unfertilized) external;

    function setL2SR(uint256 liquidityToSupplyRatio, address targetWell) external;

    function setLastDSoilE(uint128 number) external;

    function setLastSowTimeE(uint32 number) external;

    function setMaxTemp(uint32 t) external;

    function setMaxTempE(uint32 number) external;

    function setMerkleRootE(address unripeToken, bytes32 root) external;

    function setNextSowTimeE(uint32 _time) external;

    function setPenaltyParams(uint256 recapitalized, uint256 fertilized) external;

    function setPodRate(uint256 podRate) external;

    function setPrice(uint256 price, address targetWell) external returns (int256 deltaB);

    function setSoilE(uint256 amount) external;

    function setSunriseBlock(uint256 _block) external;

    function setUsdEthPrice(uint256 price) external;

    function setYieldE(uint256 t) external;

    function siloSunrise(uint256 amount) external;

    function sow(
        uint256 beans,
        uint256 minTemperature,
        uint8 mode
    ) external payable returns (uint256 pods);

    function sowWithMin(
        uint256 beans,
        uint256 minTemperature,
        uint256 minSoil,
        uint8 mode
    ) external payable returns (uint256 pods);

    function stemStartSeason() external view returns (uint16);

    function stemTipForToken(address token) external view returns (int96 _stemTip);

    function stepGauge() external;

    function sunSunrise(int256 deltaB, uint256 caseId) external;

    function sunTemperatureSunrise(int256 deltaB, uint256 caseId, uint32 t) external;

    function sunrise() external payable returns (uint256);

    function sunriseBlock() external view returns (uint32);

    function supportsInterface(bytes4 _interfaceId) external view returns (bool);

    function switchUnderlyingToken(
        address unripeToken,
        address newUnderlyingToken
    ) external payable;

    function symbol() external pure returns (string memory);

    function teleportSunrise(uint32 _s) external;

    function temperature() external view returns (uint256);

    function thisSowTime() external view returns (uint256);

    function time() external view returns (Season memory);

    function tokenAllowance(
        address account,
        address spender,
        address token
    ) external view returns (uint256);

    function tokenPermitDomainSeparator() external view returns (bytes32);

    function tokenPermitNonces(address owner) external view returns (uint256);

    function tokenSettings(address token) external view returns (AssetSettings memory);

    function totalDeltaB() external view returns (int256 deltaB);

    function totalEarnedBeans() external view returns (uint256);

    function totalFertilizedBeans() external view returns (uint256 beans);

    function totalFertilizerBeans() external view returns (uint256 beans);

    function totalFunding(uint32 id) external view returns (uint256);

    function totalHarvestable() external view returns (uint256);

    function totalHarvested() external view returns (uint256);

    function totalMigratedBdv(address token) external view returns (uint256);

    function totalPods() external view returns (uint256);

    function totalRealSoil() external view returns (uint256);

    function totalRoots() external view returns (uint256);

    function totalSoil() external view returns (uint256);

    function totalSoilAtMorningTemp(
        uint256 morningTemperature
    ) external view returns (uint256 totalSoil);

    function totalStalk() external view returns (uint256);

    function totalUnfertilizedBeans() external view returns (uint256 beans);

    function totalUnharvestable() external view returns (uint256);

    function transferDeposit(
        address sender,
        address recipient,
        address token,
        int96 stem,
        uint256 amount
    ) external payable returns (uint256 _bdv);

    function transferDeposits(
        address sender,
        address recipient,
        address token,
        int96[] memory stem,
        uint256[] memory amounts
    ) external payable returns (uint256[] memory bdvs);

    function transferERC1155(address token, address to, uint256 id, uint256 value) external payable;

    function transferERC721(address token, address to, uint256 id) external payable;

    function transferInternalTokenFrom(
        address token,
        address sender,
        address recipient,
        uint256 amount,
        uint8 toMode
    ) external payable;

    function transferOwnership(address _newOwner) external;

    function transferPlot(
        address sender,
        address recipient,
        uint256 id,
        uint256 start,
        uint256 end
    ) external payable;

    function transferToken(
        address token,
        address recipient,
        uint256 amount,
        uint8 fromMode,
        uint8 toMode
    ) external payable;

    function unpause() external payable;

    function unripeBeanToBDV(uint256 amount) external view returns (uint256);

    function unripeLPToBDV(uint256 amount) external view returns (uint256);

    function unwrapEth(uint256 amount, uint8 mode) external payable;

    function updateGaugeForToken(
        address token,
        bytes4 gaugePointSelector,
        bytes4 liquidityWeightSelector,
        uint64 optimalPercentDepositedBdv
    ) external payable;

    function updateStalkPerBdvPerSeasonForToken(
        address token,
        uint32 stalkEarnedPerSeason
    ) external payable;

    function updateStemScaleSeason(uint16 season) external;

    function updateStems() external;

    function updateWhitelistStatus(
        address token,
        bool isWhitelisted,
        bool isWhitelistedLp,
        bool isWhitelistedWell
    ) external;

    function upgradeStems() external;

    function uri(uint256 depositId) external view returns (string memory);

    function weather() external view returns (Weather memory);

    function wellBdv(address token, uint256 amount) external view returns (uint256);

    function wellOracleSnapshot(address well) external view returns (bytes memory snapshot);

    function whitelistToken(
        address token,
        bytes4 selector,
        uint32 stalkIssuedPerBdv,
        uint32 stalkEarnedPerSeason,
        bytes4 gaugePointSelector,
        bytes4 liquidityWeightSelector,
        uint128 gaugePoints,
        uint64 optimalPercentDepositedBdv
    ) external payable;

    function whitelistTokenWithEncodeType(
        address token,
        bytes4 selector,
        uint32 stalkIssuedPerBdv,
        uint32 stalkEarnedPerSeason,
        bytes1 encodeType,
        bytes4 gaugePointSelector,
        bytes4 liquidityWeightSelector,
        uint128 gaugePoints,
        uint64 optimalPercentDepositedBdv
    ) external payable;

    function withdrawDeposit(
        address token,
        int96 stem,
        uint256 amount,
        uint8 mode
    ) external payable;

    function withdrawDeposits(
        address token,
        int96[] memory stems,
        uint256[] memory amounts,
        uint8 mode
    ) external payable;

    function withdrawForConvertE(
        address token,
        int96[] memory stems,
        uint256[] memory amounts,
        uint256 maxTokens
    ) external;

    function woohoo() external pure returns (uint256);

    function wrapEth(uint256 amount, uint8 mode) external payable;

    function yield() external view returns (uint32);
}<|MERGE_RESOLUTION|>--- conflicted
+++ resolved
@@ -71,6 +71,7 @@
     struct Rain {
         uint256 pods;
         uint256 roots;
+        bytes32[4] _buffer;
     }
 
     struct Season {
@@ -89,6 +90,7 @@
         uint256 start;
         uint256 period;
         uint256 timestamp;
+        bytes32[8] _buffer;
     }
 
     struct SeedGauge {
@@ -116,15 +118,11 @@
     }
 
     struct Weather {
-<<<<<<< HEAD
-        uint256[2] deprecated;
         uint128 lastDeltaSoil;
-=======
-        uint128 lastDSoil;
->>>>>>> 0c4510c8
         uint32 lastSowTime;
         uint32 thisSowTime;
         uint32 t;
+        bytes32[4] _buffer;
     }
 
     struct WhitelistStatus {
@@ -1021,13 +1019,9 @@
     function isFertilizing() external view returns (bool);
 
     function isUnripe(address unripeToken) external view returns (bool unripe);
-<<<<<<< HEAD
+
     function lastDeltaSoil() external view returns (uint256);
-=======
-
-    function lastDSoil() external view returns (uint256);
-
->>>>>>> 0c4510c8
+
     function lastSeasonOfPlenty() external view returns (uint32);
 
     function lastSowTime() external view returns (uint256);
