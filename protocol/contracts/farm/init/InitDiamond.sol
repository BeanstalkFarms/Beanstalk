/*
 SPDX-License-Identifier: MIT
*/

pragma solidity ^0.7.6;
pragma experimental ABIEncoderV2;

import {AppStorage} from "../AppStorage.sol";
import {IERC165} from "../../interfaces/IERC165.sol";
import {IDiamondCut} from "../../interfaces/IDiamondCut.sol";
import {IDiamondLoupe} from "../../interfaces/IDiamondLoupe.sol";
import {IERC173} from "../../interfaces/IERC173.sol";
import {LibDiamond} from "../../libraries/LibDiamond.sol";
import {LibMarket} from "../../libraries/LibMarket.sol";
import {LibStalk} from "../../libraries/LibStalk.sol";
import "../../C.sol";
import "../../interfaces/IBean.sol";
import "../../interfaces/IWETH.sol";
import "@uniswap/v2-core/contracts/interfaces/IUniswapV2Pair.sol";
import "@uniswap/v2-core/contracts/interfaces/IUniswapV2Factory.sol";
import "@uniswap/v2-periphery/contracts/interfaces/IUniswapV2Router02.sol";
import "../../Bean.sol";
import "../../mocks/MockToken.sol";
import "../../Seed.sol";
import "../../interfaces/ISeed.sol";

/**
 * @author Publius
 * @title Init Diamond initializes the Beanstalk Diamond.
**/
contract InitDiamond {

    event Incentivization(address indexed account, uint256 beans);

    AppStorage internal s;

    address private constant UNISWAP_FACTORY = address(0x5C69bEe701ef814a2B6a3EDD4B1652CB9cc5aA6f);
    address private constant UNISWAP_ROUTER = address(0x7a250d5630B4cF539739dF2C5dAcb4c659F2488D);
    address private constant PEG_PAIR = address(0xB4e16d0168e52d35CaCD2c6185b44281Ec28C9Dc);

    function init() external {
        LibDiamond.DiamondStorage storage ds = LibDiamond.diamondStorage();

        ds.supportedInterfaces[type(IERC165).interfaceId] = true;
        ds.supportedInterfaces[type(IDiamondCut).interfaceId] = true;
        ds.supportedInterfaces[type(IDiamondLoupe).interfaceId] = true;
        ds.supportedInterfaces[type(IERC173).interfaceId] = true;

        s.c.bean = address(new Bean());
        s.c.weth = IUniswapV2Router02(UNISWAP_ROUTER).WETH();
        s.c.pair = address(IUniswapV2Factory(UNISWAP_FACTORY).createPair(s.c.bean, s.c.weth));
        s.c.pegPair = PEG_PAIR;

        IBean(s.c.bean).approve(UNISWAP_ROUTER, uint256(-1));
        IUniswapV2Pair(s.c.pair).approve(UNISWAP_ROUTER, uint256(-1));
        IWETH(s.c.weth).approve(UNISWAP_ROUTER, uint256(-1));

        s.cases = [int8(3),1,0,0,-1,-3,-3,0,3,1,0,0,-1,-3,-3,0,3,3,1,0,0,0,-1,0,3,3,1,0,1,0,-1,0];
        s.w.yield = 1;

        s.season.current = 1;
        s.season.withdrawSeasons = 25;
        s.season.period = C.getSeasonPeriod();
        s.season.timestamp = block.timestamp;
        s.season.start = s.season.period > 0 ?
            (block.timestamp / s.season.period) * s.season.period :
            block.timestamp;

        s.index = (IUniswapV2Pair(s.c.pair).token0() == s.c.bean) ? 0 : 1;
        LibMarket.initMarket(s.c.bean, s.c.weth, UNISWAP_ROUTER);
        LibStalk.initStalkToken('Stalk', 'STALK');

        IBean(s.c.bean).mint(msg.sender, C.getAdvanceIncentive());
        emit Incentivization(msg.sender, C.getAdvanceIncentive());
<<<<<<< HEAD
        s.seedContract = address(new Seed());
=======

        s.siloFunctions[s.c.pair] = bytes4(keccak256("uniswapLPtoBDV(address,uint256)")); 
        s.seedsPerBDV[s.c.pair] = 4;
        s.stalkPerBDV[s.c.pair] = 10000;
>>>>>>> d11af03d
    }

}<|MERGE_RESOLUTION|>--- conflicted
+++ resolved
@@ -72,14 +72,11 @@
 
         IBean(s.c.bean).mint(msg.sender, C.getAdvanceIncentive());
         emit Incentivization(msg.sender, C.getAdvanceIncentive());
-<<<<<<< HEAD
         s.seedContract = address(new Seed());
-=======
 
         s.siloFunctions[s.c.pair] = bytes4(keccak256("uniswapLPtoBDV(address,uint256)")); 
         s.seedsPerBDV[s.c.pair] = 4;
         s.stalkPerBDV[s.c.pair] = 10000;
->>>>>>> d11af03d
     }
 
 }