--- conflicted
+++ resolved
@@ -961,21 +961,11 @@
     describe("Single with allowance", async function () {
       beforeEach(async function () {
         await this.season.teleportSunrise(10);
-<<<<<<< HEAD
         this.season.deployGrownStalkPerBdv();
         await this.silo.connect(user).deposit(this.siloToken.address, '100', 0x00, EXTERNAL)
         await this.silo.connect(user).approveDeposit(ownerAddress, this.siloToken.address, '100');
         const grownStalkPerBdv = await this.silo.seasonToGrownStalkPerBdv(this.siloToken.address, '10');
         await this.silo.connect(owner).transferDeposit(userAddress, user2Address, this.siloToken.address, grownStalkPerBdv, '50', 0x00)
-=======
-        this.season.deployStemsUpgrade();
-        await this.silo.connect(user).deposit(this.siloToken.address, '100', EXTERNAL)
-
-        await this.approval.connect(user).approveDeposit(ownerAddress, this.siloToken.address, '100');
-
-        const stem = await this.silo.seasonToStem(this.siloToken.address, '10');
-        await this.silo.connect(owner).transferDeposit(userAddress, user2Address, this.siloToken.address, stem, '50')
->>>>>>> cec45a2a
       })
 
       it('removes the deposit from the sender', async function () {
@@ -1028,19 +1018,11 @@
     describe("Single all with allowance", async function () {
       beforeEach(async function () {
         await this.season.teleportSunrise(10);
-<<<<<<< HEAD
-        this.season.deployGrownStalkPerBdv();
-        await this.silo.connect(user).deposit(this.siloToken.address, '100', 0x00, EXTERNAL)
-        await this.silo.connect(user).approveDeposit(ownerAddress, this.siloToken.address, '100');
-        const grownStalkPerBdv = await this.silo.seasonToGrownStalkPerBdv(this.siloToken.address, '10');
-        await this.silo.connect(owner).transferDeposit(userAddress, user2Address, this.siloToken.address, grownStalkPerBdv, '100', 0x00);
-=======
         this.season.deployStemsUpgrade();
         await this.silo.connect(user).deposit(this.siloToken.address, '100', EXTERNAL)
         await this.approval.connect(user).approveDeposit(ownerAddress, this.siloToken.address, '100');
         const stem = await this.silo.seasonToStem(this.siloToken.address, '10');
         await this.silo.connect(owner).transferDeposit(userAddress, user2Address, this.siloToken.address, stem, '100');
->>>>>>> cec45a2a
       })
 
       it('removes the deposit from the sender', async function () {
@@ -1083,19 +1065,11 @@
         this.season.deployGrownStalkPerBdv();
         await this.silo.connect(user).deposit(this.siloToken.address, '100', 0x00, EXTERNAL)
         await this.season.siloSunrise('0')
-<<<<<<< HEAD
-        await this.silo.connect(user).deposit(this.siloToken.address, '100', 0x00, EXTERNAL)
-        await this.silo.connect(user).approveDeposit(ownerAddress, this.siloToken.address, '200');
-        const grownStalkPerBdv10 = await this.silo.seasonToGrownStalkPerBdv(this.siloToken.address, '10');
-        const grownStalkPerBdv11 = await this.silo.seasonToGrownStalkPerBdv(this.siloToken.address, '11');
-        await this.silo.connect(owner).transferDeposits(userAddress, user2Address, this.siloToken.address, [grownStalkPerBdv10, grownStalkPerBdv11], ['50','25'], [0x00, 0x00])
-=======
         await this.silo.connect(user).deposit(this.siloToken.address, '100', EXTERNAL)
         await this.approval.connect(user).approveDeposit(ownerAddress, this.siloToken.address, '200');
         const stem10 = await this.silo.seasonToStem(this.siloToken.address, '10');
         const stem11 = await this.silo.seasonToStem(this.siloToken.address, '11');
         await this.silo.connect(owner).transferDeposits(userAddress, user2Address, this.siloToken.address, [stem10, stem11], ['50','25'])
->>>>>>> cec45a2a
       })
 
       it('removes the deposit from the sender', async function () {
@@ -1387,15 +1361,9 @@
   
           it("reverts when transfer too much", async function() {
             await this.season.teleportSunrise(10);
-<<<<<<< HEAD
-            this.season.deployGrownStalkPerBdv();
-            await this.silo.connect(user).deposit(this.siloToken.address, '1000', 0x00, EXTERNAL)
-            const nonce = await this.silo.connect(user).depositPermitNonces(userAddress);
-=======
             this.season.deployStemsUpgrade();
             await this.silo.connect(user).deposit(this.siloToken.address, '1000', EXTERNAL)
             const nonce = await this.approval.connect(user).depositPermitNonces(userAddress);
->>>>>>> cec45a2a
             const signature = await signSiloDepositTokenPermit(user, userAddress, user2Address, this.siloToken.address, '500', nonce);
             await this.approval.connect(user2).permitDeposit(
               signature.owner, 
@@ -1532,13 +1500,8 @@
           });
   
           it("reverts when transfer too much", async function() {
-<<<<<<< HEAD
-            await this.silo.connect(user).deposit(this.siloToken.address, '1000', 0x00, EXTERNAL)
-            const nonce = await this.silo.connect(user).depositPermitNonces(userAddress);
-=======
             await this.silo.connect(user).deposit(this.siloToken.address, '1000', EXTERNAL)
             const nonce = await this.approval.connect(user).depositPermitNonces(userAddress);
->>>>>>> cec45a2a
             const signature = await signSiloDepositTokensPermit(user, userAddress, user2Address, [this.siloToken.address], ['500'], nonce);
             await this.approval.connect(user2).permitDeposits(
               signature.owner, 
