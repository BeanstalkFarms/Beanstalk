--- conflicted
+++ resolved
@@ -52,32 +52,4 @@
 endpoints = 'all'
 
 [rpc_endpoints]
-<<<<<<< HEAD
-mainnet = "${FORKING_RPC}" 
-
-# Formatter
-# https://book.getfoundry.sh/reference/config/formatter
-[fmt]
-# Maximum line length where formatter will try to wrap the line
-line_length = 120
-# Number of spaces per indentation level
-tab_width = 4
-# Print spaces between brackets
-bracket_spacing = false
-# Style of uint/int256 types
-int_types = "long"
-# If function parameters are multiline then always put the function attributes on separate lines
-func_attrs_with_params_multiline = true
-# Style of quotation marks
-quote_style = "double"
-# Style of underscores in number literals
-number_underscore = "thousands"
-# Controls whether statement blocks will be formatted to a single line or multiple lines
-single_line_statement_blocks = "preserve"
-# How function headers are formatted when they exceed the max line length
-multiline_func_header = "params_first"
-# Alphabetically sort import while preserving groups
-sort_imports = true
-=======
-mainnet = "${FORKING_RPC}" 
->>>>>>> 0e8fbe71
+mainnet = "${FORKING_RPC}" 