--- conflicted
+++ resolved
@@ -1,13 +1,3 @@
-<<<<<<< HEAD
-const { ETH_USD_CHAINLINK_AGGREGATOR, STETH_ETH_CHAINLINK_PRICE_AGGREGATOR, WETH, WSTETH, WSTETH_ETH_UNIV3_01_POOL } = require('../test/utils/constants.js')
-const diamond = require('./diamond.js')
-const { 
-  impersonateBean, 
-  impersonateCurve,
-  impersonateBean3CrvMetapool, 
-  impersonateWeth, 
-  impersonateUnripe, 
-=======
 const {
   ETH_USD_CHAINLINK_AGGREGATOR,
   STETH_ETH_CHAINLINK_PRICE_AGGREGATOR,
@@ -22,7 +12,6 @@
   impersonateBean3CrvMetapool,
   impersonateWeth,
   impersonateUnripe,
->>>>>>> 45afeaf1
   impersonatePrice,
   impersonateBlockBasefee,
   impersonateEthUsdcUniswap,
@@ -30,11 +19,7 @@
   impersonateChainlinkAggregator,
   impersonateUniswapV3,
   impersonateWsteth
-<<<<<<< HEAD
-} = require('./impersonate.js')
-=======
 } = require("./impersonate.js");
->>>>>>> 45afeaf1
 
 function addCommas(nStr) {
   nStr += "";
@@ -121,31 +106,6 @@
 
   // A list of public libraries that need to be deployed separately.
   const libraryNames = [
-<<<<<<< HEAD
-    'LibGauge', 'LibIncentive', 'LibConvert', 'LibLockedUnderlying', 'LibCurveMinting', 'LibGerminate', 'LibSilo', 'LibWellMinting'
-  ]
-
-  // A mapping of facet to public library names that will be linked to i4t.
-  const facetLibraries = {
-    'SeasonFacet': [
-      'LibGauge',
-      'LibIncentive',
-      'LibLockedUnderlying',
-      'LibWellMinting',
-      'LibGerminate'
-    ],
-    'MockSeasonFacet': [
-      'LibGauge',
-      'LibIncentive',
-      'LibLockedUnderlying',
-      'LibCurveMinting',
-      'LibWellMinting',
-      'LibGerminate'
-    ],
-    'SeasonGettersFacet': [
-      'LibLockedUnderlying',
-      'LibWellMinting',
-=======
     "LibGauge",
     "LibIncentive",
     "LibConvert",
@@ -176,7 +136,6 @@
     'SeasonGettersFacet': [
       'LibLockedUnderlying',
       'LibWellMinting'
->>>>>>> 45afeaf1
     ],
     'ConvertFacet': [
       'LibConvert'
@@ -305,23 +264,6 @@
     await impersonateBean();
     await impersonatePrice();
     if (reset) {
-<<<<<<< HEAD
-      await impersonateCurve()
-      await impersonateWeth()
-
-      // Eth:USDC oracle
-      await impersonateEthUsdcUniswap()
-      await impersonateEthUsdtUniswap()
-      await impersonateChainlinkAggregator(ETH_USD_CHAINLINK_AGGREGATOR);
-  
-      // WStEth oracle
-      await impersonateWsteth()
-      await impersonateChainlinkAggregator(STETH_ETH_CHAINLINK_PRICE_AGGREGATOR);
-      await impersonateUniswapV3(WSTETH_ETH_UNIV3_01_POOL, WSTETH, WETH, 100)
-    }
-    await impersonateBean3CrvMetapool()
-    await impersonateUnripe()
-=======
       await impersonateCurve();
       await impersonateWeth();
 
@@ -337,7 +279,6 @@
     }
     await impersonateBean3CrvMetapool();
     await impersonateUnripe();
->>>>>>> 45afeaf1
     await impersonateBlockBasefee();
   }
 
