import { Accordion, AccordionDetails, Box, Stack } from '@mui/material';
import { Form, Formik, FormikHelpers, FormikProps } from 'formik';
import React, { useCallback, useEffect, useMemo, useState } from 'react';
import { ethers } from 'ethers';
import { useConnect } from 'wagmi';
import { Alert } from '@mui/lab';
import WarningAmberIcon from '@mui/icons-material/WarningAmber';
import { FarmFromMode, FarmToMode } from '@beanstalk/sdk';
import { IconSize } from '~/components/App/muiTheme';
import IconWrapper from '~/components/Common/IconWrapper';
import {
  FormTokenState,
  SmartSubmitButton,
  TokenAdornment,
  TokenSelectDialog,
  TxnPreview,
} from '~/components/Common/Form';
import { TokenSelectMode } from '~/components/Common/Form/TokenSelectDialog';
import TokenInputField from '~/components/Common/Form/TokenInputField';
import FarmModeField from '~/components/Common/Form/FarmModeField';
import Token, { ERC20Token, NativeToken } from '~/classes/Token';
import { Beanstalk } from '~/generated/index';
import { ZERO_BN } from '~/constants';
<<<<<<< HEAD
<<<<<<< HEAD
import { BEAN, BEAN_CRV3_LP, BEAN_ETH_WELL_LP, CRV3, DAI, USDC, USDT, WETH, ETH } from '~/constants/tokens';
=======
=======
>>>>>>> f76f05a2
import {
  BEAN,
  BEAN_CRV3_LP,
  BEAN_ETH_WELL_LP,
  CRV3,
  DAI,
  USDC,
  USDT,
  WETH,
  ETH,
} from '~/constants/tokens';
<<<<<<< HEAD
>>>>>>> master
=======
>>>>>>> f76f05a2
import { useBeanstalkContract } from '~/hooks/ledger/useContract';
import useFarmerBalances from '~/hooks/farmer/useFarmerBalances';
import useTokenMap from '~/hooks/chain/useTokenMap';
import { useSigner } from '~/hooks/ledger/useSigner';
import useGetChainToken from '~/hooks/chain/useGetChainToken';
import useAccount from '~/hooks/ledger/useAccount';
import { toStringBaseUnitBN } from '~/util';
import TransactionToast from '~/components/Common/TxnToast';
import { useFetchFarmerBalances } from '~/state/farmer/balances/updater';
import StyledAccordionSummary from '~/components/Common/Accordion/AccordionSummary';
import { ActionType } from '~/util/Actions';
import { FC } from '~/types';
import useFormMiddleware from '~/hooks/ledger/useFormMiddleware';
import { BalanceFrom } from '~/components/Common/Form/BalanceFromRow';
import AddressInputField from '~/components/Common/Form/AddressInputField';
import copy from '~/constants/copy';
import useGetBalancesUsedBySource from '~/hooks/beanstalk/useBalancesUsedBySource';

/// ---------------------------------------------------------------

type TransferFormValues = {
  tokensIn: FormTokenState[]; // token, amount
  balanceFrom: BalanceFrom;
  fromMode:
    | FarmFromMode.INTERNAL
    | FarmFromMode.EXTERNAL
    | FarmFromMode.INTERNAL_EXTERNAL;
  toMode: FarmToMode;
  destination: string;
  approving: boolean;
};

const Warning: FC<{ color?: 'warning' | 'error' }> = ({
  children,
  color = 'warning',
}) => (
  <Alert
    color={color}
    icon={
      <IconWrapper boxSize={IconSize.medium}>
        <WarningAmberIcon sx={{ fontSize: IconSize.small }} />
      </IconWrapper>
    }
  >
    {children}
  </Alert>
);

const TransferForm: FC<
  FormikProps<TransferFormValues> & {
    balances: ReturnType<typeof useFarmerBalances>;
    beanstalk: Beanstalk;
    tokenList: (ERC20Token | NativeToken)[];
    defaultValues: TransferFormValues;
  }
> = ({
  values,
  setFieldValue,
  isSubmitting,
  balances,
  beanstalk,
  tokenList,
  defaultValues,
  submitForm,
}) => {
  /// Tokens
  const { status } = useConnect();
  const account = useAccount();

  /// Derived values
  const stateIn = values.tokensIn[0];
  const tokenIn = stateIn.token;
  const fromMode = values.fromMode;
  const toMode = values.toMode;
  const amount = stateIn.amount;
  const destination = values.destination;

  const balanceInMax = useMemo(() => {
    const _balanceIn = balances[tokenIn.address];
    let _balanceInMax;
    if (_balanceIn) {
      switch (fromMode) {
        case FarmFromMode.INTERNAL:
          _balanceInMax = _balanceIn.internal;
          return _balanceInMax;
        case FarmFromMode.EXTERNAL:
          _balanceInMax = _balanceIn.external;
          return _balanceInMax;
        default:
          _balanceInMax = _balanceIn.total;
          return _balanceInMax;
      }
    }
    return ZERO_BN;
  }, [balances, fromMode, tokenIn.address]);

  const noBalance = !balanceInMax?.gt(0);

  const [getAmountsFromSource] = useGetBalancesUsedBySource({
    tokens: values.tokensIn,
    mode: values.fromMode,
  });
  const amountsBySource = useMemo(
    () => getAmountsFromSource()?.[0] || undefined,
    [getAmountsFromSource]
  );

  const handleSetDefault = useCallback(() => {
    setFieldValue('tokensIn.0', { ...defaultValues.tokensIn[0] });
    setFieldValue('fromMode', defaultValues.fromMode);
    setFieldValue('toMode', defaultValues.toMode);
    setFieldValue('tokenIn.0.amount', defaultValues.tokensIn[0].amount);
    setFieldValue('destination', defaultValues.destination);
  }, [defaultValues, setFieldValue]);

  const handleChangeToMode = useCallback(
    (v: FarmToMode) => {
      setFieldValue('toMode', v);
    },
    [setFieldValue]
  );

  /// Token Select
  const [tokenSelect, setTokenSelect] = useState<null | 'tokensIn'>(null);
  const selectedTokens =
    tokenSelect === 'tokensIn' ? values.tokensIn.map((x) => x.token) : [];

  const handleCloseTokenSelect = useCallback(() => setTokenSelect(null), []);

  const handleShowTokenSelect = useCallback(
    (which: 'tokensIn') => () => setTokenSelect(which),
    []
  );

  const handleTokenSelectSubmit = useCallback(
    (_tokens: Set<Token>) => {
      if (tokenSelect === 'tokensIn') {
        const newTokenIn = Array.from(_tokens)[0];
        setFieldValue('tokensIn.0.token', newTokenIn);
      }
    },
    [setFieldValue, tokenSelect]
  );

  const handleApprovalMode = useCallback(
    (v: boolean) => {
      if (v === true) {
        setFieldValue('approving', true);
      } else {
        setFieldValue('approving', false);
      }
    },
    [setFieldValue]
  );

  const handleSubmitWrapper = useCallback(
    (e: React.FormEvent) => {
      // Note: We need to wrap the formik handler to set the swapOperation form value first
      e.preventDefault();
      submitForm();
    },
    [submitForm]
  );

  const handleSetBalanceFrom = useCallback(
    (_balanceFrom: BalanceFrom) => {
      switch (_balanceFrom) {
        case BalanceFrom.INTERNAL:
          setFieldValue('balanceFrom', _balanceFrom);
          setFieldValue('fromMode', FarmFromMode.INTERNAL);
          break;
        case BalanceFrom.EXTERNAL:
          setFieldValue('balanceFrom', _balanceFrom);
          setFieldValue('fromMode', FarmFromMode.EXTERNAL);
          break;
        default: // case BalanceFrom.INTERNAL_EXTERNAL
          setFieldValue('balanceFrom', _balanceFrom);
          setFieldValue('fromMode', FarmFromMode.INTERNAL_EXTERNAL);
          break;
      }
    },
    [setFieldValue]
  );

  /// reset to default values when user switches wallet addresses or disconnects
  useEffect(() => {
    handleSetDefault();
    // eslint-disable-next-line react-hooks/exhaustive-deps
  }, [account, status]);

  /// behaviour when user changes destination address or fromMode
  useEffect(() => {
    if (values.destination.toLowerCase() === account?.toLowerCase()) {
      switch (fromMode) {
        case FarmFromMode.INTERNAL:
          setFieldValue('toMode', FarmToMode.EXTERNAL);
          break;
        case FarmFromMode.EXTERNAL:
          setFieldValue('toMode', FarmToMode.INTERNAL);
          break;
        default: // case FarmFromMode.INTERNAL_EXTERNAL
          break;
      }
    }
  }, [setFieldValue, account, values.destination, fromMode]);

  /// behaviour when user changes toMode
  useEffect(() => {
    if (values.destination.toLowerCase() === account?.toLowerCase()) {
      switch (toMode) {
        case FarmToMode.INTERNAL:
          handleSetBalanceFrom(BalanceFrom.EXTERNAL);
          break;
        default: // case FarmToMode.EXTERNAL
          handleSetBalanceFrom(BalanceFrom.INTERNAL);
          break;
      }
    }
    // eslint-disable-next-line react-hooks/exhaustive-deps
  }, [handleSetBalanceFrom, account, toMode]);

  /// Approval Checks
  const shouldApprove =
    fromMode === FarmFromMode.EXTERNAL ||
    (fromMode === FarmFromMode.INTERNAL_EXTERNAL &&
      amount?.gt(balances[tokenIn.address]?.internal));

  const amountsCheck = amount?.gt(0);
  const enoughBalanceCheck = amount
    ? amount.gt(0) && balanceInMax.gte(amount)
    : true;

  const addressCheck = values.destination.length === 42;

  const modeCheck =
    destination === account && fromMode !== FarmFromMode.INTERNAL_EXTERNAL
      ? fromMode.valueOf() !== toMode.valueOf()
      : true;

  const sameAddressCheck =
    values.destination.toLowerCase() === account?.toLowerCase();

  const internalExternalCheck = fromMode === FarmFromMode.INTERNAL_EXTERNAL;

  const ethTransferCheck = tokenIn.address === 'eth';
<<<<<<< HEAD
<<<<<<< HEAD
  
  const ethTransferModeCheck = ethTransferCheck && toMode === FarmToMode.EXTERNAL;
=======

  const ethTransferModeCheck =
    ethTransferCheck && toMode === FarmToMode.EXTERNAL;
>>>>>>> master
=======

  const ethTransferModeCheck =
    ethTransferCheck && toMode === FarmToMode.EXTERNAL;
>>>>>>> f76f05a2

  const isValid =
    amountsCheck &&
    enoughBalanceCheck &&
    addressCheck &&
    modeCheck &&
    (sameAddressCheck ? !internalExternalCheck : true) &&
    (ethTransferCheck ? ethTransferModeCheck : true);

  return (
    <Form autoComplete="off" onSubmit={handleSubmitWrapper}>
      <TokenSelectDialog
        title="Select Token to Transfer"
        open={tokenSelect !== null} // 'tokensIn' | 'tokensOut'
        handleClose={handleCloseTokenSelect} //
        handleSubmit={handleTokenSelectSubmit} //
        selected={selectedTokens}
        balances={balances}
        balanceFrom={values.balanceFrom}
        setBalanceFrom={handleSetBalanceFrom}
        tokenList={tokenList}
        mode={TokenSelectMode.SINGLE}
      />
      <Stack gap={1}>
        {/* Input */}
        <>
          <TokenInputField
            token={tokenIn}
            name="tokensIn.0.amount"
            // MUI
            fullWidth
            InputProps={{
              endAdornment: (
                <TokenAdornment
                  token={tokenIn}
                  balanceFrom={values.balanceFrom}
                  onClick={handleShowTokenSelect('tokensIn')}
                />
              ),
            }}
            balanceLabel={copy.MODES[values.fromMode]}
            balance={balanceInMax}
          />
        </>
        {/* Output */}
        <>
          <AddressInputField
            name="destination"
            allowTransferToSelf
            newLabel="Transfer to"
          />
          <FarmModeField
            name="toMode"
            label="Destination"
            infoLabel="Destination Balance"
            baseMode={FarmToMode}
            circDesc="Send assets to another wallet."
            farmDesc="Send assets to another internal balance within Beanstalk."
            onChange={handleChangeToMode}
          />
        </>
        {isValid ? (
          <Box>
            <Accordion variant="outlined">
              <StyledAccordionSummary title="Transfer Details" />
              <AccordionDetails>
                <TxnPreview
                  actions={[
                    {
                      type: ActionType.TRANSFER_BALANCE,
                      amountsBySource: amountsBySource,
                      amount: amount!,
                      token: tokenIn,
                      source: fromMode,
                      destination: toMode,
                      to: destination === account ? undefined : destination,
                    },
                    {
                      type: ActionType.RECEIVE_TOKEN,
                      amount: amount!,
                      token: tokenIn,
                      destination: toMode,
                      to: destination === account ? undefined : destination,
                      hideMessage: true,
                    },
                  ]}
                />
              </AccordionDetails>
            </Accordion>
          </Box>
        ) : null}
        {sameAddressCheck && ethTransferCheck ? (
<<<<<<< HEAD
<<<<<<< HEAD
          <Warning color="error">
            You cannot send ETH to yourself.
          </Warning>
=======
          <Warning color="error">You cannot send ETH to yourself.</Warning>
>>>>>>> master
=======
          <Warning color="error">You cannot send ETH to yourself.</Warning>
>>>>>>> f76f05a2
        ) : toMode === FarmToMode.INTERNAL && ethTransferCheck ? (
          <Warning color="error">
            ETH can only be delivered to a Circulating Balance.
          </Warning>
        ) : sameAddressCheck && internalExternalCheck ? (
          <Warning>
            You cannot use Combined Balance when transferring to yourself.
          </Warning>
<<<<<<< HEAD
<<<<<<< HEAD
        ) : amount?.gt(balanceInMax) && (
          <Warning>
            {`Transfer amount higher than your ${copy.MODES[values.fromMode]}.`}
          </Warning>
=======
=======
>>>>>>> f76f05a2
        ) : (
          amount?.gt(balanceInMax) && (
            <Warning>
              {`Transfer amount higher than your ${copy.MODES[values.fromMode]}.`}
            </Warning>
          )
<<<<<<< HEAD
>>>>>>> master
=======
>>>>>>> f76f05a2
        )}
        {toMode === FarmToMode.INTERNAL && !ethTransferCheck && (
          <Warning color="error">
            If you send assets to the Farm Balance of contracts, centralized
            exchanges, etc. that don&apos;t support Farm Balances, the assets
            will be lost.
          </Warning>
        )}
        <SmartSubmitButton
          type="submit"
          variant="contained"
          color="primary"
          size="large"
          loading={isSubmitting}
          disabled={!isValid || isSubmitting}
          contract={beanstalk}
          tokens={shouldApprove ? values.tokensIn : []}
          mode="auto"
          nowApproving={handleApprovalMode}
        >
          {noBalance
            ? 'Nothing to transfer'
            : // : !enoughBalanceCheck
              // ? 'Not enough to transfer'
              'Transfer'}
        </SmartSubmitButton>
      </Stack>
    </Form>
  );
};

// ---------------------------------------------------

<<<<<<< HEAD
<<<<<<< HEAD
const SUPPORTED_TOKENS = [BEAN, ETH, WETH, BEAN_ETH_WELL_LP, BEAN_CRV3_LP, CRV3, DAI, USDC, USDT];
=======
=======
>>>>>>> f76f05a2
const SUPPORTED_TOKENS = [
  BEAN,
  ETH,
  WETH,
  BEAN_ETH_WELL_LP,
  BEAN_CRV3_LP,
  CRV3,
  DAI,
  USDC,
  USDT,
];
<<<<<<< HEAD
>>>>>>> master
=======
>>>>>>> f76f05a2

const Transfer: FC<{}> = () => {
  /// Ledger
  const account = useAccount();
  const { data: signer } = useSigner();
  const beanstalk = useBeanstalkContract(signer);

  /// Tokens
  const getChainToken = useGetChainToken();
  const Bean = getChainToken(BEAN);

  /// Token List
  const tokenMap = useTokenMap<ERC20Token | NativeToken>(SUPPORTED_TOKENS);
  const tokenList = useMemo(() => Object.values(tokenMap), [tokenMap]);

  /// Farmer
  const farmerBalances = useFarmerBalances();
  const [refetchFarmerBalances] = useFetchFarmerBalances();

  /// Form
  const middleware = useFormMiddleware();
  const initialValues: TransferFormValues = useMemo(
    () => ({
      tokensIn: [
        {
          token: Bean,
          amount: undefined,
        },
      ],
      balanceFrom: BalanceFrom.TOTAL,
      fromMode: FarmFromMode.INTERNAL_EXTERNAL,
      toMode: FarmToMode.INTERNAL,
      destination: '',
      approving: false,
    }),
    [Bean]
  );

  const onSubmit = useCallback(
    async (
      values: TransferFormValues,
      formActions: FormikHelpers<TransferFormValues>
    ) => {
      let txToast;
      try {
        middleware.before();

        const tokenIn = values.tokensIn[0];
        const tokenAmount = tokenIn.amount;
        const tokenDecimals = tokenIn.token.decimals;

        const tokenAddress = tokenIn.token.address;
        const recipient = values.destination;

        const fromMode = values.fromMode;
        const toMode = values.toMode;

        const amount = ethers.BigNumber.from(
          toStringBaseUnitBN(tokenAmount!, tokenDecimals)
        );
        const approving = values.approving;

        if (!tokenAmount) throw new Error('No input amount set.');
        if (!account) throw new Error('Connect a wallet first.');
        if (!recipient) throw new Error('Enter an address to transfer to.');
<<<<<<< HEAD
<<<<<<< HEAD
        if (!signer) throw new Error('Signer not found.')
=======
        if (!signer) throw new Error('Signer not found.');
>>>>>>> master
=======
        if (!signer) throw new Error('Signer not found.');
>>>>>>> f76f05a2
        if (approving) return;

        txToast = new TransactionToast({
          loading: 'Transferring...',
          success: 'Transfer successful..',
        });

        let txn;
<<<<<<< HEAD
<<<<<<< HEAD
        if (tokenAddress === "eth") {
          txn = await signer.sendTransaction({
            to: recipient,
            value: amount
=======
        if (tokenAddress === 'eth') {
          txn = await signer.sendTransaction({
            to: recipient,
            value: amount,
>>>>>>> master
=======
        if (tokenAddress === 'eth') {
          txn = await signer.sendTransaction({
            to: recipient,
            value: amount,
>>>>>>> f76f05a2
          });
        } else {
          txn = await beanstalk.transferToken(
            tokenAddress,
            recipient,
            amount,
            fromMode,
            toMode
          );
<<<<<<< HEAD
<<<<<<< HEAD
        };
=======
        }
>>>>>>> master
=======
        }
>>>>>>> f76f05a2
        txToast.confirming(txn);

        const receipt = await txn.wait();
        await Promise.all([refetchFarmerBalances()]);
        txToast.success(receipt);
        // formActions.resetForm();
        formActions.setFieldValue('tokensIn.0', {
          token: tokenIn.token,
          amount: undefined,
        });
      } catch (err) {
        if (txToast) {
          txToast.error(err);
        } else {
          const errorToast = new TransactionToast({ success: '', loading: '' }); // change later
          errorToast.error(err);
        }
        formActions.setSubmitting(false);
      }
    },
    [account, refetchFarmerBalances, beanstalk, middleware, signer]
  );

  return (
    <Formik<TransferFormValues>
      enableReinitialize
      initialValues={initialValues}
      onSubmit={onSubmit}
    >
      {(formikProps: FormikProps<TransferFormValues>) => (
        <>
          <TransferForm
            balances={farmerBalances}
            beanstalk={beanstalk}
            tokenList={tokenList}
            defaultValues={initialValues}
            {...formikProps}
          />
        </>
      )}
    </Formik>
  );
};

export default Transfer;<|MERGE_RESOLUTION|>--- conflicted
+++ resolved
@@ -21,12 +21,6 @@
 import Token, { ERC20Token, NativeToken } from '~/classes/Token';
 import { Beanstalk } from '~/generated/index';
 import { ZERO_BN } from '~/constants';
-<<<<<<< HEAD
-<<<<<<< HEAD
-import { BEAN, BEAN_CRV3_LP, BEAN_ETH_WELL_LP, CRV3, DAI, USDC, USDT, WETH, ETH } from '~/constants/tokens';
-=======
-=======
->>>>>>> f76f05a2
 import {
   BEAN,
   BEAN_CRV3_LP,
@@ -38,10 +32,6 @@
   WETH,
   ETH,
 } from '~/constants/tokens';
-<<<<<<< HEAD
->>>>>>> master
-=======
->>>>>>> f76f05a2
 import { useBeanstalkContract } from '~/hooks/ledger/useContract';
 import useFarmerBalances from '~/hooks/farmer/useFarmerBalances';
 import useTokenMap from '~/hooks/chain/useTokenMap';
@@ -287,20 +277,9 @@
   const internalExternalCheck = fromMode === FarmFromMode.INTERNAL_EXTERNAL;
 
   const ethTransferCheck = tokenIn.address === 'eth';
-<<<<<<< HEAD
-<<<<<<< HEAD
-  
-  const ethTransferModeCheck = ethTransferCheck && toMode === FarmToMode.EXTERNAL;
-=======
 
   const ethTransferModeCheck =
     ethTransferCheck && toMode === FarmToMode.EXTERNAL;
->>>>>>> master
-=======
-
-  const ethTransferModeCheck =
-    ethTransferCheck && toMode === FarmToMode.EXTERNAL;
->>>>>>> f76f05a2
 
   const isValid =
     amountsCheck &&
@@ -393,17 +372,7 @@
           </Box>
         ) : null}
         {sameAddressCheck && ethTransferCheck ? (
-<<<<<<< HEAD
-<<<<<<< HEAD
-          <Warning color="error">
-            You cannot send ETH to yourself.
-          </Warning>
-=======
           <Warning color="error">You cannot send ETH to yourself.</Warning>
->>>>>>> master
-=======
-          <Warning color="error">You cannot send ETH to yourself.</Warning>
->>>>>>> f76f05a2
         ) : toMode === FarmToMode.INTERNAL && ethTransferCheck ? (
           <Warning color="error">
             ETH can only be delivered to a Circulating Balance.
@@ -412,25 +381,12 @@
           <Warning>
             You cannot use Combined Balance when transferring to yourself.
           </Warning>
-<<<<<<< HEAD
-<<<<<<< HEAD
-        ) : amount?.gt(balanceInMax) && (
-          <Warning>
-            {`Transfer amount higher than your ${copy.MODES[values.fromMode]}.`}
-          </Warning>
-=======
-=======
->>>>>>> f76f05a2
         ) : (
           amount?.gt(balanceInMax) && (
             <Warning>
               {`Transfer amount higher than your ${copy.MODES[values.fromMode]}.`}
             </Warning>
           )
-<<<<<<< HEAD
->>>>>>> master
-=======
->>>>>>> f76f05a2
         )}
         {toMode === FarmToMode.INTERNAL && !ethTransferCheck && (
           <Warning color="error">
@@ -464,12 +420,6 @@
 
 // ---------------------------------------------------
 
-<<<<<<< HEAD
-<<<<<<< HEAD
-const SUPPORTED_TOKENS = [BEAN, ETH, WETH, BEAN_ETH_WELL_LP, BEAN_CRV3_LP, CRV3, DAI, USDC, USDT];
-=======
-=======
->>>>>>> f76f05a2
 const SUPPORTED_TOKENS = [
   BEAN,
   ETH,
@@ -481,10 +431,6 @@
   USDC,
   USDT,
 ];
-<<<<<<< HEAD
->>>>>>> master
-=======
->>>>>>> f76f05a2
 
 const Transfer: FC<{}> = () => {
   /// Ledger
@@ -550,15 +496,7 @@
         if (!tokenAmount) throw new Error('No input amount set.');
         if (!account) throw new Error('Connect a wallet first.');
         if (!recipient) throw new Error('Enter an address to transfer to.');
-<<<<<<< HEAD
-<<<<<<< HEAD
-        if (!signer) throw new Error('Signer not found.')
-=======
         if (!signer) throw new Error('Signer not found.');
->>>>>>> master
-=======
-        if (!signer) throw new Error('Signer not found.');
->>>>>>> f76f05a2
         if (approving) return;
 
         txToast = new TransactionToast({
@@ -567,24 +505,10 @@
         });
 
         let txn;
-<<<<<<< HEAD
-<<<<<<< HEAD
-        if (tokenAddress === "eth") {
-          txn = await signer.sendTransaction({
-            to: recipient,
-            value: amount
-=======
         if (tokenAddress === 'eth') {
           txn = await signer.sendTransaction({
             to: recipient,
             value: amount,
->>>>>>> master
-=======
-        if (tokenAddress === 'eth') {
-          txn = await signer.sendTransaction({
-            to: recipient,
-            value: amount,
->>>>>>> f76f05a2
           });
         } else {
           txn = await beanstalk.transferToken(
@@ -594,15 +518,7 @@
             fromMode,
             toMode
           );
-<<<<<<< HEAD
-<<<<<<< HEAD
-        };
-=======
         }
->>>>>>> master
-=======
-        }
->>>>>>> f76f05a2
         txToast.confirming(txn);
 
         const receipt = await txn.wait();
