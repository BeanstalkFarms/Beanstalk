const { expect } = require('chai');
const { deploy } = require('../scripts/deploy.js')

let user,user2,owner;
let userAddress, ownerAddress, user2Address;
describe('Silo', function () {
  before(async function () {
    [owner,user,user2] = await ethers.getSigners();
    userAddress = user.address;
    user2Address = user2.address;
    const contracts = await deploy("Test", false, true);
    ownerAddress = contracts.account;
    this.diamond = contracts.beanstalkDiamond;
    this.season = await ethers.getContractAt('MockSeasonFacet', this.diamond.address);
    this.diamondLoupeFacet = await ethers.getContractAt('DiamondLoupeFacet', this.diamond.address)
    this.silo = await ethers.getContractAt('MockSiloFacet', this.diamond.address);
    this.convert = await ethers.getContractAt('ConvertFacet', this.diamond.address);
    this.pair = await ethers.getContractAt('MockUniswapV2Pair', contracts.pair);
    this.pegPair = await ethers.getContractAt('MockUniswapV2Pair', contracts.pegPair);
    this.bean = await ethers.getContractAt('MockToken', contracts.bean);
    this.claim = await ethers.getContractAt('MockClaimFacet', this.diamond.address)

    await this.pair.simulateTrade('2000', '2');
    await this.season.siloSunrise(0);
    await this.pair.faucet(userAddress, '1');
    await this.bean.mint(userAddress, '1000000000');
    await this.bean.mint(user2Address, '1000000000');
    await this.pair.connect(user).approve(this.silo.address, '100000000000');
    await this.pair.connect(user2).approve(this.silo.address, '100000000000');
    await this.bean.connect(user).approve(this.silo.address, '100000000000');
    await this.bean.connect(user2).approve(this.silo.address, '100000000000'); 
  });

  beforeEach (async function () {
    await this.season.resetAccount(userAddress)
    await this.season.resetAccount(user2Address)
    await this.season.resetAccount(ownerAddress)
    await this.pair.burnAllLP(this.silo.address);
    await this.pair.burnAllLP(userAddress);
    await this.pair.burnAllLP(user2Address);
    await this.pair.burnAllLP(ownerAddress);
    await this.season.resetState();
    await this.season.siloSunrise(0);
  });

  describe('deposit', function () {
    describe('single deposit', function () {
      beforeEach(async function () {
        this.result = await this.silo.connect(user).depositBeans('1000');
      });
  
      it('properly updates the total balances', async function () {
        expect(await this.silo.totalDepositedBeans()).to.eq('1000');
        expect(await this.silo.totalSeeds()).to.eq('2000');
        expect(await this.silo.totalStalk()).to.eq('10000000');
      });
  
      it('properly updates the user balance', async function () {
        expect(await this.silo.balanceOfSeeds(userAddress)).to.eq('2000');
        expect(await this.silo.balanceOfStalk(userAddress)).to.eq('10000000');
      });
  
      it('properly adds the crate', async function () {
        expect(await this.silo.beanDeposit(userAddress, 2)).to.eq('1000');
      })
  
      it('emits Deposit event', async function () {
        await expect(this.result).to.emit(this.silo, 'BeanDeposit').withArgs(userAddress, 2, '1000');
      });
    });
  
    describe('2 deposits same season', function () {
      beforeEach(async function () {
        await this.silo.connect(user).depositBeans('1000');
        await this.silo.connect(user).depositBeans('1000');
      });
  
      it('properly updates the total balances', async function () {
        expect(await this.silo.totalDepositedBeans()).to.eq('2000');
        expect(await this.silo.totalSeeds()).to.eq('4000');
        expect(await this.silo.totalStalk()).to.eq('20000000');
      });
      it('properly updates the user balance', async function () {
        expect(await this.silo.balanceOfSeeds(userAddress)).to.eq('4000');
        expect(await this.silo.balanceOfStalk(userAddress)).to.eq('20000000');
      });
  
      it('properly adds the crate', async function () {
        expect(await this.silo.beanDeposit(userAddress, 2)).to.eq('2000');
      });
    });
  
    describe('2 deposits 2 users', function () {
      beforeEach(async function () {
        await this.silo.connect(user).depositBeans('1000');
        await this.silo.connect(user2).depositBeans('1000');
      });
  
      it('properly updates the total balances', async function () {
        expect(await this.silo.totalDepositedBeans()).to.eq('2000');
        expect(await this.silo.totalSeeds()).to.eq('4000');
        expect(await this.silo.totalStalk()).to.eq('20000000');
      });
  
      it('properly updates the user balance', async function () {
        expect(await this.silo.balanceOfSeeds(userAddress)).to.eq('2000');
        expect(await this.silo.balanceOfStalk(userAddress)).to.eq('10000000');
      });
      it('properly updates the user2 balance', async function () {
        expect(await this.silo.balanceOfSeeds(user2Address)).to.eq('2000');
        expect(await this.silo.balanceOfStalk(user2Address)).to.eq('10000000');
      });
  
      it('properly adds the crate', async function () {
        expect(await this.silo.beanDeposit(userAddress, 2)).to.eq('1000');
        expect(await this.silo.beanDeposit(user2Address, 2)).to.eq('1000');
      });
    });
  
    describe('1 deposit with step', function () {
      beforeEach(async function () {
        await this.silo.connect(user).depositBeans('1000');
        await this.season.siloSunrise(0);
      });
  
      it('properly updates the total balances', async function () {
        expect(await this.silo.totalDepositedBeans()).to.eq('1000');
        expect(await this.silo.totalSeeds()).to.eq('2000');
        expect(await this.silo.totalStalk()).to.eq('10000000');
      });
      it('properly updates the user balance', async function () {
        expect(await this.silo.balanceOfSeeds(userAddress)).to.eq('2000');
        expect(await this.silo.balanceOfStalk(userAddress)).to.eq('10000000');
      });
    });
    describe('2 deposits different seasons', function () {
      beforeEach(async function () {
        await this.silo.connect(user).depositBeans('1000');
        await this.season.siloSunrise(0);
        await this.silo.connect(user).depositBeans('1000');
        await this.season.siloSunrise(0);
      });
  
      it('properly updates the total balances', async function () {
        expect(await this.silo.totalDepositedBeans()).to.eq('2000');
        expect(await this.silo.totalSeeds()).to.eq('4000');
        expect(await this.silo.totalStalk()).to.eq('20002000');
      });
      it('properly updates the user balance', async function () {
        expect(await this.silo.balanceOfSeeds(userAddress)).to.eq('4000');
        expect(await this.silo.balanceOfStalk(userAddress)).to.eq('20002000');
      });
  
      it('properly adds the crate', async function () {
        expect(await this.silo.beanDeposit(userAddress, 2)).to.eq('1000');
        expect(await this.silo.beanDeposit(userAddress, 3)).to.eq('1000');
      });
    });
  });
  describe('withdraw', function () {
    describe('withdraw 1 bean crate', function () {
      beforeEach(async function () {
        await this.silo.connect(user).depositBeans('1000');
        this.result = await this.silo.connect(user).withdrawBeans([2],['1000']);
      });
  
      it('properly updates the total balances', async function () {
        expect(await this.silo.totalDepositedBeans()).to.eq('0');
        expect(await this.silo.totalStalk()).to.eq('0');
        expect(await this.silo.totalSeeds()).to.eq('0');
        expect(await this.silo.totalWithdrawnBeans()).to.eq('1000');
      });
      it('properly updates the user balance', async function () {
        expect(await this.silo.balanceOfStalk(userAddress)).to.eq('0');
        expect(await this.silo.balanceOfSeeds(userAddress)).to.eq('0');
      });
      it('properly removes the crate', async function () {
        expect(await this.silo.beanDeposit(user2Address, 2)).to.eq('0');
      });
  
      it('emits BeanRemove event', async function () {
        await expect(this.result).to.emit(this.silo, 'BeanRemove').withArgs(userAddress, [2], ['1000'], '1000');
        await expect(this.result).to.emit(this.silo, 'BeanRemove').withArgs(userAddress, [2], ['1000'], '1000');
      });
    });
    describe('withdraw part of a bean crate', function () {
      beforeEach(async function () {
        await this.silo.connect(user).depositBeans('2000');
        await this.silo.connect(user).withdrawBeans([2],['1000']);
      });
  
      it('properly updates the total balances', async function () {
        expect(await this.silo.totalDepositedBeans()).to.eq('1000');
        expect(await this.silo.totalStalk()).to.eq('10000000');
        expect(await this.silo.totalSeeds()).to.eq('2000');
        expect(await this.silo.totalWithdrawnBeans()).to.eq('1000');
      });
      it('properly updates the user balance', async function () {
        expect(await this.silo.balanceOfStalk(userAddress)).to.eq('10000000');
        expect(await this.silo.balanceOfSeeds(userAddress)).to.eq('2000');
      });
      it('properly removes the crate', async function () {
        expect(await this.silo.beanDeposit(userAddress, 2)).to.eq('1000');
      });
    });
    describe('2 bean crates', function () {
      beforeEach(async function () {
        await this.silo.connect(user).depositBeans('1000');
        await this.season.siloSunrise(0);
        await this.silo.connect(user).depositBeans('1000');
        await this.silo.connect(user).withdrawBeans([2,3],['1000','1000']);
      });
  
      it('properly updates the total balances', async function () {
        expect(await this.silo.totalDepositedBeans()).to.eq('0');
        expect(await this.silo.totalStalk()).to.eq('0');
        expect(await this.silo.totalSeeds()).to.eq('0');
        expect(await this.silo.totalWithdrawnBeans()).to.eq('2000');
      });
      it('properly updates the user balance', async function () {
        expect(await this.silo.balanceOfStalk(userAddress)).to.eq('0');
        expect(await this.silo.balanceOfSeeds(userAddress)).to.eq('0');
      });
      it('properly removes the crate', async function () {
        expect(await this.silo.beanDeposit(userAddress, 2)).to.eq(0);
        expect(await this.silo.beanDeposit(userAddress, 3)).to.eq(0);
      });
    });
  });
  
  describe('supply increase', function () {
    describe('1 supply increase', function () {
      beforeEach(async function () {
        await this.silo.connect(user).depositBeans('1000');
        await this.season.siloSunrise(100);
      });
      it('properly updates the total balances', async function () {
        expect(await this.silo.totalFarmableBeans()).to.eq('100');
      });
  
      it('properly updates the total balances', async function () {
        expect(await this.silo.totalDepositedBeans()).to.eq('1100');
        expect(await this.silo.totalStalk()).to.eq('11000000');
        expect(await this.silo.totalSeeds()).to.eq('2200');
  
      });
      it('properly updates the user balance', async function () {
        expect(await this.silo.balanceOfFarmableBeans(userAddress)).to.eq('100');
        expect(await this.silo.balanceOfFarmableStalk(userAddress)).to.eq('1000000');
        expect(await this.silo.balanceOfStalk(userAddress)).to.eq('11000000');
      });
    });
  
    describe('supply increase and update silo', function () {
      beforeEach(async function () {
        await this.silo.connect(user).depositBeans('1000');
        await this.season.siloSunrise(100);
        await this.silo.updateSilo(userAddress);
      });
  
      it('properly updates the total balances', async function () {
        expect(await this.silo.totalFarmableBeans()).to.eq('0');
      });
  
      it('properly updates the total balances', async function () {
        expect(await this.silo.totalDepositedBeans()).to.eq('1100');
        expect(await this.silo.totalStalk()).to.eq('11002000');
        expect(await this.silo.totalSeeds()).to.eq('2200');
  
      });
      it('properly updates the user balance', async function () {
        expect(await this.silo.balanceOfFarmableBeans(userAddress)).to.eq('0');
        expect(await this.silo.balanceOfFarmableStalk(userAddress)).to.eq('0');
        expect(await this.silo.balanceOfStalk(userAddress)).to.eq('11002000');
      });
  
      it('properly updates the user balance', async function () {
        expect(await this.silo.beanDeposit(userAddress,3)).to.eq('100');
      });
    });
  
    describe('2 supply increase', function () {
      beforeEach(async function () {
        await this.silo.connect(user).depositBeans('1000');
        await this.season.siloSunrise(100);
        await this.season.siloSunrise(100);
      });
  
      it('properly updates the total balances', async function () {
        expect(await this.silo.totalFarmableBeans()).to.eq('200');
      });
  
      it('properly updates the total balances', async function () {
        expect(await this.silo.totalDepositedBeans()).to.eq('1200');
        expect(await this.silo.totalSeeds()).to.eq('2400');
        expect(await this.silo.totalStalk()).to.eq('12000000');
  
      });
      it('properly updates the user balance', async function () {
        expect(await this.silo.balanceOfFarmableBeans(userAddress)).to.eq('200');
        expect(await this.silo.balanceOfFarmableStalk(userAddress)).to.eq('2000000');
        expect(await this.silo.balanceOfSeeds(userAddress)).to.eq('2400');
        expect(await this.silo.balanceOfStalk(userAddress)).to.eq('12000000');
      });
    });
  
    describe('2 supply increases and update silo ', function () {
      beforeEach(async function () {
        await this.silo.connect(user).depositBeans('1000');
        await this.season.siloSunrise(100);
        await this.season.siloSunrise(100);
        await this.silo.updateSilo(userAddress);
      });
  
      it('properly updates the total balances', async function () {
        expect(await this.silo.totalFarmableBeans()).to.eq('0');
      });
  
      it('properly updates the total balances', async function () {
        expect(await this.silo.totalDepositedBeans()).to.eq('1200');
        expect(await this.silo.totalStalk()).to.eq('12004000');
        expect(await this.silo.totalSeeds()).to.eq('2400');
  
      });

      it('properly updates the user balance', async function () {
        expect(await this.silo.balanceOfFarmableBeans(userAddress)).to.eq('0');
        expect(await this.silo.balanceOfFarmableStalk(userAddress)).to.eq('0');
        expect(await this.silo.balanceOfSeeds(userAddress)).to.eq('2400');
        expect(await this.silo.balanceOfStalk(userAddress)).to.eq('12004000');
      });
  
      it('properly updates the user balance', async function () {
        expect(await this.silo.beanDeposit(userAddress,4)).to.eq('200');
      });
    });

    describe('3 supply increase', function () {
      beforeEach(async function () {
        await this.silo.connect(user).depositBeans('1000');
        await this.season.siloSunrise(100);
        await this.season.siloSunrise(100);
        await this.season.siloSunrise(100);
      });
  
      it('properly updates the total balances', async function () {
        expect(await this.silo.totalFarmableBeans()).to.eq('300');
      });
  
      it('properly updates the total balances', async function () {
        expect(await this.silo.totalDepositedBeans()).to.eq('1300');
        expect(await this.silo.totalSeeds()).to.eq('2600');
        expect(await this.silo.totalStalk()).to.eq('13000000');
  
      });
      it('properly updates the user balance', async function () {
        expect(await this.silo.balanceOfFarmableBeans(userAddress)).to.eq('300');
        expect(await this.silo.balanceOfFarmableStalk(userAddress)).to.eq('3000000');
        expect(await this.silo.balanceOfSeeds(userAddress)).to.eq('2600');
        expect(await this.silo.balanceOfStalk(userAddress)).to.eq('13000000');
      });
    });

    describe('3 supply increase and an update silo', function () {
      beforeEach(async function () {
        await this.silo.connect(user).depositBeans('1000');
        await this.season.siloSunrise(100);
        await this.season.siloSunrise(100);
        await this.season.siloSunrise(100);
        await this.silo.updateSilo(userAddress);
      });
  
      it('properly updates the total balances', async function () {
        expect(await this.silo.totalFarmableBeans()).to.eq('0');
      });
  
      it('properly updates the total balances', async function () {
        expect(await this.silo.totalDepositedBeans()).to.eq('1300');
        expect(await this.silo.totalSeeds()).to.eq('2600');
        expect(await this.silo.totalStalk()).to.eq('13006000');
  
      });
      it('properly updates the user balance', async function () {
        expect(await this.silo.balanceOfFarmableBeans(userAddress)).to.eq('0');
        expect(await this.silo.balanceOfFarmableStalk(userAddress)).to.eq('0');
        expect(await this.silo.balanceOfSeeds(userAddress)).to.eq('2600');
        expect(await this.silo.balanceOfStalk(userAddress)).to.eq('13006000');
      });
  
      it('properly updates the user balance', async function () {
        expect(await this.silo.beanDeposit(userAddress,5)).to.eq('300');
      });
    });

    describe('2 supply increases and update silo in the middle', function () {
      beforeEach(async function () {
        await this.silo.connect(user).depositBeans('1000');
        await this.season.siloSunrise(100);
        await this.silo.updateSilo(userAddress);
        await this.season.siloSunrise(100);
      });
  
      it('properly updates the total balances', async function () {
        expect(await this.silo.totalFarmableBeans()).to.eq('100');
      });
  
      it('properly updates the total balances', async function () {
        expect(await this.silo.totalDepositedBeans()).to.eq('1200');
        expect(await this.silo.totalStalk()).to.eq('12002000');
        expect(await this.silo.totalSeeds()).to.eq('2400');
  
      });

      it('properly updates the user balance', async function () {
        expect(await this.silo.balanceOfFarmableBeans(userAddress)).to.eq('100');
        expect(await this.silo.balanceOfFarmableStalk(userAddress)).to.eq('1000000');
        expect(await this.silo.balanceOfSeeds(userAddress)).to.eq('2400');
        expect(await this.silo.balanceOfStalk(userAddress)).to.eq('12002000');
      });
  
      it('properly updates the user balance', async function () {
        expect(await this.silo.beanDeposit(userAddress,3)).to.eq('100');
      });
    });

    describe('3 supply increase and an update silo in the middle', function () {
      beforeEach(async function () {
        await this.silo.connect(user).depositBeans('1000');
        await this.season.siloSunrise(100);
        await this.season.siloSunrise(100);
        await this.silo.updateSilo(userAddress);
        await this.season.siloSunrise(100);
      });
  
      it('properly updates the total balances', async function () {
        expect(await this.silo.totalFarmableBeans()).to.eq('100');
      });
  
      it('properly updates the total balances', async function () {
        expect(await this.silo.totalDepositedBeans()).to.eq('1300');
        expect(await this.silo.totalSeeds()).to.eq('2600');
        expect(await this.silo.totalStalk()).to.eq('13004000');
  
      });
      it('properly updates the user balance', async function () {
        expect(await this.silo.balanceOfFarmableBeans(userAddress)).to.eq('100');
        expect(await this.silo.balanceOfFarmableStalk(userAddress)).to.eq('1000000');
        expect(await this.silo.balanceOfSeeds(userAddress)).to.eq('2600');
        expect(await this.silo.balanceOfStalk(userAddress)).to.eq('13004000');
      });
  
      it('properly updates the user balance', async function () {
        expect(await this.silo.beanDeposit(userAddress,4)).to.eq('200');
      });
    });

  describe('2 supply increases with alternating updates', function () {
    beforeEach(async function () {
      await this.silo.connect(user).depositBeans('1000');
      await this.season.siloSunrise(100);
      await this.silo.updateSilo(userAddress);
      await this.season.siloSunrise(100);
      await this.silo.updateSilo(userAddress);
    });

    it('properly updates the total balances', async function () {
      expect(await this.silo.totalFarmableBeans()).to.eq('0');
    });

    it('properly updates the total balances', async function () {
      expect(await this.silo.totalDepositedBeans()).to.eq('1200');
      expect(await this.silo.totalStalk()).to.eq('12004200');
      expect(await this.silo.totalSeeds()).to.eq('2400');

    });

    it('properly updates the user balance', async function () {
      expect(await this.silo.balanceOfFarmableBeans(userAddress)).to.eq('0');
      expect(await this.silo.balanceOfFarmableStalk(userAddress)).to.eq('0');
      expect(await this.silo.balanceOfSeeds(userAddress)).to.eq('2400');
      expect(await this.silo.balanceOfStalk(userAddress)).to.eq('12004200');
    });

    it('properly updates the user balance', async function () {
      expect(await this.silo.beanDeposit(userAddress,3)).to.eq('100');
      expect(await this.silo.beanDeposit(userAddress,4)).to.eq('100');
    });
  });

  describe('2 users with supply increase and 1 update', function () {
    beforeEach(async function () {
      await this.silo.connect(user).depositBeans('1000');
      await this.silo.connect(user2).depositBeans('1000');
      await this.season.siloSunrise(100);
      await this.silo.updateSilo(userAddress);
    });

    it('properly updates the total balances', async function () {
      expect(await this.silo.totalFarmableBeans()).to.eq('50');
    });

    it('properly updates the total balances', async function () {
      expect(await this.silo.totalDepositedBeans()).to.eq('2100');
      expect(await this.silo.totalStalk()).to.eq('21002000');
      expect(await this.silo.totalSeeds()).to.eq('4200');

    });

    it('properly updates the user balance', async function () {
      expect(await this.silo.balanceOfFarmableBeans(userAddress)).to.eq('0');
      expect(await this.silo.balanceOfFarmableStalk(userAddress)).to.eq('0');
      expect(await this.silo.balanceOfSeeds(userAddress)).to.eq('2100');
      expect(await this.silo.balanceOfStalk(userAddress)).to.eq('10502000');
    });

    it('properly updates the user2 balance', async function () {
      expect(await this.silo.balanceOfFarmableBeans(user2Address)).to.eq('50');
      expect(await this.silo.balanceOfFarmableStalk(user2Address)).to.eq('500000');
      expect(await this.silo.balanceOfSeeds(user2Address)).to.eq('2100');
      expect(await this.silo.balanceOfStalk(user2Address)).to.eq('10500000');
    });

    it('properly updates the user balance', async function () {
      expect(await this.silo.beanDeposit(userAddress,3)).to.eq('50');
    });
  });

  describe('2 users with supply increase and both update', function () {
    beforeEach(async function () {
      await this.silo.connect(user).depositBeans('1000');
      await this.silo.connect(user2).depositBeans('1000');
      await this.season.siloSunrise(100);
      await this.silo.updateSilo(userAddress);
      await this.silo.updateSilo(user2Address);
    });

    it('properly updates the total balances', async function () {
      expect(await this.silo.totalFarmableBeans()).to.eq('0');
    });

    it('properly updates the total balances', async function () {
      expect(await this.silo.totalDepositedBeans()).to.eq('2100');
      expect(await this.silo.totalStalk()).to.eq('21004000');
      expect(await this.silo.totalSeeds()).to.eq('4200');

    });

    it('properly updates the user balance', async function () {
      expect(await this.silo.balanceOfFarmableBeans(userAddress)).to.eq('0');
      expect(await this.silo.balanceOfFarmableStalk(userAddress)).to.eq('0');
      expect(await this.silo.balanceOfSeeds(userAddress)).to.eq('2100');
      expect(await this.silo.balanceOfStalk(userAddress)).to.eq('10502000');
    });

    it('properly updates the user2 balance', async function () {
      expect(await this.silo.balanceOfFarmableBeans(user2Address)).to.eq('0');
      expect(await this.silo.balanceOfFarmableStalk(user2Address)).to.eq('0');
      expect(await this.silo.balanceOfSeeds(user2Address)).to.eq('2100');
      expect(await this.silo.balanceOfStalk(user2Address)).to.eq('10502000');
    });

    it('properly updates the user balance', async function () {
      expect(await this.silo.beanDeposit(userAddress,3)).to.eq('50');
      expect(await this.silo.beanDeposit(user2Address,3)).to.eq('50');
    });
  });

  describe('2 users with supply increase and both update', function () {
    beforeEach(async function () {
      await this.silo.connect(user).depositBeans('1000');
      await this.silo.connect(user2).depositBeans('1000');
      await this.season.siloSunrise(100);
      await this.silo.updateSilo(userAddress);
      await this.season.siloSunrise(100);
      await this.silo.updateSilo(user2Address);
    });

    it('properly updates the total balances', async function () {
      expect(await this.silo.totalFarmableBeans()).to.eq('51');
    });

    it('properly updates the total balances', async function () {
      expect(await this.silo.totalDepositedBeans()).to.eq('2200');
      expect(await this.silo.totalStalk()).to.eq('22006000');
      expect(await this.silo.totalSeeds()).to.eq('4400');

    });

    it('properly updates the user balance', async function () {
      expect(await this.silo.balanceOfFarmableBeans(userAddress)).to.eq('50');
      expect(await this.silo.balanceOfFarmableStalk(userAddress)).to.eq('500000');
      expect(await this.silo.balanceOfSeeds(userAddress)).to.eq('2200');
      expect(await this.silo.balanceOfStalk(userAddress)).to.eq('11002000');
    });

    it('properly updates the user2 balance', async function () {
      expect(await this.silo.balanceOfFarmableBeans(user2Address)).to.eq('0');
      expect(await this.silo.balanceOfFarmableStalk(user2Address)).to.eq('0');
      expect(await this.silo.balanceOfSeeds(user2Address)).to.eq('2198');
      expect(await this.silo.balanceOfStalk(user2Address)).to.eq('10994000');
    });

    it('properly updates the user balance', async function () {
      expect(await this.silo.beanDeposit(userAddress,3)).to.eq('50');
    });
  });
});

  describe('convert', function () {
    beforeEach(async function () {
      await this.pair.set('10000', '10', '1')
      await this.pair.faucet(user2Address, '9');
      await this.silo.connect(user).depositBeans('1000');
    })

    describe('crate balance too low', function () {
      beforeEach(async function () {
      })
      it('reverts', async function () {
<<<<<<< HEAD
        await expect(this.silo.connect(user).convertAddAndDepositLP('0',['1500','900','1'], [2], [1500], '0', {value: '1'})).to.be.revertedWith('Silo: Crate balance too low.');
=======
        await expect(this.convert.connect(user).convertAddAndDepositLP('0',['1500','900','1'], [2], [1500],{value: '1'})).to.be.revertedWith('Silo: Crate balance too low.');
>>>>>>> 198ce24d
      });
    })
	  describe('immediate convert', function () {
      beforeEach(async function () {
<<<<<<< HEAD
	this.first = await this.bean.balanceOf(userAddress)
        await this.silo.connect(user).convertAddAndDepositLP('0',['1000','900','1'], [2], [1000], '0', {value: '1'});
	this.after = await this.claim.connect(user).claimableBeans(userAddress)
	this.second = await this.bean.balanceOf(userAddress)

=======
        await this.convert.connect(user).convertAddAndDepositLP('0',['1000','900','1'], [2], [1000],{value: '1'});
>>>>>>> 198ce24d
      })
      it('properly updates the total balances', async function () {
        expect(await this.silo.totalDepositedLP()).to.eq('1');
        expect(await this.silo.totalDepositedBeans()).to.eq('0');
        expect(await this.silo.totalSeeds()).to.eq('8000');
        expect(await this.silo.totalStalk()).to.eq('20000000');
      });
      it('properly updates the user balance', async function () {
        expect(await this.silo.balanceOfSeeds(userAddress)).to.eq('8000');
        expect(await this.silo.balanceOfStalk(userAddress)).to.eq('20000000')
      });
      it('properly updates the user total', async function () {
        expect(await this.silo.totalSeeds()).to.eq('8000');
        expect(await this.silo.totalStalk()).to.eq('20000000')
      });
      it('properly withdraws the bean crate', async function () {
        expect(await this.silo.beanDeposit(userAddress, 2)).to.eq('0');
      });
      it('properly deposits the lp crate', async function () {
        const lpCrate = await this.silo.lpDeposit(userAddress, 2);
        expect(lpCrate[0]).to.eq('1');
        expect(lpCrate[1]).to.eq('8000');
      });
    });
    describe('convert 1 crate after a lot of seasons', function () {
      beforeEach(async function () {
        await this.season.siloSunrises('10');
<<<<<<< HEAD
        await this.silo.connect(user).convertAddAndDepositLP('0',['1000','900','1'], [2], [1000], '200', {value: '1'});
	this.claimableBeans = await this.claim.connect(user).claimableBeans(userAddress)

=======
        await this.convert.connect(user).convertAddAndDepositLP('0',['1000','900','1'], [2], [1000],{value: '1'});
>>>>>>> 198ce24d
      })
      it('properly updates the user balance', async function () {
        expect(await this.silo.balanceOfSeeds(userAddress)).to.eq('8000');
        expect(await this.silo.balanceOfStalk(userAddress)).to.eq('20016000')
      });
      it('properly updates the user total', async function () {
        expect(await this.silo.totalSeeds()).to.eq('8000');
        expect(await this.silo.totalStalk()).to.eq('20016000')
      });
      it('properly withdraws the bean crate', async function () {
        expect(await this.silo.beanDeposit(userAddress, 2)).to.eq('0');
      });
      it('properly deposits the lp crate', async function () {
        const lpCrate = await this.silo.lpDeposit(userAddress, 10);
        expect(lpCrate[0]).to.eq('1');
        expect(lpCrate[1]).to.eq('8000');
      });
    });
    //
    describe('convert 2 crate 1 before after a lot of seasons', function () {
      beforeEach(async function () {
        await this.season.siloSunrises('10');
        await this.silo.connect(user).depositBeans('500');
<<<<<<< HEAD
	this.first = await this.bean.balanceOf(userAddress)
        await this.silo.connect(user).convertAddAndDepositLP('0',['1000','900','1'], [2,12], [500,500], '1400', {value: '1'});
	this.second = await this.bean.balanceOf(userAddress)
	this.claimableBeans = await this.claim.connect(user).claimableBeans(userAddress)

=======
        await this.convert.connect(user).convertAddAndDepositLP('0',['1000','900','1'], [2,12], [500,500],{value: '1'});
>>>>>>> 198ce24d
      })
      it('properly updates the user balance', async function () {
        expect(await this.silo.balanceOfSeeds(userAddress)).to.eq('9000');
        expect(await this.silo.balanceOfStalk(userAddress)).to.eq('25018000')
      });
      it('properly updates the user total', async function () {
        expect(await this.silo.totalSeeds()).to.eq('9000');
        expect(await this.silo.totalStalk()).to.eq('25018000')
      });
      it('properly withdraws the bean crate', async function () {
        expect(await this.silo.beanDeposit(userAddress, 2)).to.eq('500');
      });
      it('properly deposits the lp crate', async function () {
        const lpCrate = await this.silo.lpDeposit(userAddress, 11);
        expect(lpCrate[0]).to.eq('1');
        expect(lpCrate[1]).to.eq('8000');
      });
      it('properly removese the bean crate', async function () {
      expect(await this.silo.beanDeposit(userAddress, 2)).to.eq('500');
      expect(await this.silo.beanDeposit(userAddress, 12)).to.eq('0');
      });
    });
       describe('immediate convert, excessive LP allocation', function () {
      beforeEach(async function () {
	this.first = await this.bean.balanceOf(userAddress)
        await this.silo.connect(user).convertAddAndDepositLP('0',['10000','9000','10'], [2], [1000], '1900', {value: '10'});
	this.claimableBeans = await this.claim.connect(user).claimableBeans(userAddress)
	this.second = await this.bean.balanceOf(userAddress)

      })
      it('properly updates the total balances', async function () {
        expect(await this.silo.totalDepositedLP()).to.eq('1');
        expect(await this.silo.totalDepositedBeans()).to.eq('0');
        expect(await this.silo.totalSeeds()).to.eq('8000');
        expect(await this.silo.totalStalk()).to.eq('20000000');
      });
      it('properly updates the user balance', async function () {
        expect(await this.silo.balanceOfSeeds(userAddress)).to.eq('8000');
        expect(await this.silo.balanceOfStalk(userAddress)).to.eq('20000000')
      });
      it('properly updates the user total', async function () {
        expect(await this.silo.totalSeeds()).to.eq('8000');
        expect(await this.silo.totalStalk()).to.eq('20000000')
      });
      it('properly withdraws the bean crate', async function () {
        expect(await this.silo.beanDeposit(userAddress, 2)).to.eq('0');
      });
      it('properly deposits the lp crate', async function () {
        const lpCrate = await this.silo.lpDeposit(userAddress, 2);
        expect(lpCrate[0]).to.eq('1');
        expect(lpCrate[1]).to.eq('8000');
      });
      it('takes the proper amount of beans from wallet', function () {
        const diff = this.first.sub(this.second);
        expect(diff).to.eq('9000');
      });
      it('properly clears claimable beans value', function () {
	expect(this.claimableBeans).to.eq('0');
      });
    });
    describe('convert 1 crate after a lot of seasons, excessive LP allocation', function () {
      beforeEach(async function () {
        await this.season.siloSunrises('10');
        this.first = await this.bean.balanceOf(userAddress)
        await this.silo.connect(user).convertAddAndDepositLP('0',['10000','9000','10'], [2], [1000], '50', {value: '10'});
        this.claimableBeans = await this.claim.connect(user).claimableBeans(userAddress)
        this.second = await this.bean.balanceOf(userAddress)
      })
      it('properly updates the user balance', async function () {
        expect(await this.silo.balanceOfSeeds(userAddress)).to.eq('8000');
        expect(await this.silo.balanceOfStalk(userAddress)).to.eq('20016000')
      });
      it('properly updates the user total', async function () {
        expect(await this.silo.totalSeeds()).to.eq('8000');
        expect(await this.silo.totalStalk()).to.eq('20016000')
      });
      it('properly withdraws the bean crate', async function () {
        expect(await this.silo.beanDeposit(userAddress, 2)).to.eq('0');
      });
      it('properly deposits the lp crate', async function () {
        const lpCrate = await this.silo.lpDeposit(userAddress, 10);
        expect(lpCrate[0]).to.eq('1');
        expect(lpCrate[1]).to.eq('8000');
      });
      it('takes the proper amount of beans from wallet', function () {
        const diff = this.first.sub(this.second);
        expect(diff).to.eq('9000');
      });
      it('properly clears claimable beans value', function () {
        expect(this.claimableBeans).to.eq('0');
      });
    });
    //
    describe('convert 2 crate 1 before after a lot of seasons, excessive LP allocation', function () {
      beforeEach(async function () {
        await this.season.siloSunrises('10');
        await this.silo.connect(user).depositBeans('500');
	this.first = await this.bean.balanceOf(userAddress)
        await this.silo.connect(user).convertAddAndDepositLP('0',['10000','9000','10'], [2,12], [500,500], '500000', {value: '10'});
	this.claimableBeans = await this.claim.connect(user).claimableBeans(userAddress)
	this.second = await this.bean.balanceOf(userAddress)

      })
      it('properly updates the user balance', async function () {
        expect(await this.silo.balanceOfSeeds(userAddress)).to.eq('9000');
        expect(await this.silo.balanceOfStalk(userAddress)).to.eq('25018000')
      });
      it('properly updates the user total', async function () {
        expect(await this.silo.totalSeeds()).to.eq('9000');
        expect(await this.silo.totalStalk()).to.eq('25018000')
      });
      it('properly withdraws the bean crate', async function () {
        expect(await this.silo.beanDeposit(userAddress, 2)).to.eq('500');
      });
      it('properly deposits the lp crate', async function () {
        const lpCrate = await this.silo.lpDeposit(userAddress, 11);
        expect(lpCrate[0]).to.eq('1');
        expect(lpCrate[1]).to.eq('8000');
      });
      it('properly removese the bean crate', async function () {
      expect(await this.silo.beanDeposit(userAddress, 2)).to.eq('500');
      expect(await this.silo.beanDeposit(userAddress, 12)).to.eq('0');
      });
      it('takes the proper amount of beans from wallet', function () {
	const diff = this.first.sub(this.second);
        expect(diff).to.eq('9000');
      });
      it('properly clears claimable beans value', function () {
        expect(this.claimableBeans).to.eq('0');
      });
    });
  });
});<|MERGE_RESOLUTION|>--- conflicted
+++ resolved
@@ -617,24 +617,15 @@
       beforeEach(async function () {
       })
       it('reverts', async function () {
-<<<<<<< HEAD
         await expect(this.silo.connect(user).convertAddAndDepositLP('0',['1500','900','1'], [2], [1500], '0', {value: '1'})).to.be.revertedWith('Silo: Crate balance too low.');
-=======
-        await expect(this.convert.connect(user).convertAddAndDepositLP('0',['1500','900','1'], [2], [1500],{value: '1'})).to.be.revertedWith('Silo: Crate balance too low.');
->>>>>>> 198ce24d
       });
     })
 	  describe('immediate convert', function () {
       beforeEach(async function () {
-<<<<<<< HEAD
 	this.first = await this.bean.balanceOf(userAddress)
         await this.silo.connect(user).convertAddAndDepositLP('0',['1000','900','1'], [2], [1000], '0', {value: '1'});
 	this.after = await this.claim.connect(user).claimableBeans(userAddress)
 	this.second = await this.bean.balanceOf(userAddress)
-
-=======
-        await this.convert.connect(user).convertAddAndDepositLP('0',['1000','900','1'], [2], [1000],{value: '1'});
->>>>>>> 198ce24d
       })
       it('properly updates the total balances', async function () {
         expect(await this.silo.totalDepositedLP()).to.eq('1');
@@ -662,13 +653,8 @@
     describe('convert 1 crate after a lot of seasons', function () {
       beforeEach(async function () {
         await this.season.siloSunrises('10');
-<<<<<<< HEAD
         await this.silo.connect(user).convertAddAndDepositLP('0',['1000','900','1'], [2], [1000], '200', {value: '1'});
 	this.claimableBeans = await this.claim.connect(user).claimableBeans(userAddress)
-
-=======
-        await this.convert.connect(user).convertAddAndDepositLP('0',['1000','900','1'], [2], [1000],{value: '1'});
->>>>>>> 198ce24d
       })
       it('properly updates the user balance', async function () {
         expect(await this.silo.balanceOfSeeds(userAddress)).to.eq('8000');
@@ -692,15 +678,10 @@
       beforeEach(async function () {
         await this.season.siloSunrises('10');
         await this.silo.connect(user).depositBeans('500');
-<<<<<<< HEAD
 	this.first = await this.bean.balanceOf(userAddress)
         await this.silo.connect(user).convertAddAndDepositLP('0',['1000','900','1'], [2,12], [500,500], '1400', {value: '1'});
 	this.second = await this.bean.balanceOf(userAddress)
 	this.claimableBeans = await this.claim.connect(user).claimableBeans(userAddress)
-
-=======
-        await this.convert.connect(user).convertAddAndDepositLP('0',['1000','900','1'], [2,12], [500,500],{value: '1'});
->>>>>>> 198ce24d
       })
       it('properly updates the user balance', async function () {
         expect(await this.silo.balanceOfSeeds(userAddress)).to.eq('9000');
