// SPDX-License-Identifier: MIT
pragma solidity >=0.6.0 <0.9.0;
pragma abicoder v2;

import {TestHelper, C} from "test/foundry/utils/TestHelper.sol";
import {IWell, IERC20, Call} from "contracts/interfaces/basin/IWell.sol";
import {MockPump} from "contracts/mocks/well/MockPump.sol";
import {MockFieldFacet} from "contracts/mocks/mockFacets/MockFieldFacet.sol";
import {SeasonGettersFacet} from "contracts/beanstalk/sun/SeasonFacet/SeasonGettersFacet.sol";
import {SiloGettersFacet} from "contracts/beanstalk/silo/SiloFacet/SiloGettersFacet.sol";
import {IMockFBeanstalk} from "contracts/interfaces/IMockFBeanstalk.sol";
import {Season} from "contracts/beanstalk/storage/System.sol";
import {Rain} from "contracts/beanstalk/storage/System.sol";
import {LibFlood} from "contracts/libraries/Silo/LibFlood.sol";

/**
 * @title FloodTest
 * @author pizzaman1337
 * @notice Tests the `flood` functionality.
 */
contract FloodTest is TestHelper {
    // Interfaces.
<<<<<<< HEAD
    SeasonGettersFacet seasonGetters;
    SiloGettersFacet siloGetters;
=======
    SeasonGettersFacet seasonGetters = SeasonGettersFacet(BEANSTALK);
    MockFieldFacet field = MockFieldFacet(BEANSTALK);
    SiloGettersFacet siloGetters = SiloGettersFacet(BEANSTALK);
>>>>>>> 35e81f33

    // test accounts
    address[] farmers;
    int96 depositStemBean;

    event SeasonOfPlentyWell(uint256 indexed season, address well, address token, uint256 amount);
    event SeasonOfPlentyField(uint256 toField);

    function setUp() public {
        initializeBeanstalkTestState(true, false, false);
        seasonGetters = SeasonGettersFacet(address(bs));
        siloGetters = SiloGettersFacet(address(bs));

        // init user.
        farmers.push(users[1]);
        vm.prank(farmers[0]);
        C.bean().approve(address(bs), type(uint256).max);

        // Initialize well to balances. (1000 BEAN/ETH)
        addLiquidityToWell(
            C.BEAN_ETH_WELL,
            1000000e6, // 10,000 Beans
            1000 ether // 10 ether.
        );

        addLiquidityToWell(
            C.BEAN_WSTETH_WELL,
            10000e6, // 10,000 Beans
            10 ether // 10 ether.
        );

        bs.siloSunrise(0);
        bs.siloSunrise(0);

        depositStemBean = bs.stemTipForToken(C.BEAN);

        // users 1 and 2 deposits 1000 beans into the silo.
        address[] memory depositUsers = new address[](2);
        depositUsers[0] = users[1];
        depositUsers[1] = users[2];
        depostBeansForUsers(depositUsers, 1_000e6, 10_000e6, true);

        // give user2 some eth
        vm.deal(users[2], 10 ether);
    }

    function testBugReportLostPlenty2() public {
        season.rainSunrise();
        bs.mow(users[1], C.BEAN);
        season.rainSunrise();
        bs.mow(users[1], C.BEAN);

        // set reserves so next season plenty is accrued
        setReserves(C.BEAN_ETH_WELL, 1000000e6, 1100e18);
        setInstantaneousReserves(C.BEAN_ETH_WELL, 1000000e6, 1100e18);

        season.rainSunrise(); // 1st actual sop
        bs.mow(users[1], C.BEAN);

        season.rainSunrise();
        season.rainSunrise();

        season.droughtSunrise();
        season.droughtSunrise();

        // withdraw deposit
        vm.prank(users[1]);
        bs.withdrawDeposit(C.BEAN, depositStemBean, 1_000e6, 0);

        season.rainSunrise();
        bs.mow(users[1], C.BEAN);

        uint256 userPlenty = bs.balanceOfPlenty(users[1], C.BEAN_ETH_WELL);
        assertEq(userPlenty, 25595575914848452999);
    }

    function testReducesRainRootsUponWithdrawal() public {
        setReserves(C.BEAN_ETH_WELL, 1000000e6, 1100e18);
        setInstantaneousReserves(C.BEAN_ETH_WELL, 1000000e6, 1100e18);

        season.rainSunrise();
        season.rainSunrise();

        bs.mow(users[1], C.BEAN);

        uint256 rainRoots = bs.balanceOfRainRoots(users[1]);

        assertEq(rainRoots, 10004000000000000000000000000000);

        vm.prank(users[1]);
        bs.withdrawDeposit(C.BEAN, depositStemBean, 1_000e6, 0);

        rainRoots = bs.balanceOfRainRoots(users[1]);

        assertEq(rainRoots, 0);
    }

    function testStopsRainingAndWithdraw() public {
        int96 stem = bs.stemTipForToken(C.BEAN);
        address[] memory testUsers = new address[](1);

        testUsers[0] = users[3];
        depostBeansForUsers(testUsers, 50_000e6, 100_000e6, false);

        // set reserves so that a sop will occur
        setReserves(C.BEAN_ETH_WELL, 1000000e6, 1100e18);
        setInstantaneousReserves(C.BEAN_ETH_WELL, 1000000e6, 1100e18);

        season.rainSunrise();
        bs.mow(users[3], C.BEAN);

        uint256 rainRoots = bs.balanceOfRainRoots(users[3]);
        assertEq(rainRoots, 500000000000000000000000000000000);

        season.droughtSunrise();

        // withdraw
        vm.prank(users[3]);
        bs.withdrawDeposit(C.BEAN, stem, 50_000e6, 0);
        rainRoots = bs.balanceOfRainRoots(users[3]);
        assertEq(rainRoots, 0);

        // start raining again
        season.rainSunrise();
        season.rainSunrise();
        bs.mow(users[3], C.BEAN);
        rainRoots = bs.balanceOfRainRoots(users[3]);
        assertEq(rainRoots, 0);

        // measure actual roots
        uint256 roots = bs.balanceOfRoots(users[3]);
        assertEq(roots, 0);
    }

    function testBurnsRainRootsUponTransfer() public {
        setReserves(C.BEAN_ETH_WELL, 1000000e6, 1100e18);
        setInstantaneousReserves(C.BEAN_ETH_WELL, 1000000e6, 1100e18);

        season.rainSunrise(); // start raining
        season.rainSunrise(); // sop

        bs.mow(users[1], C.BEAN);

        uint256 rainRoots = bs.balanceOfRainRoots(users[1]);

        assertEq(rainRoots, 10004000000000000000000000000000);

        vm.prank(users[1]);
        bs.transferDeposit(users[1], users[3], C.BEAN, depositStemBean, 1_000e6);
        bs.mow(users[1], C.BEAN);

        // user[1] should have 0 rain roots
        assertEq(bs.balanceOfRainRoots(users[1]), 0);
        // user[3] should have 0 rain roots, none transferred
        assertEq(bs.balanceOfRainRoots(users[3]), 0);
    }

    function testBurnsHalfOfRainRootsUponHalfTransfer() public {
        setReserves(C.BEAN_ETH_WELL, 1000000e6, 1100e18);
        setInstantaneousReserves(C.BEAN_ETH_WELL, 1000000e6, 1100e18);

        season.rainSunrise(); // start raining
        season.rainSunrise(); // sop

        bs.mow(users[1], C.BEAN);

        uint256 rainRoots = bs.balanceOfRainRoots(users[1]);

        assertEq(rainRoots, 10004000000000000000000000000000);

        vm.prank(users[1]);
        bs.transferDeposit(users[1], users[3], C.BEAN, depositStemBean, 500e6);
        bs.mow(users[1], C.BEAN);

        // user[1] should be down by 500 rain roots
        assertEq(bs.balanceOfRainRoots(users[1]), 5004000000000000000000000000000);
    }

    function testDoesNotBurnRainRootsUponTransferIfExtraRootsAvailable() public {
        setReserves(C.BEAN_ETH_WELL, 1000000e6, 1100e18);
        setInstantaneousReserves(C.BEAN_ETH_WELL, 1000000e6, 1100e18);

        season.rainSunrise(); // start raining
        season.rainSunrise(); // sop

        bs.mow(users[1], C.BEAN);

        uint256 rainRoots = bs.balanceOfRainRoots(users[1]);

        assertEq(rainRoots, 10004000000000000000000000000000);

        // do another deposit
        vm.prank(users[1]);
        bs.deposit(C.BEAN, 1_000e6, 0);

        // pass germination
        season.siloSunrise(0);
        season.siloSunrise(0);

        // verify roots went up
        assertEq(bs.balanceOfRoots(users[1]), 20008000000000000000000000000000);

        // verify rain roots stayed the same
        assertEq(bs.balanceOfRainRoots(users[1]), 10004000000000000000000000000000);

        vm.prank(users[1]);
        bs.transferDeposit(users[1], users[3], C.BEAN, depositStemBean, 500e6);
        bs.mow(users[1], C.BEAN);

        // user should have full rain roots, since they had non-rain roots that could be removed before
        assertEq(bs.balanceOfRainRoots(users[1]), 10004000000000000000000000000000);
    }

    function testGerminationRainRoots() public {
        C.bean().mint(users[3], 50_000e6);
        vm.prank(users[3]);
        C.bean().approve(BEANSTALK, type(uint256).max);
        vm.prank(users[3]);
        bs.deposit(C.BEAN, 50_000e6, 0);

        setReserves(C.BEAN_ETH_WELL, 1000000e6, 1100e18);
        setInstantaneousReserves(C.BEAN_ETH_WELL, 1000000e6, 1100e18);

        season.rainSunrise();

        season.rainSunrise();
        bs.mow(users[3], C.BEAN);

        uint256 totalRainRoots = bs.totalRainRoots();
        uint256 userRainRoots = bs.balanceOfRainRoots(users[3]);
        // expect user rain roots to be less than total rain roots
        assertLt(userRainRoots, totalRainRoots);

        // also rain roots should be zero
        assertEq(userRainRoots, 0);
    }

    function testSecondGerminationRainRoots() public {
        // not raining

        season.rainSunrise(); // start raining

        uint256 totalRainRootsBefore = bs.totalRainRoots();

        C.bean().mint(users[3], 50_000e6);
        vm.prank(users[3]);
        C.bean().approve(BEANSTALK, type(uint256).max);
        vm.prank(users[3]);
        bs.deposit(C.BEAN, 50_000e6, 0);
        // set reserves so we'll sop
        setReserves(C.BEAN_ETH_WELL, 1000000e6, 1100e18);
        setInstantaneousReserves(C.BEAN_ETH_WELL, 1000000e6, 1100e18);

        season.rainSunrise(); // sop
        bs.mow(users[3], C.BEAN);

        uint256 totalRainRootsAfter = bs.totalRainRoots();
        // rain roots before should equal rain roots after, anything deposited after raining doesn't count
        assertEq(
            totalRainRootsBefore,
            totalRainRootsAfter,
            "total rain roots before and after should be equal"
        );

        uint256 userRainRoots = bs.balanceOfRainRoots(users[3]);

        // assert that user rain roots are zero
        assertEq(userRainRoots, 0, "user rain roots should be zero");

        // shouldn't be a way for a user to get more rain roots than total rain roots
        // couldn't find a way to do lessThan without importing something else that supports BigNumber from chai
        assertLt(
            userRainRoots,
            totalRainRootsAfter,
            "user rain roots should be less than total rain roots"
        );
    }

    function testNotRaining() public view {
        Season memory s = seasonGetters.time();
        assertFalse(s.raining);
    }

    function testRaining() public {
        bs.incrementTotalPodsE(1000e18, bs.activeField());
        bs.rainSunrise();
        bs.mow(users[1], C.BEAN);

        Rain memory rain = seasonGetters.rain();
        Season memory s = seasonGetters.time();

        assertEq(s.rainStart, s.current);
        assertTrue(s.raining);
        assertEq(rain.pods, bs.totalPods(bs.activeField()));
        assertEq(rain.roots, 20008000e24);

        SiloGettersFacet.AccountSeasonOfPlenty memory sop = siloGetters.balanceOfSop(users[1]);

        assertEq(sop.lastRain, s.rainStart);
        assertEq(sop.roots, 10004000e24);
    }

    function testStopsRaining() public {
        bs.incrementTotalPodsE(1000e18, bs.activeField());
        bs.rainSunrise();
        bs.mow(users[1], C.BEAN);

        bs.droughtSunrise();
        bs.mow(users[1], C.BEAN);

        Season memory s = seasonGetters.time();
        assertEq(s.rainStart, s.current - 1);

        SiloGettersFacet.AccountSeasonOfPlenty memory sop = siloGetters.balanceOfSop(users[1]);
        assertEq(sop.lastRain, 0);
    }

    function testSopsWhenAtPeg() public {
<<<<<<< HEAD
        bs.rainSunrises(25);
=======
        season.siloSunrise(25);
>>>>>>> 35e81f33
        Season memory s = seasonGetters.time();

        assertEq(s.lastSop, 0);
        assertEq(s.lastSopSeason, 0);
    }

    function testSopsBelowPeg() public {
        setDeltaBforWell(-1000e6, C.BEAN_ETH_WELL, C.WETH);
<<<<<<< HEAD
        bs.rainSunrises(25);
=======
        season.siloSunrise(25);
>>>>>>> 35e81f33

        Season memory s = seasonGetters.time();
        assertEq(s.lastSop, 0);
        assertEq(s.lastSopSeason, 0);
    }

    function testOneSop() public {
        address sopWell = C.BEAN_ETH_WELL;
        setReserves(sopWell, 1000000e6, 1100e18);

<<<<<<< HEAD
        bs.rainSunrise();
=======
        // there's only one well, so sop amount into that well will be the current deltaB
        int256 currentDeltaB = bs.poolCurrentDeltaB(sopWell);

        // getSwapOut for how much Beanstalk will get for swapping this amount of beans
        uint256 amountOut = IWell(sopWell).getSwapOut(
            IERC20(C.BEAN),
            IERC20(C.WETH),
            uint256(currentDeltaB)
        );

        // take this amount out, multiply by sop precision then divide by rain roots (current roots)
        uint256 userCalcPlentyPerRoot = (amountOut * C.SOP_PRECISION) / bs.totalRoots(); // 2558534177813719812

        // user plenty will be plenty per root * user roots
        uint256 userCalcPlenty = (userCalcPlentyPerRoot * bs.balanceOfRoots(users[1])) /
            C.SOP_PRECISION; // 25595575914848452999

        season.rainSunrise();
>>>>>>> 35e81f33
        bs.mow(users[1], C.BEAN);

        vm.expectEmit();
        emit SeasonOfPlentyField(0); // zero in this test since no beans in podline

        vm.expectEmit();
        emit SeasonOfPlentyWell(
            seasonGetters.time().current + 1, // flood will happen next season
            sopWell,
            C.WETH,
            51191151829696906017
        );

        bs.rainSunrise();

        Season memory s = seasonGetters.time();

        assertEq(s.lastSop, s.rainStart);
        assertEq(s.lastSopSeason, s.current);
        // check weth balance of beanstalk
        assertEq(IERC20(C.WETH).balanceOf(address(bs)), 51191151829696906017);
        // after the swap, the composition of the pools are
        uint256[] memory balances = IWell(sopWell).getReserves();
        assertEq(balances[0], 1048808848170);
        assertEq(balances[1], 1048808848170303093983);

        // tracks user plenty before update
        uint256 userPlenty = bs.balanceOfPlenty(users[1], sopWell);
        assertEq(userPlenty, userCalcPlenty);

        // tracks user plenty after update
        bs.mow(users[1], C.BEAN);

        SiloGettersFacet.AccountSeasonOfPlenty memory userSop = siloGetters.balanceOfSop(users[1]);
        assertEq(userSop.lastRain, 6);
        assertEq(userSop.lastSop, 6);
        assertEq(userSop.roots, 10004000e24);

        assertGt(userSop.farmerSops.length, 0);

        assertEq(userSop.farmerSops[0].well, sopWell);
        assertEq(userSop.farmerSops[0].wellsPlenty.plenty, userCalcPlenty);
        assertEq(userSop.farmerSops[0].wellsPlenty.plentyPerRoot, userCalcPlentyPerRoot);

        // each user should get half of the eth gained
        assertEq(bs.balanceOfPlenty(users[2], sopWell), userCalcPlenty);

        // tracks user2 plenty after update
        bs.mow(users[2], C.BEAN);
        userSop = siloGetters.balanceOfSop(users[2]);
        assertEq(userSop.lastRain, 6);
        assertEq(userSop.lastSop, 6);
        assertEq(userSop.roots, 10004000e24);
        assertEq(userSop.farmerSops[0].well, sopWell);
        assertEq(userSop.farmerSops[0].wellsPlenty.plenty, userCalcPlenty);
        assertEq(userSop.farmerSops[0].wellsPlenty.plentyPerRoot, userCalcPlentyPerRoot);

        // claims user plenty
        bs.mow(users[2], C.BEAN);
        vm.prank(users[2]);
        bs.claimPlenty(sopWell, IMockFBeanstalk.To.EXTERNAL);
        assertEq(bs.balanceOfPlenty(users[2], sopWell), 0);
        assertEq(IERC20(C.WETH).balanceOf(users[2]), userCalcPlenty);
    }

    function testMultipleSop() public {
        address sopWell = C.BEAN_ETH_WELL;
        setReserves(sopWell, 1000000e6, 1100e18);

        bs.rainSunrise();
        bs.mow(users[2], C.BEAN);
        bs.rainSunrise();
        bs.droughtSunrise();

        setReserves(sopWell, 1048808848170, 1100e18);

        vm.expectEmit();
        emit SeasonOfPlentyField(0); // zero in this test since no beans in podline

        vm.expectEmit();
        emit SeasonOfPlentyWell(
            seasonGetters.time().current + 2, // flood will happen in two seasons
            sopWell,
            C.WETH,
            25900501355272002583
        );

        bs.rainSunrises(2);

        // sops p > 1
        Season memory s = seasonGetters.time();
        uint256[] memory reserves = IWell(sopWell).getReserves();

        assertEq(s.lastSop, s.rainStart);
        assertEq(s.lastSopSeason, s.current);
        assertEq(IERC20(C.WETH).balanceOf(address(bs)), 77091653184968908600);

        assertEq(reserves[0], 1074099498643);
        assertEq(reserves[1], 1074099498644727997417);

        // tracks user plenty before update
        uint256 userPlenty = bs.balanceOfPlenty(users[1], sopWell);
        assertEq(userPlenty, 38544532214605630101);

        // tracks user plenty after update
        bs.mow(users[1], sopWell);
        SiloGettersFacet.AccountSeasonOfPlenty memory userSop = siloGetters.balanceOfSop(users[1]);

        assertEq(userSop.lastRain, 9);
        assertEq(userSop.lastSop, 9);
        assertEq(userSop.roots, 10004000e24);
        assertEq(userSop.farmerSops[0].well, sopWell);
        assertEq(userSop.farmerSops[0].wellsPlenty.plenty, 38544532214605630101);
        assertEq(userSop.farmerSops[0].wellsPlenty.plentyPerRoot, 3852912056637907847);

        // tracks user2 plenty
        uint256 user2Plenty = bs.balanceOfPlenty(users[2], sopWell);
        assertEq(user2Plenty, 38547120970363278477);

        // tracks user2 plenty after update
        bs.mow(users[2], sopWell);
        userSop = siloGetters.balanceOfSop(users[2]);
        assertEq(userSop.lastRain, 9);
        assertEq(userSop.lastSop, 9);
        assertEq(userSop.roots, 10006000e24);
        assertEq(userSop.farmerSops[0].wellsPlenty.plenty, 38547120970363278477);
        assertEq(userSop.farmerSops[0].wellsPlenty.plentyPerRoot, 3852912056637907847);
    }

    function testWithCurrentBalances() public {
        address sopWell = C.BEAN_ETH_WELL;
        setReserves(sopWell, 1_000_000e6, 1_100e18);

        // set instantaneous reserves differently
        setInstantaneousReserves(sopWell, 900_000e6, 1_100e18);

        bs.rainSunrise();
        bs.mow(users[2], sopWell);

        vm.expectEmit();
        emit SeasonOfPlentyField(0); // zero in this test since no beans in podline

        vm.expectEmit();
        emit SeasonOfPlentyWell(
            seasonGetters.time().current + 1, // flood will happen in two seasons
            sopWell,
            C.WETH,
            51191151829696906017
        );

        bs.rainSunrise();
        // end before each from hardhat test

        // sops p > 1
        Season memory s = seasonGetters.time();
        uint256[] memory reserves = IWell(sopWell).getReserves();

        assertEq(s.lastSop, s.rainStart);
        assertEq(s.lastSopSeason, s.current);
        assertEq(IERC20(C.WETH).balanceOf(address(bs)), 51191151829696906017);

        assertEq(reserves[0], 1048808848170);
        assertEq(reserves[1], 1048808848170303093983);

        // tracks user plenty before update
        uint256 userPlenty = bs.balanceOfPlenty(users[1], sopWell);
        assertEq(userPlenty, 25595575914848452999);

        // tracks user plenty after update
        bs.mow(users[1], C.BEAN);
        SiloGettersFacet.AccountSeasonOfPlenty memory userSop = siloGetters.balanceOfSop(users[1]);

        assertEq(userSop.lastRain, 6);
        assertEq(userSop.lastSop, 6);
        assertEq(userSop.roots, 10004000e24);
        assertEq(userSop.farmerSops[0].wellsPlenty.plenty, 25595575914848452999);
        assertEq(userSop.farmerSops[0].wellsPlenty.plentyPerRoot, 2558534177813719812);

        // tracks user2 plenty
        uint256 user2Plenty = bs.balanceOfPlenty(users[2], sopWell);
        assertEq(user2Plenty, 25595575914848452999);

        // tracks user2 plenty after update
        bs.mow(users[2], sopWell);
        userSop = siloGetters.balanceOfSop(users[2]);
        assertEq(userSop.lastRain, 6);
        assertEq(userSop.lastSop, 6);
        assertEq(userSop.roots, 10004000e24);
        assertEq(userSop.farmerSops[0].wellsPlenty.plenty, 25595575914848452999);
        assertEq(userSop.farmerSops[0].wellsPlenty.plentyPerRoot, 2558534177813719812);

        // claims user plenty
        bs.mow(users[2], sopWell);
        vm.prank(users[2]);
        bs.claimPlenty(sopWell, IMockFBeanstalk.To.EXTERNAL);
        assertEq(bs.balanceOfPlenty(users[2], sopWell), 0);
        assertEq(IERC20(C.WETH).balanceOf(users[2]), 25595575914848452999);
    }

    function testSopUsingRealSunrise() public {
        address sopWell = C.BEAN_ETH_WELL;
        setReserves(sopWell, 1000000e6, 1100e18);

        // there's only one well, so sop amount into that well will be the current deltaB
        int256 currentDeltaB = bs.poolCurrentDeltaB(sopWell);

        // log overallCurrentDeltaB
        // int256 overallCurrentDeltaB = bs.overallCurrentDeltaB();

        // getSwapOut for how much Beanstalk will get for swapping this amount of beans
        uint256 amountOut = IWell(sopWell).getSwapOut(
            IERC20(C.BEAN),
            IERC20(C.WETH),
            uint256(currentDeltaB)
        );

        // take this amount out, multiply by sop precision then divide by rain roots (current roots)
        uint256 userCalcPlentyPerRoot = (amountOut * C.SOP_PRECISION) / bs.totalRoots(); // 2558534177813719812

        // user plenty will be plenty per root * user roots
        uint256 userCalcPlenty = (userCalcPlentyPerRoot * bs.balanceOfRoots(users[1])) /
            C.SOP_PRECISION; // 25595575914848452999

        //
        warpToNextSeasonAndUpdateOracles();
        bs.sunrise(); // not raining, caseId 108

        warpToNextSeasonAndUpdateOracles();
        bs.sunrise(); // start raining, caseId 114

        warpToNextSeasonAndUpdateOracles();
        bs.sunrise(); // sop, caseId 114

        IMockFBeanstalk.Season memory s = bs.time();
        // verify a sop a happened
        assertEq(s.lastSop, s.rainStart);
        assertEq(s.lastSopSeason, s.current);
    }

    function testCalculateSopPerWell() public pure {
        LibFlood.WellDeltaB[] memory wellDeltaBs = new LibFlood.WellDeltaB[](3);
        wellDeltaBs[0].deltaB = 100;
        wellDeltaBs[1].deltaB = 100;
        wellDeltaBs[2].deltaB = -100;
        wellDeltaBs = calculateSopPerWellHelper(wellDeltaBs);
        assertEq(wellDeltaBs[0].deltaB, 50);
        assertEq(wellDeltaBs[1].deltaB, 50);
        assertEq(wellDeltaBs[2].deltaB, -100);

        wellDeltaBs = new LibFlood.WellDeltaB[](4);
        wellDeltaBs[0].deltaB = 90;
        wellDeltaBs[1].deltaB = 80;
        wellDeltaBs[2].deltaB = 20;
        wellDeltaBs[3].deltaB = -120;
        wellDeltaBs = calculateSopPerWellHelper(wellDeltaBs);
        assertEq(wellDeltaBs[0].deltaB, 40);
        assertEq(wellDeltaBs[1].deltaB, 30);
        assertEq(wellDeltaBs[2].deltaB, 0);
        assertEq(wellDeltaBs[3].deltaB, -120);

        wellDeltaBs = new LibFlood.WellDeltaB[](7);
        wellDeltaBs[0].deltaB = 90;
        wellDeltaBs[1].deltaB = 80;
        wellDeltaBs[2].deltaB = 70;
        wellDeltaBs[3].deltaB = 60;
        wellDeltaBs[4].deltaB = 50;
        wellDeltaBs[5].deltaB = 40;
        wellDeltaBs[6].deltaB = -120;
        wellDeltaBs = calculateSopPerWellHelper(wellDeltaBs);
        assertEq(wellDeltaBs[0].deltaB, 70);
        assertEq(wellDeltaBs[1].deltaB, 60);
        assertEq(wellDeltaBs[2].deltaB, 50);
        assertEq(wellDeltaBs[3].deltaB, 40);
        assertEq(wellDeltaBs[4].deltaB, 30);
        assertEq(wellDeltaBs[5].deltaB, 20);
        assertEq(wellDeltaBs[6].deltaB, -120);

        wellDeltaBs = new LibFlood.WellDeltaB[](4);
        wellDeltaBs[0].deltaB = 90;
        wellDeltaBs[1].deltaB = 80;
        wellDeltaBs[2].deltaB = -70;
        wellDeltaBs[3].deltaB = -200;
        wellDeltaBs = calculateSopPerWellHelper(wellDeltaBs);
        assertEq(wellDeltaBs[0].deltaB, 0);
        assertEq(wellDeltaBs[1].deltaB, 0);
        assertEq(wellDeltaBs[2].deltaB, -70);
        assertEq(wellDeltaBs[3].deltaB, -200);

        wellDeltaBs = new LibFlood.WellDeltaB[](1);
        wellDeltaBs[0].deltaB = 90;
        wellDeltaBs = calculateSopPerWellHelper(wellDeltaBs);
        assertEq(wellDeltaBs[0].deltaB, 90);

        // This can occur if the twaDeltaB is positive, but the instanteous deltaB is negative or 0
        // In this case, no reductions are needed.
        wellDeltaBs = new LibFlood.WellDeltaB[](2);
        wellDeltaBs[0].deltaB = 90;
        wellDeltaBs[1].deltaB = -100;
        wellDeltaBs = calculateSopPerWellHelper(wellDeltaBs);
        assertEq(wellDeltaBs[0].deltaB, 0);

        // test just 2 wells, all positive
        wellDeltaBs = new LibFlood.WellDeltaB[](2);
        wellDeltaBs[0].deltaB = 90;
        wellDeltaBs[1].deltaB = 80;
        wellDeltaBs = calculateSopPerWellHelper(wellDeltaBs);
        assertEq(wellDeltaBs[0].deltaB, 90);
        assertEq(wellDeltaBs[1].deltaB, 80);

        // test just 2 wells, one negative
        wellDeltaBs = new LibFlood.WellDeltaB[](2);
        wellDeltaBs[0].deltaB = 90;
        wellDeltaBs[1].deltaB = -80;
        wellDeltaBs = calculateSopPerWellHelper(wellDeltaBs);
        assertEq(wellDeltaBs[0].deltaB, 10);
        assertEq(wellDeltaBs[1].deltaB, -80);
    }

    function testSopAndDewhitelist() public {
        address sopWell = C.BEAN_ETH_WELL;
        setReserves(sopWell, 1000000e6, 1100e18);

        // there's only one well, so sop amount into that well will be the current deltaB
        int256 currentDeltaB = bs.poolCurrentDeltaB(sopWell);

        // getSwapOut for how much Beanstalk will get for swapping this amount of beans
        uint256 amountOut = IWell(sopWell).getSwapOut(
            IERC20(C.BEAN),
            IERC20(C.WETH),
            uint256(currentDeltaB)
        );

        // take this amount out, multiply by sop precision then divide by rain roots (current roots)
        uint256 userCalcPlentyPerRoot = (amountOut * C.SOP_PRECISION) / bs.totalRoots(); // 2558534177813719812

        // user plenty will be plenty per root * user roots
        uint256 userCalcPlenty = (userCalcPlentyPerRoot * bs.balanceOfRoots(users[1])) /
            C.SOP_PRECISION; // 25595575914848452999

        season.rainSunrise(); // start raining
        bs.mow(users[1], C.BEAN);

        vm.expectEmit();
        emit SeasonOfPlentyWell(
            seasonGetters.time().current + 1, // flood will happen next season
            sopWell,
            C.WETH,
            51191151829696906017
        );

        season.rainSunrise(); // first sop

        // de-whitelist bean eth well
        vm.prank(BEANSTALK);
        bs.dewhitelistToken(C.BEAN_ETH_WELL);

        Season memory s = seasonGetters.time();

        assertEq(s.lastSop, s.rainStart);
        assertEq(s.lastSopSeason, s.current);
        // check weth balance of beanstalk
        assertEq(IERC20(C.WETH).balanceOf(BEANSTALK), 51191151829696906017);
        // after the swap, the composition of the pools are
        uint256[] memory balances = IWell(sopWell).getReserves();
        assertEq(balances[0], 1048808848170);
        assertEq(balances[1], 1048808848170303093983);

        // tracks user plenty before update
        uint256 userPlenty = bs.balanceOfPlenty(users[1], sopWell);
        assertEq(userPlenty, userCalcPlenty);

        // tracks user plenty after update
        bs.mow(users[1], C.BEAN);

        SiloGettersFacet.AccountSeasonOfPlenty memory userSop = siloGetters.balanceOfSop(users[1]);
        assertEq(userSop.lastRain, 6);
        assertEq(userSop.lastSop, 6);
        assertEq(userSop.roots, 10004000e24);

        assertGt(userSop.farmerSops.length, 0);

        assertEq(userSop.farmerSops[0].well, sopWell, "incorrect sop well");
        assertEq(userSop.farmerSops[0].wellsPlenty.plenty, userCalcPlenty, "incorrect plenty");
        assertEq(
            userSop.farmerSops[0].wellsPlenty.plentyPerRoot,
            userCalcPlentyPerRoot,
            "incorrect plenty per root"
        );

        // each user should get half of the eth gained
        assertEq(bs.balanceOfPlenty(users[2], sopWell), userCalcPlenty);

        // tracks user2 plenty after update
        bs.mow(users[2], C.BEAN);
        userSop = siloGetters.balanceOfSop(users[2]);
        assertEq(userSop.lastRain, 6);
        assertEq(userSop.lastSop, 6);
        assertEq(userSop.roots, 10004000e24);
        assertEq(userSop.farmerSops[0].well, sopWell);
        assertEq(userSop.farmerSops[0].wellsPlenty.plenty, userCalcPlenty);
        assertEq(userSop.farmerSops[0].wellsPlenty.plentyPerRoot, userCalcPlentyPerRoot);

        // claims user plenty
        bs.mow(users[2], C.BEAN);
        vm.prank(users[2]);
        bs.claimPlenty(sopWell, IMockFBeanstalk.To.EXTERNAL);
        assertEq(
            bs.balanceOfPlenty(users[2], sopWell),
            0,
            "balance of plenty not cleared after claim"
        );
        assertEq(
            IERC20(C.WETH).balanceOf(users[2]),
            userCalcPlenty,
            "user balance not correct after claim"
        );
    }

    function testDewhitelistAndMoreSops() public {
        address sopWell = C.BEAN_ETH_WELL;
        setReserves(sopWell, 1000000e6, 1100e18);

        // there's only one well, so sop amount into that well will be the current deltaB
        int256 currentDeltaB = bs.poolCurrentDeltaB(sopWell);

        // getSwapOut for how much Beanstalk will get for swapping this amount of beans
        uint256 amountOut = IWell(sopWell).getSwapOut(
            IERC20(C.BEAN),
            IERC20(C.WETH),
            uint256(currentDeltaB)
        );

        // take this amount out, multiply by sop precision then divide by rain roots (current roots)
        uint256 userCalcPlentyPerRoot = (amountOut * C.SOP_PRECISION) / bs.totalRoots(); // 2558534177813719812

        // user plenty will be plenty per root * user roots
        uint256 userCalcPlenty = (userCalcPlentyPerRoot * bs.balanceOfRoots(users[1])) /
            C.SOP_PRECISION; // 25595575914848452999

        season.rainSunrise(); // start raining
        bs.mow(users[1], C.BEAN);

        vm.expectEmit();
        emit SeasonOfPlentyWell(
            seasonGetters.time().current + 1, // flood will happen next season
            sopWell,
            C.WETH,
            51191151829696906017
        );

        season.rainSunrise(); // first sop

        // de-whitelist bean eth well
        vm.prank(BEANSTALK);
        bs.dewhitelistToken(C.BEAN_ETH_WELL);

        // mow after dewhitelist
        bs.mow(users[1], C.BEAN);
        season.rainSunrise(); // sop one more after dewhitelist

        // get balance of plenty
        bs.balanceOfPlenty(users[1], sopWell);

        setReserves(sopWell, 1_000_000e6, 900e18);

        // stop sopping
        season.siloSunrise(0);
        season.siloSunrise(0);
        bs.mow(users[1], C.BEAN);

        setReserves(sopWell, 1_000_000e6, 1_100e18);
        // start sopping again
        season.rainSunrise();
        season.rainSunrise();

        // neither of these should revert
        bs.mow(users[1], C.BEAN);
        bs.balanceOfPlenty(users[1], sopWell);
    }

    // test making Beans harvestable
    function testHarvestablePodlineLessThanPointOnePercent(uint256 amount) public {
        setReserves(C.BEAN_ETH_WELL, 1000000e6, 1100e18);

        amount = bound(amount, 1, 1_000e6);

        // "buy" some pods
        bs.incrementTotalPodsE(bs.activeField(), amount);

        uint256 initialBeanSupply = C.bean().totalSupply();
        uint256 initialPodLine = bs.podIndex(bs.activeField());
        uint256 initialHarvestable = bs.totalHarvestableForActiveField();

        bs.rainSunrise();
        bs.mow(users[1], C.BEAN);

        vm.expectEmit();

        emit SeasonOfPlentyField(amount);

        bs.rainSunrise();

        uint256 newHarvestable = bs.totalHarvestableForActiveField();
        uint256 newBeanSupply = C.bean().totalSupply();
        uint256 newPodLine = bs.podIndex(bs.activeField());

        assertGt(newBeanSupply, initialBeanSupply); // Beans were minted
        assertEq(newHarvestable, initialPodLine); // Pods cleared to end of podline because podline was <0.1% of supply
        assertGt(initialPodLine, 0); // Start of test had a podline
        assertLe(newHarvestable, newPodLine); // All pods became harvestable, but nore more than the podline
        assertEq(initialHarvestable, 0); // Before flood, no pods were harvestable
    }

    function testHarvestablePodlineMoreThanPointOnePercent(uint256 amount) public {
        setReserves(C.BEAN_ETH_WELL, 1_000_000e6, 1_100e18);

        amount = bound(amount, 10_000e6, 100_000e6);

        bs.incrementTotalPodsE(bs.activeField(), amount);
        uint256 initialBeanSupply = C.bean().totalSupply();
        uint256 initialPodLine = bs.podIndex(bs.activeField());
        uint256 initialHarvestable = bs.totalHarvestableForActiveField();

        bs.rainSunrise();
        bs.mow(users[1], C.BEAN);

        vm.expectEmit();
        emit SeasonOfPlentyField(initialBeanSupply / 1000);

        bs.rainSunrise();

        uint256 newHarvestable = bs.totalHarvestableForActiveField();
        uint256 newBeanSupply = C.bean().totalSupply();
        uint256 newPodLine = bs.podIndex(bs.activeField());

        assertGt(newBeanSupply, initialBeanSupply); // Beans were minted
        assertLt(newHarvestable, newPodLine); // Pods didn't clear to end of podline because podline was >0.1% of supply
        assertGt(initialPodLine, 0); // Start of test had a podline
        assertEq(initialHarvestable, 0); // Before flood, no pods were harvestable
        assertApproxEqAbs(initialBeanSupply / 1000, newHarvestable, 1);
    }

    // TODO test with more wells?
    function testGetWellsByDeltaB() public {
        //set up wells to test
        addLiquidityToWell(C.BEAN_ETH_WELL, 13000e6, 10 ether);
        addLiquidityToWell(C.BEAN_WSTETH_WELL, 12000e6, 10 ether);

        (IMockFBeanstalk.WellDeltaB[] memory wells, , , ) = bs.getWellsByDeltaB();

        //verify wells are in descending deltaB
        for (uint256 i = 0; i < wells.length - 1; i++) {
            assertGt(wells[i].deltaB, wells[i + 1].deltaB);
        }
    }

    function testQuickSort() public pure {
        LibFlood.WellDeltaB[] memory wells = new LibFlood.WellDeltaB[](5);
        int right = int(wells.length - 1);
        wells[0] = LibFlood.WellDeltaB(address(0), 100);
        wells[1] = LibFlood.WellDeltaB(address(1), 200);
        wells[2] = LibFlood.WellDeltaB(address(2), -300);
        wells[3] = LibFlood.WellDeltaB(address(3), 400);
        wells[4] = LibFlood.WellDeltaB(address(4), 500);
        wells = LibFlood.quickSort(wells, 0, right);
        assertEq(wells[0].deltaB, 500);
        assertEq(wells[1].deltaB, 400);
        assertEq(wells[2].deltaB, 200);
        assertEq(wells[3].deltaB, 100);
        assertEq(wells[4].deltaB, -300);

        // these values are examples from the codehawks report
        wells[0] = LibFlood.WellDeltaB(address(0), 39);
        wells[1] = LibFlood.WellDeltaB(address(1), 6);
        wells[2] = LibFlood.WellDeltaB(address(2), 27);
        wells[3] = LibFlood.WellDeltaB(address(3), -14);
        wells[4] = LibFlood.WellDeltaB(address(4), 15);
        wells = LibFlood.quickSort(wells, 0, right);
        assertEq(wells[0].deltaB, 39);
        assertEq(wells[1].deltaB, 27);
        assertEq(wells[2].deltaB, 15);
        assertEq(wells[3].deltaB, 6);
        assertEq(wells[4].deltaB, -14);

        wells = new LibFlood.WellDeltaB[](2);
        right = int(wells.length - 1);
        wells[0] = LibFlood.WellDeltaB(address(0), 200);
        wells[1] = LibFlood.WellDeltaB(address(1), 100);
        wells = LibFlood.quickSort(wells, 0, right);
        assertEq(wells[0].deltaB, 200);
        assertEq(wells[1].deltaB, 100);

        wells[0] = LibFlood.WellDeltaB(address(0), 100);
        wells[1] = LibFlood.WellDeltaB(address(1), 200);
        wells = LibFlood.quickSort(wells, 0, right);
        assertEq(wells[0].deltaB, 200);
        assertEq(wells[1].deltaB, 100);

        wells = new LibFlood.WellDeltaB[](20);
        right = int(wells.length - 1);
        wells[0] = LibFlood.WellDeltaB(address(0), -1);
        wells[1] = LibFlood.WellDeltaB(address(1), 2);
        wells[2] = LibFlood.WellDeltaB(address(2), -3);
        wells[3] = LibFlood.WellDeltaB(address(3), 4);
        wells[4] = LibFlood.WellDeltaB(address(4), -5);
        wells[5] = LibFlood.WellDeltaB(address(5), 6);
        wells[6] = LibFlood.WellDeltaB(address(6), -7);
        wells[7] = LibFlood.WellDeltaB(address(7), 8);
        wells[8] = LibFlood.WellDeltaB(address(8), -9);
        wells[9] = LibFlood.WellDeltaB(address(9), 10);
        wells[10] = LibFlood.WellDeltaB(address(10), -11);
        wells[11] = LibFlood.WellDeltaB(address(11), 12);
        wells[12] = LibFlood.WellDeltaB(address(12), -13);
        wells[13] = LibFlood.WellDeltaB(address(13), 14);
        wells[14] = LibFlood.WellDeltaB(address(14), -15);
        wells[15] = LibFlood.WellDeltaB(address(15), 16);
        wells[16] = LibFlood.WellDeltaB(address(16), -17);
        wells[17] = LibFlood.WellDeltaB(address(17), 18);
        wells[18] = LibFlood.WellDeltaB(address(18), -19);
        wells[19] = LibFlood.WellDeltaB(address(19), 20);
        wells = LibFlood.quickSort(wells, 0, right);
        assertEq(wells[0].deltaB, 20);
        assertEq(wells[1].deltaB, 18);
        assertEq(wells[2].deltaB, 16);
        assertEq(wells[3].deltaB, 14);
        assertEq(wells[4].deltaB, 12);
        assertEq(wells[5].deltaB, 10);
        assertEq(wells[6].deltaB, 8);
        assertEq(wells[7].deltaB, 6);
        assertEq(wells[8].deltaB, 4);
        assertEq(wells[9].deltaB, 2);
        assertEq(wells[10].deltaB, -1);
        assertEq(wells[11].deltaB, -3);
        assertEq(wells[12].deltaB, -5);
        assertEq(wells[13].deltaB, -7);
        assertEq(wells[14].deltaB, -9);
        assertEq(wells[15].deltaB, -11);
        assertEq(wells[16].deltaB, -13);
        assertEq(wells[17].deltaB, -15);
        assertEq(wells[18].deltaB, -17);
        assertEq(wells[19].deltaB, -19);
    }

    function test_notGerminated() public {
        address customUser = address(1337);

        C.bean().mint(customUser, 10_000e6);
        vm.prank(customUser);
        C.bean().approve(BEANSTALK, type(uint256).max);
        vm.prank(customUser);
        bs.deposit(C.BEAN, 1000e6, 0);

        season.siloSunrise(0);
        season.siloSunrise(0);
        season.siloSunrise(0); // should be germinated by now, not mown though

        address sopWell = C.BEAN_ETH_WELL;
        setReserves(sopWell, 1000000e6, 1100e18);

        season.rainSunrise();
        season.rainSunrise();

        bs.mow(customUser, C.BEAN);

        uint256 balanceOfPlenty = bs.balanceOfPlenty(customUser, sopWell);
        // TODO: manually calculate this value to ensure it's correct
        assertEq(17059168165054954010, balanceOfPlenty);
    }

    function test_Germinated() public {
        address customUser = address(1337);

        C.bean().mint(customUser, 10_000e6);
        vm.prank(customUser);
        C.bean().approve(BEANSTALK, type(uint256).max);
        vm.prank(customUser);
        bs.deposit(C.BEAN, 1000e6, 0);

        season.siloSunrise(0);
        season.siloSunrise(0);
        season.siloSunrise(0); // should be germinated by now, not mown though

        address sopWell = C.BEAN_ETH_WELL;
        setReserves(sopWell, 1000000e6, 1100e18);

        bs.mow(customUser, C.BEAN);
        season.rainSunrise();
        season.rainSunrise();

        bs.mow(customUser, C.BEAN);

        uint256 balanceOfPlenty = bs.balanceOfPlenty(customUser, sopWell);
        // TODO: manually calculate this value to ensure it's correct
        // Note user has more plenty here than previous test because of the earlier mow, giving them more stalk
        assertEq(17065991377622017778, balanceOfPlenty);
    }

    //////////// Helpers ////////////

    /**
     * @dev Helper function to calculate totalPositiveDeltaB, totalNegativeDeltaB, positiveDeltaBCount
     * @param wellDeltaBs The deltaBs of all whitelisted wells in which to flood
     */
    function calculateSopPerWellHelper(
        LibFlood.WellDeltaB[] memory wellDeltaBs
    ) private pure returns (LibFlood.WellDeltaB[] memory) {
        uint256 totalPositiveDeltaB;
        uint256 totalNegativeDeltaB;
        uint256 positiveDeltaBCount;

        for (uint i = 0; i < wellDeltaBs.length; i++) {
            if (wellDeltaBs[i].deltaB > 0) {
                totalPositiveDeltaB += uint256(wellDeltaBs[i].deltaB);
                positiveDeltaBCount++;
            } else {
                totalNegativeDeltaB += uint256(-wellDeltaBs[i].deltaB);
            }
        }

        return
            LibFlood.calculateSopPerWell(
                wellDeltaBs,
                totalPositiveDeltaB,
                totalNegativeDeltaB,
                positiveDeltaBCount
            );
    }

    function depostBeansForUsers(
        address[] memory users,
        uint256 beansDeposit,
        uint256 beansMint,
        bool mow
    ) public {
        for (uint i = 0; i < users.length; i++) {
            C.bean().mint(users[i], beansMint);
            vm.prank(users[i]);
            C.bean().approve(address(bs), type(uint256).max);
            vm.prank(users[i]);
            bs.deposit(C.BEAN, beansDeposit, 0);
        }

        // pass germination process
        bs.siloSunrise(0);
        bs.siloSunrise(0);

        if (mow) {
            for (uint i = 0; i < users.length; i++) {
                // mow, so that lastUpdated has been called at least once
                vm.prank(users[i]);
                bs.mow(users[i], C.BEAN);
            }
        }
    }

    function setInstantaneousReserves(address well, uint256 reserve0, uint256 reserve1) public {
        Call[] memory pumps = IWell(well).pumps();
        for (uint256 i = 0; i < pumps.length; i++) {
            address pump = pumps[i].target;
            // pass to the pump the reserves that we actually have in the well
            uint256[] memory reserves = new uint256[](2);
            reserves[0] = reserve0;
            reserves[1] = reserve1;

            MockPump(pump).setInstantaneousReserves(well, reserves);
        }
    }
}<|MERGE_RESOLUTION|>--- conflicted
+++ resolved
@@ -20,14 +20,8 @@
  */
 contract FloodTest is TestHelper {
     // Interfaces.
-<<<<<<< HEAD
     SeasonGettersFacet seasonGetters;
     SiloGettersFacet siloGetters;
-=======
-    SeasonGettersFacet seasonGetters = SeasonGettersFacet(BEANSTALK);
-    MockFieldFacet field = MockFieldFacet(BEANSTALK);
-    SiloGettersFacet siloGetters = SiloGettersFacet(BEANSTALK);
->>>>>>> 35e81f33
 
     // test accounts
     address[] farmers;
@@ -75,29 +69,29 @@
     }
 
     function testBugReportLostPlenty2() public {
-        season.rainSunrise();
-        bs.mow(users[1], C.BEAN);
-        season.rainSunrise();
+        bs.rainSunrise();
+        bs.mow(users[1], C.BEAN);
+        bs.rainSunrise();
         bs.mow(users[1], C.BEAN);
 
         // set reserves so next season plenty is accrued
         setReserves(C.BEAN_ETH_WELL, 1000000e6, 1100e18);
         setInstantaneousReserves(C.BEAN_ETH_WELL, 1000000e6, 1100e18);
 
-        season.rainSunrise(); // 1st actual sop
-        bs.mow(users[1], C.BEAN);
-
-        season.rainSunrise();
-        season.rainSunrise();
-
-        season.droughtSunrise();
-        season.droughtSunrise();
+        bs.rainSunrise(); // 1st actual sop
+        bs.mow(users[1], C.BEAN);
+
+        bs.rainSunrise();
+        bs.rainSunrise();
+
+        bs.droughtSunrise();
+        bs.droughtSunrise();
 
         // withdraw deposit
         vm.prank(users[1]);
         bs.withdrawDeposit(C.BEAN, depositStemBean, 1_000e6, 0);
 
-        season.rainSunrise();
+        bs.rainSunrise();
         bs.mow(users[1], C.BEAN);
 
         uint256 userPlenty = bs.balanceOfPlenty(users[1], C.BEAN_ETH_WELL);
@@ -108,8 +102,8 @@
         setReserves(C.BEAN_ETH_WELL, 1000000e6, 1100e18);
         setInstantaneousReserves(C.BEAN_ETH_WELL, 1000000e6, 1100e18);
 
-        season.rainSunrise();
-        season.rainSunrise();
+        bs.rainSunrise();
+        bs.rainSunrise();
 
         bs.mow(users[1], C.BEAN);
 
@@ -136,13 +130,13 @@
         setReserves(C.BEAN_ETH_WELL, 1000000e6, 1100e18);
         setInstantaneousReserves(C.BEAN_ETH_WELL, 1000000e6, 1100e18);
 
-        season.rainSunrise();
+        bs.rainSunrise();
         bs.mow(users[3], C.BEAN);
 
         uint256 rainRoots = bs.balanceOfRainRoots(users[3]);
         assertEq(rainRoots, 500000000000000000000000000000000);
 
-        season.droughtSunrise();
+        bs.droughtSunrise();
 
         // withdraw
         vm.prank(users[3]);
@@ -151,8 +145,8 @@
         assertEq(rainRoots, 0);
 
         // start raining again
-        season.rainSunrise();
-        season.rainSunrise();
+        bs.rainSunrise();
+        bs.rainSunrise();
         bs.mow(users[3], C.BEAN);
         rainRoots = bs.balanceOfRainRoots(users[3]);
         assertEq(rainRoots, 0);
@@ -166,8 +160,8 @@
         setReserves(C.BEAN_ETH_WELL, 1000000e6, 1100e18);
         setInstantaneousReserves(C.BEAN_ETH_WELL, 1000000e6, 1100e18);
 
-        season.rainSunrise(); // start raining
-        season.rainSunrise(); // sop
+        bs.rainSunrise(); // start raining
+        bs.rainSunrise(); // sop
 
         bs.mow(users[1], C.BEAN);
 
@@ -189,8 +183,8 @@
         setReserves(C.BEAN_ETH_WELL, 1000000e6, 1100e18);
         setInstantaneousReserves(C.BEAN_ETH_WELL, 1000000e6, 1100e18);
 
-        season.rainSunrise(); // start raining
-        season.rainSunrise(); // sop
+        bs.rainSunrise(); // start raining
+        bs.rainSunrise(); // sop
 
         bs.mow(users[1], C.BEAN);
 
@@ -210,8 +204,8 @@
         setReserves(C.BEAN_ETH_WELL, 1000000e6, 1100e18);
         setInstantaneousReserves(C.BEAN_ETH_WELL, 1000000e6, 1100e18);
 
-        season.rainSunrise(); // start raining
-        season.rainSunrise(); // sop
+        bs.rainSunrise(); // start raining
+        bs.rainSunrise(); // sop
 
         bs.mow(users[1], C.BEAN);
 
@@ -224,8 +218,8 @@
         bs.deposit(C.BEAN, 1_000e6, 0);
 
         // pass germination
-        season.siloSunrise(0);
-        season.siloSunrise(0);
+        bs.siloSunrise(0);
+        bs.siloSunrise(0);
 
         // verify roots went up
         assertEq(bs.balanceOfRoots(users[1]), 20008000000000000000000000000000);
@@ -244,16 +238,16 @@
     function testGerminationRainRoots() public {
         C.bean().mint(users[3], 50_000e6);
         vm.prank(users[3]);
-        C.bean().approve(BEANSTALK, type(uint256).max);
+        C.bean().approve(address(bs), type(uint256).max);
         vm.prank(users[3]);
         bs.deposit(C.BEAN, 50_000e6, 0);
 
         setReserves(C.BEAN_ETH_WELL, 1000000e6, 1100e18);
         setInstantaneousReserves(C.BEAN_ETH_WELL, 1000000e6, 1100e18);
 
-        season.rainSunrise();
-
-        season.rainSunrise();
+        bs.rainSunrise();
+
+        bs.rainSunrise();
         bs.mow(users[3], C.BEAN);
 
         uint256 totalRainRoots = bs.totalRainRoots();
@@ -268,20 +262,20 @@
     function testSecondGerminationRainRoots() public {
         // not raining
 
-        season.rainSunrise(); // start raining
+        bs.rainSunrise(); // start raining
 
         uint256 totalRainRootsBefore = bs.totalRainRoots();
 
         C.bean().mint(users[3], 50_000e6);
         vm.prank(users[3]);
-        C.bean().approve(BEANSTALK, type(uint256).max);
+        C.bean().approve(address(bs), type(uint256).max);
         vm.prank(users[3]);
         bs.deposit(C.BEAN, 50_000e6, 0);
         // set reserves so we'll sop
         setReserves(C.BEAN_ETH_WELL, 1000000e6, 1100e18);
         setInstantaneousReserves(C.BEAN_ETH_WELL, 1000000e6, 1100e18);
 
-        season.rainSunrise(); // sop
+        bs.rainSunrise(); // sop
         bs.mow(users[3], C.BEAN);
 
         uint256 totalRainRootsAfter = bs.totalRainRoots();
@@ -346,11 +340,7 @@
     }
 
     function testSopsWhenAtPeg() public {
-<<<<<<< HEAD
-        bs.rainSunrises(25);
-=======
-        season.siloSunrise(25);
->>>>>>> 35e81f33
+        bs.siloSunrise(25);
         Season memory s = seasonGetters.time();
 
         assertEq(s.lastSop, 0);
@@ -359,11 +349,7 @@
 
     function testSopsBelowPeg() public {
         setDeltaBforWell(-1000e6, C.BEAN_ETH_WELL, C.WETH);
-<<<<<<< HEAD
-        bs.rainSunrises(25);
-=======
-        season.siloSunrise(25);
->>>>>>> 35e81f33
+        bs.siloSunrise(25);
 
         Season memory s = seasonGetters.time();
         assertEq(s.lastSop, 0);
@@ -374,9 +360,6 @@
         address sopWell = C.BEAN_ETH_WELL;
         setReserves(sopWell, 1000000e6, 1100e18);
 
-<<<<<<< HEAD
-        bs.rainSunrise();
-=======
         // there's only one well, so sop amount into that well will be the current deltaB
         int256 currentDeltaB = bs.poolCurrentDeltaB(sopWell);
 
@@ -394,8 +377,7 @@
         uint256 userCalcPlenty = (userCalcPlentyPerRoot * bs.balanceOfRoots(users[1])) /
             C.SOP_PRECISION; // 25595575914848452999
 
-        season.rainSunrise();
->>>>>>> 35e81f33
+        bs.rainSunrise();
         bs.mow(users[1], C.BEAN);
 
         vm.expectEmit();
@@ -735,7 +717,7 @@
         uint256 userCalcPlenty = (userCalcPlentyPerRoot * bs.balanceOfRoots(users[1])) /
             C.SOP_PRECISION; // 25595575914848452999
 
-        season.rainSunrise(); // start raining
+        bs.rainSunrise(); // start raining
         bs.mow(users[1], C.BEAN);
 
         vm.expectEmit();
@@ -746,10 +728,10 @@
             51191151829696906017
         );
 
-        season.rainSunrise(); // first sop
+        bs.rainSunrise(); // first sop
 
         // de-whitelist bean eth well
-        vm.prank(BEANSTALK);
+        vm.prank(address(bs));
         bs.dewhitelistToken(C.BEAN_ETH_WELL);
 
         Season memory s = seasonGetters.time();
@@ -757,7 +739,7 @@
         assertEq(s.lastSop, s.rainStart);
         assertEq(s.lastSopSeason, s.current);
         // check weth balance of beanstalk
-        assertEq(IERC20(C.WETH).balanceOf(BEANSTALK), 51191151829696906017);
+        assertEq(IERC20(C.WETH).balanceOf(address(bs)), 51191151829696906017);
         // after the swap, the composition of the pools are
         uint256[] memory balances = IWell(sopWell).getReserves();
         assertEq(balances[0], 1048808848170);
@@ -835,7 +817,7 @@
         uint256 userCalcPlenty = (userCalcPlentyPerRoot * bs.balanceOfRoots(users[1])) /
             C.SOP_PRECISION; // 25595575914848452999
 
-        season.rainSunrise(); // start raining
+        bs.rainSunrise(); // start raining
         bs.mow(users[1], C.BEAN);
 
         vm.expectEmit();
@@ -846,15 +828,15 @@
             51191151829696906017
         );
 
-        season.rainSunrise(); // first sop
+        bs.rainSunrise(); // first sop
 
         // de-whitelist bean eth well
-        vm.prank(BEANSTALK);
+        vm.prank(address(bs));
         bs.dewhitelistToken(C.BEAN_ETH_WELL);
 
         // mow after dewhitelist
         bs.mow(users[1], C.BEAN);
-        season.rainSunrise(); // sop one more after dewhitelist
+        bs.rainSunrise(); // sop one more after dewhitelist
 
         // get balance of plenty
         bs.balanceOfPlenty(users[1], sopWell);
@@ -862,14 +844,14 @@
         setReserves(sopWell, 1_000_000e6, 900e18);
 
         // stop sopping
-        season.siloSunrise(0);
-        season.siloSunrise(0);
+        bs.siloSunrise(0);
+        bs.siloSunrise(0);
         bs.mow(users[1], C.BEAN);
 
         setReserves(sopWell, 1_000_000e6, 1_100e18);
         // start sopping again
-        season.rainSunrise();
-        season.rainSunrise();
+        bs.rainSunrise();
+        bs.rainSunrise();
 
         // neither of these should revert
         bs.mow(users[1], C.BEAN);
@@ -1044,19 +1026,19 @@
 
         C.bean().mint(customUser, 10_000e6);
         vm.prank(customUser);
-        C.bean().approve(BEANSTALK, type(uint256).max);
+        C.bean().approve(address(bs), type(uint256).max);
         vm.prank(customUser);
         bs.deposit(C.BEAN, 1000e6, 0);
 
-        season.siloSunrise(0);
-        season.siloSunrise(0);
-        season.siloSunrise(0); // should be germinated by now, not mown though
+        bs.siloSunrise(0);
+        bs.siloSunrise(0);
+        bs.siloSunrise(0); // should be germinated by now, not mown though
 
         address sopWell = C.BEAN_ETH_WELL;
         setReserves(sopWell, 1000000e6, 1100e18);
 
-        season.rainSunrise();
-        season.rainSunrise();
+        bs.rainSunrise();
+        bs.rainSunrise();
 
         bs.mow(customUser, C.BEAN);
 
@@ -1070,20 +1052,20 @@
 
         C.bean().mint(customUser, 10_000e6);
         vm.prank(customUser);
-        C.bean().approve(BEANSTALK, type(uint256).max);
+        C.bean().approve(address(bs), type(uint256).max);
         vm.prank(customUser);
         bs.deposit(C.BEAN, 1000e6, 0);
 
-        season.siloSunrise(0);
-        season.siloSunrise(0);
-        season.siloSunrise(0); // should be germinated by now, not mown though
+        bs.siloSunrise(0);
+        bs.siloSunrise(0);
+        bs.siloSunrise(0); // should be germinated by now, not mown though
 
         address sopWell = C.BEAN_ETH_WELL;
         setReserves(sopWell, 1000000e6, 1100e18);
 
         bs.mow(customUser, C.BEAN);
-        season.rainSunrise();
-        season.rainSunrise();
+        bs.rainSunrise();
+        bs.rainSunrise();
 
         bs.mow(customUser, C.BEAN);
 
