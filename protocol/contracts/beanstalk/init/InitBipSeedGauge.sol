--- conflicted
+++ resolved
@@ -30,10 +30,7 @@
 contract InitBipSeedGauge is Weather {
     using SafeMath for uint256;
     using LibSafeMathSigned96 for int96;
-<<<<<<< HEAD
-=======
 
->>>>>>> 4684eb31
 
     uint256 private constant TARGET_SEASONS_TO_CATCHUP = 4320;
     uint256 private constant PRECISION = 1e6;
@@ -72,21 +69,10 @@
         // order: bean, beanETH, bean3CRV, urBEAN, urBEANETH
         uint128 beanEthToBean3CrvDepositedRatio = s.siloBalances[C.BEAN_ETH_WELL].depositedBdv * 1e6 /  s.siloBalances[C.CURVE_BEAN_METAPOOL].depositedBdv;
         address[] memory siloTokens = LibWhitelistedTokens.getWhitelistedTokens();
-<<<<<<< HEAD
-
-        uint128 beanEthToBean3CrvDepositedRatio = (s.siloBalances[C.BEAN_ETH_WELL].depositedBdv *
-            1e6) / s.siloBalances[C.CURVE_BEAN_METAPOOL].depositedBdv;
-        uint128 beanEthGp = uint128(s.ss[C.BEAN_ETH_WELL].stalkEarnedPerSeason) *
-            500 *
-            beanEthToBean3CrvDepositedRatio *
-            1e6;
-        uint128 bean3crvGp = uint128(s.ss[C.CURVE_BEAN_METAPOOL].stalkEarnedPerSeason) * 500 * 1e12;
-=======
         uint128 beanEthGp = uint128(
             s.ss[C.BEAN_ETH_WELL].stalkEarnedPerSeason) * 500 * beanEthToBean3CrvDepositedRatio * 1e6;
         uint128 bean3crvGp = uint128(
             s.ss[C.CURVE_BEAN_METAPOOL].stalkEarnedPerSeason) * 500 * 1e12;
->>>>>>> 4684eb31
         uint128[5] memory gaugePoints = [uint128(0), beanEthGp, bean3crvGp, 0, 0];
         bytes4[5] memory gpSelectors = [
             bytes4(0x00000000),
@@ -98,11 +84,7 @@
         uint96[5] memory optimalPercentDepositedBdv = [uint96(0), 99e6, 1e6, 0, 0];
         for (uint i = 0; i < siloTokens.length; i++) {
             // previously, the milestone stem was stored truncated. The seed gauge system now stores
-<<<<<<< HEAD
-            // the value untruncated, and thus needs to update all previous milestone stems.
-=======
             // the value untruncated, and thus needs to update all previous milestone stems. 
->>>>>>> 4684eb31
             // This is a one time update, and will not be needed in the future.
             s.ss[siloTokens[i]].milestoneStem = int96(s.ss[siloTokens[i]].milestoneStem.mul(1e6));
 
@@ -115,31 +97,14 @@
             totalBdv += s.siloBalances[siloTokens[i]].depositedBdv;
 
             // emit event
-<<<<<<< HEAD
-            emit LibWhitelist.updateGaugeSettings(
-                siloTokens[i],
-                gpSelectors[i],
-                optimalPercentDepositedBdv[i]
-            );
-=======
             emit LibWhitelist.UpdateGaugeSettings(siloTokens[i], gpSelectors[i], optimalPercentDepositedBdv[i]);
->>>>>>> 4684eb31
         }
         // initalize seed gauge and emit events.
         s.seedGauge.beanToMaxLpGpPerBdvRatio = 33_333_333_333_333_333_333; // 33% (50% + 50%* (1/3) = 66%)
         s.seedGauge.averageGrownStalkPerBdvPerSeason = initializeAverageGrownStalkPerBdv(totalBdv);
 
-<<<<<<< HEAD
-        emit BeanToMaxLpGpPerBdvRatioChange(
-            s.season.current,
-            type(uint256).max,
-            int80(s.seedGauge.beanToMaxLpGpPerBdvRatio)
-        );
-        emit LibGauge.UpdateStalkPerBdvPerSeason(s.seedGauge.averageGrownStalkPerBdvPerSeason);
-=======
         emit BeanToMaxLpGpPerBdvRatioChange(s.season.current, type(uint256).max, int80(s.seedGauge.beanToMaxLpGpPerBdvRatio));
         emit LibGauge.UpdateAverageStalkPerBdvPerSeason(s.seedGauge.averageGrownStalkPerBdvPerSeason);
->>>>>>> 4684eb31
 
         // initalize s.usdTokenPrice for the bean eth well.
         s.usdTokenPrice[C.BEAN_ETH_WELL] = 1;
