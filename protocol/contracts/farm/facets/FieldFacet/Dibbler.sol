/**
 * SPDX-License-Identifier: MIT
**/

pragma solidity ^0.7.6;
pragma experimental ABIEncoderV2;

import "../../../C.sol";
import "../../../interfaces/IBean.sol";
import "../../../libraries/Decimal.sol";
import "../../../libraries/LibCheck.sol";

/**
 * @author Publius
 * @title Dibbler
**/
contract Dibbler {

    using SafeMath for uint256;
    using SafeMath for uint32;
    using Decimal for Decimal.D256;

    AppStorage internal s;
    uint32 private constant MAX_UINT32 = 2**32-1;

    event Sow(address indexed account, uint256 index, uint256 beans, uint256 pods);

    /**
     * Shed
    **/

    function _sow(uint256 amount, address account) internal returns (uint256) {
        require(amount > 0, "Field: Must purchase non-zero amount.");
        s.f.soil = s.f.soil.sub(amount, "Field: Not enough outstanding Soil.");
        uint256 pods = beansToPods(amount, s.w.yield);
        sowPlot(account, amount, pods);
        s.f.pods = s.f.pods.add(pods);
        saveSowTime();
        return pods;
    }

    function _sowNoSoil(uint256 amount, address account) internal returns (uint256) {
        require(amount > 0, "Field: Must purchase non-zero amount.");
        uint256 pods = beansToPods(amount, s.w.yield);
        sowPlot(account, amount, pods);
        s.f.pods = s.f.pods.add(pods);
        saveSowTime();
        return pods;
    }

    function sowPlot(address account, uint256 beans, uint256 pods) internal {
        s.a[account].field.plots[s.f.pods] = pods;
        emit Sow(account, s.f.pods, beans, pods);
    }

    function beansToPods(uint256 beanstalks, uint256 y) internal pure returns (uint256) {
        Decimal.D256 memory rate = Decimal.ratio(y, 100).add(Decimal.one());
        return Decimal.from(beanstalks).mul(rate).asUint256();
    }

    function bean() internal view returns (IBean) {
        return IBean(s.c.bean);
    }

    function saveSowTime() private {
        uint256 totalBeanSupply = bean().totalSupply();
<<<<<<< HEAD
        if (totalSoil() >= totalBeanSupply.div(C.getComplexWeatherDenominator())) return;
=======
        uint256 minTotalSoil = C.getMinSoilRatioCap().mul(bean().totalSupply()).div(1e18);
        if (s.f.soil >= minTotalSoil) return;
>>>>>>> 8c243464

        uint256 sowTime = block.timestamp.sub(s.season.timestamp);
        s.w.nextSowTime = uint32(sowTime);
        uint96 soilPercent = uint96(s.f.soil.mul(1e18).div(totalBeanSupply));
        if (!s.w.didSowBelowMin) s.w.didSowBelowMin = true;

        if (
            soilPercent <= C.getUpperBoundPodRate().mul(s.w.lastSoilPercent).asUint256() &&
            !s.w.didSowFaster &&
            s.w.lastSowTime != MAX_UINT32 &&
            s.w.lastDSoil != 0
        ) {
            uint256 deltaSoil = s.w.startSoil.sub(s.f.soil);
            if (Decimal.ratio(deltaSoil, s.w.lastDSoil).greaterThan(C.getLowerBoundDPD())) {
                uint256 fasterTime =
                    s.w.lastSowTime > C.getSteadySowTime() ?
                    s.w.lastSowTime.sub(C.getSteadySowTime()) :
                    0;
                if (sowTime < fasterTime) s.w.didSowFaster = true;
                else s.w.lastSowTime = MAX_UINT32;
            }
        }
    }

}<|MERGE_RESOLUTION|>--- conflicted
+++ resolved
@@ -64,12 +64,7 @@
 
     function saveSowTime() private {
         uint256 totalBeanSupply = bean().totalSupply();
-<<<<<<< HEAD
         if (totalSoil() >= totalBeanSupply.div(C.getComplexWeatherDenominator())) return;
-=======
-        uint256 minTotalSoil = C.getMinSoilRatioCap().mul(bean().totalSupply()).div(1e18);
-        if (s.f.soil >= minTotalSoil) return;
->>>>>>> 8c243464
 
         uint256 sowTime = block.timestamp.sub(s.season.timestamp);
         s.w.nextSowTime = uint32(sowTime);
