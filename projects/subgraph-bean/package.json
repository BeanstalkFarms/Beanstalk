--- conflicted
+++ resolved
@@ -11,11 +11,7 @@
     "codegen": "graph codegen",
     "build": "graph build",
     "test": "graph test",
-<<<<<<< HEAD
-    "testd": "docker run -it --rm --mount type=bind,source=\"$(pwd)\"/matchstick.yaml.docker,target=/matchstick/matchstick.yaml --mount type=bind,source=\"$(pwd)\"/../../,target=/matchstick/repo-mounted/ matchstick",
-=======
     "testd": "docker run -it --rm --mount type=bind,source=\"$(pwd)\"/matchstick-docker.yaml,target=/matchstick/matchstick.yaml --mount type=bind,source=\"$(pwd)\"/../../,target=/matchstick/repo-mounted/ matchstick",
->>>>>>> d17d0ce4
     "testd-named": "../subgraph-core/tests/scripts/docker-run-named.sh",
     "deploy": "graph deploy --node https://api.studio.thegraph.com/deploy/ bean",
     "create-local": "graph create --node http://127.0.0.1:8020/ bean",
