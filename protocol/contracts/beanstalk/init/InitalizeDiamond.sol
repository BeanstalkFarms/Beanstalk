--- conflicted
+++ resolved
@@ -15,8 +15,6 @@
 import {BDVFacet} from "contracts/beanstalk/silo/BDVFacet.sol";
 import {LibTractor} from "contracts/libraries/LibTractor.sol";
 import {C} from "contracts/C.sol";
-
-
 
 /**
  * @author Publius, Brean
@@ -208,12 +206,9 @@
             );
         }
     }
-<<<<<<< HEAD
-
-    function initalizeFarmAndTractor() public { 
+
+    function initalizeFarmAndTractor() public {
         s.isFarm = 1;
         LibTractor._resetPublisher();
     }
-=======
->>>>>>> acc2d499
 }