/*
 SPDX-License-Identifier: MIT
*/

pragma solidity =0.7.6;
pragma experimental ABIEncoderV2;

import "../interfaces/IDiamondCut.sol";
import "@openzeppelin/contracts/token/ERC20/IERC20.sol";
import "@openzeppelin/contracts/utils/Counters.sol";

/**
 * @author Publius, Brean
 * @title App Storage defines the state object for Beanstalk.
 */


/**
 * @dev {Account} stores all Farmer-specific data.
 * 
 * NOTE that "Account" and "Farmer" are synonymous in future descriptions.
 * 
 * Account.State is the primary struct that is referenced in the greater Storage.State struct.
 * All other structs in Account are stored in Account.State.
 */
contract Account {

    /*
     * @dev {Account.Field} stores a Farmer's Plots and Pod allowances.
     * 
     * This is used within {Account.State}.
     */
    struct Field {
        mapping(uint256 => uint256) plots; // A Farmer's Plots. Maps from Plot index to Pod amount.
        mapping(address => uint256) podAllowances; // An allowance mapping for Pods similar to that of the ERC-20 standard. Maps from spender address to allowance amount.
    }

    // Asset Silo is a struct that stores Deposits and Seeds per Deposit, and formerly stored Withdrawals.
    // Asset Silo currently stores Unripe Bean and Unripe LP Deposits.
    struct AssetSilo {
        mapping(uint32 => uint256) withdrawals; // DEPRECATED – Silo V1 Withdrawals are no longer referenced.
        mapping(uint32 => uint256) deposits; // Unripe Bean/LP Deposits (previously Bean/LP Deposits).
        mapping(uint32 => uint256) depositSeeds; // BDV of Unripe LP Deposits / 4 (previously # of Seeds in corresponding LP Deposit).
    }
 
    // Deposit represents a Deposit in the Silo of a given Token at a given Season.
    // Stored as two uint128 state variables to save gas.
    struct Deposit {
        uint128 amount; // The amount of Tokens in the Deposit.
        uint128 bdv; // The Bean-denominated-value of the total amount of Tokens in the Deposit.
    }

    // Silo stores Silo-related balances
    struct Silo {
        uint256 stalk; // Balance of the Farmer's normal Stalk.
        uint256 seeds; // Balance of the Farmer's normal Seeds.
    }

    // This struct stores the mow status for each Silo-able token, for each farmer. This gets updated each time a farmer mows, or adds/removes deposits.
    struct MowStatus {
        int128 lastCumulativeGrownStalkPerBdv; // the last cumulative grown stalk per bdv index at which the farmer mowed
        uint128 bdv; // bdv of all of a farmer's deposits of this token type
    }

    // Season Of Plenty stores Season of Plenty (SOP) related balances
    struct SeasonOfPlenty {
        // uint256 base; // DEPRECATED – Post Replant SOPs are denominated in plenty Tokens instead of base.
        uint256 roots; // The number of Roots a Farmer had when it started Raining.
        // uint256 basePerRoot; // DEPRECATED – Post Replant SOPs are denominated in plenty Tokens instead of base.
        uint256 plentyPerRoot; // The global Plenty Per Root index at the last time a Farmer updated their Silo. 
        uint256 plenty; // The balance of a Farmer's plenty. Plenty can be claimed directly for 3Crv.
    }

    // The Account level State stores all of the Farmer's balances in the contract.
    // The global AppStorage state stores a mapping from account address to Account.State.
    struct State {
        Field field; // A Farmer's Field storage.

        /*
         * @dev (Silo V1) A Farmer's Unripe Bean Deposits only as a result of Replant
         *
         * Previously held the V1 Silo Deposits/Withdrawals for Beans.

         * NOTE: While the Silo V1 format is now deprecated, this storage slot is used for gas
         * efficiency to store Unripe BEAN deposits. See {FIXME(doc)} for more.
         */
        AssetSilo bean; 

        /*
         * @dev (Silo V1) Unripe LP Deposits as a result of Replant.
         * 
         * Previously held the V1 Silo Deposits/Withdrawals for BEAN:ETH Uniswap v2 LP Tokens.
         * 
         * BEAN:3CRV and BEAN:LUSD tokens prior to Replant were stored in the Silo V2
         * format in the next storage slot, `s.a[account].silo`.
         *
         * NOTE: While the Silo V1 format is now deprecated, this storage slot is used for gas
         * efficiency to store Unripe BEAN:3CRV deposits. See {FIXME(doc)} for more.
         */
        AssetSilo lp; 

        /*
         * @dev Silo V2
         */
        Silo s;
        
        /*
         * @notice DEPRECATED
         * 
         * @dev FIXME(doc)
         */
        uint32 votedUntil; // DEPRECATED – Replant removed on-chain governance including the ability to vote on BIPs.
        uint32 lastUpdate; // The Season in which the Farmer last updated their Silo.
        uint32 lastSop; // The last Season that a SOP occured at the time the Farmer last updated their Silo.
        uint32 lastRain; // The last Season that it started Raining at the time the Farmer last updated their Silo.
        uint128 deltaRoots; // the number of roots to add, in the case where a farmer has mowed in the morning 
        SeasonOfPlenty deprecated; // DEPRECATED – Replant reset the Season of Plenty mechanism
        uint256 roots; // A Farmer's Root balance.
        uint256 wrappedBeans; // DEPRECATED – Replant generalized Internal Balances. Wrapped Beans are now stored at the AppStorage level.
        mapping(address => mapping(uint32 => Deposit)) legacyDeposits; // Legacy Silo Deposits stored as a map from Token address to Season of Deposit to Deposit.
        mapping(address => mapping(uint32 => uint256)) withdrawals; // DEPRECATED - Zero withdraw eliminates a need for withdraw mapping
        SeasonOfPlenty sop; // A Farmer's Season Of Plenty storage.
        mapping(address => mapping(address => uint256)) depositAllowances; // Spender => Silo Token
        mapping(address => mapping(IERC20 => uint256)) tokenAllowances; // Token allowances
        uint256 depositPermitNonces; // A Farmer's current deposit permit nonce
        uint256 tokenPermitNonces; // A Farmer's current token permit nonce
        mapping(address => mapping(int128 => Deposit)) deposits; //SiloV3 deposits stored as a map from Cumulative Grown Stalk
        mapping(address => MowStatus) mowStatuses; //Store a MowStatus for each Silo-able token
    }
}

// Storage stores the Global Beanstalk State.
// Storage.State stores the highest level State
// All Facets define Storage.State as the first and only state variable in the contract.
contract Storage {

    /**
     *
     */
    struct Field {
        uint256 soil; // The number of Soil currently available.
        uint256 pods; // The pod index; the total number of Pods ever minted.
        uint256 harvested; // The harvested index; the total number of Pods that have ever been Harvested.
        uint256 harvestable; // The harvestable index; the total number of Pods that have ever been Harvestable. Included previously Harvested Beans.
    }

    /**
     * @dev DEPRECATED: Replant moved governance off-chain.
     * @dev {Storage.Bip} stored BIP-related data.
     */
    struct Bip {
        address proposer;
        uint32 start;
        uint32 period;
        bool executed;
        int pauseOrUnpause;
        uint128 timestamp;
        uint256 roots;
        uint256 endTotalRoots;
    }

    /**
     * @dev DEPRECATED: Replant moved governance off-chain.
     * @dev {Storage.DiamondCut} stored DiamondCut-related data for each {Bip}.
     */
    struct DiamondCut {
        IDiamondCut.FacetCut[] diamondCut;
        address initAddress;
        bytes initData;
    }

    /**
     * @dev DEPRECATED: Replant moved governance off-chain.
     * @dev {Storage.Governance} stored all BIPs and Farmer voting information.
     */
    struct Governance {
        uint32[] activeBips;
        uint32 bipIndex;
        mapping(uint32 => DiamondCut) diamondCuts;
        mapping(uint32 => mapping(address => bool)) voted;
        mapping(uint32 => Bip) bips;
    }

    // AssetSilo stores global Token level Silo balances.
    // In Storage.State there is a mapping from Token address to AssetSilo.
    struct AssetSilo {
        uint256 deposited; // The total number of a given Token currently Deposited in the Silo.
        uint256 withdrawn; // The total number of a given Token currently Withdrawn From the Silo but not Claimed.
    }

    // Silo stores global level Silo balances.
    struct Silo {
        uint256 stalk; // The total amount of active Stalk (including Earned Stalk, excluding Grown Stalk).
        uint256 seeds; // The total amount of active Seeds (excluding Earned Seeds). No longer used.
        uint256 roots; // Total amount of Roots.
    }

    // Oracle stores global level Oracle balances.
    // Currently the oracle refers to the time weighted average delta b calculated from the Bean:3Crv pool.
    struct Oracle {
        bool initialized; // True if the Oracle has been initialzed. It needs to be initialized on Deployment and re-initialized each Unpause.
        uint32 startSeason; // The Season the Oracle started minting. Used to ramp up delta b when oracle is first added.
        uint256[2] balances; // The cumulative reserve balances of the pool at the start of the Season (used for computing time weighted average delta b).
        uint256 timestamp; // The timestamp of the start of the current Season.
    }

    // Rain stores global level Rain balances. (Rain is when P > 1, Pod rate Excessively Low).
    // Note: The `raining` storage variable is stored in the Season section for a gas efficient read operation.
    struct Rain {
        uint256 deprecated; // Ocupies a storage slot in place of a deprecated State variable.
        uint256 pods; // The number of Pods when it last started Raining.
        uint256 roots; // The number of Roots when it last started Raining.
    }

    // Sesaon stores global level Season balances.
    struct Season {
        // The first storage slot in Season is filled with a variety of somewhat unrelated storage variables.
        // Given that they are all smaller numbers, they are stored together for gas efficient read/write operations. 
        // Apologies if this makes it confusing :(
        uint32 current; // The current Season in Beanstalk.
        uint32 lastSop; // The Season in which the most recent consecutive series of Seasons of Plenty started.
        uint8 withdrawSeasons; //  DEPRECATED: Was removed with 0 withdraw timer.
        uint32 lastSopSeason; // The Season in which the most recent consecutive series of Seasons of Plenty ended.
        uint32 rainStart; // rainStart stores the most recent Season in which Rain started.
        bool raining; // True if it is Raining (P < 1, Pod Rate Excessively Low).
        bool fertilizing; // True if Beanstalk has Fertilizer left to be paid off.
<<<<<<< HEAD
        uint16 grownStalkPerBdvStartSeason; //season in which the grownStalkPerBdv storage method starts
=======
        uint32 sunriseBlock;
        bool abovePeg;
>>>>>>> e8413825
        uint256 start; // The timestamp of the Beanstalk deployment rounded down to the nearest hour.
        uint256 period; // The length of each season in Beanstalk.
        uint256 timestamp; // The timestamp of the start of the current Season.
    }

    // Weather stores global level Weather balances.
    struct Weather {
        uint256 startSoil; // The number of Soil at the start of the current Season.
        uint256 lastDSoil; // Delta Soil; the number of Soil purchased last Season.
        uint96 lastSoilPercent; // DEPRECATED: Was removed with Extreme Weather V2
        uint32 lastSowTime; // The number of seconds it took for all but at most 1 Soil to sell out last Season.
        uint32 nextSowTime; // The number of seconds it took for all but at most 1 Soil to sell out this Season
        uint32 yield; // Weather; the interest rate for sowing Beans in Soil.
        bool didSowBelowMin; // DEPRECATED: Was removed with Extreme Weather V2
        bool didSowFaster; // DEPRECATED: Was removed with Extreme Weather V2
    }

    // Fundraiser stores Fundraiser data for a given Fundraiser.
    struct Fundraiser {
        address payee; // The address to be paid after the Fundraiser has been fully funded.
        address token; // The token address that used to raise funds for the Fundraiser.
        uint256 total; // The total number of Tokens that need to be raised to complete the Fundraiser.
        uint256 remaining; // The remaining number of Tokens that need to to complete the Fundraiser.
        uint256 start; // The timestamp at which the Fundraiser started (Fundraisers cannot be started and funded in the same block).
    }

    /**
     * @notice SiloSettings stores the settings for each Token that has been Whitelisted into the Silo.
     * @dev:
     * 
     * A Token is considered whitelisted in the Silo if there exists a non-zero SiloSettings selector.
     */
    struct SiloSettings {
        /*
         * @dev: 
         * 
         * `selector` is an encoded function selector that pertains to 
         * an external view Beanstalk function with the following signature:
         * 
         * ```
         * function tokenToBdv(uint256 amount) public view returns (uint256);
         * ```
         * 
         * It is called by `LibTokenSilo` through the use of `delegatecall`
         * to calculate a token's BDV at the time of Deposit.
         *
         * FIXME(doc) LibTokenSilo performs a call, not a delegatecall.
         */
        bytes4 selector;
        /*
         * @dev The Stalk Per BDV Per Season represents how much Stalk one BDV of the underlaying deposited token grows each season. In the past, this was represented by seeds. This is stored as 1e6, plus stalk is stored as 1e10, so 1 legacy
         seed would be 1e6 * 1e10.
         */
        uint32 stalkPerBdvPerSeason;
        /*
         * @dev The Stalk Per BDV that the Silo grants in exchange for Depositing this Token.
         * previously just called stalk.
         */
        uint32 stalkPerBdv;
        /*
         * @dev The last season in which the Cumulative Grown Stalk Per BDV was updated
         */
		uint32 lastUpdateSeason;
        /*
         * @dev The cumulative amount of grown stalk per BDV for this Silo depositable token.
         */
		int128 lastCumulativeGrownStalkPerBdv;
        /*
         * @dev This is the old seedsPerBdv value (previously 2 for Bean and 4 for LP tokens)
         */
		uint32 legacySeedsPerBdv;
    }

    // UnripeSettings stores the settings for an Unripe Token in Beanstalk.
    // An Unripe token is a vesting Token that is redeemable for a a pro rata share
    // of the balanceOfUnderlying subject to a penalty based on the percent of
    // Unfertilized Beans paid back.
    // There were two Unripe Tokens added at Replant: 
    // Unripe Bean with its underlying Token as Bean; and
    // Unripe LP with its underlying Token as Bean:3Crv LP.
    // Unripe Tokens are distirbuted through the use of a merkleRoot.
    // The existence of a non-zero UnripeSettings implies that a Token is an Unripe Token.
    struct UnripeSettings {
        address underlyingToken; // The address of the Token underlying the Unripe Token.
        uint256 balanceOfUnderlying; // The number of Tokens underlying the Unripe Tokens (redemption pool).
        bytes32 merkleRoot; // The Merkle Root used to validate a claim of Unripe Tokens.
    }
}

struct AppStorage {
    uint8 index; // DEPRECATED - Was the index of the Bean token in the BEAN:ETH Uniswap v2 pool, which has been deprecated.
    int8[32] cases; // The 24 Weather cases (array has 32 items, but caseId = 3 (mod 4) are not cases).
    bool paused; // True if Beanstalk is Paused.
    uint128 pausedAt; // The timestamp at which Beanstalk was last paused. 
    Storage.Season season; // The Season storage struct found above.
    uint256[4] deprecated; // DEPRECATED - Previously stored the Contracts State struct. Removed when contract addresses were moved to constants in C.sol.
    Storage.Field f; // The Field storage struct found above.
    Storage.Governance g; // The Governance storage struct found above.
    Storage.Oracle co; // The Oracle storage struct found above.
    Storage.Rain r; // The Rain storage struct found above.
    Storage.Silo s; // The Silo storage struct found above.
    uint256 reentrantStatus; // An intra-transaction state variable to protect against reentrance.
    Storage.Weather w; // The Weather storage struct found above.

    //////////////////////////////////

    uint128 earnedBeans; // The number of Beans distributed to the Silo that have not yet been Deposited as a result of the Earn function being called.
    uint128 newEarnedStalk; // The number of stalk distrubuted to the silo that has not been deposited.    
    uint256[14] deprecated2; // DEPRECATED - 14 slots that used to store state variables which have been deprecated through various updates. Storage slots can be left alone or reused.
    mapping (address => Account.State) a; // A mapping from Farmer address to Account state.
    uint32 bip0Start; // DEPRECATED - bip0Start was used to aid in a migration that occured alongside BIP-0.
    uint32 hotFix3Start; // DEPRECATED - hotFix3Start was used to aid in a migration that occured alongside HOTFIX-3.
    mapping (uint32 => Storage.Fundraiser) fundraisers; // A mapping from Fundraiser Id to Fundraiser storage.
    uint32 fundraiserIndex; // The number of Fundraisers that have occured.
    mapping (address => bool) isBudget; // DEPRECATED - Budget Facet was removed in BIP-14. 
    mapping(uint256 => bytes32) podListings; // A mapping from Plot Index to the hash of the Pod Listing.
    mapping(bytes32 => uint256) podOrders; // A mapping from the hash of a Pod Order to the amount of Pods that the Pod Order is still willing to buy.
    mapping(address => Storage.AssetSilo) siloBalances; // A mapping from Token address to Silo Balance storage (amount deposited and withdrawn).

    /*
     * @notice Storage.SiloSettings (ss)
     * @dev A mapping from Token address to Silo Settings for each Whitelisted Token.
     * 
     * If a non-zero element exists at `address`, that address is whitelisted in Silo.
     */
    mapping(address => Storage.SiloSettings) ss;
    
    /*
     * @dev DEPRECATED
     * @dev 3 slots that used to store state variables which have been deprecated through various updates.
     * 
     * Storage slots can be left alone or reused.
     */
    uint256[3] deprecated3;

    // New Sops
    mapping (uint32 => uint256) sops; // A mapping from Season to Plenty Per Root (PPR) in that Season. Plenty Per Root is 0 if a Season of Plenty did not occur.

    // Internal Balances
    mapping(address => mapping(IERC20 => uint256)) internalTokenBalance; // A mapping from Farmer address to Token address to Internal Balance. It stores the amount of the Token that the Farmer has stored as an Internal Balance in Beanstalk.

    // Unripe
    mapping(address => mapping(address => bool)) unripeClaimed; // True if a Farmer has Claimed an Unripe Token. A mapping from Farmer to Unripe Token to its Claim status.
    mapping(address => Storage.UnripeSettings) u; // Unripe Settings for a given Token address. The existence of a non-zero Unripe Settings implies that the token is an Unripe Token. The mapping is from Token address to Unripe Settings.

    // Fertilizer
    mapping(uint128 => uint256) fertilizer; // A mapping from Fertilizer Id to the supply of Fertilizer for each Id.
    mapping(uint128 => uint128) nextFid; // A linked list of Fertilizer Ids ordered by Id number. Fertilizer Id is the Beans Per Fertilzer level at which the Fertilizer no longer receives Beans. Sort in order by which Fertilizer Id expires next.
    uint256 activeFertilizer; // The number of active Fertilizer.
    uint256 fertilizedIndex; // The total number of Fertilizer Beans.
    uint256 unfertilizedIndex; // The total number of Unfertilized Beans ever.
    uint128 fFirst; // The lowest active Fertilizer Id (start of linked list that is stored by nextFid). 
    uint128 fLast; // The highest active Fertilizer Id (end of linked list that is stored by nextFid). 
    uint128 bpf; // The cumulative Beans Per Fertilizer (bfp) minted over all Season.
    uint128 newEarnedRoots; // the number of roots to add to the global roots, in the case the user plants in the morning. // placed here to save a storage slot.s
    uint256 recapitalized; // The nubmer of USDC that has been recapitalized in the Barn Raise.
    uint256 isFarm; // Stores whether the function is wrapped in the `farm` function (1 if not, 2 if it is).
    address ownerCandidate; // Stores a candidate address to transfer ownership to. The owner must claim the ownership transfer.
}<|MERGE_RESOLUTION|>--- conflicted
+++ resolved
@@ -224,12 +224,9 @@
         uint32 rainStart; // rainStart stores the most recent Season in which Rain started.
         bool raining; // True if it is Raining (P < 1, Pod Rate Excessively Low).
         bool fertilizing; // True if Beanstalk has Fertilizer left to be paid off.
-<<<<<<< HEAD
         uint16 grownStalkPerBdvStartSeason; //season in which the grownStalkPerBdv storage method starts
-=======
         uint32 sunriseBlock;
         bool abovePeg;
->>>>>>> e8413825
         uint256 start; // The timestamp of the Beanstalk deployment rounded down to the nearest hour.
         uint256 period; // The length of each season in Beanstalk.
         uint256 timestamp; // The timestamp of the start of the current Season.
