/**
 * SPDX-License-Identifier: MIT
 **/

pragma solidity =0.7.6;
pragma experimental ABIEncoderV2;

import "../AppStorage.sol";
import "../../libraries/Token/LibTransfer.sol";
import "../../libraries/Token/LibWeth.sol";
import "../../libraries/Token/LibEth.sol";
import "../../libraries/Token/LibTokenPermit.sol";
import "../../libraries/Token/LibTokenApprove.sol";
import "../ReentrancyGuard.sol";

/**
 * @author Publius
 * @title Transfer Facet handles transfers of assets
 */
contract TokenFacet is ReentrancyGuard {
    struct Balance {
        uint256 internalBalance;
        uint256 externalBalance;
        uint256 totalBalance;
    }

    using SafeERC20 for IERC20;
    using SafeMath for uint256;

    event InternalBalanceChanged(
        address indexed user,
        IERC20 indexed token,
        int256 delta
    );

     event TokenApproval(
        address indexed owner,
        address indexed spender,
        IERC20 token,
        uint256 amount
    );

    /**
     * Transfer
     **/

    function transferToken(
        IERC20 token,
        address recipient,
        uint256 amount,
        LibTransfer.From fromMode,
        LibTransfer.To toMode
    ) external payable {
        LibTransfer.transferToken(
            token,
            msg.sender,
            recipient,
            amount,
            fromMode,
            toMode
        );
    }

<<<<<<< HEAD
    function transferTokenFrom(
=======
    function transferInternalTokenFrom(
>>>>>>> 4ee40ac9
        IERC20 token,
        address sender,
        address recipient,
        uint256 amount,
<<<<<<< HEAD
        LibTransfer.From fromMode,
        LibTransfer.To toMode
    ) external payable nonReentrant {
        uint256 beforeAmount = LibBalance.getInternalBalance(sender, token);
=======
        LibTransfer.To toMode
    ) external payable nonReentrant {
>>>>>>> 4ee40ac9
        LibTransfer.transferToken(
            token,
            sender,
            recipient,
            amount,
<<<<<<< HEAD
            fromMode,
=======
            LibTransfer.From.INTERNAL,
>>>>>>> 4ee40ac9
            toMode
        );

        if (sender != msg.sender) {
<<<<<<< HEAD
            uint256 deltaAmount = beforeAmount.sub(
                LibBalance.getInternalBalance(sender, token)
            );
            if (deltaAmount > 0) {
                LibTokenApprove.spendAllowance(sender, msg.sender, token, deltaAmount);
            }
=======
            LibTokenApprove.spendAllowance(sender, msg.sender, token, amount);
>>>>>>> 4ee40ac9
        }
    }

    /**
     * Approval
     **/

    function approveToken(
        address spender,
        IERC20 token,
        uint256 amount
    ) external payable nonReentrant {
        LibTokenApprove.approve(msg.sender, spender, token, amount);
    }

    function increaseTokenAllowance(
        address spender,
        IERC20 token,
        uint256 addedValue
    ) public virtual nonReentrant returns (bool) {
        LibTokenApprove.approve(
            msg.sender,
            spender,
            token,
            LibTokenApprove.allowance(msg.sender, spender, token).add(addedValue)
        );
        return true;
    }

    function tokenAllowance(
        address account,
        address spender,
        IERC20 token
    ) public view virtual returns (uint256) {
        return LibTokenApprove.allowance(account, spender, token);
    }

    function decreaseTokenAllowance(
        address spender,
        IERC20 token,
        uint256 subtractedValue
    ) public virtual nonReentrant returns (bool) {
        uint256 currentAllowance = LibTokenApprove.allowance(
            msg.sender,
            spender,
            token
        );
        require(
            currentAllowance >= subtractedValue,
            "Silo: decreased allowance below zero"
        );
        LibTokenApprove.approve(
            msg.sender,
            spender,
            token,
            currentAllowance.sub(subtractedValue)
        );
        return true;
    }

    function permitToken(
        address owner,
        address spender,
        address token,
        uint256 value,
        uint256 deadline,
        uint8 v,
        bytes32 r,
        bytes32 s
    ) external payable nonReentrant {
        LibTokenPermit.permit(owner, spender, token, value, deadline, v, r, s);
        LibTokenApprove.approve(owner, spender, IERC20(token), value);
    }

    function tokenPermitNonces(address owner)
        public
        view
        virtual
        returns (uint256)
    {
        return LibTokenPermit.nonces(owner);
    }

    /**
     * @dev See {IERC20Permit-DOMAIN_SEPARATOR}.
     */
    // solhint-disable-next-line func-name-mixedcase
    function tokenPermitDomainSeparator() external view returns (bytes32) {
        return LibTokenPermit._domainSeparatorV4();
    }

    /**
     * Weth
     **/

    function wrapEth(uint256 amount, LibTransfer.To mode) external payable {
        LibWeth.wrap(amount, mode);
        LibEth.refundEth();
    }

    function unwrapEth(uint256 amount, LibTransfer.From mode) external payable {
        LibWeth.unwrap(amount, mode);
    }

    /**
     * Getters
     **/

    // Internal

    function getInternalBalance(address account, IERC20 token)
        public
        view
        returns (uint256 balance)
    {
        balance = LibBalance.getInternalBalance(account, token);
    }

    function getInternalBalances(address account, IERC20[] memory tokens)
        external
        view
        returns (uint256[] memory balances)
    {
        balances = new uint256[](tokens.length);
        for (uint256 i; i < tokens.length; ++i) {
            balances[i] = getInternalBalance(account, tokens[i]);
        }
    }

    // External

    function getExternalBalance(address account, IERC20 token)
        public
        view
        returns (uint256 balance)
    {
        balance = token.balanceOf(account);
    }

    function getExternalBalances(address account, IERC20[] memory tokens)
        external
        view
        returns (uint256[] memory balances)
    {
        balances = new uint256[](tokens.length);
        for (uint256 i; i < tokens.length; ++i) {
            balances[i] = getExternalBalance(account, tokens[i]);
        }
    }

    // Total

    function getBalance(address account, IERC20 token)
        public
        view
        returns (uint256 balance)
    {
        balance = LibBalance.getBalance(account, token);
    }

    function getBalances(address account, IERC20[] memory tokens)
        external
        view
        returns (uint256[] memory balances)
    {
        balances = new uint256[](tokens.length);
        for (uint256 i; i < tokens.length; ++i) {
            balances[i] = getBalance(account, tokens[i]);
        }
    }

    // All

    function getAllBalance(address account, IERC20 token)
        public
        view
        returns (Balance memory b)
    {
        b.internalBalance = getInternalBalance(account, token);
        b.externalBalance = getExternalBalance(account, token);
        b.totalBalance = b.internalBalance.add(b.externalBalance);
    }

    function getAllBalances(address account, IERC20[] memory tokens)
        external
        view
        returns (Balance[] memory balances)
    {
        balances = new Balance[](tokens.length);
        for (uint256 i; i < tokens.length; ++i) {
            balances[i] = getAllBalance(account, tokens[i]);
        }
    }
}<|MERGE_RESOLUTION|>--- conflicted
+++ resolved
@@ -61,48 +61,24 @@
         );
     }
 
-<<<<<<< HEAD
-    function transferTokenFrom(
-=======
     function transferInternalTokenFrom(
->>>>>>> 4ee40ac9
         IERC20 token,
         address sender,
         address recipient,
         uint256 amount,
-<<<<<<< HEAD
-        LibTransfer.From fromMode,
         LibTransfer.To toMode
     ) external payable nonReentrant {
-        uint256 beforeAmount = LibBalance.getInternalBalance(sender, token);
-=======
-        LibTransfer.To toMode
-    ) external payable nonReentrant {
->>>>>>> 4ee40ac9
         LibTransfer.transferToken(
             token,
             sender,
             recipient,
             amount,
-<<<<<<< HEAD
-            fromMode,
-=======
             LibTransfer.From.INTERNAL,
->>>>>>> 4ee40ac9
             toMode
         );
 
         if (sender != msg.sender) {
-<<<<<<< HEAD
-            uint256 deltaAmount = beforeAmount.sub(
-                LibBalance.getInternalBalance(sender, token)
-            );
-            if (deltaAmount > 0) {
-                LibTokenApprove.spendAllowance(sender, msg.sender, token, deltaAmount);
-            }
-=======
             LibTokenApprove.spendAllowance(sender, msg.sender, token, amount);
->>>>>>> 4ee40ac9
         }
     }
 
