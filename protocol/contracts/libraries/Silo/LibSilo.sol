/**
 * SPDX-License-Identifier: MIT
 **/

pragma solidity =0.7.6;
pragma abicoder v2;

import "../LibAppStorage.sol";
import {C} from "../../C.sol";
import {SafeMath} from "@openzeppelin/contracts/math/SafeMath.sol";
import {SafeCast} from "@openzeppelin/contracts/utils/SafeCast.sol";
import {LibBytes} from "../LibBytes.sol";
import {LibTokenSilo} from "./LibTokenSilo.sol";
import {LibSafeMath128} from "../LibSafeMath128.sol";
import {LibSafeMath32} from "../LibSafeMath32.sol";
import {LibSafeMathSigned96} from "../LibSafeMathSigned96.sol";
<<<<<<< HEAD
import "hardhat/console.sol";
=======
import {LibGerminate} from "./LibGerminate.sol";
import {LibWhitelistedTokens} from "./LibWhitelistedTokens.sol";
>>>>>>> 54446e05

/**
 * @title LibSilo
 * @author Publius
 * @notice Contains functions for minting, burning, and transferring of
 * Stalk and Roots within the Silo.
 *
 * @dev Here, we refer to "minting" as the combination of
 * increasing the total balance of Stalk/Roots, as well as allocating
 * them to a particular account. However, in other places throughout Beanstalk
 * (like during the Sunrise), Beanstalk's total balance of Stalk increases
 * without allocating to a particular account. One example is {Sun-rewardToSilo}
 * which increases `s.s.stalk` but does not allocate it to any account. The
 * allocation occurs during `{SiloFacet-plant}`. Does this change how we should
 * call "minting"?
 *
 * In the ERC20 context, "minting" increases the supply of a token and allocates
 * the new tokens to an account in one action. I've adjusted the comments below
 * to use "mint" in the same sense.
 */
library LibSilo {
    using SafeMath for uint256;
    using LibSafeMath128 for uint128;
    using LibSafeMathSigned96 for int96;
    using LibSafeMath32 for uint32;
    using SafeCast for uint256;

    uint128 internal constant PRECISION = 1e6;
    //////////////////////// EVENTS ////////////////////////

    /**
     * @notice Emitted when `account` gains or loses Stalk.
     * @param account The account that gained or lost Stalk.
     * @param delta The change in Stalk.
     * @param deltaRoots The change in Roots.
     *
     * @dev Should be emitted anytime a Deposit is added, removed or transferred
     * AND anytime an account Mows Grown Stalk.
     *
     * BIP-24 included a one-time re-emission of {StalkBalanceChanged} for
     * accounts that had executed a Deposit transfer between the Replant and
     * BIP-24 execution. For more, see:
     *
     * [BIP-24](https://bean.money/bip-24)
     * [Event-Emission](https://github.com/BeanstalkFarms/BIP-24-Event-Emission)
     */
    event StalkBalanceChanged(address indexed account, int256 delta, int256 deltaRoots);

    /**
     * @notice Emitted when a deposit is removed from the silo.
     *
     * @param account The account assoicated with the removed deposit.
     * @param token The token address of the removed deposit.
     * @param stem The stem of the removed deposit.
     * @param amount The amount of "token" removed from an deposit.
     * @param bdv The instanteous bdv removed from the deposit.
     */
    event RemoveDeposit(
        address indexed account,
        address indexed token,
        int96 stem,
        uint256 amount,
        uint256 bdv
    );

    /**
     * @notice Emitted when multiple deposits are removed from the silo.
     *
     * @param account The account assoicated with the removed deposit.
     * @param token The token address of the removed deposit.
     * @param stems A list of stems of the removed deposits.
     * @param amounts A list of amounts removed from the deposits.
     * @param amount the total summation of the amount removed.
     * @param bdvs A list of bdvs removed from the deposits.
     */
    event RemoveDeposits(
        address indexed account,
        address indexed token,
        int96[] stems,
        uint256[] amounts,
        uint256 amount,
        uint256[] bdvs
    );

    /**
     * AssetsRemoved contains the assets removed 
     * during a withdraw or convert. 
     * 
     * @dev seperated into 3 catagories:
     * active: non-germinating assets.
     * odd: odd germinating assets.
     * even: even germinating assets.
     * grownStalk from germinating depoists are seperated 
     * as that stalk is not germinating.
     */
    struct AssetsRemoved {
        Removed active;
        Removed odd; 
        Removed even;
        uint256 grownStalkFromGermDeposits;
    }

    struct Removed {
        uint256 tokens;
        uint256 stalk;
        uint256 bdv;
    }

    /**
     * @notice Equivalent to multiple {TransferSingle} events, where `operator`, `from` and `to` are the same for all
     * transfers.
     */
    event TransferBatch(
        address indexed operator,
        address indexed from,
        address indexed to,
        uint256[] ids,
        uint256[] values
    );

    //////////////////////// MINT ////////////////////////

   
    /**
     * @dev Mints Stalk and Roots to `account`.
     *
     * `roots` are an underlying accounting variable that is used to track
     * how many earned beans a user has.
     *
     * When a farmer's state is updated, the ratio should hold:
     *
     *  Total Roots     User Roots
     * ------------- = ------------
     *  Total Stalk     User Stalk
     *
     * @param account the address to mint Stalk and Roots to
     * @param stalk the amount of stalk to mint
     *
     * @dev Stalk that is not germinating are `active`, meaning that they 
     * are eligible for bean mints. To mint germinating stalk, use 
     * `mintGerminatingStalk`.
     */
    function mintActiveStalk(address account, uint256 stalk) internal {
        AppStorage storage s = LibAppStorage.diamondStorage();
        uint256 roots;
        if (s.s.roots == 0) {
            roots = uint256(stalk.mul(C.getRootsBase()));
        } else {
            // germinating assets should be considered
            // when calculating roots
            roots = s.s.roots.mul(stalk).div(s.s.stalk);
        }

        // increment user and total stalk;
        s.s.stalk = s.s.stalk.add(stalk);
        s.a[account].s.stalk = s.a[account].s.stalk.add(stalk);

        // increment user and total roots
        s.s.roots = s.s.roots.add(roots);
        s.a[account].roots = s.a[account].roots.add(roots);

        emit StalkBalanceChanged(account, int256(stalk), int256(roots));
    }

    /**
     * @notice mintGerminatingStalk contains logic for minting stalk that is germinating.
     * @dev `germinating stalk` are newly issued stalk that are not eligible for bean mints,
     * until 2 `gm` calls have passed, at which point they are considered `grown stalk`.
     *
     * Since germinating stalk are not elgible for bean mints, when calculating the roots of these
     * stalk, it should use the stalk and roots of the system once the stalk is fully germinated,
     * rather than at the time of minting.
     */
    function mintGerminatingStalk(
        address account,
        uint128 stalk,
        LibGerminate.Germinate germ
    ) internal {
        AppStorage storage s = LibAppStorage.diamondStorage();

        if (germ == LibGerminate.Germinate.ODD) {
            s.a[account].farmerGerminating.odd = s.a[account].farmerGerminating.odd.add(stalk);
        } else {
            s.a[account].farmerGerminating.even = s.a[account].farmerGerminating.even.add(stalk);
        }

        // germinating stalk are either newly germinating, or partially germinated.
        // Thus they can only be incremented in the latest or previous season.
        uint32 season = s.season.current;
        if (LibGerminate.getSeasonGerminationState() == germ) {
            s.unclaimedGerminating[season].stalk = s.unclaimedGerminating[season].stalk.add(stalk);
        } else {
            s.unclaimedGerminating[season.sub(1)].stalk = 
                s.unclaimedGerminating[season.sub(1)].stalk
                .add(stalk);
        }

        // emit event.
        emit LibGerminate.FarmerGerminatingStalkBalanceChanged(
            account,
            stalk
        );
    }

    //////////////////////// BURN ////////////////////////

    /**
     * @notice Burns Stalk and Roots from `account`.
     * @dev assumes all stalk are in the same `state`. If not the case,
     * use `burnActiveStalk` and `burnGerminatingStalk` instead.
     */
    function burnStalk(address account, uint256 stalk, LibGerminate.Germinate germ) internal {
        AppStorage storage s = LibAppStorage.diamondStorage();
        if (stalk == 0) return;

        // increment user and total stalk and roots if not germinating:
        if (germ == LibGerminate.Germinate.NOT_GERMINATING) {
            uint256 roots = burnActiveStalk(account, stalk);

            // Oversaturated was previously referred to as Raining and thus
            // code references mentioning Rain really refer to Oversaturation
            // If Beanstalk is Oversaturated, subtract Roots from both the
            // account's and Beanstalk's Oversaturated Roots balances.
            // For more info on Oversaturation, See {Weather.handleRain}
            if (s.season.raining) {
                s.r.roots = s.r.roots.sub(roots);
                s.a[account].sop.roots = s.a[account].roots;
            }
        } else {
            burnGerminatingStalk(account, uint128(stalk), germ);
        }
    }

    /**
     * @notice Burns stalk and roots from an account.
     */
    function burnActiveStalk(address account, uint256 stalk) internal returns (uint256 roots) {
        AppStorage storage s = LibAppStorage.diamondStorage();
        if (stalk == 0) return 0;

        // Calculate the amount of Roots for the given amount of Stalk.
        roots = s.s.roots.mul(stalk).div(s.s.stalk);
        if (roots > s.a[account].roots) roots = s.a[account].roots;

        console.log('stalk before: ', s.s.stalk);
        console.log('stalk subtracting: ', stalk);

        // Decrease supply of Stalk; Remove Stalk from the balance of `account`
        s.s.stalk = s.s.stalk.sub(stalk);
        s.a[account].s.stalk = s.a[account].s.stalk.sub(stalk);

        // Decrease supply of Roots; Remove Roots from the balance of `account`
        s.s.roots = s.s.roots.sub(roots);
        s.a[account].roots = s.a[account].roots.sub(roots);

        // emit event.
        emit StalkBalanceChanged(account, -int256(stalk), -int256(roots));
    }

    /**
     * @notice Burns germinating stalk.
     * @dev Germinating stalk does not have any roots assoicated with it.
     */
    function burnGerminatingStalk(
        address account,
        uint128 stalk,
        LibGerminate.Germinate germ
    ) internal {
        AppStorage storage s = LibAppStorage.diamondStorage();

        if (germ == LibGerminate.Germinate.ODD) {
            s.a[account].farmerGerminating.odd = s.a[account].farmerGerminating.odd.sub(stalk);
        } else {
            s.a[account].farmerGerminating.even = s.a[account].farmerGerminating.even.sub(stalk);
        }

        // germinating stalk are either newly germinating, or partially germinated.
        // Thus they can only be decremented in the latest or previous season.
        uint32 season = s.season.current;
        if (LibGerminate.getSeasonGerminationState() == germ) {
            s.unclaimedGerminating[season].stalk = s.unclaimedGerminating[season].stalk.sub(stalk);
        } else {
            s.unclaimedGerminating[season.sub(1)].stalk = 
                s.unclaimedGerminating[season.sub(1)].stalk
                .sub(stalk);
        }

        // emit events.
        emit LibGerminate.FarmerGerminatingStalkBalanceChanged(
            account,
            -int256(stalk)
        );
    }

    //////////////////////// TRANSFER ////////////////////////

    /**
     * @notice Decrements the Stalk and Roots of `sender` and increments the Stalk
     * and Roots of `recipient` by the same amount.
     *
     */
    function transferStalk(address sender, address recipient, uint256 stalk) internal {
        AppStorage storage s = LibAppStorage.diamondStorage();
        uint256 roots;
        roots = stalk == s.a[sender].s.stalk
            ? s.a[sender].roots
            : s.s.roots.sub(1).mul(stalk).div(s.s.stalk).add(1);

        // Subtract Stalk and Roots from the 'sender' balance.
        s.a[sender].s.stalk = s.a[sender].s.stalk.sub(stalk);
        s.a[sender].roots = s.a[sender].roots.sub(roots);
        emit StalkBalanceChanged(sender, -int256(stalk), -int256(roots));

        // Add Stalk and Roots to the 'recipient' balance.
        s.a[recipient].s.stalk = s.a[recipient].s.stalk.add(stalk);
        s.a[recipient].roots = s.a[recipient].roots.add(roots);
        emit StalkBalanceChanged(recipient, int256(stalk), int256(roots));
    }

    /**
     * @notice germinating counterpart of `transferStalk`.
     * @dev assumes stalk is germinating.
     */
    function transferGerminatingStalk(
        address sender,
        address recipient,
        uint256 stalk,
        LibGerminate.Germinate GermState
    ) internal {
        AppStorage storage s = LibAppStorage.diamondStorage();
         // Subtract Germinating Stalk from the 'sender' balance, 
         // and Add to the 'recipient' balance.
        if (GermState == LibGerminate.Germinate.ODD) {
            s.a[sender].farmerGerminating.odd = s.a[sender].farmerGerminating.odd.sub(stalk.toUint128());
            s.a[recipient].farmerGerminating.odd = s.a[recipient].farmerGerminating.odd.add(stalk.toUint128());
        } else {
            s.a[sender].farmerGerminating.even = s.a[sender].farmerGerminating.even.sub(stalk.toUint128());
            s.a[recipient].farmerGerminating.even = s.a[recipient].farmerGerminating.even.add(stalk.toUint128());
        }

        // emit events.
        emit LibGerminate.FarmerGerminatingStalkBalanceChanged(
            sender,
            -int256(stalk)
        );
        emit LibGerminate.FarmerGerminatingStalkBalanceChanged(
            recipient,
            int256(stalk)
        );
    }

    /**
     * @notice transfers both stalk and Germinating Stalk.
     * @dev used in {TokenSilo._transferDeposits}
     */
    function transferStalkAndGerminatingStalk(
        address sender,
        address recipient,
        address token,
        AssetsRemoved memory ar
    ) internal {
        AppStorage storage s = LibAppStorage.diamondStorage();
        uint256 stalkPerBDV = s.ss[token].stalkIssuedPerBdv;

        // a germinating deposit may have active grown stalk,
        // but no active stalk from bdv.
        if (ar.active.stalk > 0) {
            ar.active.stalk = ar.active.stalk.add(ar.active.bdv.mul(stalkPerBDV));
            transferStalk(sender, recipient, ar.active.stalk);
        }

        if (ar.odd.bdv > 0) {
            ar.odd.stalk = ar.odd.stalk.add(ar.odd.bdv.mul(stalkPerBDV));
            transferGerminatingStalk(
                sender,
                recipient,
                ar.odd.stalk,
                LibGerminate.Germinate.ODD
            );
        }

        if (ar.even.bdv > 0) {
            ar.even.stalk = ar.even.stalk.add(ar.even.bdv.mul(stalkPerBDV));
            transferGerminatingStalk(
                sender,
                recipient,
                ar.even.stalk,
                LibGerminate.Germinate.EVEN
            );
        }
    }

    /**
     * @dev Claims the Grown Stalk for `account` and applies it to their Stalk
     * balance. Also handles Season of Plenty related rain.
     *
     * This is why `_mow()` must be called before any actions that change Seeds,
     * including:
     *  - {SiloFacet-deposit}
     *  - {SiloFacet-withdrawDeposit}
     *  - {SiloFacet-withdrawDeposits}
     *  - {_plant}
     *  - {SiloFacet-transferDeposit(s)}
     */
    function _mow(address account, address token) internal {
        AppStorage storage s = LibAppStorage.diamondStorage();
        
        // if the user has not migrated from siloV2, revert.
        (bool needsMigration, uint32 lastUpdate) = migrationNeeded(account);
        require(!needsMigration, "Silo: Migration needed");

        // if the user hasn't updated prior to the seedGauge/siloV3.1 update,
        // perform a one time `lastStem` scale.
        if (
            (lastUpdate < s.season.stemScaleSeason && lastUpdate > 0) || 
            (lastUpdate == s.season.stemScaleSeason && checkStemEdgeCase(account))
        ) {
            migrateStems(account);
        }

        // sop data only needs to be updated once per season,
        // if it started raining and it's still raining, or there was a sop
        uint32 currentSeason = s.season.current;
        if (s.season.rainStart > s.season.stemStartSeason) {
            if (lastUpdate <= s.season.rainStart && lastUpdate <= currentSeason) {
                // Increments `plenty` for `account` if a Flood has occured.
                // Saves Rain Roots for `account` if it is Raining.
                handleRainAndSops(account, lastUpdate);
            }
        }
        
        // End account germination.
        if (lastUpdate < currentSeason) {
            LibGerminate.endAccountGermination(account, lastUpdate, currentSeason);
        }
        // Calculate the amount of Grown Stalk claimable by `account`.
        // Increase the account's balance of Stalk and Roots.
        __mow(account, token);

        // update lastUpdate for sop and germination calculations.
        s.a[account].lastUpdate = currentSeason;
    }

    /**
     * @dev Updates the mowStatus for the given account and token,
     * and mints Grown Stalk for the given account and token.
     */
    function __mow(
        address account,
        address token
    ) private {
        AppStorage storage s = LibAppStorage.diamondStorage();

        int96 _stemTip = LibTokenSilo.stemTipForToken(token);
        int96 _lastStem = s.a[account].mowStatuses[token].lastStem;
        uint128 _bdv = s.a[account].mowStatuses[token].bdv;

        // if:
        // 1: account has no bdv (new token deposit)
        // 2: the lastStem is the same as the stemTip (implying that a user has mowed),
        // then skip calculations to save gas.
        if (_bdv > 0) {
            if (_lastStem == _stemTip) {
                return;
            }

            // grown stalk does not germinate and is immediately included for bean mints.
            mintActiveStalk(account, _balanceOfGrownStalk(_lastStem, _stemTip, _bdv));
        }

        // If this `account` has no BDV, skip to save gas. Update lastStem.
        // (happen on initial deposit, since mow is called before any deposit)
        s.a[account].mowStatuses[token].lastStem = _stemTip;
        return;
    }

    /**
     * @notice returns the last season an account interacted with the silo.
     */
    function _lastUpdate(address account) internal view returns (uint32) {
        AppStorage storage s = LibAppStorage.diamondStorage();
        return s.a[account].lastUpdate;
    }

    /**
     * @dev internal logic to handle when beanstalk is raining.
     */
    function handleRainAndSops(address account, uint32 lastUpdate) private {
        AppStorage storage s = LibAppStorage.diamondStorage();
        // If no roots, reset Sop counters variables
        if (s.a[account].roots == 0) {
            s.a[account].lastSop = s.season.rainStart;
            s.a[account].lastRain = 0;
            return;
        }
        // If a Sop has occured since last update, calculate rewards and set last Sop.
        if (s.season.lastSopSeason > lastUpdate) {
            s.a[account].sop.plenty = balanceOfPlenty(account);
            s.a[account].lastSop = s.season.lastSop;
        }
        if (s.season.raining) {
            // If rain started after update, set account variables to track rain.
            if (s.season.rainStart > lastUpdate) {
                s.a[account].lastRain = s.season.rainStart;
                s.a[account].sop.roots = s.a[account].roots;
            }
            // If there has been a Sop since rain started,
            // save plentyPerRoot in case another SOP happens during rain.
            if (s.season.lastSop == s.season.rainStart) {
                s.a[account].sop.plentyPerRoot = s.sops[s.season.lastSop];
            }
        } else if (s.a[account].lastRain > 0) {
            // Reset Last Rain if not raining.
            s.a[account].lastRain = 0;
        }
    }

    /**
     * @dev returns the balance of amount of grown stalk based on stems.
     * @param lastStem the stem assoicated with the last mow
     * @param latestStem the current stem for a given token
     * @param bdv the bdv used to calculate grown stalk
     */
    function _balanceOfGrownStalk(
        int96 lastStem,
        int96 latestStem,
        uint128 bdv
    ) internal pure returns (uint256) {
        return stalkReward(lastStem, latestStem, bdv);
    }

    /**
     * @dev returns the amount of `plenty` an account has.
     */
    function balanceOfPlenty(address account) internal view returns (uint256 plenty) {
        AppStorage storage s = LibAppStorage.diamondStorage();
        Account.State storage a = s.a[account];
        plenty = a.sop.plenty;
        uint256 previousPPR;

        // If lastRain > 0, then check if SOP occured during the rain period.
        if (s.a[account].lastRain > 0) {
            // if the last processed SOP = the lastRain processed season,
            // then we use the stored roots to get the delta.
            if (a.lastSop == a.lastRain) previousPPR = a.sop.plentyPerRoot;
            else previousPPR = s.sops[a.lastSop];
            uint256 lastRainPPR = s.sops[s.a[account].lastRain];

            // If there has been a SOP duing the rain sesssion since last update, process SOP.
            if (lastRainPPR > previousPPR) {
                uint256 plentyPerRoot = lastRainPPR - previousPPR;
                previousPPR = lastRainPPR;
                plenty = plenty.add(plentyPerRoot.mul(s.a[account].sop.roots).div(C.SOP_PRECISION));
            }
        } else {
            // If it was not raining, just use the PPR at previous SOP.
            previousPPR = s.sops[s.a[account].lastSop];
        }

        // Handle and SOPs that started + ended before after last Silo update.
        if (s.season.lastSop > _lastUpdate(account)) {
            uint256 plentyPerRoot = s.sops[s.season.lastSop].sub(previousPPR);
            plenty = plenty.add(plentyPerRoot.mul(s.a[account].roots).div(C.SOP_PRECISION));
        }
    }

    //////////////////////// REMOVE ////////////////////////

    /**
     * @dev Removes from a single Deposit, emits the RemoveDeposit event,
     * and returns the Stalk/BDV that were removed.
     *
     * Used in:
     * - {TokenSilo:_withdrawDeposit}
     * - {TokenSilo:_transferDeposit}
     */
    function _removeDepositFromAccount(
        address account,
        address token,
        int96 stem,
        uint256 amount,
        LibTokenSilo.Transfer transferType
    )
        internal
        returns (
            uint256 initalStalkRemoved,
            uint256 grownStalkRemoved,
            uint256 bdvRemoved,
            LibGerminate.Germinate germ
        )
    {
        AppStorage storage s = LibAppStorage.diamondStorage();
        int96 stemTip;
        (germ, stemTip) = LibGerminate.getGerminationState(token, stem);
        bdvRemoved = LibTokenSilo.removeDepositFromAccount(account, token, stem, amount);

        // the inital and grown stalk are as there are instances where the inital stalk is
        // germinating, but the grown stalk is not.
        initalStalkRemoved = bdvRemoved.mul(s.ss[token].stalkIssuedPerBdv);

        grownStalkRemoved = stalkReward(stem, stemTip, bdvRemoved.toUint128());
        /**
         *  {_removeDepositFromAccount} is used for both withdrawing and transferring deposits.
         *  In the case of a withdraw, only the {TransferSingle} Event needs to be emitted.
         *  In the case of a transfer, a different {TransferSingle}/{TransferBatch}
         *  Event is emitted in {TokenSilo._transferDeposit(s)},
         *  and thus, this event is ommited.
         */
        if (transferType == LibTokenSilo.Transfer.emitTransferSingle) {
            // "removing" a deposit is equivalent to "burning" an ERC1155 token.
            emit LibTokenSilo.TransferSingle(
                msg.sender, // operator
                account, // from
                address(0), // to
                LibBytes.packAddressAndStem(token, stem), // depositid
                amount // token amount
            );
        }
        emit RemoveDeposit(account, token, stem, amount, bdvRemoved);
    }

    /**
     * @dev Removes from multiple Deposits, emits the RemoveDeposits
     * event, and returns the Stalk/BDV that were removed.
     *
     * Used in:
     * - {TokenSilo:_withdrawDeposits}
     * - {SiloFacet:enrootDeposits}
     *
     * @notice with the addition of germination, AssetsRemoved
     * keeps track of the germinating data.
     */
    function _removeDepositsFromAccount(
        address account,
        address token,
        int96[] calldata stems,
        uint256[] calldata amounts
    ) internal returns (AssetsRemoved memory ar) {
        AppStorage storage s = LibAppStorage.diamondStorage();

        uint256[] memory bdvsRemoved = new uint256[](stems.length);
        uint256[] memory removedDepositIDs = new uint256[](stems.length);
        LibGerminate.GermStem memory germStem = LibGerminate.getGerminatingStem(token);
        for (uint256 i; i < stems.length; ++i) {
            LibGerminate.Germinate germState = LibGerminate._getGerminationState(
                stems[i],
                germStem
            );
            uint256 crateBdv = LibTokenSilo.removeDepositFromAccount(
                account,
                token,
                stems[i],
                amounts[i]
            );
            bdvsRemoved[i] = crateBdv;
            removedDepositIDs[i] = LibBytes.packAddressAndStem(token, stems[i]);
            uint256 crateStalk = stalkReward(stems[i], germStem.stemTip, crateBdv.toUint128());

            // if the deposit is germinating, decrement germinating values,
            // otherwise increment deposited values.
            if (germState == LibGerminate.Germinate.NOT_GERMINATING) {
                ar.active.bdv = ar.active.bdv.add(crateBdv);
                ar.active.stalk = ar.active.stalk.add(crateStalk);
                ar.active.tokens = ar.active.tokens.add(amounts[i]);
            } else {
                if (germState == LibGerminate.Germinate.ODD) {
                    ar.odd.bdv = ar.odd.bdv.add(crateBdv);
                    ar.odd.tokens = ar.odd.tokens.add(amounts[i]);
                } else {
                    ar.even.bdv = ar.even.bdv.add(crateBdv);
                    ar.even.tokens = ar.even.tokens.add(amounts[i]);
                }
                // grown stalk from germinating deposits do not germinate,
                // and thus must be added to the grown stalk.
                ar.grownStalkFromGermDeposits = ar.grownStalkFromGermDeposits.add(
                    crateStalk
                );
            }
        }

        // add inital stalk deposit to all stalk removed.
        {
            uint256 stalkIssuedPerBdv = s.ss[token].stalkIssuedPerBdv;
            if (ar.active.tokens > 0) {
                ar.active.stalk = ar.active.stalk.add(ar.active.bdv.mul(stalkIssuedPerBdv));
            }

            if (ar.odd.tokens > 0) {
                ar.odd.stalk = ar.odd.bdv.mul(stalkIssuedPerBdv);
            }

            if (ar.even.tokens > 0) {
                ar.even.stalk = ar.even.bdv.mul(stalkIssuedPerBdv);
            }
        }

        // "removing" deposits is equivalent to "burning" a batch of ERC1155 tokens.
        emit TransferBatch(msg.sender, account, address(0), removedDepositIDs, amounts);
        emit RemoveDeposits(
            account, 
            token, 
            stems, 
            amounts, 
            ar.active.tokens.add(ar.odd.tokens).add(ar.even.tokens), 
            bdvsRemoved
        );
    }

    //////////////////////// UTILITIES ////////////////////////

    /**
     * @notice Calculates the Stalk reward based on the start and end
     * stems, and the amount of BDV deposited. Stems represent the
     * amount of grown stalk per BDV, so the difference between the
     * start index and end index (stem) multiplied by the amount of
     * bdv deposited will give the amount of stalk earned.
     * formula: stalk = bdv * (ΔstalkPerBdv)
     * 
     * @dev endStem must be larger than startStem.
     * 
     */
    function stalkReward(
        int96 startStem,
        int96 endStem,
        uint128 bdv
    ) internal pure returns (uint256) {
        uint128 reward = uint128(endStem.sub(startStem)).mul(bdv).div(PRECISION);

        return reward;
    }

    /**
     * @dev check whether the account needs to be migrated.
     */
    function migrationNeeded(address account) internal view returns (bool needsMigration, uint32 lastUpdate) {
        AppStorage storage s = LibAppStorage.diamondStorage();
        lastUpdate = s.a[account].lastUpdate;
        needsMigration = lastUpdate > 0 && lastUpdate < s.season.stemStartSeason;
    }

    /**
     * @dev Internal function to compute `account` balance of Earned Beans.
     *
     * The number of Earned Beans is equal to the difference between:
     *  - the "expected" Stalk balance, determined from the account balance of
     *    Roots.
     *  - the "account" Stalk balance, stored in account storage.
     * divided by the number of Stalk per Bean.
     * The earned beans from the latest season
     */
    function _balanceOfEarnedBeans(
        uint256 accountStalk,
        uint256 accountRoots
    ) internal view returns (uint256 beans) {
        AppStorage storage s = LibAppStorage.diamondStorage();
        // There will be no Roots before the first Deposit is made.
        if (s.s.roots == 0) return 0;

        uint256 stalk = s.s.stalk.mul(accountRoots).div(s.s.roots);

        // Beanstalk rounds down when minting Roots. Thus, it is possible that
        // balanceOfRoots / totalRoots * totalStalk < s.a[account].s.stalk.
        // As `account` Earned Balance balance should never be negative,
        // Beanstalk returns 0 instead.
        if (stalk <= accountStalk) return 0;

        // Calculate Earned Stalk and convert to Earned Beans.
        beans = (stalk - accountStalk).div(C.STALK_PER_BEAN); // Note: SafeMath is redundant here.
        if (beans > s.earnedBeans) return s.earnedBeans;

        return beans;
    }

    /**
     * @notice performs a one time update for the
     * users lastStem for all silo Tokens.
     * @dev Due to siloV3.1 update.
     */
    function migrateStems(address account) internal {
        AppStorage storage s = LibAppStorage.diamondStorage();
        address[] memory siloTokens = LibWhitelistedTokens.getSiloTokens();
        for(uint i; i < siloTokens.length; i++) {
            // scale lastStem by 1e6, if the user has a lastStem.
            if (s.a[account].mowStatuses[siloTokens[i]].lastStem > 0) { 
                s.a[account].mowStatuses[siloTokens[i]].lastStem = 
                    s.a[account].mowStatuses[siloTokens[i]].lastStem.mul(int96(PRECISION));
            }
        }
    }

    /**
     * @dev An edge case can occur with the siloV3.1 update, where
     * A user updates their silo in the same season as the seedGauge update,
     * but prior to the seedGauge BIP execution (i.e the farmer mowed at the start of
     * the season, and the BIP was excuted mid-way through the season).
     * This function checks for that edge case and returns a boolean.
     */
    function checkStemEdgeCase(address account) internal view returns (bool) {
        AppStorage storage s = LibAppStorage.diamondStorage();
        address[] memory siloTokens = LibWhitelistedTokens.getSiloTokens();
        // for each silo token, divide the stemTip of the token with the users last stem.
        // if the answer is 1e6 or greater, the user has not updated.
        for(uint i; i < siloTokens.length; i++) {
            int96 lastStem = s.a[account].mowStatuses[siloTokens[i]].lastStem;
            if (lastStem > 0) {
                if (LibTokenSilo.stemTipForToken(siloTokens[i]).div(lastStem) >= int96(PRECISION)) {
                    return true;
                }
            }
        }
        return false;
    }
}<|MERGE_RESOLUTION|>--- conflicted
+++ resolved
@@ -14,12 +14,9 @@
 import {LibSafeMath128} from "../LibSafeMath128.sol";
 import {LibSafeMath32} from "../LibSafeMath32.sol";
 import {LibSafeMathSigned96} from "../LibSafeMathSigned96.sol";
-<<<<<<< HEAD
-import "hardhat/console.sol";
-=======
 import {LibGerminate} from "./LibGerminate.sol";
 import {LibWhitelistedTokens} from "./LibWhitelistedTokens.sol";
->>>>>>> 54446e05
+import "hardhat/console.sol";
 
 /**
  * @title LibSilo
@@ -112,7 +109,7 @@
      * active: non-germinating assets.
      * odd: odd germinating assets.
      * even: even germinating assets.
-     * grownStalk from germinating depoists are seperated 
+     * grownStalk from germinating deposits are seperated 
      * as that stalk is not germinating.
      */
     struct AssetsRemoved {
@@ -198,6 +195,9 @@
         uint128 stalk,
         LibGerminate.Germinate germ
     ) internal {
+        console.log('mintGerminatingStalk');
+        console.log('account: ', account);
+        console.log('stalk: ', stalk);
         AppStorage storage s = LibAppStorage.diamondStorage();
 
         if (germ == LibGerminate.Germinate.ODD) {
@@ -205,6 +205,9 @@
         } else {
             s.a[account].farmerGerminating.even = s.a[account].farmerGerminating.even.add(stalk);
         }
+
+        console.log('s.a[account].farmerGerminating.odd: ', s.a[account].farmerGerminating.odd);
+        console.log('s.a[account].farmerGerminating.even: ', s.a[account].farmerGerminating.even);
 
         // germinating stalk are either newly germinating, or partially germinated.
         // Thus they can only be incremented in the latest or previous season.
@@ -290,10 +293,17 @@
     ) internal {
         AppStorage storage s = LibAppStorage.diamondStorage();
 
+        console.log('burnGerminatingStalk');
+        console.log('stalk: ', stalk);
+
         if (germ == LibGerminate.Germinate.ODD) {
+            console.log('before s.a[account].farmerGerminating.odd: ', s.a[account].farmerGerminating.odd);
             s.a[account].farmerGerminating.odd = s.a[account].farmerGerminating.odd.sub(stalk);
+            console.log('before s.a[account].farmerGerminating.odd: ', s.a[account].farmerGerminating.odd);
         } else {
+            console.log('after s.a[account].farmerGerminating.odd: ', s.a[account].farmerGerminating.odd);
             s.a[account].farmerGerminating.even = s.a[account].farmerGerminating.even.sub(stalk);
+            console.log('after s.a[account].farmerGerminating.odd: ', s.a[account].farmerGerminating.odd);
         }
 
         // germinating stalk are either newly germinating, or partially germinated.
@@ -450,6 +460,10 @@
                 handleRainAndSops(account, lastUpdate);
             }
         }
+
+        console.log('inside mow doing check for last update and current season');
+        console.log('lastUpdate: ', lastUpdate);
+        console.log('currentSeason: ', currentSeason);
         
         // End account germination.
         if (lastUpdate < currentSeason) {
