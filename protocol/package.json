--- conflicted
+++ resolved
@@ -44,11 +44,8 @@
     "solidity-coverage": "^0.8.2"
   },
   "dependencies": {
-<<<<<<< HEAD
     "@nomicfoundation/hardhat-network-helpers": "^1.0.7",
-=======
     "@ethereum-waffle/chai": "4.0.10",
->>>>>>> 08e1b58d
     "@openzeppelin/contracts": "^3.4.0",
     "@openzeppelin/contracts-upgradeable": "^3.4.0",
     "@openzeppelin/contracts-upgradeable-8": "npm:@openzeppelin/contracts-upgradeable@^4.7.3",
