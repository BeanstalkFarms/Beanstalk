/**
 * SPDX-License-Identifier: MIT
 **/

pragma solidity =0.7.6;
pragma experimental ABIEncoderV2;

import "./Silo.sol";
import {IERC1155} from "~/interfaces/IERC1155.sol";

/**
 * @title TokenSilo
 * @author Publius, Brean
 * @notice This contract contains functions for depositing, withdrawing and 
 * claiming whitelisted Silo tokens.
 *
 * @dev WONTFIX: There is asymmetry in the structure of deposit / withdrawal functions.
 * Since the withdraw + claim step is being removed in Silo V3 in the coming
 * months, we'll leave these asymmetries present for now.
 *
 * - LibTokenSilo offers `incrementTotalDeposited` and `decrementTotalDeposited`
 *   but these operations are performed directly for withdrawals.
 * - "Removing a Deposit" only removes from the `account`; the total amount
 *   deposited in the Silo is decremented during withdrawal, _after_ a Withdrawal
 *   is created. See "Finish Removal".
 */
contract TokenSilo is Silo, IERC1155 {
    using SafeMath for uint256;
    using SafeCast for uint256;
    using LibSafeMath32 for uint32;

    

    /**
     * @notice Emitted when `account` adds a single Deposit to the Silo.
     *
     * There is no "AddDeposits" event because there is currently no operation in which Beanstalk
     * creates multiple Deposits in different stems:
     *
     *  - `deposit()` always places the user's deposit in the current `_season()`.
     *  - `convert()` collapses multiple deposits into a single Season to prevent loss of Stalk.
     *
     * @param account The account that added a Deposit.
     * @param token Address of the whitelisted ERC20 token that was deposited.
     * @param stem The stem index that this `amount` was added to.
     * @param amount Amount of `token` added to `stem`.
     * @param bdv The BDV associated with `amount` of `token` at the time of Deposit.
     */
    event AddDeposit(
        address indexed account,
        address indexed token,
<<<<<<< HEAD
        int128 stem,
=======
        int96 grownStalkPerBdv,
>>>>>>> 9fc81663
        uint256 amount,
        uint256 bdv
    );

    /**
     * @notice Emitted when `account` removes a single Deposit from the Silo.
     * 
     * Occurs during `withdraw()` and `convert()` operations.
     * 
     * @param account The account that removed a Deposit.
     * @param token Address of the whitelisted ERC20 token that was removed.
     * @param stem The stem that this `amount` was removed from.
     * @param amount Amount of `token` removed from `stem`.
     * //add bdv here?
     */
    event RemoveDeposit(
        address indexed account,
        address indexed token,
<<<<<<< HEAD
        int128 stem,
=======
        int96 grownStalkPerBdv,
>>>>>>> 9fc81663
        uint256 amount,
        uint256 bdv
    );

    /**
     * @notice Emitted when `account` removes multiple Deposits from the Silo.
     *
     * Occurs during `withdraw()` and `convert()` operations. 
     *
     * Gas optimization: emit 1 `RemoveDeposits` instead of N `RemoveDeposit` events.
     *
     * @param account The account that removed Deposits.
     * @param token Address of the whitelisted ERC20 token that was removed.
     * @param stems stems of Deposit to remove from.
     * @param amounts Amounts of `token` to remove from corresponding `stems`.
     * @param amount Sum of `amounts`.
     */
    event RemoveDeposits(
        address indexed account,
        address indexed token,
<<<<<<< HEAD
        int128[] stems,
=======
        int96[] grownStalkPerBdvs,
>>>>>>> 9fc81663
        uint256[] amounts,
        uint256 amount,
        uint256[] bdvs
    ); //add bdv[] here? in favor of array

    // note add/remove withdrawal(s) are removed as claiming is removed
    // FIXME: to discuss with subgraph team to update

<<<<<<< HEAD
=======
    /**
     */
    event DepositApproval(
        address indexed owner,
        address indexed spender,
        address token,
        uint256 amount
    );


>>>>>>> 9fc81663
    //////////////////////// UTILITIES ////////////////////////

    /**
     * @dev Convenience struct to simplify return value of {TokenSilo._withdrawDeposits()}.
     *
     * FIXME(naming): `tokensRemoved` -> `amountsRemoved`.
     */
    // struct AssetsRemoved {
    //     uint256 tokensRemoved;
    //     uint256 stalkRemoved;
    //     uint256 bdvRemoved;
    // }

    //////////////////////// GETTERS ////////////////////////

    /**
     * @notice Find the amount and BDV of `token` that `account` has Deposited in stem `stem`.
     * 
     * Returns a deposit tuple `(uint256 amount, uint256 bdv)`.
     *
     * @return amount The number of tokens contained in this Deposit.
     * @return bdv The BDV associated with this Deposit. See {FIXME(doc)}.
     */
    function getDeposit(
        address account,
        address token,
<<<<<<< HEAD
        int128 stem
=======
        int96 grownStalkPerBdv
>>>>>>> 9fc81663
    ) external view returns (uint256, uint256) {
        return LibTokenSilo.tokenDeposit(account, token, stem);
    }

    /**
     * @notice Get the total amount of `token` currently Deposited in the Silo across all users.
     */
    function getTotalDeposited(address token) external view returns (uint256) {
        return s.siloBalances[token].deposited;
    }

    /**
     * @notice Get the total amount of `token` currently Withdrawn from the Silo across all users.
     */
    function getTotalWithdrawn(address token) external view returns (uint256) {
        return s.siloBalances[token].withdrawn;
    }

    /**
     * @notice Get the Storage.SiloSettings for a whitelisted Silo token.
     *
     * Contains:
     *  - the BDV function selector
     *  - Stalk per BDV
     *  - stalkEarnedPerSeason
     *  - milestoneSeason
     *  - lastStem
     * 
     * @dev FIXME(naming) getTokenSettings ?
     */
    function tokenSettings(address token)
        external
        view
        returns (Storage.SiloSettings memory)
    {
        return s.ss[token];
    }

<<<<<<< HEAD
=======
    /**
     * @notice Returns how much of a `token` Deposit that `spender` can transfer on behalf of `owner`.
     * @param owner The account that has given `spender` approval to transfer Deposits. 
     * @param spender The address (contract or EOA) that is allowed to transfer Deposits on behalf of `owner`.
     * @param token Whitelisted ERC20 token.
     */
    function depositAllowance(
        address owner,
        address spender,
        address token
    ) public view virtual returns (uint256) {
        if(s.a[owner].isApprovedForAll[spender] == true) return type(uint256).max;
        return s.a[owner].depositAllowances[spender][token];
    }

>>>>>>> 9fc81663
    //////////////////////// DEPOSIT ////////////////////////

    /**
     * @dev Handle deposit accounting.
     *
     * - {LibTokenSilo.deposit} calculates BDV, adds a Deposit to `account`, and
     *   increments the total amount Deposited.
     * - {LibSilo.mintStalk} mints the Stalk associated with
     *   the Deposit.
     * 
     * This step should enforce that new Deposits are placed into the current 
     * `LibTokenSilo.stemTipForToken(token)`.
     */
    function _deposit(
        address account,
        address token,
        uint256 amount
    ) internal {
<<<<<<< HEAD
        (uint256 stalk) = LibTokenSilo.deposit(
            account,
            token,
            LibTokenSilo.stemTipForToken(IERC20(token)),
            amount
        );

=======
        
        (uint256 stalk) = LibTokenSilo.deposit(
            account,
            token,
            LibTokenSilo.cumulativeGrownStalkPerBdv(IERC20(token)), // TODO: may need to generalize this for all standards, just not ERC20
            amount
        );
        
>>>>>>> 9fc81663
        LibSilo.mintStalk(account, stalk);
    }

    //////////////////////// WITHDRAW ////////////////////////

    /**
     * @dev Remove a single Deposit and create a single Withdrawal with its contents.
     */
    function _withdrawDeposit(
        address account,
        address token,
<<<<<<< HEAD
        int128 stem,
=======
        int96 grownStalkPerBdv,
>>>>>>> 9fc81663
        uint256 amount
    ) internal {
        // Remove the Deposit from `account`.
        (uint256 stalkRemoved, ) = LibSilo._removeDepositFromAccount(
            account,
<<<<<<< HEAD
            token,
            stem,
            amount
        );

=======
            address(token),
            grownStalkPerBdv,
            amount
        );
        
>>>>>>> 9fc81663
        // Add a Withdrawal, update totals, burn Stalk.
        _withdraw(
            account,
            address(token),
            amount,
            stalkRemoved
        );
    }

    /**
     * @dev Remove multiple Deposits and create a single Withdrawal with the
     * sum of their contents.
     *
     * Requirements:
     * - Each item in `stems` must have a corresponding item in `amounts`.
     */
    function _withdrawDeposits(
        address account,
        address token,
<<<<<<< HEAD
        int128[] calldata stems,
=======
        int96[] calldata grownStalkPerBdvs,
>>>>>>> 9fc81663
        uint256[] calldata amounts
    ) internal returns (uint256) {
        require(
            stems.length == amounts.length,
            "Silo: Crates, amounts are diff lengths."
        );

        // Remove the Deposits from `account`.
        LibSilo.AssetsRemoved memory ar = LibSilo._removeDepositsFromAccount(
            account,
            token,
            stems,
            amounts
        );

        // Add a Withdrawal, update totals, burn Stalk.
        _withdraw(
            account,
            token,
            ar.tokensRemoved,
            ar.stalkRemoved
        );
        /** @dev we return ar.tokensremoved here, but not in _withdrawDeposit()
         *  to use in siloFacet.withdrawDeposits()
         */ 

        return ar.tokensRemoved;
    }

    /**
     * @dev Create a Withdrawal.
     *
     * Gas optimization: Completion of the Remove step (decrementing total
     * Deposited and burning Stalk) is performed here because there 
     */
    function _withdraw(
        address account,
        address token,
        uint256 amount,
        uint256 stalk
    ) private {
        LibTokenSilo.decrementTotalDeposited(token, amount); // Decrement total Deposited
<<<<<<< HEAD
        LibSilo.burnStalk(account, stalk); // Burn Stalk
    }

=======
        
        
        LibSilo.burnStalk(account, stalk); // Burn Stalk
    }

    //////////////////////// REMOVE ////////////////////////

    /**
     * @dev Removes from a single Deposit, emits the RemoveDeposit event,
     * and returns the Stalk/BDV that were removed.
     *
     * Used in:
     * - {TokenSilo:_withdrawDeposit}
     * - {TokenSilo:_transferDeposit}
     */
    // TODO: rename should this be generalized?
    function removeDepositFromAccount(
        address account,
        address token,
        int96 grownStalkPerBdv,
        uint256 amount
    )
        private
        returns (
            uint256 stalkRemoved,
            uint256 bdvRemoved
        )
    {
        bdvRemoved = LibTokenSilo.removeDepositFromAccount(account, token, grownStalkPerBdv, amount);
        
        
        
        

        
        
        

        uint256 stalkReward = LibSilo.stalkReward(
                grownStalkPerBdv, //this is the index of when it was deposited
                LibTokenSilo.cumulativeGrownStalkPerBdv(IERC20(token)), //this is latest for this token
                bdvRemoved.toUint128()
            );
        


        //need to get amount of stalk earned by this deposit (index of now minus index of when deposited)
        stalkRemoved = bdvRemoved.mul(s.ss[token].stalkIssuedPerBdv).add(
            LibSilo.stalkReward(
                grownStalkPerBdv, //this is the index of when it was deposited
                LibTokenSilo.cumulativeGrownStalkPerBdv(IERC20(token)), //this is latest for this token
                bdvRemoved.toUint128()
            )
        );
        

        // "removing" a deposit is equivalent to "burning" an ERC1155 token.
        uint256 depositData = uint256(LibBytes.packAddressAndCumulativeStalkPerBDV(token, grownStalkPerBdv));
        emit TransferSingle(msg.sender, account, address(0), depositData, amount);
        emit RemoveDeposit(account, token, grownStalkPerBdv, amount, bdvRemoved);
    }

    /**
     * @dev Removes from multiple Deposits, emits the RemoveDeposits
     * event, and returns the Stalk/BDV that were removed.
     * 
     * Used in:
     * - {TokenSilo:_withdrawDeposits}
     * - {SiloFacet:enrootDeposits}
     */
    function removeDepositsFromAccount(
        address account,
        address token,
        int96[] calldata grownStalkPerBdvs,
        uint256[] calldata amounts
    ) internal returns (AssetsRemoved memory ar) {
        
        //make bdv array and add here?
        uint256[] memory bdvsRemoved = new uint256[](grownStalkPerBdvs.length);
        uint256[] memory removedDepositIDs = new uint256[](grownStalkPerBdvs.length);
        for (uint256 i; i < grownStalkPerBdvs.length; ++i) {
            uint256 crateBdv = LibTokenSilo.removeDepositFromAccount(
                account,
                token,
                grownStalkPerBdvs[i],
                amounts[i]
            );
            bdvsRemoved[i] = crateBdv;
            removedDepositIDs[i] = uint256(LibBytes.packAddressAndCumulativeStalkPerBDV(token, grownStalkPerBdvs[i]));
            ar.bdvRemoved = ar.bdvRemoved.add(crateBdv);
            ar.tokensRemoved = ar.tokensRemoved.add(amounts[i]);
            
            ar.stalkRemoved = ar.stalkRemoved.add(
                LibSilo.stalkReward(
                    grownStalkPerBdvs[i],
                    LibTokenSilo.cumulativeGrownStalkPerBdv(IERC20(token)),
                    crateBdv.toUint128()
                )
            );
            
        }
        
        ar.stalkRemoved = ar.stalkRemoved.add(
            ar.bdvRemoved.mul(s.ss[token].stalkIssuedPerBdv)
        );
        

        // "removing" deposits is equivalent to "burning" a batch of ERC1155 tokens.
        emit TransferBatch(msg.sender, account, address(0), removedDepositIDs, amounts);
        emit RemoveDeposits(account, token, grownStalkPerBdvs, amounts, ar.tokensRemoved, bdvsRemoved);
    }
>>>>>>> 9fc81663

    //////////////////////// TRANSFER ////////////////////////

    /**
     * @dev Removes `amount` of a single Deposit from `sender` and transfers
     * it to `recipient`. No Stalk are burned, and the total amount of
     * Deposited `token` in the Silo doesn't change. 
     */
    function _transferDeposit(
        address sender,
        address recipient,
        address token,
<<<<<<< HEAD
        int128 stems,
=======
        int96 grownStalkPerBdv,
>>>>>>> 9fc81663
        uint256 amount
    ) internal returns (uint256) {
        (uint256 stalk, uint256 bdv) = LibSilo._removeDepositFromAccount(
            sender,
            token,
<<<<<<< HEAD
            stems,
            amount
        );
        LibTokenSilo.addDepositToAccount(recipient, token, stems, amount, bdv);
=======
            grownStalkPerBdv,
            amount
        );
        LibTokenSilo.addDepositToAccount(recipient, token, grownStalkPerBdv, amount, bdv);
>>>>>>> 9fc81663
        LibSilo.transferStalk(sender, recipient, stalk);
        return bdv;
    }

    /**
     * @dev Removes `amounts` of multiple Deposits from `sender` and transfers
     * them to `recipient`. No Stalk are burned, and the total amount of
     * Deposited `token` in the Silo doesn't change. 
     */
    function _transferDeposits(
        address sender,
        address recipient,
        address token,
<<<<<<< HEAD
        int128[] calldata stems,
=======
        int96[] calldata grownStalkPerBdvs,
>>>>>>> 9fc81663
        uint256[] calldata amounts
    ) internal returns (uint256[] memory) {
        require(
            stems.length == amounts.length,
            "Silo: Crates, amounts are diff lengths."
        );

<<<<<<< HEAD
        LibSilo.AssetsRemoved memory ar;
        uint256[] memory bdvs = new uint256[](stems.length);

        // Similar to {removeDepositsFromAccount}, however the Deposit is also 
        // added to the recipient's account during each iteration.
        for (uint256 i; i < stems.length; ++i) {
=======
        AssetsRemoved memory ar;
        uint256[] memory bdvs = new uint256[](grownStalkPerBdvs.length);
        uint256[] memory removedDepositIDs = new uint256[](grownStalkPerBdvs.length);

        // Similar to {removeDepositsFromAccount}, however the Deposit is also 
        // added to the recipient's account during each iteration.
        for (uint256 i; i < grownStalkPerBdvs.length; ++i) {
            uint256 depositID = uint256(LibBytes.packAddressAndCumulativeStalkPerBDV(token, grownStalkPerBdvs[i]));
>>>>>>> 9fc81663
            uint256 crateBdv = LibTokenSilo.removeDepositFromAccount(
                sender,
                token,
                stems[i],
                amounts[i]
            );
            LibTokenSilo.addDepositToAccount(
                recipient,
                token,
                stems[i],
                amounts[i],
                crateBdv
            );
            ar.bdvRemoved = ar.bdvRemoved.add(crateBdv);
            ar.tokensRemoved = ar.tokensRemoved.add(amounts[i]);
            ar.stalkRemoved = ar.stalkRemoved.add(
                LibSilo.stalkReward(
                    stems[i],
                    LibTokenSilo.stemTipForToken(IERC20(token)),
                    crateBdv.toUint128()
                )
            );
            bdvs[i] = crateBdv;
            removedDepositIDs[i] = depositID;

        }

        ar.stalkRemoved = ar.stalkRemoved.add(
            ar.bdvRemoved.mul(s.ss[token].stalkIssuedPerBdv)
        );

<<<<<<< HEAD
        emit RemoveDeposits(sender, token, stems, amounts, ar.tokensRemoved, bdvs);
=======
        //  "removing" a deposit is equivalent to "burning" a ERC1155 token
        // i.e, send to 0 sender
        emit TransferBatch(msg.sender, sender, address(0), removedDepositIDs, amounts);
        emit RemoveDeposits(sender, token, grownStalkPerBdvs, amounts, ar.tokensRemoved, bdvs);
>>>>>>> 9fc81663

        // Transfer all the Stalk
        LibSilo.transferStalk(
            sender,
            recipient,
            ar.stalkRemoved
        );

        return bdvs;
    }

        
<<<<<<< HEAD
=======
    function _approveDeposit(address account, address spender, address token, uint256 amount) internal {
        s.a[account].depositAllowances[spender][token] = amount;
        emit DepositApproval(account, spender, token, amount);
    }
    
    //////////////////////// ERC1155 ////////////////////////

    function setApprovalForAll(
        address spender, 
        bool approved
    ) external override {
        s.a[msg.sender].isApprovedForAll[spender] = approved;
        emit ApprovalForAll(msg.sender, spender, approved);
    }

    function isApprovedForAll(
        address _owner, 
        address _operator
    ) external view override returns (bool) {
        return s.a[_owner].isApprovedForAll[_operator];
    }

    function balanceOf(
        address account, 
        uint256 depositId
    ) external view override returns (uint256 amount) {
        return s.a[account].deposits[bytes32(depositId)].amount;
    }

    function balanceOfBatch(
        address[] calldata accounts, 
        uint256[] calldata depositIds
    ) external view override returns (uint256[] memory) {
        require(
            accounts.length == depositIds.length, 
            "ERC1155: ids and amounts length mismatch"
        );
        uint256[] memory balances = new uint256[](accounts.length);
        for (uint256 i = 0; i < accounts.length; i++) {
            balances[i] = s.a[accounts[i]].deposits[bytes32(depositIds[i])].amount;
        }
        return balances;
    }

    function safeTransferFrom(
        address _from, 
        address _to, 
        uint256 _id, 
        uint256 _value, 
        bytes calldata _data
    ) external virtual override {}

    function safeBatchTransferFrom(
        address _from,
        address _to,
        uint256[] calldata _ids,
        uint256[] calldata _values,
        bytes calldata _data
    ) external virtual override {}

    function getDepositId(
        address token, 
        int96 grownStalkPerBDV
    ) external pure returns (bytes32) {
        return LibBytes.packAddressAndCumulativeStalkPerBDV(token, grownStalkPerBDV);
    }
>>>>>>> 9fc81663
}<|MERGE_RESOLUTION|>--- conflicted
+++ resolved
@@ -49,11 +49,7 @@
     event AddDeposit(
         address indexed account,
         address indexed token,
-<<<<<<< HEAD
-        int128 stem,
-=======
         int96 grownStalkPerBdv,
->>>>>>> 9fc81663
         uint256 amount,
         uint256 bdv
     );
@@ -72,11 +68,7 @@
     event RemoveDeposit(
         address indexed account,
         address indexed token,
-<<<<<<< HEAD
-        int128 stem,
-=======
         int96 grownStalkPerBdv,
->>>>>>> 9fc81663
         uint256 amount,
         uint256 bdv
     );
@@ -97,11 +89,7 @@
     event RemoveDeposits(
         address indexed account,
         address indexed token,
-<<<<<<< HEAD
-        int128[] stems,
-=======
         int96[] grownStalkPerBdvs,
->>>>>>> 9fc81663
         uint256[] amounts,
         uint256 amount,
         uint256[] bdvs
@@ -110,19 +98,6 @@
     // note add/remove withdrawal(s) are removed as claiming is removed
     // FIXME: to discuss with subgraph team to update
 
-<<<<<<< HEAD
-=======
-    /**
-     */
-    event DepositApproval(
-        address indexed owner,
-        address indexed spender,
-        address token,
-        uint256 amount
-    );
-
-
->>>>>>> 9fc81663
     //////////////////////// UTILITIES ////////////////////////
 
     /**
@@ -149,11 +124,7 @@
     function getDeposit(
         address account,
         address token,
-<<<<<<< HEAD
-        int128 stem
-=======
         int96 grownStalkPerBdv
->>>>>>> 9fc81663
     ) external view returns (uint256, uint256) {
         return LibTokenSilo.tokenDeposit(account, token, stem);
     }
@@ -192,24 +163,6 @@
         return s.ss[token];
     }
 
-<<<<<<< HEAD
-=======
-    /**
-     * @notice Returns how much of a `token` Deposit that `spender` can transfer on behalf of `owner`.
-     * @param owner The account that has given `spender` approval to transfer Deposits. 
-     * @param spender The address (contract or EOA) that is allowed to transfer Deposits on behalf of `owner`.
-     * @param token Whitelisted ERC20 token.
-     */
-    function depositAllowance(
-        address owner,
-        address spender,
-        address token
-    ) public view virtual returns (uint256) {
-        if(s.a[owner].isApprovedForAll[spender] == true) return type(uint256).max;
-        return s.a[owner].depositAllowances[spender][token];
-    }
-
->>>>>>> 9fc81663
     //////////////////////// DEPOSIT ////////////////////////
 
     /**
@@ -228,7 +181,6 @@
         address token,
         uint256 amount
     ) internal {
-<<<<<<< HEAD
         (uint256 stalk) = LibTokenSilo.deposit(
             account,
             token,
@@ -236,16 +188,6 @@
             amount
         );
 
-=======
-        
-        (uint256 stalk) = LibTokenSilo.deposit(
-            account,
-            token,
-            LibTokenSilo.cumulativeGrownStalkPerBdv(IERC20(token)), // TODO: may need to generalize this for all standards, just not ERC20
-            amount
-        );
-        
->>>>>>> 9fc81663
         LibSilo.mintStalk(account, stalk);
     }
 
@@ -257,29 +199,17 @@
     function _withdrawDeposit(
         address account,
         address token,
-<<<<<<< HEAD
-        int128 stem,
-=======
         int96 grownStalkPerBdv,
->>>>>>> 9fc81663
         uint256 amount
     ) internal {
         // Remove the Deposit from `account`.
         (uint256 stalkRemoved, ) = LibSilo._removeDepositFromAccount(
             account,
-<<<<<<< HEAD
-            token,
-            stem,
-            amount
-        );
-
-=======
             address(token),
             grownStalkPerBdv,
             amount
         );
         
->>>>>>> 9fc81663
         // Add a Withdrawal, update totals, burn Stalk.
         _withdraw(
             account,
@@ -299,11 +229,7 @@
     function _withdrawDeposits(
         address account,
         address token,
-<<<<<<< HEAD
-        int128[] calldata stems,
-=======
         int96[] calldata grownStalkPerBdvs,
->>>>>>> 9fc81663
         uint256[] calldata amounts
     ) internal returns (uint256) {
         require(
@@ -346,17 +272,9 @@
         uint256 stalk
     ) private {
         LibTokenSilo.decrementTotalDeposited(token, amount); // Decrement total Deposited
-<<<<<<< HEAD
         LibSilo.burnStalk(account, stalk); // Burn Stalk
     }
 
-=======
-        
-        
-        LibSilo.burnStalk(account, stalk); // Burn Stalk
-    }
-
-    //////////////////////// REMOVE ////////////////////////
 
     /**
      * @dev Removes from a single Deposit, emits the RemoveDeposit event,
@@ -462,7 +380,6 @@
         emit TransferBatch(msg.sender, account, address(0), removedDepositIDs, amounts);
         emit RemoveDeposits(account, token, grownStalkPerBdvs, amounts, ar.tokensRemoved, bdvsRemoved);
     }
->>>>>>> 9fc81663
 
     //////////////////////// TRANSFER ////////////////////////
 
@@ -475,27 +392,16 @@
         address sender,
         address recipient,
         address token,
-<<<<<<< HEAD
-        int128 stems,
-=======
         int96 grownStalkPerBdv,
->>>>>>> 9fc81663
         uint256 amount
     ) internal returns (uint256) {
         (uint256 stalk, uint256 bdv) = LibSilo._removeDepositFromAccount(
             sender,
             token,
-<<<<<<< HEAD
-            stems,
-            amount
-        );
-        LibTokenSilo.addDepositToAccount(recipient, token, stems, amount, bdv);
-=======
             grownStalkPerBdv,
             amount
         );
         LibTokenSilo.addDepositToAccount(recipient, token, grownStalkPerBdv, amount, bdv);
->>>>>>> 9fc81663
         LibSilo.transferStalk(sender, recipient, stalk);
         return bdv;
     }
@@ -509,11 +415,7 @@
         address sender,
         address recipient,
         address token,
-<<<<<<< HEAD
-        int128[] calldata stems,
-=======
         int96[] calldata grownStalkPerBdvs,
->>>>>>> 9fc81663
         uint256[] calldata amounts
     ) internal returns (uint256[] memory) {
         require(
@@ -521,14 +423,6 @@
             "Silo: Crates, amounts are diff lengths."
         );
 
-<<<<<<< HEAD
-        LibSilo.AssetsRemoved memory ar;
-        uint256[] memory bdvs = new uint256[](stems.length);
-
-        // Similar to {removeDepositsFromAccount}, however the Deposit is also 
-        // added to the recipient's account during each iteration.
-        for (uint256 i; i < stems.length; ++i) {
-=======
         AssetsRemoved memory ar;
         uint256[] memory bdvs = new uint256[](grownStalkPerBdvs.length);
         uint256[] memory removedDepositIDs = new uint256[](grownStalkPerBdvs.length);
@@ -537,7 +431,6 @@
         // added to the recipient's account during each iteration.
         for (uint256 i; i < grownStalkPerBdvs.length; ++i) {
             uint256 depositID = uint256(LibBytes.packAddressAndCumulativeStalkPerBDV(token, grownStalkPerBdvs[i]));
->>>>>>> 9fc81663
             uint256 crateBdv = LibTokenSilo.removeDepositFromAccount(
                 sender,
                 token,
@@ -569,14 +462,10 @@
             ar.bdvRemoved.mul(s.ss[token].stalkIssuedPerBdv)
         );
 
-<<<<<<< HEAD
-        emit RemoveDeposits(sender, token, stems, amounts, ar.tokensRemoved, bdvs);
-=======
         //  "removing" a deposit is equivalent to "burning" a ERC1155 token
         // i.e, send to 0 sender
         emit TransferBatch(msg.sender, sender, address(0), removedDepositIDs, amounts);
         emit RemoveDeposits(sender, token, grownStalkPerBdvs, amounts, ar.tokensRemoved, bdvs);
->>>>>>> 9fc81663
 
         // Transfer all the Stalk
         LibSilo.transferStalk(
@@ -589,8 +478,6 @@
     }
 
         
-<<<<<<< HEAD
-=======
     function _approveDeposit(address account, address spender, address token, uint256 amount) internal {
         s.a[account].depositAllowances[spender][token] = amount;
         emit DepositApproval(account, spender, token, amount);
@@ -657,5 +544,4 @@
     ) external pure returns (bytes32) {
         return LibBytes.packAddressAndCumulativeStalkPerBDV(token, grownStalkPerBDV);
     }
->>>>>>> 9fc81663
 }