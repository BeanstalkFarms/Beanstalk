--- conflicted
+++ resolved
@@ -1,36 +1,10 @@
 // SPDX-License-Identifier: MIT
-<<<<<<< HEAD
-pragma solidity =0.7.6;
-pragma experimental ABIEncoderV2;
-
-import {IERC20} from "@openzeppelin/contracts/token/ERC20/IERC20.sol";
-import {AdvancedFarmCall} from "../libraries/LibFarm.sol";
-import {LibTransfer} from "../libraries/Token/LibTransfer.sol";
-=======
 pragma solidity ^0.7.6;
 pragma experimental ABIEncoderV2;
 
 import "@openzeppelin/contracts/token/ERC20/IERC20.sol";
-
-enum ConvertKind {
-    BEANS_TO_CURVE_LP,
-    CURVE_LP_TO_BEANS,
-    UNRIPE_BEANS_TO_UNRIPE_LP,
-    UNRIPE_LP_TO_UNRIPE_BEANS,
-    LAMBDA_LAMBDA
-}
-
-enum From {
-    EXTERNAL,
-    INTERNAL,
-    EXTERNAL_INTERNAL,
-    INTERNAL_TOLERANT
-}
-enum To {
-    EXTERNAL,
-    INTERNAL
-}
->>>>>>> 881af6f6
+import {AdvancedFarmCall} from "../libraries/LibFarm.sol";
+import {LibTransfer} from "../libraries/Token/LibTransfer.sol";
 
 interface IBeanstalk {
     function balanceOfSeeds(address account) external view returns (uint256);
