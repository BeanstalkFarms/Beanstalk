--- conflicted
+++ resolved
@@ -302,11 +302,6 @@
         a.tokenOut.symbol !== CRV3[1].symbol &&
         !a.tokenOut.isUnripe
       ) {
-<<<<<<< HEAD
-<<<<<<< HEAD
-=======
-=======
->>>>>>> f76f05a2
         const bySource = a.amountsBySource;
         const amtOutDisplay = displayTokenAmount(a.amountOut, a.tokenOut);
 
@@ -320,10 +315,6 @@
           return `Add ${amountsBySourceDisplay.combined} for ${amtOutDisplay}.`;
         }
 
-<<<<<<< HEAD
->>>>>>> master
-=======
->>>>>>> f76f05a2
         return `Add ${displayTokenAmount(
           a.amountIn,
           a.tokenIn
