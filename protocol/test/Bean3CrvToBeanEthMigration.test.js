--- conflicted
+++ resolved
@@ -21,11 +21,7 @@
 let beanEthUnderlying
 let snapshotId
 
-<<<<<<< HEAD
-
-=======
 // Skipping because this migration already occured.
->>>>>>> 47e905ee
 describe.skip('Bean:3Crv to Bean:Eth Migration', function () {
   before(async function () {
 
