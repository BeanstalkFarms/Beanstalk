/*
 * SPDX-License-Identifier: MIT
 */

pragma solidity =0.7.6;
pragma abicoder v2;

import "./TokenSilo.sol";
import {LibTractor} from "contracts/libraries/LibTractor.sol";
import "contracts/libraries/Token/LibTransfer.sol";
import "contracts/libraries/Silo/LibSiloPermit.sol";
<<<<<<< HEAD
import {Invariable} from "contracts/beanstalk/Invariable.sol";
=======
>>>>>>> 9e1a121d

/**
 * @title SiloFacet
 * @author Publius, Brean, Pizzaman1337
 * @notice SiloFacet is the entry point for all Silo functionality.
 *
 * SiloFacet           public functions for modifying an account's Silo.
 * ↖ TokenSilo         accounting & storage for Deposits, Withdrawals, allowances
 * ↖ Silo              accounting & storage for Stalk, and Roots.
 * ↖ SiloExit          public view funcs for total balances, account balances
 *                     & other account state.
 * ↖ ReentrancyGuard   provides reentrancy guard modifier and access to {C}.
 *
 *
 */
<<<<<<< HEAD
contract SiloFacet is Invariable, TokenSilo {
=======
contract SiloFacet is TokenSilo {
>>>>>>> 9e1a121d
    using SafeMath for uint256;
    using LibSafeMath32 for uint32;

    //////////////////////// DEPOSIT ////////////////////////

    /**
     * @notice Deposits an ERC20 into the Silo.
     * @dev farmer is issued stalk and seeds based on token (i.e non-whitelisted tokens do not get any)
     * @param token address of ERC20
     * @param amount tokens to be transferred
     * @param mode source of funds (INTERNAL, EXTERNAL, EXTERNAL_INTERNAL, INTERNAL_TOLERANT)
     * @dev Depositing should:
     *
     *  1. Transfer `amount` of `token` from `account` to Beanstalk.
     *  2. Calculate the current Bean Denominated Value (BDV) for `amount` of `token`.
     *  3. Create or update a Deposit entry for `account` in the current Season.
     *  4. Mint Stalk to `account`.
     *  5. Emit an `AddDeposit` event.
     *
     */
    function deposit(
        address token,
        uint256 _amount,
        LibTransfer.From mode
    )
        external
        payable
<<<<<<< HEAD
        fundsSafu noSupplyChange noOutFlow
=======
>>>>>>> 9e1a121d
        nonReentrant
        mowSender(token)
        returns (uint256 amount, uint256 _bdv, int96 stem)
    {
        amount = LibTransfer.receiveToken(IERC20(token), _amount, LibTractor._user(), mode);
        (_bdv, stem) = _deposit(LibTractor._user(), token, amount);
    }

    //////////////////////// WITHDRAW ////////////////////////

    /**
     * @notice Withdraws an ERC20 Deposit from the Silo.
     * @param token Address of the whitelisted ERC20 token to Withdraw.
     * @param stem The stem to Withdraw from.
     * @param amount Amount of `token` to Withdraw.
     *
     * @dev When Withdrawing a Deposit, the user must burn all of the Stalk
     * associated with it, including:
     *
     * - base Stalk, received based on the BDV of the Deposit.
     * - Grown Stalk, grown from BDV and stalkEarnedPerSeason while the deposit was held in the Silo.
     *
     * Note that the Grown Stalk associated with a Deposit is a function of the
     * delta between the current Season and the Season in which a Deposit was made.
     *
     * Typically, a Farmer wants to withdraw more recent Deposits first, since
     * these require less Stalk to be burned. This functionality is the default
     * provided by the Beanstalk SDK, but is NOT provided at the contract level.
     *
     */
    function withdrawDeposit(
        address token,
        int96 stem,
        uint256 amount,
        LibTransfer.To mode
    ) external payable fundsSafu noSupplyChange oneOutFlow(token) mowSender(token) nonReentrant {
        _withdrawDeposit(LibTractor._user(), token, stem, amount);
        LibTransfer.sendToken(IERC20(token), amount, LibTractor._user(), mode);
    }

    /**
     * @notice Claims ERC20s from multiple Withdrawals.
     * @param token Address of the whitelisted ERC20 token to Withdraw.
     * @param stems stems to Withdraw from.
     * @param amounts Amounts of `token` to Withdraw from corresponding `stems`.
     *
     * deposits.
     * @dev Clients should factor in gas costs when withdrawing from multiple
     *
     * For example, if a user wants to withdraw X Beans, it may be preferable to
     * withdraw from 1 older Deposit, rather than from multiple recent Deposits,
     * if the difference in stems is minimal to save on gas.
     */

    function withdrawDeposits(
        address token,
        int96[] calldata stems,
        uint256[] calldata amounts,
        LibTransfer.To mode
    ) external payable fundsSafu noSupplyChange oneOutFlow(token) mowSender(token) nonReentrant {
        uint256 amount = _withdrawDeposits(LibTractor._user(), token, stems, amounts);
        LibTransfer.sendToken(IERC20(token), amount, LibTractor._user(), mode);
    }

    //////////////////////// TRANSFER ////////////////////////

    /**
     * @notice Transfer a single Deposit.
     * @param sender Current owner of Deposit.
     * @param recipient Destination account of Deposit.
     * @param token Address of the whitelisted ERC20 token to Transfer.
     * @param stem stem of Deposit from which to Transfer.
     * @param amount Amount of `token` to Transfer.
     * @return _bdv The BDV included in this transfer, now owned by `recipient`.
     *
     * @dev An allowance is required if sender != user
     *
     * The {mowSender} modifier is not used here because _both_ the `sender` and
     * `recipient` need their Silo updated, since both accounts experience a
     * change in deposited BDV. See {Silo-_mow}.
     */
    function transferDeposit(
        address sender,
        address recipient,
        address token,
        int96 stem,
        uint256 amount
    ) public payable fundsSafu noNetFlow noSupplyChange nonReentrant returns (uint256 _bdv) {
        if (sender != LibTractor._user()) {
            LibSiloPermit._spendDepositAllowance(sender, LibTractor._user(), token, amount);
        }
        LibSilo._mow(sender, token);
        // Need to update the recipient's Silo as well.
        LibSilo._mow(recipient, token);
        _bdv = _transferDeposit(sender, recipient, token, stem, amount);
    }

    /**
     * @notice Transfers multiple Deposits.
     * @param sender Source of Deposit.
     * @param recipient Destination of Deposit.
     * @param token Address of the whitelisted ERC20 token to Transfer.
     * @param stem stem of Deposit to Transfer.
     * @param amounts Amounts of `token` to Transfer from corresponding `stem`.
     * @return bdvs Array of BDV transferred from each Season, now owned by `recipient`.
     *
     * @dev An allowance is required if sender != user. There must be enough allowance
     * to transfer all of the requested Deposits, otherwise the transaction should revert.
     *
     * The {mowSender} modifier is not used here because _both_ the `sender` and
     * `recipient` need their Silo updated, since both accounts experience a
     * change in Seeds. See {Silo-_mow}.
     */
    function transferDeposits(
        address sender,
        address recipient,
        address token,
        int96[] calldata stem,
        uint256[] calldata amounts
    ) public payable fundsSafu noNetFlow noSupplyChange nonReentrant returns (uint256[] memory bdvs) {
        require(amounts.length > 0, "Silo: amounts array is empty");
        uint256 totalAmount;
        for (uint256 i = 0; i < amounts.length; ++i) {
            require(amounts[i] > 0, "Silo: amount in array is 0");
            totalAmount = totalAmount.add(amounts[i]);
        }

        // Tractor operator does not use allowance.
        if (sender != LibTractor._user()) {
            LibSiloPermit._spendDepositAllowance(sender, LibTractor._user(), token, totalAmount);
        }

        LibSilo._mow(sender, token);
        // Need to update the recipient's Silo as well.
        LibSilo._mow(recipient, token);
        bdvs = _transferDeposits(sender, recipient, token, stem, amounts);
    }

    /**
     * @notice Transfer a single Deposit, conforming to the ERC1155 standard.
     * @param sender Source of Deposit.
     * @param recipient Destination of Deposit.
     * @param depositId ID of Deposit to Transfer.
     * @param amount Amount of `token` to Transfer.
     *
     * @dev the depositID is the token address and stem of a deposit,
     * concatinated into a single uint256.
     *
     */
    function safeTransferFrom(
        address sender,
        address recipient,
        uint256 depositId,
        uint256 amount,
        bytes calldata
    ) external fundsSafu noNetFlow noSupplyChange {
        require(recipient != address(0), "ERC1155: transfer to the zero address");
        // allowance requirements are checked in transferDeposit
        (address token, int96 cumulativeGrownStalkPerBDV) = LibBytes.unpackAddressAndStem(
            depositId
        );
        transferDeposit(sender, recipient, token, cumulativeGrownStalkPerBDV, amount);
    }

    /**
     * @notice Transfer a multiple Deposits, conforming to the ERC1155 standard.
     * @param sender Source of Deposit.
     * @param recipient Destination of Deposit.
     * @param depositIds list of ID of deposits to Transfer.
     * @param amounts list of amounts of `token` to Transfer.
     *
     * @dev {transferDeposits} can be used to transfer multiple deposits, but only
     * if they are all of the same token. Since the ERC1155 standard requires the abilty
     * to transfer any set of depositIDs, the {transferDeposits} function cannot be used here.
     */
    function safeBatchTransferFrom(
        address sender,
        address recipient,
        uint256[] calldata depositIds,
        uint256[] calldata amounts,
        bytes calldata
<<<<<<< HEAD
    ) external fundsSafu noNetFlow noSupplyChange {
=======
    ) external {
>>>>>>> 9e1a121d
        require(
            depositIds.length == amounts.length,
            "Silo: depositIDs and amounts arrays must be the same length"
        );
        require(recipient != address(0), "ERC1155: transfer to the zero address");
        // allowance requirements are checked in transferDeposit
        address token;
        int96 stem;
        for (uint i; i < depositIds.length; ++i) {
            (token, stem) = LibBytes.unpackAddressAndStem(depositIds[i]);
            transferDeposit(sender, recipient, token, stem, amounts[i]);
        }
    }

    //////////////////////// YIELD DISTRUBUTION ////////////////////////

    /**
     * @notice Claim Grown Stalk for `account`.
     * @dev See {Silo-_mow}.
     */
    function mow(address account, address token) external payable fundsSafu noNetFlow noSupplyChange {
        LibSilo._mow(account, token);
    }

    //function to mow multiple tokens given an address
    function mowMultiple(address account, address[] calldata tokens) external payable fundsSafu noNetFlow noSupplyChange {
        for (uint256 i; i < tokens.length; ++i) {
            LibSilo._mow(account, tokens[i]);
        }
    }

    /**
     * @notice Claim Earned Beans and their associated Stalk and Plantable Seeds for
     * user.
     *
     * The Stalk associated with Earned Beans is commonly called "Earned Stalk".
     * Earned Stalk DOES contribute towards the Farmer's Stalk when earned beans is issued.
     *
     * The Seeds associated with Earned Beans are commonly called "Plantable
     * Seeds". The word "Plantable" is used to highlight that these Seeds aren't
     * yet earning the Farmer new Stalk. In other words, Seeds do NOT automatically
     * compound; they must first be Planted with {plant}.
     *
     * In practice, when Seeds are Planted, all Earned Beans are Deposited in
     * the current Season.
     */
    function plant() external payable fundsSafu noNetFlow noSupplyChange returns (uint256 beans, int96 stem) {
        return _plant(LibTractor._user());
    }

    /**
     * @notice Claim rewards from a Flood (Was Season of Plenty)
     */
    function claimPlenty() external payable fundsSafu noSupplyChange oneOutFlow(address(LibSilo.getSopToken())) {
        _claimPlenty(LibTractor._user());
    }
}<|MERGE_RESOLUTION|>--- conflicted
+++ resolved
@@ -9,10 +9,7 @@
 import {LibTractor} from "contracts/libraries/LibTractor.sol";
 import "contracts/libraries/Token/LibTransfer.sol";
 import "contracts/libraries/Silo/LibSiloPermit.sol";
-<<<<<<< HEAD
 import {Invariable} from "contracts/beanstalk/Invariable.sol";
-=======
->>>>>>> 9e1a121d
 
 /**
  * @title SiloFacet
@@ -28,11 +25,7 @@
  *
  *
  */
-<<<<<<< HEAD
 contract SiloFacet is Invariable, TokenSilo {
-=======
-contract SiloFacet is TokenSilo {
->>>>>>> 9e1a121d
     using SafeMath for uint256;
     using LibSafeMath32 for uint32;
 
@@ -60,10 +53,9 @@
     )
         external
         payable
-<<<<<<< HEAD
-        fundsSafu noSupplyChange noOutFlow
-=======
->>>>>>> 9e1a121d
+        fundsSafu
+        noSupplyChange
+        noOutFlow
         nonReentrant
         mowSender(token)
         returns (uint256 amount, uint256 _bdv, int96 stem)
@@ -183,7 +175,15 @@
         address token,
         int96[] calldata stem,
         uint256[] calldata amounts
-    ) public payable fundsSafu noNetFlow noSupplyChange nonReentrant returns (uint256[] memory bdvs) {
+    )
+        public
+        payable
+        fundsSafu
+        noNetFlow
+        noSupplyChange
+        nonReentrant
+        returns (uint256[] memory bdvs)
+    {
         require(amounts.length > 0, "Silo: amounts array is empty");
         uint256 totalAmount;
         for (uint256 i = 0; i < amounts.length; ++i) {
@@ -245,11 +245,7 @@
         uint256[] calldata depositIds,
         uint256[] calldata amounts,
         bytes calldata
-<<<<<<< HEAD
     ) external fundsSafu noNetFlow noSupplyChange {
-=======
-    ) external {
->>>>>>> 9e1a121d
         require(
             depositIds.length == amounts.length,
             "Silo: depositIDs and amounts arrays must be the same length"
@@ -270,12 +266,18 @@
      * @notice Claim Grown Stalk for `account`.
      * @dev See {Silo-_mow}.
      */
-    function mow(address account, address token) external payable fundsSafu noNetFlow noSupplyChange {
+    function mow(
+        address account,
+        address token
+    ) external payable fundsSafu noNetFlow noSupplyChange {
         LibSilo._mow(account, token);
     }
 
     //function to mow multiple tokens given an address
-    function mowMultiple(address account, address[] calldata tokens) external payable fundsSafu noNetFlow noSupplyChange {
+    function mowMultiple(
+        address account,
+        address[] calldata tokens
+    ) external payable fundsSafu noNetFlow noSupplyChange {
         for (uint256 i; i < tokens.length; ++i) {
             LibSilo._mow(account, tokens[i]);
         }
@@ -296,14 +298,27 @@
      * In practice, when Seeds are Planted, all Earned Beans are Deposited in
      * the current Season.
      */
-    function plant() external payable fundsSafu noNetFlow noSupplyChange returns (uint256 beans, int96 stem) {
+    function plant()
+        external
+        payable
+        fundsSafu
+        noNetFlow
+        noSupplyChange
+        returns (uint256 beans, int96 stem)
+    {
         return _plant(LibTractor._user());
     }
 
     /**
      * @notice Claim rewards from a Flood (Was Season of Plenty)
      */
-    function claimPlenty() external payable fundsSafu noSupplyChange oneOutFlow(address(LibSilo.getSopToken())) {
+    function claimPlenty()
+        external
+        payable
+        fundsSafu
+        noSupplyChange
+        oneOutFlow(address(LibSilo.getSopToken()))
+    {
         _claimPlenty(LibTractor._user());
     }
 }