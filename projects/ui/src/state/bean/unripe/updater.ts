--- conflicted
+++ resolved
@@ -5,23 +5,10 @@
 import useTokenMap from '~/hooks/chain/useTokenMap';
 import { tokenResult } from '~/util';
 import { AddressMap, ONE_BN } from '~/constants';
-<<<<<<< HEAD
-<<<<<<< HEAD
-import { UNRIPE_TOKENS } from '~/constants/tokens';
-import { UnripeToken } from '~/state/bean/unripe';
-import useUnripeUnderlyingMap from '~/hooks/beanstalk/useUnripeUnderlying';
-=======
 import { UNRIPE_BEAN_WETH, UNRIPE_TOKENS } from '~/constants/tokens';
 import { UnripeToken } from '~/state/bean/unripe';
 import useUnripeUnderlyingMap from '~/hooks/beanstalk/useUnripeUnderlying';
 import BigNumber from 'bignumber.js';
->>>>>>> master
-=======
-import { UNRIPE_BEAN_WETH, UNRIPE_TOKENS } from '~/constants/tokens';
-import { UnripeToken } from '~/state/bean/unripe';
-import useUnripeUnderlyingMap from '~/hooks/beanstalk/useUnripeUnderlying';
-import BigNumber from 'bignumber.js';
->>>>>>> f76f05a2
 import { resetUnripe, updateUnripe } from './actions';
 
 export const useUnripe = () => {
