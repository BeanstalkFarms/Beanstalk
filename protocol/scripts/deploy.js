--- conflicted
+++ resolved
@@ -1,5 +1,6 @@
-<<<<<<< HEAD
+<<<<<<
 const MAX_INT = "115792089237316195423570985008687907853269984665640564039457584007913129639935";
+const { ETH_USD_CHAINLINK_AGGREGATOR, STETH_ETH_CHAINLINK_PRICE_AGGREGATOR, WETH, WSTETH, WSTETH_ETH_UNIV3_01_POOL } = require('../test/utils/constants.js')
 
 const diamond = require("./diamond.js");
 const {
@@ -9,30 +10,17 @@
   impersonateWeth,
   impersonateUnripe,
   impersonateFertilizer,
-=======
-const { ETH_USD_CHAINLINK_AGGREGATOR, STETH_ETH_CHAINLINK_PRICE_AGGREGATOR, WETH, WSTETH, WSTETH_ETH_UNIV3_01_POOL } = require('../test/utils/constants.js')
-const diamond = require('./diamond.js')
-const { 
-  impersonateBean, 
-  impersonateCurve,
-  impersonateBean3CrvMetapool, 
-  impersonateWeth, 
-  impersonateUnripe, 
->>>>>>> 47e905ee
   impersonatePrice,
   impersonateBlockBasefee,
   impersonateEthUsdcUniswap,
   impersonateEthUsdtUniswap,
-<<<<<<< HEAD
   impersonateEthUsdChainlinkAggregator,
+  impersonateChainlinkAggregator,
+  impersonateUniswapV3,
+  impersonateWsteth,
   impersonateBeanEthWell
 } = require("./impersonate.js");
-=======
-  impersonateChainlinkAggregator,
-  impersonateUniswapV3,
-  impersonateWsteth
-} = require('./impersonate.js')
->>>>>>> 47e905ee
+
 
 function addCommas(nStr) {
   nStr += "";
@@ -119,14 +107,8 @@
 
   // A list of public libraries that need to be deployed separately.
   const libraryNames = [
-<<<<<<< HEAD
-    "LibGauge",
-    "LibConvert",
-    "LibIncentive",
-    "LibLockedUnderlying",
-    "LibGerminate",
-    "LibCurveMinting"
-  ];
+    'LibGauge', 'LibIncentive', 'LibConvert', 'LibLockedUnderlying', 'LibCurveMinting', 'LibWellMinting', 'LibGerminate'
+  ]
 
   // A mapping of facet to public library names that will be linked to it.
  /* const facetLibraries = {
@@ -140,10 +122,7 @@
   };
     'LibGauge', 'LibIncentive', 'LibConvert', 'LibLockedUnderlying', 'LibCurveMinting', 'LibGerminate'
   ]*/
-=======
-    'LibGauge', 'LibIncentive', 'LibConvert', 'LibLockedUnderlying', 'LibCurveMinting', 'LibWellMinting', 'LibGerminate'
-  ]
->>>>>>> 47e905ee
+ 
 
   // A mapping of facet to public library names that will be linked to i4t.
   const facetLibraries = {
@@ -283,21 +262,8 @@
     await impersonateBean();
     await impersonatePrice();
     if (reset) {
-<<<<<<< HEAD
       await impersonateCurve();
       await impersonateWeth();
-      await impersonateEthUsdcUniswap();
-      await impersonateEthUsdtUniswap();
-    }
-    await impersonateBean3CrvMetapool();
-    await impersonateUnripe();
-    await impersonateFertilizer();
-    await impersonateBlockBasefee();
-    await impersonateEthUsdChainlinkAggregator();
-=======
-      await impersonateCurve()
-      await impersonateWeth()
-
       // Eth:USDC oracle
       await impersonateEthUsdcUniswap()
       await impersonateEthUsdtUniswap()
@@ -308,10 +274,12 @@
       await impersonateChainlinkAggregator(STETH_ETH_CHAINLINK_PRICE_AGGREGATOR);
       await impersonateUniswapV3(WSTETH_ETH_UNIV3_01_POOL, WSTETH, WETH, 100)
     }
-    await impersonateBean3CrvMetapool()
-    await impersonateUnripe()
+
+    await impersonateBean3CrvMetapool();
+    await impersonateUnripe();
+    await impersonateFertilizer();
     await impersonateBlockBasefee();
->>>>>>> 47e905ee
+    await impersonateEthUsdChainlinkAggregator();
   }
 
   const [beanstalkDiamond, diamondCut] = await diamond.deploy({
