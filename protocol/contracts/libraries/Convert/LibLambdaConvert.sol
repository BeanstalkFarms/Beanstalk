// SPDX-License-Identifier: MIT

pragma solidity ^0.8.20;

import {LibConvertData} from "./LibConvertData.sol";

/**
 * @title LibLambdaConvert
 * @author Publius, deadmanwalking
 */
library LibLambdaConvert {
    using LibConvertData for bytes;
<<<<<<< HEAD

    function convert(
        bytes memory convertData
    )
=======
    
    /**
     * @notice This function returns the full input for use in lambda convert
     * In lambda convert, the account converts from and to the same token.
    */
    function convert(bytes memory convertData)
>>>>>>> 8bd11a21
        internal
        pure
        returns (address tokenOut, address tokenIn, uint256 amountOut, uint256 amountIn)
    {
        (amountIn, tokenIn) = convertData.lambdaConvert();
        tokenOut = tokenIn;
        amountOut = amountIn;
    }

    /** 
     * @notice This function returns the full input for use in anti-lamda convert
     * In anti lamda convert, any user can convert on behalf of an account 
     * to update a deposit's bdv.
     * This is why the additional 'account' parameter is returned.
    */
    function antiConvert(bytes memory convertData)
        internal
        pure
        returns (
            address tokenOut,
            address tokenIn,
            uint256 amountOut,
            uint256 amountIn,
            address account,
            bool decreaseBDV
        )
    {
        (amountIn, tokenIn, account, decreaseBDV) = convertData.antiLambdaConvert();
        tokenOut = tokenIn;
        amountOut = amountIn;
    }
}<|MERGE_RESOLUTION|>--- conflicted
+++ resolved
@@ -10,19 +10,12 @@
  */
 library LibLambdaConvert {
     using LibConvertData for bytes;
-<<<<<<< HEAD
-
-    function convert(
-        bytes memory convertData
-    )
-=======
     
     /**
      * @notice This function returns the full input for use in lambda convert
      * In lambda convert, the account converts from and to the same token.
     */
     function convert(bytes memory convertData)
->>>>>>> 8bd11a21
         internal
         pure
         returns (address tokenOut, address tokenIn, uint256 amountOut, uint256 amountIn)
