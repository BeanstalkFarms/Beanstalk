--- conflicted
+++ resolved
@@ -4,24 +4,11 @@
 
 pragma solidity ^0.8.20;
 
-<<<<<<< HEAD
-=======
-import {IERC20} from "@openzeppelin/contracts/token/ERC20/IERC20.sol";
-import {SafeCast} from "@openzeppelin/contracts/utils/SafeCast.sol";
-import {SafeMath} from "@openzeppelin/contracts/math/SafeMath.sol";
-import {IFertilizer} from "contracts/interfaces/IFertilizer.sol";
-import {AppStorage} from "../AppStorage.sol";
-import {LibTransfer} from "contracts/libraries/Token/LibTransfer.sol";
-import {LibUsdOracle} from "contracts/libraries/Oracle/LibUsdOracle.sol";
-import {LibFertilizer} from "contracts/libraries/LibFertilizer.sol";
-import {LibSafeMath128} from "contracts/libraries/LibSafeMath128.sol";
->>>>>>> 8bd11a21
 import {C} from "contracts/C.sol";
 import {AppStorage} from "../storage/AppStorage.sol";
 import {Invariable} from "contracts/beanstalk/Invariable.sol";
 import {LibTractor} from "contracts/libraries/LibTractor.sol";
 import {LibDiamond} from "contracts/libraries/LibDiamond.sol";
-<<<<<<< HEAD
 import {IFertilizer} from "contracts/interfaces/IFertilizer.sol";
 import {LibBarnRaise} from "contracts/libraries/LibBarnRaise.sol";
 import {LibFertilizer} from "contracts/libraries/LibFertilizer.sol";
@@ -30,10 +17,6 @@
 import {SafeCast} from "@openzeppelin/contracts/utils/math/SafeCast.sol";
 import {LibRedundantMath128} from "contracts/libraries/LibRedundantMath128.sol";
 import {LibRedundantMath256} from "contracts/libraries/LibRedundantMath256.sol";
-=======
-import {IWell} from "contracts/interfaces/basin/IWell.sol";
-import {LibBarnRaise} from "contracts/libraries/LibBarnRaise.sol";
->>>>>>> 8bd11a21
 
 /**
  * @author Publius
@@ -81,16 +64,11 @@
         uint256 tokenAmountIn,
         uint256 minFertilizerOut,
         uint256 minLPTokensOut
-<<<<<<< HEAD
     ) external payable fundsSafu noOutFlow returns (uint256 fertilizerAmountOut) {
         fertilizerAmountOut = _getMintFertilizerOut(
             tokenAmountIn,
             LibBarnRaise.getBarnRaiseToken()
         );
-=======
-    ) external payable returns (uint256 fertilizerAmountOut) {
-        fertilizerAmountOut = _getMintFertilizerOut(tokenAmountIn, LibBarnRaise.getBarnRaiseToken());
->>>>>>> 8bd11a21
 
         require(fertilizerAmountOut >= minFertilizerOut, "Fertilizer: Not enough bought.");
         require(fertilizerAmountOut > 0, "Fertilizer: None bought.");
@@ -99,11 +77,7 @@
         require(fertilizerAmountOut <= remaining, "Fertilizer: Not enough remaining.");
 
         uint128 id = LibFertilizer.addFertilizer(
-<<<<<<< HEAD
             uint128(s.sys.season.current),
-=======
-            uint128(s.season.current),
->>>>>>> 8bd11a21
             tokenAmountIn,
             fertilizerAmountOut,
             minLPTokensOut
@@ -133,17 +107,9 @@
      * Can be used to help calculate `minFertilizerOut` in `mintFertilizer`.
      * `tokenAmountIn` has 18 decimals, `getEthUsdPrice()` has 6 decimals and `fertilizerAmountOut` has 0 decimals.
      */
-<<<<<<< HEAD
     function getMintFertilizerOut(
         uint256 tokenAmountIn
     ) external view returns (uint256 fertilizerAmountOut) {
-=======
-    function getMintFertilizerOut(uint256 tokenAmountIn)
-        external
-        view
-        returns (uint256 fertilizerAmountOut)
-    {
->>>>>>> 8bd11a21
         address barnRaiseToken = LibBarnRaise.getBarnRaiseToken();
         return _getMintFertilizerOut(tokenAmountIn, barnRaiseToken);
     }
@@ -152,13 +118,7 @@
         uint256 tokenAmountIn,
         address barnRaiseToken
     ) public view returns (uint256 fertilizerAmountOut) {
-<<<<<<< HEAD
         fertilizerAmountOut = tokenAmountIn.div(LibUsdOracle.getUsdPrice(barnRaiseToken));
-=======
-        fertilizerAmountOut = tokenAmountIn.div(
-            LibUsdOracle.getUsdPrice(barnRaiseToken)
-        );
->>>>>>> 8bd11a21
     }
 
     ///////////////////////////// Fertilizer Getters //////////////////////////////
@@ -292,8 +252,6 @@
         LibDiamond.enforceIsOwnerOrContract();
         LibFertilizer.beginBarnRaiseMigration(well);
     }
-<<<<<<< HEAD
-=======
 
     /**
      * @notice returns the total recapitalization dollars needed to recapitalize the Barn Raise.
@@ -301,5 +259,4 @@
     function getTotalRecapDollarsNeeded() external view returns (uint256) {
         return LibFertilizer.getTotalRecapDollarsNeeded();
     }
->>>>>>> 8bd11a21
 }