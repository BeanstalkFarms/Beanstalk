--- conflicted
+++ resolved
@@ -19,18 +19,7 @@
  * Any function stored in Beanstalk's EIP-2535 DiamondStorage can be called as a Farm call. (https://eips.ethereum.org/EIPS/eip-2535)
  **/
 
-<<<<<<< HEAD
-// AdvancedFarmCall is a Farm call that can use a Clipboard.
-// See LibFunction.useClipboard for details
-struct AdvancedFarmCall {
-    bytes callData;
-    bytes clipboard;
-}
-
 contract FarmFacet is Invariable {
-=======
-contract FarmFacet {
->>>>>>> 752450d0
     AppStorage internal s;
 
     /**
@@ -38,13 +27,9 @@
      * @param data The encoded function data for each of the calls
      * @return results The return data from each of the calls
      **/
-<<<<<<< HEAD
     function farm(
         bytes[] calldata data
     ) external payable fundsSafu withEth returns (bytes[] memory results) {
-=======
-    function farm(bytes[] calldata data) external payable withEth returns (bytes[] memory results) {
->>>>>>> 752450d0
         results = new bytes[](data.length);
         for (uint256 i; i < data.length; ++i) {
             results[i] = LibFarm._farm(data[i]);
@@ -59,11 +44,7 @@
      **/
     function advancedFarm(
         AdvancedFarmCall[] calldata data
-<<<<<<< HEAD
     ) external payable fundsSafu withEth returns (bytes[] memory results) {
-=======
-    ) external payable withEth returns (bytes[] memory results) {
->>>>>>> 752450d0
         results = new bytes[](data.length);
         for (uint256 i = 0; i < data.length; ++i) {
             results[i] = LibFarm._advancedFarm(data[i], results);
