--- conflicted
+++ resolved
@@ -163,7 +163,6 @@
         bool didSowFaster;
     }
 
-<<<<<<< HEAD
     // marketplace
     struct Listing {
         uint232 expiry;
@@ -176,13 +175,11 @@
         uint24 price;
         uint232 maxPlaceInLine; 
         address owner;
-=======
     struct Fundraiser {
         address payee;
         address token;
         uint256 total;
         uint256 remaining;
->>>>>>> 9babf34b
     }
 }
 
@@ -211,13 +208,10 @@
     mapping (address => Account.State) a;
     uint32 bip0Start;
     uint32 hotFix3Start;
-<<<<<<< HEAD
     mapping(uint256 => Storage.Listing) listedPlots;
     uint32 buyOfferIndex;
     mapping(uint32 => Storage.BuyOffer) buyOffers;
     
-=======
     mapping (uint32 => Storage.Fundraiser) fundraisers;
     uint32 fundraiserIndex;
->>>>>>> 9babf34b
 }