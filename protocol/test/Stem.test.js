--- conflicted
+++ resolved
@@ -38,7 +38,6 @@
 let user, user2, owner;
 let userAddress, ownerAddress, user2Address;
 
-<<<<<<< HEAD
 describe("Silo V3: Grown Stalk Per Bdv deployment", function () {
   before(async function () {
     try {
@@ -52,59 +51,6 @@
             }
           }
         ]
-=======
-
-describe('Silo V3: Grown Stalk Per Bdv deployment', function () {
-    before(async function () {
-      try {
-        await network.provider.request({
-          method: "hardhat_reset",
-          params: [
-            {
-              forking: {
-                jsonRpcUrl: process.env.FORKING_RPC,
-                blockNumber: 16664100 //a random semi-recent block close to Grown Stalk Per Bdv pre-deployment
-              },
-            },
-          ],
-        });
-      } catch(error) {
-        console.log('forking error in Silo V3: Grown Stalk Per Bdv:');
-        console.log(error);
-        return
-      }
-  
-      const signer = await impersonateBeanstalkOwner()
-      await upgradeWithNewFacets({
-        diamondAddress: BEANSTALK,
-        facetNames: ['EnrootFacet', 'ConvertFacet', 'WhitelistFacet', 'MockSiloFacet', 'MockSeasonFacet', 'MigrationFacet', 'SiloGettersFacet'],
-        initFacetName: 'InitBipNewSilo',
-        libraryNames: [
-          'LibGauge', 'LibConvert', 'LibLockedUnderlying', 'LibCurveMinting', 'LibIncentive', 'LibGerminate', 'LibSilo'
-        ],
-        facetLibraries: {
-          'MockSeasonFacet': [
-            'LibGauge', 
-            'LibIncentive',
-            'LibLockedUnderlying',
-            'LibCurveMinting',
-            'LibGerminate'
-          ],
-          'ConvertFacet': [
-            'LibConvert'
-          ],
-          'MockSiloFacet': [
-            'LibSilo'
-          ],
-          'EnrootFacet': [
-            'LibSilo'
-          ]
-        },
-        bip: false,
-        object: false,
-        verbose: false,
-        account: signer
->>>>>>> cbdb1876
       });
     } catch (error) {
       console.log("forking error in Silo V3: Grown Stalk Per Bdv:");
@@ -145,7 +91,8 @@
           "LibGerminate"
         ],
         ConvertFacet: ["LibConvert"],
-        MockSiloFacet: ["LibSilo"]
+        MockSiloFacet: ["LibSilo"],
+        EnrootFacet: ["LibSilo"]
       },
       bip: false,
       object: false,
