// SPDX-License-Identifier: MIT

pragma solidity ^0.8.20;

import {AppStorage, Storage} from "../../AppStorage.sol";
import {C} from "../../../C.sol";
import {Decimal} from "contracts/libraries/Decimal.sol";
import {LibEvaluate} from "contracts/libraries/LibEvaluate.sol";
import {LibUsdOracle} from "contracts/libraries/Oracle/LibUsdOracle.sol";
import {LibWellMinting} from "contracts/libraries/Minting/LibWellMinting.sol";
import {LibWell} from "contracts/libraries/Well/LibWell.sol";
import {LibRedundantMathSigned256} from "contracts/libraries/LibRedundantMathSigned256.sol";
import {LibWhitelistedTokens} from "contracts/libraries/Silo/LibWhitelistedTokens.sol";
import {LibGauge} from "contracts/libraries/LibGauge.sol";
import {LibCases} from "contracts/libraries/LibCases.sol";
import {LibRedundantMath256} from "contracts/libraries/LibRedundantMath256.sol";

/**
 * @title SeasonGettersFacet
 * @author Publius, Chaikitty, Brean
 * @notice Holds Getter view functions for the SeasonFacet.
 */
contract SeasonGettersFacet {
    using LibRedundantMath256 for uint256;
    using LibRedundantMathSigned256 for int256;

    AppStorage internal s;

    //////////////////// SEASON GETTERS ////////////////////

    /**
     * @notice Returns the current Season number.
     */
    function season() public view returns (uint32) {
        return s.season.current;
    }

    /**
     * @notice Returns whether Beanstalk is Paused. When Paused, the `sunrise()` function cannot be called.
     */
    function paused() public view returns (bool) {
        return s.paused;
    }

    /**
     * @notice Returns the Season struct. See {Storage.Season}.
     */
    function time() external view returns (Storage.Season memory) {
        return s.season;
    }

    /**
     * @notice Returns whether Beanstalk started this Season above or below peg.
     */
    function abovePeg() external view returns (bool) {
        return s.season.abovePeg;
    }

    /**
     * @notice Returns the block during which the current Season started.
     */
    function sunriseBlock() external view returns (uint32) {
        return s.season.sunriseBlock;
    }

    /**
     * @notice Returns the current Weather struct. See {AppStorage:Storage.Weather}.
     */
    function weather() public view returns (Storage.Weather memory) {
        return s.w;
    }

    /**
     * @notice Returns the current Rain struct. See {AppStorage:Storage.Rain}.
     */
    function rain() public view returns (Storage.Rain memory) {
        return s.r;
    }

    /**
     * @notice Returns the Plenty per Root for `season`.
     */
    function plentyPerRoot(uint32 _season) external view returns (uint256) {
        return s.sops[_season];
    }

    //////////////////// ORACLE GETTERS ////////////////////

    /**
     * @notice Returns the total Delta B across all whitelisted minting liquidity pools.
     * @dev The whitelisted pools are:
     * - the Bean:3Crv Metapool
     * - the Bean:ETH Well
     */
    function totalDeltaB() external view returns (int256 deltaB) {
        deltaB = LibWellMinting.check(C.BEAN_ETH_WELL);
    }

    /**
     * @notice Returns the Time Weighted Average Delta B since the start of the Season for the requested pool.
     */
    function poolDeltaB(address pool) external view returns (int256) {
        if (LibWell.isWell(pool)) return LibWellMinting.check(pool);
        revert("Oracle: Pool not supported");
    }

    /**
     * @notice Returns the last Well Oracle Snapshot for a given `well`.
     * @return snapshot The encoded cumulative balances the last time the Oracle was captured.
     */
    function wellOracleSnapshot(address well) external view returns (bytes memory snapshot) {
        snapshot = s.wellOracleSnapshots[well];
    }

    //////////////////// SEED GAUGE GETTERS ////////////////////

    /**
     * @notice Returns the average grown stalk per BDV.
     */
    function getAverageGrownStalkPerBdv() public view returns (uint256) {
        return LibGauge.getAverageGrownStalkPerBdv();
    }

    /**
     * @notice Returns the total Deposited BDV in Beanstalk.
     * @dev the total Deposited BDV may vary from the instantaneous BDV of all Deposited tokens
     * as the BDV of a Deposit is only updated when a Deposit is interacted with.
     */
    function getTotalBdv() external view returns (uint256 totalBdv) {
        return LibGauge.getTotalBdv();
    }

    /**
     * @notice Returns the seed gauge struct.
     */
    function getSeedGauge() external view returns (Storage.SeedGauge memory) {
        return s.seedGauge;
    }

    /**
     * @notice Returns the average grown stalk per BDV per season.
     * @dev 6 decimal precision (1 GrownStalkPerBdvPerSeason = 1e6);
     * note that stalk has 10 decimals.
     */
    function getAverageGrownStalkPerBdvPerSeason() public view returns (uint128) {
        return s.seedGauge.averageGrownStalkPerBdvPerSeason;
    }

    /**
     * @notice Returns the ratio between bean and max LP gp Per BDV, unscaled.
     * @dev 6 decimal precision (1% = 1e6)
     */
    function getBeanToMaxLpGpPerBdvRatio() external view returns (uint256) {
        return s.seedGauge.beanToMaxLpGpPerBdvRatio;
    }

    /**
     * @notice Returns the ratio between bean and max LP gp Per BDV, scaled.
     * @dev 6 decimal precision (1% = 1e6)
     */
    function getBeanToMaxLpGpPerBdvRatioScaled() public view returns (uint256) {
        return LibGauge.getBeanToMaxLpGpPerBdvRatioScaled(s.seedGauge.beanToMaxLpGpPerBdvRatio);
    }

    /**
     * @notice returns the Gauge Points per BDV for a given token.
     * @param token The token to get the Gauge Points per BDV for.
     */
    function getGaugePointsPerBdvForToken(address token) public view returns (uint256) {
        if (token == C.BEAN) {
            return getBeanGaugePointsPerBdv();
        } else {
            return getGaugePointsPerBdvForWell(token);
        }
    }

    /**
     * gets the Gauge Points per BDV for a given well.
     * @param well The well to get the Gauge Points per BDV for.
     */
    function getGaugePointsPerBdvForWell(address well) public view returns (uint256) {
        if (LibWell.isWell(well)) {
            uint256 wellGaugePoints = s.ss[well].gaugePoints;
            uint256 wellDepositedBdv = s.siloBalances[well].depositedBdv;
            return wellGaugePoints.mul(LibGauge.BDV_PRECISION).div(wellDepositedBdv);
        } else {
            revert("Token not supported");
        }
    }

    /**
     * @notice calculates the BEANETH Gauge Points (GP) per BDV.
     */
    function getBeanEthGaugePointsPerBdv() public view returns (uint256) {
        return getGaugePointsPerBdvForWell(C.BEAN_ETH_WELL);
    }

    /**
     * @notice calculates the BEAN Gauge Points (GP) per BDV.
     */
    function getBeanGaugePointsPerBdv() public view returns (uint256) {
        uint256 beanToMaxLpGpPerBdvRatio = getBeanToMaxLpGpPerBdvRatioScaled();
        return getBeanEthGaugePointsPerBdv().mul(beanToMaxLpGpPerBdvRatio).div(100e18);
    }

    /**
     * @notice calculates the grown stalk issued per season.
     */
    function getGrownStalkIssuedPerSeason() public view returns (uint256) {
        address[] memory lpGaugeTokens = LibWhitelistedTokens.getWhitelistedLpTokens();
        uint256 totalLpBdv;
        for (uint i; i < lpGaugeTokens.length; i++) {
            totalLpBdv = totalLpBdv.add(s.siloBalances[lpGaugeTokens[i]].depositedBdv);
        }
        return
            uint256(s.seedGauge.averageGrownStalkPerBdvPerSeason)
                .mul(totalLpBdv.add(s.siloBalances[C.BEAN].depositedBdv))
                .div(LibGauge.BDV_PRECISION);
    }

    /**
     * @notice Gets the stalk per Gauge Point. Used In gauge system.
     */
    function getGrownStalkIssuedPerGp() external view returns (uint256) {
        address[] memory lpGaugeTokens = LibWhitelistedTokens.getWhitelistedLpTokens();
        uint256 totalGaugePoints;
        for (uint i; i < lpGaugeTokens.length; i++) {
            totalGaugePoints = totalGaugePoints.add(s.ss[lpGaugeTokens[i]].gaugePoints);
        }
        uint256 newGrownStalk = getGrownStalkIssuedPerSeason();
        totalGaugePoints = totalGaugePoints.add(
            getBeanGaugePointsPerBdv().mul(s.siloBalances[C.BEAN].depositedBdv).div(
                LibGauge.BDV_PRECISION
            )
        );
        return newGrownStalk.mul(1e18).div(totalGaugePoints);
    }

    /**
     * @notice Returns the pod rate (unharvestable pods / total bean supply).
     */
    function getPodRate() external view returns (uint256) {
        uint256 beanSupply = C.bean().totalSupply();
        return Decimal.ratio(s.f.pods.sub(s.f.harvestable), beanSupply).value;
    }

    /**
     * @notice Returns the L2SR rate (total non-bean liquidity / total bean supply).
     */
    function getLiquidityToSupplyRatio() external view returns (uint256) {
        uint256 beanSupply = C.bean().totalSupply();
        (Decimal.D256 memory l2sr, ) = LibEvaluate.calcLPToSupplyRatio(beanSupply);
        return l2sr.value;
    }

    /**
     * @notice returns the change in demand for pods from the previous season.
     */
    function getDeltaPodDemand() external view returns (uint256) {
        Decimal.D256 memory deltaPodDemand;
        (deltaPodDemand, , ) = LibEvaluate.calcDeltaPodDemand(s.f.beanSown);
        return deltaPodDemand.value;
    }

    /**
     * @notice returns the twa liquidity for a well, using the values stored in beanstalk.
     */
    function getTwaLiquidityForWell(address well) public view returns (uint256) {
        (address token, ) = LibWell.getNonBeanTokenAndIndexFromWell(well);
        return LibWell.getTwaLiquidityFromBeanstalkPump(well, LibUsdOracle.getTokenPrice(token));
    }

    /**
     * @notice returns the twa liquidity for a well, using the values stored in beanstalk.
     * @dev This is the liquidity used in the gauge system.
     */
    function getWeightedTwaLiquidityForWell(address well) public view returns (uint256) {
<<<<<<< HEAD
        return LibEvaluate.getLiquidityWeight(well)
            .mul(getTwaLiquidityForWell(well))
            .div(1e18);
=======
        return
            LibEvaluate
                .getLiquidityWeight(s.ss[well].lwSelector)
                .mul(getTwaLiquidityForWell(well))
                .div(1e18);
>>>>>>> 210c8b9d
    }

    /**
     * @notice Returns the total twa liquidity of beanstalk.
     */
    function getTotalUsdLiquidity() external view returns (uint256 totalLiquidity) {
        address[] memory wells = LibWhitelistedTokens.getWhitelistedWellLpTokens();
        for (uint i; i < wells.length; i++) {
            totalLiquidity = totalLiquidity.add(getTwaLiquidityForWell(wells[i]));
        }
    }

    /**
     * @notice returns the total weighted liquidity of beanstalk.
     */
    function getTotalWeightedUsdLiquidity() external view returns (uint256 totalWeightedLiquidity) {
        address[] memory wells = LibWhitelistedTokens.getWhitelistedWellLpTokens();
        for (uint i; i < wells.length; i++) {
            totalWeightedLiquidity = totalWeightedLiquidity.add(
                getWeightedTwaLiquidityForWell(wells[i])
            );
        }
    }

    /**
     * @notice Returns the current gauge points of a token.
     */
    function getGaugePoints(address token) external view returns (uint256) {
        return s.ss[token].gaugePoints;
    }

    function getLargestLiqWell() external view returns (address) {
        uint256 beanSupply = C.bean().totalSupply();
        (, address well) = LibEvaluate.calcLPToSupplyRatio(beanSupply);
        return well;
    }

    function getSopWell() external view returns (address) {
        return s.sopWell;
    }

    //////////////////// CASES ////////////////////

    function getCases() external view returns (bytes32[144] memory cases) {
        return s.casesV2;
    }

    function getCaseData(uint256 caseId) external view returns (bytes32 casesData) {
        return LibCases.getDataFromCase(caseId);
    }

    function getChangeFromCaseId(uint256 caseId) public view returns (uint32, int8, uint80, int80) {
        LibCases.CaseData memory cd = LibCases.decodeCaseData(caseId);
        return (cd.mT, cd.bT, cd.mL, cd.bL);
    }

    function getAbsTemperatureChangeFromCaseId(uint256 caseId) external view returns (int8 t) {
        (, t, , ) = getChangeFromCaseId(caseId);
        return t;
    }

    function getRelTemperatureChangeFromCaseId(uint256 caseId) external view returns (uint32 mt) {
        (mt, , , ) = getChangeFromCaseId(caseId);
        return mt;
    }

    function getAbsBeanToMaxLpRatioChangeFromCaseId(
        uint256 caseId
    ) external view returns (uint80 ml) {
        (, , ml, ) = getChangeFromCaseId(caseId);
        return ml;
    }

    function getRelBeanToMaxLpRatioChangeFromCaseId(
        uint256 caseId
    ) external view returns (int80 l) {
        (, , , l) = getChangeFromCaseId(caseId);
        return l;
    }

    function getSeasonStruct() external view returns (Storage.Season memory) {
        return s.season;
    }

    function getSeasonTimestamp() external view returns (uint256) {
        return s.season.timestamp;
    }
}<|MERGE_RESOLUTION|>--- conflicted
+++ resolved
@@ -275,17 +275,7 @@
      * @dev This is the liquidity used in the gauge system.
      */
     function getWeightedTwaLiquidityForWell(address well) public view returns (uint256) {
-<<<<<<< HEAD
-        return LibEvaluate.getLiquidityWeight(well)
-            .mul(getTwaLiquidityForWell(well))
-            .div(1e18);
-=======
-        return
-            LibEvaluate
-                .getLiquidityWeight(s.ss[well].lwSelector)
-                .mul(getTwaLiquidityForWell(well))
-                .div(1e18);
->>>>>>> 210c8b9d
+        return LibEvaluate.getLiquidityWeight(well).mul(getTwaLiquidityForWell(well)).div(1e18);
     }
 
     /**
