// SPDX-License-Identifier: MIT

pragma solidity =0.7.6;
pragma experimental ABIEncoderV2;

import "./interfaces/IBean.sol";
import "./interfaces/ICurve.sol";
import "./interfaces/IFertilizer.sol";
import "./interfaces/IProxyAdmin.sol";
import "./libraries/Decimal.sol";

/**
 * @title C
 * @author Publius
 * @notice Contains constants used throughout Beanstalk.
 */
library C {
    using Decimal for Decimal.D256;
    using SafeMath for uint256;

    //////////////////// Globals ////////////////////

    uint256 internal constant PRECISION = 1e18;
    uint256 private constant CHAIN_ID = 1;
    bytes constant BYTES_ZERO = new bytes(0);

    /// @dev The block time for the chain in seconds.
    uint256 internal constant BLOCK_LENGTH_SECONDS = 12;

    //////////////////// Season ////////////////////

    /// @dev The length of a Season meaured in seconds.
    uint256 private constant CURRENT_SEASON_PERIOD = 3600; // 1 hour
    uint256 internal constant SOP_PRECISION = 1e24;

    //////////////////// Silo ////////////////////

    uint256 internal constant SEEDS_PER_BEAN = 2;
    uint256 internal constant STALK_PER_BEAN = 10000;
    uint256 private constant ROOTS_BASE = 1e12;

    //////////////////// Exploit Migration ////////////////////

    uint256 private constant UNRIPE_LP_PER_DOLLAR = 1884592; // 145_113_507_403_282 / 77_000_000
    uint256 private constant ADD_LP_RATIO = 866616;
    uint256 private constant INITIAL_HAIRCUT = 185564685220298701;

    //////////////////// Contracts ////////////////////

    address internal constant BEAN = 0xBEA0000029AD1c77D3d5D23Ba2D8893dB9d1Efab;
    address internal constant CURVE_BEAN_METAPOOL = 0xc9C32cd16Bf7eFB85Ff14e0c8603cc90F6F2eE49;

    address internal constant UNRIPE_BEAN = 0x1BEA0050E63e05FBb5D8BA2f10cf5800B6224449;
    address internal constant UNRIPE_LP = 0x1BEA3CcD22F4EBd3d37d731BA31Eeca95713716D;

    address private constant CURVE_3_POOL = 0xbEbc44782C7dB0a1A60Cb6fe97d0b483032FF1C7;
    address private constant THREE_CRV = 0x6c3F90f043a72FA612cbac8115EE7e52BDe6E490;

    address private constant FERTILIZER = 0x402c84De2Ce49aF88f5e2eF3710ff89bFED36cB6;
    address private constant FERTILIZER_ADMIN = 0xfECB01359263C12Aa9eD838F878A596F0064aa6e;

    address private constant TRI_CRYPTO = 0xc4AD29ba4B3c580e6D59105FFf484999997675Ff;
    address private constant TRI_CRYPTO_POOL = 0xD51a44d3FaE010294C616388b506AcdA1bfAAE46;
    address private constant CURVE_ZAP = 0xA79828DF1850E8a3A3064576f380D90aECDD3359;

    address private constant UNRIPE_CURVE_BEAN_LUSD_POOL = 0xD652c40fBb3f06d6B58Cb9aa9CFF063eE63d465D;
    address private constant UNRIPE_CURVE_BEAN_METAPOOL = 0x3a70DfA7d2262988064A2D051dd47521E43c9BdD;

    address internal constant USDC = 0xA0b86991c6218b36c1d19D4a2e9Eb0cE3606eB48;
    address internal constant USDT = 0xdAC17F958D2ee523a2206206994597C13D831ec7;
    address internal constant WETH = 0xC02aaA39b223FE8D0A0e5C4F27eAD9083C756Cc2;
    address internal constant WSTETH = 0x7f39C581F595B53c5cb19bD0b3f8dA6c935E2Ca0;

    // Use external contract for block.basefee as to avoid upgrading existing contracts to solidity v8
    address private constant BASE_FEE_CONTRACT = 0x84292919cB64b590C0131550483707E43Ef223aC;

    //////////////////// Well ////////////////////

    uint256 internal constant WELL_MINIMUM_BEAN_BALANCE = 1000_000_000; // 1,000 Beans
    address internal constant BEAN_ETH_WELL = 0xBEA0e11282e2bB5893bEcE110cF199501e872bAd;
    address internal constant BEAN_WSTETH_WELL = 0xa61Ef2313C1eC9c8cf2E1cAC986539d136b1393E; // TODO: Set
    // The index of the Bean and Weth token addresses in all BEAN/ETH Wells.
    uint256 internal constant BEAN_INDEX = 0;
    uint256 internal constant ETH_INDEX = 1;

<<<<<<< HEAD
    //////////////////// Tractor ////////////////////

    uint80 internal constant SELECTOR_SIZE = 4;
    uint80 internal constant SLOT_SIZE = 32;
    uint80 internal constant ARGS_START_INDEX = SELECTOR_SIZE + SLOT_SIZE;
    uint80 internal constant ADDR_SLOT_OFFSET = 12;
    uint80 internal constant PUBLISHER_COPY_INDEX = type(uint80).max;
    uint80 internal constant OPERATOR_COPY_INDEX = type(uint80).max - 1;
=======

    //////////////////// Chainlink Oracles ////////////////////
    address constant ETH_USD_CHAINLINK_PRICE_AGGREGATOR = 0x5f4eC3Df9cbd43714FE2740f5E3616155c5b8419;
    address constant WSTETH_ETH_CHAINLINK_PRICE_AGGREGATOR = 0x86392dC19c0b719886221c78AB11eb8Cf5c52812;

    //////////////////// Uniswap Oracles //////////////////////
    address internal constant WSTETH_ETH_UNIV3_01_POOL = 0x109830a1AAaD605BbF02a9dFA7B0B92EC2FB7dAa; // 0.01% pool
>>>>>>> 881af6f6

    function getSeasonPeriod() internal pure returns (uint256) {
        return CURRENT_SEASON_PERIOD;
    }

    function getBlockLengthSeconds() internal pure returns (uint256) {
        return BLOCK_LENGTH_SECONDS;
    }

    function getChainId() internal pure returns (uint256) {
        return CHAIN_ID;
    }

    function getSeedsPerBean() internal pure returns (uint256) {
        return SEEDS_PER_BEAN;
    }

    function getStalkPerBean() internal pure returns (uint256) {
      return STALK_PER_BEAN;
    }

    function getRootsBase() internal pure returns (uint256) {
        return ROOTS_BASE;
    }

    /**
     * @dev The pre-exploit BEAN:3CRV Curve metapool address.
     */
    function unripeLPPool1() internal pure returns (address) {
        return UNRIPE_CURVE_BEAN_METAPOOL;
    }

    /**
     * @dev The pre-exploit BEAN:LUSD Curve plain pool address.
     */
    function unripeLPPool2() internal pure returns (address) {
        return UNRIPE_CURVE_BEAN_LUSD_POOL;
    }

    function unripeBean() internal pure returns (IERC20) {
        return IERC20(UNRIPE_BEAN);
    }

    function unripeLP() internal pure returns (IERC20) {
        return IERC20(UNRIPE_LP);
    }

    function bean() internal pure returns (IBean) {
        return IBean(BEAN);
    }

    function usdc() internal pure returns (IERC20) {
        return IERC20(USDC);
    }

    function curveMetapool() internal pure returns (ICurvePool) {
        return ICurvePool(CURVE_BEAN_METAPOOL);
    }

    function curve3Pool() internal pure returns (I3Curve) {
        return I3Curve(CURVE_3_POOL);
    }
    
    function curveZap() internal pure returns (ICurveZap) {
        return ICurveZap(CURVE_ZAP);
    }

    function curveZapAddress() internal pure returns (address) {
        return CURVE_ZAP;
    }

    function curve3PoolAddress() internal pure returns (address) {
        return CURVE_3_POOL;
    }

    function threeCrv() internal pure returns (IERC20) {
        return IERC20(THREE_CRV);
    }

    function fertilizer() internal pure returns (IFertilizer) {
        return IFertilizer(FERTILIZER);
    }

    function fertilizerAddress() internal pure returns (address) {
        return FERTILIZER;
    }

    function fertilizerAdmin() internal pure returns (IProxyAdmin) {
        return IProxyAdmin(FERTILIZER_ADMIN);
    }

    function triCryptoPoolAddress() internal pure returns (address) {
        return TRI_CRYPTO_POOL;
    }

    function triCrypto() internal pure returns (IERC20) {
        return IERC20(TRI_CRYPTO);
    }

    function unripeLPPerDollar() internal pure returns (uint256) {
        return UNRIPE_LP_PER_DOLLAR;
    }

    function dollarPerUnripeLP() internal pure returns (uint256) {
        return 1e12/UNRIPE_LP_PER_DOLLAR;
    }

    function exploitAddLPRatio() internal pure returns (uint256) {
        return ADD_LP_RATIO;
    }

    function precision() internal pure returns (uint256) {
        return PRECISION;
    }

    function initialRecap() internal pure returns (uint256) {
        return INITIAL_HAIRCUT;
    }

}<|MERGE_RESOLUTION|>--- conflicted
+++ resolved
@@ -83,7 +83,6 @@
     uint256 internal constant BEAN_INDEX = 0;
     uint256 internal constant ETH_INDEX = 1;
 
-<<<<<<< HEAD
     //////////////////// Tractor ////////////////////
 
     uint80 internal constant SELECTOR_SIZE = 4;
@@ -92,7 +91,7 @@
     uint80 internal constant ADDR_SLOT_OFFSET = 12;
     uint80 internal constant PUBLISHER_COPY_INDEX = type(uint80).max;
     uint80 internal constant OPERATOR_COPY_INDEX = type(uint80).max - 1;
-=======
+
 
     //////////////////// Chainlink Oracles ////////////////////
     address constant ETH_USD_CHAINLINK_PRICE_AGGREGATOR = 0x5f4eC3Df9cbd43714FE2740f5E3616155c5b8419;
@@ -100,7 +99,6 @@
 
     //////////////////// Uniswap Oracles //////////////////////
     address internal constant WSTETH_ETH_UNIV3_01_POOL = 0x109830a1AAaD605BbF02a9dFA7B0B92EC2FB7dAa; // 0.01% pool
->>>>>>> 881af6f6
 
     function getSeasonPeriod() internal pure returns (uint256) {
         return CURRENT_SEASON_PERIOD;
