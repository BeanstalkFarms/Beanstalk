--- conflicted
+++ resolved
@@ -49,10 +49,7 @@
 
 import { FC } from '~/types';
 import useSetting from '~/hooks/app/useSetting';
-<<<<<<< HEAD
-=======
 import UnripeTokenRow from './UnripeTokenRow';
->>>>>>> 2cfdafbc
 
 // ----------------------------------------------------
 
@@ -283,12 +280,8 @@
   );
 
   // Are we impersonating a different account while not in dev mode
-<<<<<<< HEAD
-  const isImpersonating = !!useSetting('impersonatedAccount')[0] && !import.meta.env.DEV;
-=======
   const isImpersonating =
     !!useSetting('impersonatedAccount')[0] && !import.meta.env.DEV;
->>>>>>> 2cfdafbc
 
   /// Tab: Pick Overview
   const alreadyPicked = picked[0] === true || picked[1] === true;
