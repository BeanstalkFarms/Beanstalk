/**
 * SPDX-License-Identifier: MIT
 **/

pragma solidity ^0.8.20;

import {C} from "contracts/C.sol";
import {LibTransfer} from "contracts/libraries/Token/LibTransfer.sol";
import {LibMarket} from "contracts/libraries/LibMarket.sol";
import {Listing} from "./Listing.sol";

/**
 * @author Beanjoyer, Malteasy, funderbrker
 **/

contract Order is Listing {
    struct PodOrder {
        address orderer;
        uint256 fieldId;
        uint24 pricePerPod;
        uint256 maxPlaceInLine;
        uint256 minFillAmount;
    }

    event PodOrderCreated(
        address indexed orderer,
        bytes32 id,
        uint256 beanAmount,
        uint256 fieldId,
        uint24 pricePerPod,
        uint256 maxPlaceInLine,
        uint256 minFillAmount
    );

    event PodOrderFilled(
        address indexed filler,
        address indexed orderer,
        bytes32 id,
        uint256 fieldId,
        uint256 index,
        uint256 start,
        uint256 podAmount,
        uint256 costInBeans
    );

    event PodOrderCancelled(address indexed orderer, bytes32 id);

    /*
     * Create
     */
    function _createPodOrder(
        PodOrder calldata podOrder,
        uint256 beanAmount
    ) internal returns (bytes32 id) {
        require(beanAmount > 0, "Marketplace: Order amount must be > 0.");
<<<<<<< HEAD
        require(podOrder.pricePerPod > 0, "Marketplace: Pod price must be greater than 0.");

        id = _getOrderId(podOrder);

        if (s.sys.podOrders[id] > 0) _cancelPodOrder(podOrder, LibTransfer.To.INTERNAL);
        s.sys.podOrders[id] = beanAmount;

        emit PodOrderCreated(
            podOrder.orderer,
            id,
            beanAmount,
            podOrder.fieldId,
            podOrder.pricePerPod,
            podOrder.maxPlaceInLine,
            podOrder.minFillAmount
        );
    }

=======
        require(pricePerPod > 0, "Marketplace: Pod price must be greater than 0.");
        require(minFillAmount > 0, "Marketplace: Minimum fill amount must be greater than 0.");

        id = createOrderId(msg.sender, pricePerPod, maxPlaceInLine, minFillAmount);

        if (s.podOrders[id] > 0) _cancelPodOrder(pricePerPod, maxPlaceInLine, minFillAmount, LibTransfer.To.INTERNAL);
        s.podOrders[id] = beanAmount;

        bytes memory emptyPricingFunction;
        emit PodOrderCreated(msg.sender, id, beanAmount, pricePerPod, maxPlaceInLine, minFillAmount, emptyPricingFunction, LibPolynomial.PriceType.Fixed);
    }

    function _createPodOrderV2(
        uint256 beanAmount,
        uint256 maxPlaceInLine,
        uint256 minFillAmount,
        bytes calldata pricingFunction
    ) internal returns (bytes32 id) {
        require(beanAmount > 0, "Marketplace: Order amount must be > 0.");
        require(minFillAmount > 0, "Marketplace: Pod price must be greater than 0.");
        id = createOrderIdV2(msg.sender, 0, maxPlaceInLine, minFillAmount, pricingFunction);
        if (s.podOrders[id] > 0) _cancelPodOrderV2(maxPlaceInLine, minFillAmount, pricingFunction, LibTransfer.To.INTERNAL);
        s.podOrders[id] = beanAmount;

        emit PodOrderCreated(msg.sender, id, beanAmount, 0, maxPlaceInLine, minFillAmount, pricingFunction, LibPolynomial.PriceType.Dynamic);
    }


>>>>>>> 36b8574b
    /*
     * Fill
     * @param index The index of the plot in the order.
     * @dev Verification that sender == filler should be handled before calling this function.
     */
    function _fillPodOrder(
<<<<<<< HEAD
        PodOrder calldata podOrder,
        address filler,
=======
        PodOrder calldata o,
        uint256 index,
        uint256 start,
        uint256 amount,
        LibTransfer.To mode
    ) internal {

        require(amount >= o.minFillAmount, "Marketplace: Fill must be >= minimum amount.");
        require(amount > 0, "Marketplace: amount must be > 0.");
        require(s.a[msg.sender].field.plots[index] >= (start.add(amount)), "Marketplace: Invalid Plot.");
        require(index.add(start).add(amount).sub(s.f.harvestable) <= o.maxPlaceInLine, "Marketplace: Plot too far in line.");
        
        bytes32 id = createOrderId(o.account, o.pricePerPod, o.maxPlaceInLine, o.minFillAmount);
        uint256 costInBeans = amount.mul(o.pricePerPod).div(1000000);
        s.podOrders[id] = s.podOrders[id].sub(costInBeans, "Marketplace: Not enough beans in order.");

        LibTransfer.sendToken(C.bean(), costInBeans, msg.sender, mode);
        
        if (s.podListings[index] != bytes32(0)) _cancelPodListing(msg.sender, index);
        
        _transferPlot(msg.sender, o.account, index, start, amount);

        if (s.podOrders[id] == 0) delete s.podOrders[id];
        
        emit PodOrderFilled(msg.sender, o.account, id, index, start, amount, costInBeans);
    }

    function _fillPodOrderV2(
        PodOrder calldata o,
>>>>>>> 36b8574b
        uint256 index,
        uint256 start,
        uint256 podAmount,
        LibTransfer.To mode
    ) internal {
<<<<<<< HEAD
        require(
            podAmount >= podOrder.minFillAmount,
            "Marketplace: Fill must be >= minimum amount."
        );
        require(
            s.accts[filler].fields[podOrder.fieldId].plots[index] >= (start + podAmount),
            "Marketplace: Invalid Plot."
        );
        require(
            (index + start + podAmount - s.sys.fields[podOrder.fieldId].harvestable) <=
                podOrder.maxPlaceInLine,
            "Marketplace: Plot too far in line."
        );

        bytes32 id = _getOrderId(podOrder);

        uint256 costInBeans = (podAmount * podOrder.pricePerPod) / 1000000;
        require(costInBeans <= s.sys.podOrders[id], "Marketplace: Not enough beans in order.");
        s.sys.podOrders[id] = s.sys.podOrders[id] - costInBeans;

        LibTransfer.sendToken(C.bean(), costInBeans, filler, mode);

        if (s.sys.podListings[podOrder.fieldId][index] != bytes32(0)) {
            LibMarket._cancelPodListing(filler, podOrder.fieldId, index);
        }

        _transferPlot(filler, podOrder.orderer, podOrder.fieldId, index, start, podAmount);

        if (s.sys.podOrders[id] == 0) {
            delete s.sys.podOrders[id];
        }

        emit PodOrderFilled(
            filler,
            podOrder.orderer,
            id,
            podOrder.fieldId,
            index,
            start,
            podAmount,
            costInBeans
        );
=======

        require(amount >= o.minFillAmount, "Marketplace: Fill must be >= minimum amount.");
        require(amount > 0, "Marketplace: amount must be > 0.");
        require(s.a[msg.sender].field.plots[index] >= (start.add(amount)), "Marketplace: Invalid Plot.");
        require(index.add(start).add(amount).sub(s.f.harvestable) <= o.maxPlaceInLine, "Marketplace: Plot too far in line.");
        
        bytes32 id = createOrderIdV2(o.account, 0, o.maxPlaceInLine, o.minFillAmount, pricingFunction);
        uint256 costInBeans = getAmountBeansToFillOrderV2(index.add(start).sub(s.f.harvestable), amount, pricingFunction);
        s.podOrders[id] = s.podOrders[id].sub(costInBeans, "Marketplace: Not enough beans in order.");
        
        LibTransfer.sendToken(C.bean(), costInBeans, msg.sender, mode);
        
        if (s.podListings[index] != bytes32(0)) _cancelPodListing(msg.sender, index);
        
        _transferPlot(msg.sender, o.account, index, start, amount);

        if (s.podOrders[id] == 0) delete s.podOrders[id];
        
        emit PodOrderFilled(msg.sender, o.account, id, index, start, amount, costInBeans);
>>>>>>> 36b8574b
    }

    /*
     * Cancel
     */
    function _cancelPodOrder(PodOrder memory podOrder, LibTransfer.To mode) internal {
        bytes32 id = _getOrderId(podOrder);
        uint256 amountBeans = s.sys.podOrders[id];
        LibTransfer.sendToken(C.bean(), amountBeans, podOrder.orderer, mode);
        delete s.sys.podOrders[id];
        emit PodOrderCancelled(podOrder.orderer, id);
    }

    /*
     * Get
     */

    function _getOrderId(PodOrder memory podOrder) internal pure returns (bytes32 id) {
        return
            keccak256(
                abi.encodePacked(
                    podOrder.orderer,
                    podOrder.fieldId,
                    podOrder.pricePerPod,
                    podOrder.maxPlaceInLine,
                    podOrder.minFillAmount
                )
            );
    }
}<|MERGE_RESOLUTION|>--- conflicted
+++ resolved
@@ -53,12 +53,19 @@
         uint256 beanAmount
     ) internal returns (bytes32 id) {
         require(beanAmount > 0, "Marketplace: Order amount must be > 0.");
-<<<<<<< HEAD
-        require(podOrder.pricePerPod > 0, "Marketplace: Pod price must be greater than 0.");
+        require(
+            podOrder.pricePerPod > 0,
+            "Marketplace: Pod price must be greater than 0."
+        );
+        require(
+            podOrder.minFillAmount > 0,
+            "Marketplace: Minimum fill amount must be greater than 0."
+        );
 
         id = _getOrderId(podOrder);
 
-        if (s.sys.podOrders[id] > 0) _cancelPodOrder(podOrder, LibTransfer.To.INTERNAL);
+        if (s.sys.podOrders[id] > 0)
+            _cancelPodOrder(podOrder, LibTransfer.To.INTERNAL);
         s.sys.podOrders[id] = beanAmount;
 
         emit PodOrderCreated(
@@ -72,92 +79,33 @@
         );
     }
 
-=======
-        require(pricePerPod > 0, "Marketplace: Pod price must be greater than 0.");
-        require(minFillAmount > 0, "Marketplace: Minimum fill amount must be greater than 0.");
-
-        id = createOrderId(msg.sender, pricePerPod, maxPlaceInLine, minFillAmount);
-
-        if (s.podOrders[id] > 0) _cancelPodOrder(pricePerPod, maxPlaceInLine, minFillAmount, LibTransfer.To.INTERNAL);
-        s.podOrders[id] = beanAmount;
-
-        bytes memory emptyPricingFunction;
-        emit PodOrderCreated(msg.sender, id, beanAmount, pricePerPod, maxPlaceInLine, minFillAmount, emptyPricingFunction, LibPolynomial.PriceType.Fixed);
-    }
-
-    function _createPodOrderV2(
-        uint256 beanAmount,
-        uint256 maxPlaceInLine,
-        uint256 minFillAmount,
-        bytes calldata pricingFunction
-    ) internal returns (bytes32 id) {
-        require(beanAmount > 0, "Marketplace: Order amount must be > 0.");
-        require(minFillAmount > 0, "Marketplace: Pod price must be greater than 0.");
-        id = createOrderIdV2(msg.sender, 0, maxPlaceInLine, minFillAmount, pricingFunction);
-        if (s.podOrders[id] > 0) _cancelPodOrderV2(maxPlaceInLine, minFillAmount, pricingFunction, LibTransfer.To.INTERNAL);
-        s.podOrders[id] = beanAmount;
-
-        emit PodOrderCreated(msg.sender, id, beanAmount, 0, maxPlaceInLine, minFillAmount, pricingFunction, LibPolynomial.PriceType.Dynamic);
-    }
-
-
->>>>>>> 36b8574b
     /*
      * Fill
      * @param index The index of the plot in the order.
      * @dev Verification that sender == filler should be handled before calling this function.
      */
     function _fillPodOrder(
-<<<<<<< HEAD
         PodOrder calldata podOrder,
         address filler,
-=======
-        PodOrder calldata o,
-        uint256 index,
-        uint256 start,
-        uint256 amount,
-        LibTransfer.To mode
-    ) internal {
-
-        require(amount >= o.minFillAmount, "Marketplace: Fill must be >= minimum amount.");
-        require(amount > 0, "Marketplace: amount must be > 0.");
-        require(s.a[msg.sender].field.plots[index] >= (start.add(amount)), "Marketplace: Invalid Plot.");
-        require(index.add(start).add(amount).sub(s.f.harvestable) <= o.maxPlaceInLine, "Marketplace: Plot too far in line.");
-        
-        bytes32 id = createOrderId(o.account, o.pricePerPod, o.maxPlaceInLine, o.minFillAmount);
-        uint256 costInBeans = amount.mul(o.pricePerPod).div(1000000);
-        s.podOrders[id] = s.podOrders[id].sub(costInBeans, "Marketplace: Not enough beans in order.");
-
-        LibTransfer.sendToken(C.bean(), costInBeans, msg.sender, mode);
-        
-        if (s.podListings[index] != bytes32(0)) _cancelPodListing(msg.sender, index);
-        
-        _transferPlot(msg.sender, o.account, index, start, amount);
-
-        if (s.podOrders[id] == 0) delete s.podOrders[id];
-        
-        emit PodOrderFilled(msg.sender, o.account, id, index, start, amount, costInBeans);
-    }
-
-    function _fillPodOrderV2(
-        PodOrder calldata o,
->>>>>>> 36b8574b
         uint256 index,
         uint256 start,
         uint256 podAmount,
         LibTransfer.To mode
     ) internal {
-<<<<<<< HEAD
         require(
             podAmount >= podOrder.minFillAmount,
             "Marketplace: Fill must be >= minimum amount."
         );
         require(
-            s.accts[filler].fields[podOrder.fieldId].plots[index] >= (start + podAmount),
+            s.accts[filler].fields[podOrder.fieldId].plots[index] >=
+                (start + podAmount),
             "Marketplace: Invalid Plot."
         );
         require(
-            (index + start + podAmount - s.sys.fields[podOrder.fieldId].harvestable) <=
+            (index +
+                start +
+                podAmount -
+                s.sys.fields[podOrder.fieldId].harvestable) <=
                 podOrder.maxPlaceInLine,
             "Marketplace: Plot too far in line."
         );
@@ -165,7 +113,10 @@
         bytes32 id = _getOrderId(podOrder);
 
         uint256 costInBeans = (podAmount * podOrder.pricePerPod) / 1000000;
-        require(costInBeans <= s.sys.podOrders[id], "Marketplace: Not enough beans in order.");
+        require(
+            costInBeans <= s.sys.podOrders[id],
+            "Marketplace: Not enough beans in order."
+        );
         s.sys.podOrders[id] = s.sys.podOrders[id] - costInBeans;
 
         LibTransfer.sendToken(C.bean(), costInBeans, filler, mode);
@@ -174,7 +125,14 @@
             LibMarket._cancelPodListing(filler, podOrder.fieldId, index);
         }
 
-        _transferPlot(filler, podOrder.orderer, podOrder.fieldId, index, start, podAmount);
+        _transferPlot(
+            filler,
+            podOrder.orderer,
+            podOrder.fieldId,
+            index,
+            start,
+            podAmount
+        );
 
         if (s.sys.podOrders[id] == 0) {
             delete s.sys.podOrders[id];
@@ -190,33 +148,15 @@
             podAmount,
             costInBeans
         );
-=======
-
-        require(amount >= o.minFillAmount, "Marketplace: Fill must be >= minimum amount.");
-        require(amount > 0, "Marketplace: amount must be > 0.");
-        require(s.a[msg.sender].field.plots[index] >= (start.add(amount)), "Marketplace: Invalid Plot.");
-        require(index.add(start).add(amount).sub(s.f.harvestable) <= o.maxPlaceInLine, "Marketplace: Plot too far in line.");
-        
-        bytes32 id = createOrderIdV2(o.account, 0, o.maxPlaceInLine, o.minFillAmount, pricingFunction);
-        uint256 costInBeans = getAmountBeansToFillOrderV2(index.add(start).sub(s.f.harvestable), amount, pricingFunction);
-        s.podOrders[id] = s.podOrders[id].sub(costInBeans, "Marketplace: Not enough beans in order.");
-        
-        LibTransfer.sendToken(C.bean(), costInBeans, msg.sender, mode);
-        
-        if (s.podListings[index] != bytes32(0)) _cancelPodListing(msg.sender, index);
-        
-        _transferPlot(msg.sender, o.account, index, start, amount);
-
-        if (s.podOrders[id] == 0) delete s.podOrders[id];
-        
-        emit PodOrderFilled(msg.sender, o.account, id, index, start, amount, costInBeans);
->>>>>>> 36b8574b
     }
 
     /*
      * Cancel
      */
-    function _cancelPodOrder(PodOrder memory podOrder, LibTransfer.To mode) internal {
+    function _cancelPodOrder(
+        PodOrder memory podOrder,
+        LibTransfer.To mode
+    ) internal {
         bytes32 id = _getOrderId(podOrder);
         uint256 amountBeans = s.sys.podOrders[id];
         LibTransfer.sendToken(C.bean(), amountBeans, podOrder.orderer, mode);
@@ -228,7 +168,9 @@
      * Get
      */
 
-    function _getOrderId(PodOrder memory podOrder) internal pure returns (bytes32 id) {
+    function _getOrderId(
+        PodOrder memory podOrder
+    ) internal pure returns (bytes32 id) {
         return
             keccak256(
                 abi.encodePacked(
