--- conflicted
+++ resolved
@@ -33,7 +33,6 @@
         uint256 toAmount
     );
 
-<<<<<<< HEAD
     event RemoveDeposit(
         address indexed account,
         address indexed token,
@@ -42,8 +41,6 @@
         uint256 bdv
     );
 
-=======
->>>>>>> c7a20e56
     event RemoveDeposits(
         address indexed account,
         address indexed token,
