import React, { useCallback, useEffect, useState } from 'react';
import { Form, Formik, FormikProps } from 'formik';
import { LoadingButton } from '@mui/lab';
import { Box, Dialog, Divider, Link, Stack, Typography } from '@mui/material';
import { DateTime } from 'luxon';
import BigNumber from 'bignumber.js';
import { useSelector } from 'react-redux';
import { useSigner } from '~/hooks/ledger/useSigner';
import SunriseCountdown from '~/components/Sun/SunriseCountdown';
import useToggle from '~/hooks/display/useToggle';
import { useBeanstalkContract } from '~/hooks/ledger/useContract';
import TransactionToast from '~/components/Common/TxnToast';
import {
  StyledDialogContent,
  StyledDialogTitle,
} from '~/components/Common/Dialog';
import { BeanstalkPalette, IconSize } from '~/components/App/muiTheme';
import sunIcon from '~/img/beanstalk/sun/sun-icon.svg';
import { ZERO_BN } from '~/constants';
import { displayBN } from '~/util';
import TokenIcon from '~/components/Common/TokenIcon';
import { BEAN } from '~/constants/tokens';
import { AppState } from '~/state';
import Row from '~/components/Common/Row';

import { FC } from '~/types';
import useSetting from '~/hooks/app/useSetting';

function getSunriseReward(now: DateTime) {
  return new BigNumber(
    100 * 1.01 ** Math.min(now.minute * 60 + now.second, 300)
  );
}

const SunriseButton: FC<{}> = () => {
  /// Ledger
  const { data: signer } = useSigner();
  const beanstalk = useBeanstalkContract(signer);

  /// State
  const [open, show, hide] = useToggle();
  const [now, setNow] = useState(DateTime.now());
  const [reward, setReward] = useState(ZERO_BN);
  const awaiting = useSelector<
    AppState,
    AppState['_beanstalk']['sun']['sunrise']['awaiting']
  >((state) => state._beanstalk.sun.sunrise.awaiting);

  // Are we impersonating a different account while not in dev mode
<<<<<<< HEAD
  const isImpersonating = !!useSetting('impersonatedAccount')[0] && !import.meta.env.DEV;
=======
  const isImpersonating =
    !!useSetting('impersonatedAccount')[0] && !import.meta.env.DEV;
>>>>>>> 0a4d5f9e

  useEffect(() => {
    if (awaiting) {
      const i = setInterval(() => {
        const _now = DateTime.now();
        setNow(_now);
        setReward(getSunriseReward(_now));
      }, 1000);
      return () => {
        clearInterval(i);
      };
    }
  }, [awaiting]);

  /// Handlers
  const onSubmit = useCallback(() => {
    const txToast = new TransactionToast({
      loading: 'Calling Sunrise...',
      success: 'The Sun has risen.',
    });
    beanstalk
      .sunrise()
      .then((txn) => {
        txToast.confirming(txn);
        return txn.wait();
      })
      .then((receipt) => {
        txToast.success(receipt);
        // formActions.resetForm();
      })
      .catch((err) => {
        console.error(txToast.error(err.error || err));
      });
  }, [beanstalk]);

  return (
    <>
      <Formik initialValues={{}} onSubmit={onSubmit}>
        {(formikProps: FormikProps<{}>) => {
          const disabled = formikProps.isSubmitting || !awaiting;
          return (
            <Form autoComplete="off">
              <Dialog
                onClose={hide}
                open={open}
                PaperProps={{
                  sx: {
                    maxWidth: '350px',
                  },
                }}
              >
                <StyledDialogTitle onClose={hide}>
                  Call Sunrise
                </StyledDialogTitle>
                <StyledDialogContent sx={{ p: 1 }}>
                  <Stack gap={2}>
                    <Stack justifyContent="center" gap={2} py={2}>
                      <img
                        src={sunIcon}
                        alt="Sunrise"
                        css={{ height: IconSize.large }}
                      />
                      <Stack gap={1}>
                        {awaiting ? (
                          <Row justifyContent="center">
                            <Typography variant="body1">
                              Sunrise has been available for:{' '}
                              {now.minute < 10 ? `0${now.minute}` : now.minute}:
                              {now.second < 10 ? `0${now.second}` : now.second}
                            </Typography>
                          </Row>
                        ) : (
                          <Row justifyContent="center">
                            <Typography textAlign="center" variant="body1">
                              Sunrise available&nbsp;
                              <span css={{ display: 'inline' }}>
                                <SunriseCountdown />
                              </span>
                              .
                            </Typography>
                          </Row>
                        )}
                        <Row justifyContent="center">
                          <Typography variant="body1">
                            Reward for calling{' '}
                            <Box
                              display="inline"
                              sx={{
                                backgroundColor: BeanstalkPalette.lightYellow,
                                borderRadius: 0.4,
                                px: 0.4,
                              }}
                            >
                              <strong>
                                <Link
                                  color="text.primary"
                                  underline="none"
                                  href="https://docs.bean.money/almanac/protocol/glossary#sunrise"
                                  target="_blank"
                                  rel="noreferrer"
                                >
                                  sunrise
                                </Link>
                              </strong>
                            </Box>
                            : <TokenIcon token={BEAN[1]} />
                            &nbsp;{displayBN(reward)}
                          </Typography>
                        </Row>
                      </Stack>
                    </Stack>
                    <Divider />
                    <Typography
                      sx={{ mx: 0 }}
                      textAlign="center"
                      variant="body1"
                      color={BeanstalkPalette.washedRed}
                    >
                      Calling this function from the UI is strongly discouraged
                      because there is a high likelihood that your transaction
                      will get front-run by bots.
                    </Typography>
                    <LoadingButton
                      type="submit"
                      variant="contained"
                      onClick={onSubmit}
                      loading={formikProps.isSubmitting}
                      disabled={disabled || isImpersonating}
                      sx={{
                        backgroundColor: BeanstalkPalette.washedRed,
                        height: { xs: '60px', md: '45px' },
                        color: BeanstalkPalette.white,
                        '&:hover': {
                          backgroundColor: `${BeanstalkPalette.washedRed} !important`,
                          opacity: 0.9,
                        },
                      }}
                    >
                      {isImpersonating ? 'Impersonating Account' : 'Sunrise'}
                    </LoadingButton>
                  </Stack>
                </StyledDialogContent>
              </Dialog>
              <LoadingButton
                loading={formikProps.isSubmitting}
                disabled={disabled}
                variant="contained"
                onClick={show}
                sx={{
                  backgroundColor: '#FBF2B9',
                  borderColor: '#F7CF2D',
                  height: { xs: '60px', md: '45px' },
                  color: 'text.primary',
                  '&:hover': {
                    backgroundColor: '#FBF2B9 !important',
                    opacity: 0.9,
                  },
                }}
                fullWidth
              >
                {!disabled ? (
                  <>
                    <img src={sunIcon} alt="" css={{ height: 28 }} />
                    &nbsp; Sunrise
                  </>
                ) : (
                  <>
                    Sunrise available&nbsp;
                    <span css={{ display: 'inline' }}>
                      <SunriseCountdown />
                    </span>
                  </>
                )}
              </LoadingButton>
            </Form>
          );
        }}
      </Formik>
    </>
  );
};

export default SunriseButton;<|MERGE_RESOLUTION|>--- conflicted
+++ resolved
@@ -47,12 +47,8 @@
   >((state) => state._beanstalk.sun.sunrise.awaiting);
 
   // Are we impersonating a different account while not in dev mode
-<<<<<<< HEAD
-  const isImpersonating = !!useSetting('impersonatedAccount')[0] && !import.meta.env.DEV;
-=======
   const isImpersonating =
     !!useSetting('impersonatedAccount')[0] && !import.meta.env.DEV;
->>>>>>> 0a4d5f9e
 
   useEffect(() => {
     if (awaiting) {
