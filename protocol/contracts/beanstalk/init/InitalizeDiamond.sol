/*
 SPDX-License-Identifier: MIT
*/

pragma solidity ^0.8.20;

import {ILiquidityWeightFacet} from "contracts/beanstalk/sun/LiquidityWeightFacet.sol";
import {LibWhitelistedTokens} from "contracts/libraries/Silo/LibWhitelistedTokens.sol";
import {AppStorage} from "contracts/beanstalk/storage/AppStorage.sol";
import {AssetSettings} from "contracts/beanstalk/storage/System.sol";
import {IGaugePointFacet} from "contracts/beanstalk/sun/GaugePointFacet.sol";
import {LibTractor} from "contracts/libraries/LibTractor.sol";
import {LibDiamond} from "contracts/libraries/LibDiamond.sol";
import {LibCases} from "contracts/libraries/LibCases.sol";
import {LibGauge} from "contracts/libraries/LibGauge.sol";
import {BDVFacet} from "contracts/beanstalk/silo/BDVFacet.sol";
import {LibTractor} from "contracts/libraries/LibTractor.sol";
import {C} from "contracts/C.sol";

/**
 * @author Publius, Brean
 * @title InitalizeDiamond
 * @notice InitalizeDiamond provides helper functions to initalize beanstalk.
 **/

contract InitalizeDiamond {
    AppStorage internal s;

    // INITAL CONSTANTS //
    uint128 constant INIT_BEAN_TO_MAX_LP_GP_RATIO = 33_333_333_333_333_333_333; // 33%
    uint128 constant INIT_AVG_GSPBDV = 3e6;
    uint32 constant INIT_BEAN_STALK_EARNED_PER_SEASON = 2e6;
    uint32 constant INIT_BEAN_TOKEN_WELL_STALK_EARNED_PER_SEASON = 4e6;
    uint32 constant INIT_STALK_ISSUED_PER_BDV = 1e4;
    uint128 constant INIT_TOKEN_G_POINTS = 100e18;
    uint32 constant INIT_BEAN_TOKEN_WELL_PERCENT_TARGET = 100e6;

    // EVENTS:
    event BeanToMaxLpGpPerBdvRatioChange(uint256 indexed season, uint256 caseId, int80 absChange);

    /**
     * @notice Initalizes the diamond with base conditions.
     * @dev the base initalization initalizes various parameters,
     * as well as whitelists the bean and bean:TKN pools.
     */
    function initalizeDiamond(address bean, address beanTokenWell) internal {
        addInterfaces();
        initalizeSeason();
        initalizeField();
        initalizeFarmAndTractor();
        initalizeSilo(uint16(s.sys.season.current));
        initalizeSeedGauge(INIT_BEAN_TO_MAX_LP_GP_RATIO, INIT_AVG_GSPBDV);

        address[] memory tokens = new address[](2);
        tokens[0] = bean;
        tokens[1] = beanTokenWell;

        // note: bean and assets that are not in the gauge system
        // do not need to initalize the gauge system.
        AssetSettings[] memory assetSettings = new AssetSettings[](2);
        assetSettings[0] = AssetSettings({
            selector: BDVFacet.beanToBDV.selector,
            stalkEarnedPerSeason: INIT_BEAN_STALK_EARNED_PER_SEASON,
            stalkIssuedPerBdv: INIT_STALK_ISSUED_PER_BDV,
            milestoneSeason: s.sys.season.current,
            milestoneStem: 0,
            encodeType: 0x00,
            deltaStalkEarnedPerSeason: 0,
            gpSelector: bytes4(0),
            lwSelector: bytes4(0),
            gaugePoints: 0,
            optimalPercentDepositedBdv: 0
        });

        assetSettings[1] = AssetSettings({
            selector: BDVFacet.wellBdv.selector,
            stalkEarnedPerSeason: INIT_BEAN_TOKEN_WELL_STALK_EARNED_PER_SEASON,
            stalkIssuedPerBdv: INIT_STALK_ISSUED_PER_BDV,
            milestoneSeason: s.sys.season.current,
            milestoneStem: 0,
            encodeType: 0x01,
            deltaStalkEarnedPerSeason: 0,
            gpSelector: IGaugePointFacet.defaultGaugePointFunction.selector,
            lwSelector: ILiquidityWeightFacet.maxWeight.selector,
            gaugePoints: INIT_TOKEN_G_POINTS,
            optimalPercentDepositedBdv: INIT_BEAN_TOKEN_WELL_PERCENT_TARGET
        });

        whitelistPools(tokens, assetSettings);

        // init usdTokenPrice. C.Bean_eth_well should be
        // a bean well w/ the native token of the network.
<<<<<<< HEAD
        s.usdTokenPrice[C.BEAN_ETH_WELL] = 1;
        s.twaReserves[beanTokenWell].reserve0 = 1;
        s.twaReserves[beanTokenWell].reserve1 = 1;

        // init tractor.
        LibTractor._tractorStorage().activePublisher = payable(address(1));
=======
        s.sys.usdTokenPrice[C.BEAN_ETH_WELL] = 1;
        s.sys.twaReserves[beanTokenWell].reserve0 = 1;
        s.sys.twaReserves[beanTokenWell].reserve1 = 1;
>>>>>>> 715b6df3
    }

    /**
     * @notice Adds ERC1155 and ERC1155Metadata interfaces to the diamond.
     */
    function addInterfaces() internal {
        LibDiamond.DiamondStorage storage ds = LibDiamond.diamondStorage();

        ds.supportedInterfaces[0xd9b67a26] = true; // ERC1155
        ds.supportedInterfaces[0x0e89341c] = true; // ERC1155Metadata
    }

    /**
     * @notice Initalizes field parameters.
     */
    function initalizeField() internal {
        s.sys.weather.temp = 1;
        s.sys.weather.thisSowTime = type(uint32).max;
        s.sys.weather.lastSowTime = type(uint32).max;
    }

    /**
     * @notice Initalizes season parameters.
     */
    function initalizeSeason() internal {
        // set current season to 1.
        s.sys.season.current = 1;

        // set withdraw seasons to 0. Kept here for verbosity.
        s.sys.season.withdrawSeasons = 0;

        // initalize the duration of 1 season in seconds.
        s.sys.season.period = C.getSeasonPeriod();

        // initalize current timestamp.
        s.sys.season.timestamp = block.timestamp;

        // initalize the start timestamp.
        // Rounds down to the nearest hour
        // if needed.
        s.sys.season.start = s.sys.season.period > 0
            ? (block.timestamp / s.sys.season.period) * s.sys.season.period
            : block.timestamp;

        // initalizes the cases that beanstalk uses
        // to change certain parameters of itself.
        setCases();
    }

    /**
     * @notice Initalize the cases for the diamond.
     */
    function setCases() internal {
        LibCases.setCasesV2();
    }

    /**
     * Initalizes silo parameters.
     */
    function initalizeSilo(uint16 season) internal {
        // initalize when the silo started silo V3.
        s.sys.season.stemStartSeason = season;
        s.sys.season.stemScaleSeason = season;
    }

    function initalizeSeedGauge(
        uint128 beanToMaxLpGpRatio,
        uint128 averageGrownStalkPerBdvPerSeason
    ) internal {
        // initalize the ratio of bean to max lp gp per bdv.
        s.sys.seedGauge.beanToMaxLpGpPerBdvRatio = beanToMaxLpGpRatio;

        // initalize the average grown stalk per bdv per season.
        s.sys.seedGauge.averageGrownStalkPerBdvPerSeason = averageGrownStalkPerBdvPerSeason;

        // emit events.
        emit BeanToMaxLpGpPerBdvRatioChange(
            s.sys.season.current,
            type(uint256).max,
            int80(int128(s.sys.seedGauge.beanToMaxLpGpPerBdvRatio))
        );
        emit LibGauge.UpdateAverageStalkPerBdvPerSeason(
            s.sys.seedGauge.averageGrownStalkPerBdvPerSeason
        );
    }

    /**
     * Whitelists the pools.
     * @param assetSettings The pools to whitelist.
     */
    function whitelistPools(
        address[] memory tokens,
        AssetSettings[] memory assetSettings
    ) internal {
        for (uint256 i = 0; i < tokens.length; i++) {
            // note: no error checking.
            s.sys.silo.assetSettings[tokens[i]] = assetSettings[i];

            bool isLPandWell = true;
            if (tokens[i] == C.BEAN) {
                isLPandWell = false;
            }

            // All tokens (excluding bean) are assumed to be
            // - whitelisted,
            // - an LP and well.
            LibWhitelistedTokens.addWhitelistStatus(
                tokens[i],
                true, // is whitelisted,
                isLPandWell,
                isLPandWell
            );
        }
    }

    function initalizeFarmAndTractor() public {
        s.sys.isFarm = 1;
        LibTractor._resetPublisher();
    }
}<|MERGE_RESOLUTION|>--- conflicted
+++ resolved
@@ -90,18 +90,12 @@
 
         // init usdTokenPrice. C.Bean_eth_well should be
         // a bean well w/ the native token of the network.
-<<<<<<< HEAD
         s.usdTokenPrice[C.BEAN_ETH_WELL] = 1;
         s.twaReserves[beanTokenWell].reserve0 = 1;
         s.twaReserves[beanTokenWell].reserve1 = 1;
 
         // init tractor.
         LibTractor._tractorStorage().activePublisher = payable(address(1));
-=======
-        s.sys.usdTokenPrice[C.BEAN_ETH_WELL] = 1;
-        s.sys.twaReserves[beanTokenWell].reserve0 = 1;
-        s.sys.twaReserves[beanTokenWell].reserve1 = 1;
->>>>>>> 715b6df3
     }
 
     /**
