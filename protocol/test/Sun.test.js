const { BN } = require('@openzeppelin/test-helpers')
const { expect } = require('chai')
const { deploy } = require('../scripts/deploy.js')
const { parseJson } = require('./utils/helpers.js')
const { MAX_UINT256 } = require('./utils/constants.js')

// Set the test data
const [columns, tests] = parseJson('./coverage_data/sun.json')
var numberTests = tests.length
var startTest = 0

describe('Sun', function () {

  before(async function () {
    [owner,user,user2] = await ethers.getSigners()
    userAddress = user.address
    user2Address = user2.address
    const contracts = await deploy("Test", false, true)
    ownerAddress = contracts.account
    this.diamond = contracts.beanstalkDiamond
    this.season = await ethers.getContractAt('MockSeasonFacet', this.diamond.address)
    this.field = await ethers.getContractAt('MockFieldFacet', this.diamond.address)
    this.silo = await ethers.getContractAt('MockSiloFacet', this.diamond.address)
    this.bean = await ethers.getContractAt('MockToken', contracts.bean)
    this.pair = await ethers.getContractAt('MockUniswapV2Pair', contracts.pair)
    this.pegPair = await ethers.getContractAt('MockUniswapV2Pair', contracts.pegPair)
  });

  [...Array(numberTests).keys()].map(i => i + startTest).forEach(function(v) {
    const testStr = 'Test #'
    describe(testStr.concat((v)), function () {
      testData = {}
      columns.forEach((key, i) => testData[key] = tests[v][i])
      before(async function () {
        await this.season.resetState()
        await this.pair.burnTokens(this.bean.address)
        await this.pair.burnAllLP(this.silo.address)
        this.testData = {}
        columns.forEach((key, i) => this.testData[key] = tests[v][i])
        for (var i = 0; i < this.testData.season-1; i++) {
          await this.season.lightSunrise()
        }

        await this.bean.mint(this.silo.address, this.testData.beansInSilo)
        await this.bean.mint(this.pair.address, this.testData.beansInPool)
        await this.silo.incrementDepositedBeansE(this.testData.beansInSilo)
        await this.season.setSoilE(this.testData.soil)
        await this.silo.depositSiloAssetsE(userAddress, '1', '100000')
        await this.field.incrementTotalPodsE((parseInt(this.testData.unripenedPods) + parseInt(this.testData.harvestablePods)).toString())
        await this.field.incrementTotalHarvestableE(this.testData.harvestablePods)
        this.pair.simulateTrade(this.testData.beansInPool, this.testData.ethInPool+'000000000000')
<<<<<<< HEAD
        await this.silo.incrementDepositedLPE('1', this.pair.address)
=======
        await this.silo.incrementDepositedLPE('1')
>>>>>>> ac414ed3
        this.result = await this.season.sunSunrise(this.testData.twapBeans, this.testData.twapUSDC, this.testData.divisor)
      })
      it('checks values', async function () {
        expect(await this.bean.totalSupply()).to.eq(this.testData.newTotalSupply)
        expect(await this.bean.balanceOf(this.silo.address)).to.eq((parseInt(this.testData.newBeansInSilo)+parseInt(this.testData.newHarvestablePods)).toString())
        expect(await this.silo.totalDepositedBeans()).to.eq(this.testData.newBeansInSilo)
        expect(await this.field.totalSoil()).to.eq(this.testData.newSupplyofSoil)
        expect(await this.field.totalHarvestable()).to.eq(this.testData.newHarvestablePods)
        expect(await this.field.totalUnripenedPods()).to.eq(this.testData.newUnripenedPods)
        expect(await this.field.totalPods()).to.eq(this.testData.newTotalPods)
      })

      it('emits the correct event', async function () {
        if (new BN(this.testData.currentTWAP).gt(new BN('1000000000000000000'))) {
          await expect(this.result).to.emit(this.season, 'SupplyIncrease').withArgs(
             (parseInt(this.testData.currentSeason)+1).toString(),
             this.testData.currentTWAP,
             this.testData.deltaHarvestablePods,
             this.testData.deltaBeansInSilo,
             this.testData.deltaSoil)
       }
       else if (new BN(this.testData.currentTWAP).eq(new BN('1000000000000000000'))) {
          await expect(this.result).to.emit(this.season, 'SupplyNeutral').withArgs(
             (parseInt(this.testData.currentSeason)+1).toString(),
             this.testData.deltaSoil)
        } else {
          await expect(this.result).to.emit(this.season, 'SupplyDecrease').withArgs(
             (parseInt(this.testData.currentSeason)+1).toString(),
             this.testData.currentTWAP,
             this.testData.deltaSoil)
        }
      })
    })
  })
  it('decrements the withdraw buffer', async function () {
    await this.season.resetState()
    await this.season.halfWeekSunrise()
<<<<<<< HEAD
    expect(await this.season.withdrawTime()).to.eq(24)
    await this.season.halfWeekSunrise()
    expect(await this.season.withdrawTime()).to.eq(23)
    await this.season.decrementSunrise(14)
    expect(await this.season.withdrawTime()).to.eq(9)
    await this.season.halfWeekSunrise()
    expect(await this.season.withdrawTime()).to.eq(9)
    await this.season.weekSunrise()
    expect(await this.season.withdrawTime()).to.eq(8)
    await this.season.decrementSunrise(100)
    expect(await this.season.withdrawTime()).to.eq(5)
=======
    expect(await this.season.withdrawSeasons()).to.eq(24)
    await this.season.halfWeekSunrise()
    expect(await this.season.withdrawSeasons()).to.eq(23)
    await this.season.decrementSunrise(14)
    expect(await this.season.withdrawSeasons()).to.eq(9)
    await this.season.halfWeekSunrise()
    expect(await this.season.withdrawSeasons()).to.eq(9)
    await this.season.weekSunrise()
    expect(await this.season.withdrawSeasons()).to.eq(8)
    await this.season.decrementSunrise(100)
    expect(await this.season.withdrawSeasons()).to.eq(5)
>>>>>>> ac414ed3
  })
})

describe('Sun Soil', function () {

  before(async function () {
    [owner,user,user2] = await ethers.getSigners()
    userAddress = user.address
    user2Address = user2.address
    const contracts = await deploy("Test", false, true)
    ownerAddress = contracts.account
    this.diamond = contracts.beanstalkDiamond
    this.season = await ethers.getContractAt('MockSeasonFacet', this.diamond.address)
    this.field = await ethers.getContractAt('MockFieldFacet', this.diamond.address)
    this.silo = await ethers.getContractAt('MockSiloFacet', this.diamond.address)
    this.bean = await ethers.getContractAt('MockToken', contracts.bean)
    this.pair = await ethers.getContractAt('MockUniswapV2Pair', contracts.pair)
    this.pegPair = await ethers.getContractAt('MockUniswapV2Pair', contracts.pegPair)
    await this.bean.mint(this.silo.address, '100000')
    await this.season.setYieldE('100')
  });

  this.beforeEach(async function () {
    await this.season.setSoilE(0);
  })

  it("Properly sets the soil bounds", async function () {
    expect(await this.season.minSoil('100')).to.be.equal('50')
  });
});<|MERGE_RESOLUTION|>--- conflicted
+++ resolved
@@ -49,11 +49,7 @@
         await this.field.incrementTotalPodsE((parseInt(this.testData.unripenedPods) + parseInt(this.testData.harvestablePods)).toString())
         await this.field.incrementTotalHarvestableE(this.testData.harvestablePods)
         this.pair.simulateTrade(this.testData.beansInPool, this.testData.ethInPool+'000000000000')
-<<<<<<< HEAD
         await this.silo.incrementDepositedLPE('1', this.pair.address)
-=======
-        await this.silo.incrementDepositedLPE('1')
->>>>>>> ac414ed3
         this.result = await this.season.sunSunrise(this.testData.twapBeans, this.testData.twapUSDC, this.testData.divisor)
       })
       it('checks values', async function () {
@@ -91,19 +87,6 @@
   it('decrements the withdraw buffer', async function () {
     await this.season.resetState()
     await this.season.halfWeekSunrise()
-<<<<<<< HEAD
-    expect(await this.season.withdrawTime()).to.eq(24)
-    await this.season.halfWeekSunrise()
-    expect(await this.season.withdrawTime()).to.eq(23)
-    await this.season.decrementSunrise(14)
-    expect(await this.season.withdrawTime()).to.eq(9)
-    await this.season.halfWeekSunrise()
-    expect(await this.season.withdrawTime()).to.eq(9)
-    await this.season.weekSunrise()
-    expect(await this.season.withdrawTime()).to.eq(8)
-    await this.season.decrementSunrise(100)
-    expect(await this.season.withdrawTime()).to.eq(5)
-=======
     expect(await this.season.withdrawSeasons()).to.eq(24)
     await this.season.halfWeekSunrise()
     expect(await this.season.withdrawSeasons()).to.eq(23)
@@ -115,7 +98,6 @@
     expect(await this.season.withdrawSeasons()).to.eq(8)
     await this.season.decrementSunrise(100)
     expect(await this.season.withdrawSeasons()).to.eq(5)
->>>>>>> ac414ed3
   })
 })
 
