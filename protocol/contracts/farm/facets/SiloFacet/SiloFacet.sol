--- conflicted
+++ resolved
@@ -8,12 +8,9 @@
 import "./BeanSilo.sol";
 import "../../../libraries/LibClaim.sol";
 import "../../../libraries/LibMarket.sol";
-<<<<<<< HEAD
 import "../../../libraries/LibConvert.sol";
 import "../../../interfaces/ISeed.sol";
-=======
 import "../../../libraries/Silo/LibLegacyLPSilo.sol";
->>>>>>> b999a348
 
 /*
  * @author Publius
@@ -185,11 +182,7 @@
         external
     {
         LibClaim.claim(claim);
-<<<<<<< HEAD
-        _withdraw(s.c.pair, crates, amounts, defaultSettings());
-=======
         LibLegacyLPSilo.withdrawLegacyLP(crates, amounts, legacy);
->>>>>>> b999a348
     }
 
     function withdrawLegacyLP(
@@ -199,11 +192,7 @@
     )
         external
     {
-<<<<<<< HEAD
-        _withdraw(s.c.pair, crates, amounts, defaultSettings());
-=======
         LibLegacyLPSilo.withdrawLegacyLP(crates, amounts, legacy);
->>>>>>> b999a348
     }
 
     /*
