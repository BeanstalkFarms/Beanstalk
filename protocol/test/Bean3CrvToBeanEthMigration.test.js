const { expect } = require("chai");
const { takeSnapshot, revertToSnapshot } = require("./utils/snapshot.js");
const {
  BEAN,
  FERTILIZER,
  USDC,
  BEAN_3_CURVE,
  THREE_CURVE,
  UNRIPE_BEAN,
  UNRIPE_LP,
  WETH,
  BEANSTALK,
  BEAN_ETH_WELL,
  BCM,
  STABLE_FACTORY,
  PUBLIUS
} = require("./utils/constants.js");
const { setEthUsdcPrice, setEthUsdChainlinkPrice } = require("../utils/oracle.js");
const { to6, to18 } = require("./utils/helpers.js");
const { bipMigrateUnripeBean3CrvToBeanEth } = require("../scripts/bips.js");
const { getBeanstalk, getBeanstalkAdminControls, getWeth } = require("../utils/contracts.js");
const { impersonateBeanstalkOwner, impersonateSigner } = require("../utils/signer.js");
const { ethers } = require("hardhat");
const { upgradeWithNewFacets } = require("../scripts/diamond");
const { mintEth, mintBeans } = require("../utils/mint.js");
const { ConvertEncoder } = require("./utils/encoder.js");
const { setReserves } = require("../utils/well.js");
const { toBN } = require("../utils/helpers.js");
const { impersonateBean } = require("../scripts/impersonate.js");

let user, user2, owner;
let publius;

let underlyingBefore;
let beanEthUnderlying;
let snapshotId;

// Skipping because this migration already occured.
describe.skip("Bean:3Crv to Bean:Eth Migration", function () {
  before(async function () {
    [user, user2] = await ethers.getSigners();

    try {
      await network.provider.request({
        method: "hardhat_reset",
        params: [
          {
            forking: {
              jsonRpcUrl: process.env.FORKING_RPC,
              blockNumber: 18072000 //a random semi-recent block close to Grown Stalk Per Bdv pre-deployment
            }
          }
        ]
      });
    } catch (error) {
      console.log("forking error in bean3crv -> bean:eth");
      console.log(error);
      return;
    }

    publius = await impersonateSigner(PUBLIUS, true);

    owner = await impersonateBeanstalkOwner();
    beanstalk = await getBeanstalk();
    this.well = await ethers.getContractAt("IWell", BEAN_ETH_WELL);
    this.weth = await getWeth();
    this.bean = await ethers.getContractAt("IBean", BEAN);
    this.beanEth = await ethers.getContractAt("IWell", BEAN_ETH_WELL);
    this.beanEthToken = await ethers.getContractAt("IERC20", BEAN_ETH_WELL);
    this.unripeLp = await ethers.getContractAt("IERC20", UNRIPE_LP);
    this.beanMetapool = await ethers.getContractAt("MockMeta3Curve", BEAN_3_CURVE);
    underlyingBefore = await beanstalk.getTotalUnderlying(UNRIPE_LP);

    await bipMigrateUnripeBean3CrvToBeanEth(true, undefined, false);

    // upgrade beanstalk with admin Facet to update stems:
    await mintEth(owner.address);
    await upgradeWithNewFacets({
      diamondAddress: BEANSTALK,
      facetNames: ["MockAdminFacet"],
      initArgs: [],
      bip: false,
      verbose: false,
      account: owner
    });
    const beanstalkAdmin = await getBeanstalkAdminControls();
    await beanstalkAdmin.upgradeStems();
<<<<<<< HEAD
    //init tractor

=======
>>>>>>> acc2d499
  });

  beforeEach(async function () {
    snapshotId = await takeSnapshot();
  });

  afterEach(async function () {
    await revertToSnapshot(snapshotId);
  });

  describe("Initializes migration", async function () {
    it("Changings underlying token", async function () {
      expect(await beanstalk.getUnderlyingToken(UNRIPE_LP)).to.be.equal(BEAN_ETH_WELL);
    });

    it("Removes underlying balance", async function () {
      expect(await beanstalk.getTotalUnderlying(UNRIPE_LP)).to.be.equal(0);
    });

    it("Sends underlying balance to BCM", async function () {
      expect(await beanstalk.getExternalBalance(BCM, BEAN_3_CURVE)).to.be.equal(underlyingBefore);
    });

    describe("Interactions with Unripe fail", async function () {
      it("chop fails", async function () {
        await beanstalk.connect(publius).withdrawDeposit(UNRIPE_LP, "-56836", to6("1"), 1);
        await expect(beanstalk.connect(publius).chop(UNRIPE_LP, to6("1"), 1, 0)).to.be.revertedWith(
          "Chop: no underlying"
        );
      });

      it("deposit fails", async function () {
        await beanstalk.connect(publius).withdrawDeposit(UNRIPE_LP, "-56836", to6("1"), 1);
        await expect(beanstalk.connect(publius).deposit(UNRIPE_LP, to6("1"), 1)).to.be.revertedWith(
          "Silo: No Beans under Token."
        );
      });

      it("enrootDeposit fails", async function () {
        await expect(
          beanstalk.connect(publius).enrootDeposit(UNRIPE_LP, "-56836", to6("1"))
        ).to.be.revertedWith("SafeMath: subtraction overflow");
      });

      it("enrootDeposits fails", async function () {
        await expect(
          beanstalk.connect(publius).enrootDeposits(UNRIPE_LP, ["-56836"], [to6("1")])
        ).to.be.revertedWith("SafeMath: subtraction overflow");
      });

      it("convert Unripe Bean to LP fails", async function () {
        await expect(
          beanstalk
            .connect(publius)
            .convert(
              ConvertEncoder.convertUnripeBeansToLP(to6("200"), "0"),
              ["-16272000000"],
              [to6("200")]
            )
        ).to.be.revertedWith("SafeMath: division by zero");
      });

      it("convert Unripe LP to Bean fails", async function () {
        const liquidityRemover = await impersonateSigner(
          "0x7eaE23DD0f0d8289d38653BCE11b92F7807eFB64",
          true
        );
        await this.well
          .connect(liquidityRemover)
          .removeLiquidityOneToken(
            to18("29"),
            WETH,
            "0",
            liquidityRemover.address,
            ethers.constants.MaxUint256
          );
        await expect(
          beanstalk
            .connect(publius)
            .convert(
              ConvertEncoder.convertUnripeLPToBeans(to6("200"), "0"),
              ["-56836000000"],
              [to6("200")]
            )
        ).to.be.revertedWith("SafeMath: division by zero");
      });
    });
  });

  describe("Completes Migration", async function () {
    beforeEach(async function () {
      const balance = await this.beanMetapool.balanceOf(owner.address);
      await this.beanMetapool.connect(owner).approve(BEANSTALK, balance);
      await beanstalk
        .connect(owner)
        .removeLiquidity(BEAN_3_CURVE, STABLE_FACTORY, balance, ["0", "0"], "0", "0");
      const balances = await this.beanEth.getReserves();
      const beans = await bean.balanceOf(owner.address);
      const weth = beans.mul(balances[1]).div(balances[0]);
      await this.weth.connect(owner).deposit({ value: weth });

      await this.weth.connect(owner).approve(BEAN_ETH_WELL, weth);
      await bean.connect(owner).approve(BEAN_ETH_WELL, beans);

      await this.beanEth
        .connect(owner)
        .addLiquidity([beans, weth], 0, owner.address, ethers.constants.MaxUint256);
      beanEthUnderlying = await this.beanEthToken.balanceOf(owner.address);
      await this.beanEthToken.connect(owner).approve(BEANSTALK, beanEthUnderlying);
      await beanstalk.connect(owner).addMigratedUnderlying(UNRIPE_LP, beanEthUnderlying);
    });

    it("successfully adds underlying", async function () {
      expect(await beanstalk.getTotalUnderlying(UNRIPE_LP)).to.be.equal(beanEthUnderlying);
      expect(
        await beanstalk.getUnderlying(UNRIPE_LP, await this.unripeLp.totalSupply())
      ).to.be.equal(beanEthUnderlying);
    });

    describe("Interactions with Unripe succeed", async function () {
      it("chop succeeds", async function () {
        await beanstalk.connect(publius).withdrawDeposit(UNRIPE_LP, "-56836", to6("1"), 1);
        await beanstalk.connect(publius).chop(UNRIPE_LP, to6("1"), 1, 0);
      });

      it("deposit succeeds", async function () {
        await beanstalk.connect(publius).withdrawDeposit(UNRIPE_LP, "-56836", to6("1"), 1);
        await beanstalk.connect(publius).deposit(UNRIPE_LP, to6("1"), 1);
      });

      it("enrootDeposit succeeds", async function () {
        await beanstalk.connect(publius).enrootDeposit(UNRIPE_LP, "-56836", to6("1"));
      });

      it("enrootDeposits succeeds", async function () {
        await beanstalk.connect(publius).enrootDeposits(UNRIPE_LP, ["-56836"], [to6("1")]);
      });

      it("convert Unripe Bean to LP succeeds", async function () {
        await beanstalk
          .connect(publius)
          .convert(
            ConvertEncoder.convertUnripeBeansToLP(to6("200"), "0"),
            ["-16272000000"],
            [to6("200")]
          );
      });

      it("convert Unripe LP to Bean succeeds", async function () {
        await impersonateBean();
        await bean.mint(user.address, to6("100000"));
        await bean.connect(user).approve(BEAN_ETH_WELL, to6("100000"));
        await this.beanEth
          .connect(user)
          .addLiquidity([to6("100000"), "0"], "0", user.address, ethers.constants.MaxUint256);
        await beanstalk
          .connect(publius)
          .convert(
            ConvertEncoder.convertUnripeLPToBeans(to6("200"), "0"),
            ["-56836000000"],
            [to6("200")]
          );
      });
    });
  });
});<|MERGE_RESOLUTION|>--- conflicted
+++ resolved
@@ -85,11 +85,6 @@
     });
     const beanstalkAdmin = await getBeanstalkAdminControls();
     await beanstalkAdmin.upgradeStems();
-<<<<<<< HEAD
-    //init tractor
-
-=======
->>>>>>> acc2d499
   });
 
   beforeEach(async function () {
