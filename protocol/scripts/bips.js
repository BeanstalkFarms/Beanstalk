--- conflicted
+++ resolved
@@ -221,7 +221,7 @@
     initFacetName: "InitBipSeedGauge",
     selectorsToRemove: [],
     libraryNames: [
-      'LibGauge', 'LibConvert', 'LibLockedUnderlying', 'LibIncentive', 'LibWellMinting'
+      'LibGauge', 'LibConvert', 'LibLockedUnderlying', 'LibIncentive', 'LibWellMinting', 'LibGerminate'
     ],
     facetLibraries: {
       'SeasonFacet': [
@@ -229,6 +229,7 @@
         'LibIncentive',
         'LibLockedUnderlying',
         'LibWellMinting',
+        'LibGerminate'
       ],
       'SeasonGettersFacet': [
         'LibLockedUnderlying',
@@ -282,7 +283,6 @@
       'ConvertFacet': [
         'LibConvert'
       ],
-<<<<<<< HEAD
       'UnripeFacet': [
         'LibLockedUnderlying'
       ],
@@ -310,36 +310,6 @@
   if (oracleAccount == undefined) {
     oracleAccount = await impersonateSigner('0x30a1976d5d087ef0BA0B4CDe87cc224B74a9c752', true); // Oracle deployer
     await mintEth(oracleAccount.address);
-=======
-      initFacetName: "InitBipSeedGauge",
-      selectorsToRemove: [],
-      libraryNames: [
-        'LibGauge', 'LibConvert', 'LibLockedUnderlying', 'LibIncentive', 'LibGerminate'
-      ],
-      facetLibraries: {
-        'SeasonFacet': [
-          'LibGauge',
-          'LibIncentive',
-          'LibLockedUnderlying',
-          'LibGerminate'
-        ],
-        'SeasonGettersFacet': [
-          'LibLockedUnderlying'
-        ],
-        'ConvertFacet': [
-          'LibConvert'
-        ],
-        'UnripeFacet': [
-          'LibLockedUnderlying'
-        ]
-      },
-      bip: false,
-      object: !mock,
-      verbose: verbose,
-      account: account,
-      verify: false
-    });
->>>>>>> 54446e05
   }
   await deployContract('UsdOracle', oracleAccount, verbose)
 }
