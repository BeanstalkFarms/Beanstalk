/**
 * SPDX-License-Identifier: MIT
 **/

pragma solidity ^0.8.20;

import {C} from "contracts/C.sol";
import {AppStorage} from "../storage/AppStorage.sol";
import {Invariable} from "contracts/beanstalk/Invariable.sol";
import {ReentrancyGuard} from "contracts/beanstalk/ReentrancyGuard.sol";
import {LibTractor} from "contracts/libraries/LibTractor.sol";
import {LibDiamond} from "contracts/libraries/LibDiamond.sol";
import {IFertilizer} from "contracts/interfaces/IFertilizer.sol";
import {LibBarnRaise} from "contracts/libraries/LibBarnRaise.sol";
import {LibFertilizer} from "contracts/libraries/LibFertilizer.sol";
import {LibTransfer} from "contracts/libraries/Token/LibTransfer.sol";
import {LibUsdOracle} from "contracts/libraries/Oracle/LibUsdOracle.sol";
import {SafeCast} from "@openzeppelin/contracts/utils/math/SafeCast.sol";
import {LibRedundantMath128} from "contracts/libraries/LibRedundantMath128.sol";
import {LibRedundantMath256} from "contracts/libraries/LibRedundantMath256.sol";

/**
 * @author Publius
 * @title FertilizerFacet handles Minting Fertilizer and Rinsing Sprouts earned from Fertilizer.
 **/

contract FertilizerFacet is Invariable, ReentrancyGuard {
    using LibRedundantMath256 for uint256;
    using SafeCast for uint256;
    using LibRedundantMath128 for uint128;

    event SetFertilizer(uint128 id, uint128 bpf);

    uint256 private constant FERTILIZER_AMOUNT_PRECISION = 1e24;

    struct Supply {
        uint128 endBpf;
        uint256 supply;
    }

    /**
     * @notice Rinses Rinsable Sprouts earned from Fertilizer.
     * @param ids The ids of the Fertilizer to rinse.
     * @param mode The balance to transfer Beans to; see {LibTrasfer.To}
     */
    function claimFertilized(
        uint256[] calldata ids,
        LibTransfer.To mode
<<<<<<< HEAD
    ) external payable fundsSafu noSupplyChange oneOutFlow(C.BEAN) {
        LibFertilizer.claimFertilized(ids, mode);
=======
    ) external payable fundsSafu noSupplyChange oneOutFlow(C.BEAN) nonReentrant {
        uint256 amount = C.fertilizer().beanstalkUpdate(LibTractor._user(), ids, s.sys.fert.bpf);
        s.sys.fert.fertilizedPaidIndex += amount;
        LibTransfer.sendToken(C.bean(), amount, LibTractor._user(), mode);
>>>>>>> 35e81f33
    }

    /**
     * @notice Purchase Fertilizer from the Barn Raise with the Barn Raise token.
     * @param tokenAmountIn Amount of tokens to buy Fertilizer with 18 decimal precision.
     * @param minFertilizerOut The minimum amount of Fertilizer to purchase. Protects against a significant Barn Raise Token/USD price decrease.
     * @param minLPTokensOut The minimum amount of LP tokens to receive after adding liquidity with Barn Raise tokens.
     * @dev The # of Fertilizer minted is equal to the value of the Ether paid in USD.
     */
    function mintFertilizer(
        uint256 tokenAmountIn,
        uint256 minFertilizerOut,
        uint256 minLPTokensOut
    ) external payable fundsSafu noOutFlow nonReentrant returns (uint256 fertilizerAmountOut) {
        fertilizerAmountOut = _getMintFertilizerOut(
            tokenAmountIn,
            LibBarnRaise.getBarnRaiseToken()
        );

        require(fertilizerAmountOut >= minFertilizerOut, "Fertilizer: Not enough bought.");
        require(fertilizerAmountOut > 0, "Fertilizer: None bought.");

        uint128 remaining = uint128(LibFertilizer.remainingRecapitalization().div(1e6)); // remaining <= 77_000_000 so downcasting is safe.
        require(fertilizerAmountOut <= remaining, "Fertilizer: Not enough remaining.");

        uint128 id = LibFertilizer.addFertilizer(
            uint128(s.sys.season.current),
            tokenAmountIn,
            fertilizerAmountOut,
            minLPTokensOut
        );
        C.fertilizer().beanstalkMint(
            LibTractor._user(),
            uint256(id),
            (fertilizerAmountOut).toUint128(),
            s.sys.fert.bpf
        );
    }

    /**
     * @dev Callback from Fertilizer contract in `claimFertilized` function.
     * @dev Entrance cycle from Fertilizer contract.
     */
    function payFertilizer(
        address account,
        uint256 amount
    ) external payable fundsSafu noSupplyChange oneOutFlow(C.BEAN) {
        require(msg.sender == C.fertilizerAddress());
        s.sys.fert.fertilizedPaidIndex += amount;
        LibTransfer.sendToken(C.bean(), amount, account, LibTransfer.To.INTERNAL);
    }

    /**
     * @dev Returns the amount of Fertilizer that can be purchased with `tokenAmountIn` Barn Raise tokens.
     * Can be used to help calculate `minFertilizerOut` in `mintFertilizer`.
     * `tokenAmountIn` has 18 decimals, `getUsdEthPrice()` has 6 decimals and `fertilizerAmountOut` has 0 decimals.
     */
    function getMintFertilizerOut(
        uint256 tokenAmountIn
    ) external view returns (uint256 fertilizerAmountOut) {
        address barnRaiseToken = LibBarnRaise.getBarnRaiseToken();
        return _getMintFertilizerOut(tokenAmountIn, barnRaiseToken);
    }

    function _getMintFertilizerOut(
        uint256 tokenAmountIn,
        address barnRaiseToken
    ) public view returns (uint256 fertilizerAmountOut) {
        fertilizerAmountOut = tokenAmountIn.div(LibUsdOracle.getUsdPrice(barnRaiseToken));
    }

    function totalFertilizedBeans() external view returns (uint256 beans) {
        return s.sys.fert.fertilizedIndex;
    }

    function totalUnfertilizedBeans() external view returns (uint256 beans) {
        return s.sys.fert.unfertilizedIndex - s.sys.fert.fertilizedIndex;
    }

    function totalFertilizerBeans() external view returns (uint256 beans) {
        return s.sys.fert.unfertilizedIndex;
    }

    function rinsedSprouts() external view returns (uint256) {
        return s.sys.fert.fertilizedPaidIndex;
    }

    function rinsableSprouts() external view returns (uint256) {
        return s.sys.fert.fertilizedIndex - s.sys.fert.fertilizedPaidIndex;
    }

    function leftoverBeans() external view returns (uint256) {
        return s.sys.fert.leftoverBeans;
    }

    function getFertilizer(uint128 id) external view returns (uint256) {
        return s.sys.fert.fertilizer[id];
    }

    function getNext(uint128 id) external view returns (uint128) {
        return LibFertilizer.getNext(id);
    }

    function getFirst() external view returns (uint128) {
        return s.sys.fert.fertFirst;
    }

    function getLast() external view returns (uint128) {
        return s.sys.fert.fertLast;
    }

    function getActiveFertilizer() external view returns (uint256) {
        return s.sys.fert.activeFertilizer;
    }

    function isFertilizing() external view returns (bool) {
        return s.sys.season.fertilizing;
    }

    function beansPerFertilizer() external view returns (uint128 bpf) {
        return s.sys.fert.bpf;
    }

    function getHumidity(uint128 _s) external pure returns (uint128 humidity) {
        humidity = LibFertilizer.getHumidity(_s);
    }

    function getCurrentHumidity() external view returns (uint128 humidity) {
        humidity = LibFertilizer.getHumidity(s.sys.season.current);
    }

    function getEndBpf() external view returns (uint128 endBpf) {
        endBpf = s.sys.fert.bpf.add(LibFertilizer.getBpf(uint128(s.sys.season.current)));
    }

    function remainingRecapitalization() external view returns (uint256) {
        return LibFertilizer.remainingRecapitalization();
    }

    function balanceOfUnfertilized(
        address account,
        uint256[] memory ids
    ) external view returns (uint256 beans) {
        return C.fertilizer().balanceOfUnfertilized(account, ids);
    }

    function balanceOfFertilized(
        address account,
        uint256[] memory ids
    ) external view returns (uint256 beans) {
        return C.fertilizer().balanceOfFertilized(account, ids);
    }

    function balanceOfFertilizer(
        address account,
        uint256 id
    ) external view returns (IFertilizer.Balance memory) {
        return C.fertilizer().lastBalanceOf(account, id);
    }

    function balanceOfBatchFertilizer(
        address[] memory accounts,
        uint256[] memory ids
    ) external view returns (IFertilizer.Balance[] memory) {
        return C.fertilizer().lastBalanceOfBatch(accounts, ids);
    }

    function getFertilizers() external view returns (Supply[] memory fertilizers) {
        uint256 numFerts = 0;
        uint128 idx = s.sys.fert.fertFirst;
        while (idx > 0) {
            numFerts = numFerts.add(1);
            idx = LibFertilizer.getNext(idx);
        }
        fertilizers = new Supply[](numFerts);
        numFerts = 0;
        idx = s.sys.fert.fertFirst;
        while (idx > 0) {
            fertilizers[numFerts].endBpf = idx;
            fertilizers[numFerts].supply = LibFertilizer.getAmount(idx);
            numFerts = numFerts.add(1);
            idx = LibFertilizer.getNext(idx);
        }
    }

    function getBarnRaiseWell() external view returns (address) {
        return LibBarnRaise.getBarnRaiseWell();
    }

    function getBarnRaiseToken() external view returns (address) {
        return LibBarnRaise.getBarnRaiseToken();
    }

    /**
     * @notice Begins the process of Migration the Barn Raise to a new Well.
     * @param well The address of the Well to migrate to.
     * @dev
     * Withdraws all underlying Unripe LP tokens to the owner contract.
     * Converting, chopping and purchasing Fertilizer will be disabled until the migration is complete.
     * The migration process is completed by calling {UnripeFacet.addMigratedUnderlying}.
     * After migration, Unripe liquidity will be added into `well`. and Fertilizer purchases can only happen
     * with the non-Bean token in `well`.
     *
     */
    function beginBarnRaiseMigration(address well) external {
        LibDiamond.enforceIsOwnerOrContract();
        LibFertilizer.beginBarnRaiseMigration(well);
    }
}<|MERGE_RESOLUTION|>--- conflicted
+++ resolved
@@ -46,15 +46,8 @@
     function claimFertilized(
         uint256[] calldata ids,
         LibTransfer.To mode
-<<<<<<< HEAD
-    ) external payable fundsSafu noSupplyChange oneOutFlow(C.BEAN) {
+    ) external payable fundsSafu noSupplyChange oneOutFlow(C.BEAN) nonReentrant {
         LibFertilizer.claimFertilized(ids, mode);
-=======
-    ) external payable fundsSafu noSupplyChange oneOutFlow(C.BEAN) nonReentrant {
-        uint256 amount = C.fertilizer().beanstalkUpdate(LibTractor._user(), ids, s.sys.fert.bpf);
-        s.sys.fert.fertilizedPaidIndex += amount;
-        LibTransfer.sendToken(C.bean(), amount, LibTractor._user(), mode);
->>>>>>> 35e81f33
     }
 
     /**
