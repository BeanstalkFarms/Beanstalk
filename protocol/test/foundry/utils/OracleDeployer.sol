--- conflicted
+++ resolved
@@ -228,15 +228,8 @@
     ) internal {
         address _ethChainlinkOracle = ETH_USD_CHAINLINK_PRICE_AGGREGATOR;
         uint256 _ethTimeout = 3600 * 4;
-<<<<<<< HEAD
-        address _xEthChainlinkOracle = C.WSTETH_ETH_CHAINLINK_PRICE_AGGREGATOR;
-        uint256 _xEthTimeout = 3600 * 4;
-        address _token = C.WSTETH;
 
         vm.prank(address(bs));
-=======
-        vm.prank(BEANSTALK);
->>>>>>> d938ad76
         bs.updateOracleImplementationForToken(
             token,
             IMockFBeanstalk.Implementation(
