--- conflicted
+++ resolved
@@ -142,30 +142,18 @@
      * if `s.accts[account].sop.plenty == 0`. This would emit a ClaimPlenty event
      * with an amount of 0.
      */
-<<<<<<< HEAD
     function _claimPlenty(address account, address well, LibTransfer.To toMode) internal {
-        uint256 plenty = s.a[account].sop.perWellPlenty[well].plenty;
+        uint256 plenty = s.accts[account].sop.perWellPlenty[well].plenty;
         if (plenty > 0 && LibWell.isWell(well)) {
             IERC20[] memory tokens = IWell(well).tokens();
             IERC20 sopToken = tokens[0] != C.bean() ? tokens[0] : tokens[1];
             LibTransfer.sendToken(sopToken, plenty, LibTractor._user(), toMode);
-            s.a[account].sop.perWellPlenty[well].plenty = 0;
+            s.accts[account].sop.perWellPlenty[well].plenty = 0;
 
             // reduce from Beanstalk's total stored plenty for this well
-            s.sop.plentyPerSopToken[address(sopToken)] -= plenty;
+            s.sys.sop.plentyPerSopToken[address(sopToken)] -= plenty;
 
             emit ClaimPlenty(account, address(sopToken), plenty);
         }
-=======
-    function _claimPlenty(address account) internal {
-        // Plenty is earned in the form of the non-Bean token in the SOP Well.
-        uint256 plenty = s.accts[account].sop.plenty;
-        IERC20 sopToken = LibSilo.getSopToken();
-        sopToken.safeTransfer(account, plenty);
-        delete s.accts[account].sop.plenty;
-        s.sys.plenty -= plenty;
-
-        emit ClaimPlenty(account, address(sopToken), plenty);
->>>>>>> b3bd7452
     }
 }