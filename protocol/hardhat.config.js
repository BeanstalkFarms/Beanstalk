const path = require("path");
const fs = require("fs");
const glob = require("glob");

require("@nomiclabs/hardhat-waffle");
require("@nomiclabs/hardhat-ethers");
require("hardhat-contract-sizer");
require("hardhat-gas-reporter");
require("solidity-coverage");
require("hardhat-tracer");
require("@openzeppelin/hardhat-upgrades");
require("dotenv").config();
require("@nomiclabs/hardhat-etherscan");

const { upgradeWithNewFacets } = require("./scripts/diamond");
const {
  impersonateSigner,
  mintUsdc,
  mintBeans,
  getUsdc,
  getBean,
  getBeanstalkAdminControls,
  impersonateBeanstalkOwner,
  mintEth,
  getBeanstalk
} = require("./utils");
const {
  EXTERNAL,
  INTERNAL,
  INTERNAL_EXTERNAL,
  INTERNAL_TOLERANT
} = require("./test/hardhat/utils/balances.js");
const { BEANSTALK, PUBLIUS, BEAN_ETH_WELL, BCM } = require("./test/hardhat/utils/constants.js");
const { to6 } = require("./test/hardhat/utils/helpers.js");
//const { replant } = require("./replant/replant.js")
const { reseed } = require("./reseed/reseed.js");
const { task } = require("hardhat/config");
const { TASK_COMPILE_SOLIDITY_GET_SOURCE_PATHS } = require("hardhat/builtin-tasks/task-names");
const { bipNewSilo, bipMorningAuction, bipSeedGauge, bipMiscellaneousImprovements } = require("./scripts/bips.js");
const { ebip9, ebip10, ebip11, ebip13, ebip14, ebip15 } = require("./scripts/ebips.js");

//////////////////////// UTILITIES ////////////////////////

function getRemappings() {
  return fs
    .readFileSync("remappings.txt", "utf8")
    .split("\n")
    .filter(Boolean) // remove empty lines
    .map((line) => line.trim().split("="));
}

//////////////////////// TASKS ////////////////////////

task("ripen")
  .addParam("amount", "The amount of Pods to ripen")
  .setAction(async (args) => {
    const beanstalkAdmin = await getBeanstalkAdminControls();
    await beanstalkAdmin.ripen(args.amount);
  });

task("fertilize")
  .addParam("amount", "The amount of Beans to fertilize")
  .setAction(async (args) => {
    const beanstalkAdmin = await getBeanstalkAdminControls();
    await beanstalkAdmin.fertilize(args.amount);
  });

task("rewardSilo")
  .addParam("amount", "The amount of Beans to distribute to Silo")
  .setAction(async (args) => {
    const beanstalkAdmin = await getBeanstalkAdminControls();
    await beanstalkAdmin.rewardSilo(args.amount);
  });

task("sunrise", async function () {
  const beanstalkAdmin = await getBeanstalkAdminControls();
  await beanstalkAdmin.forceSunrise();
});

task("sunrise2", async function () {
  const lastTimestamp = (await ethers.provider.getBlock("latest")).timestamp;
  const hourTimestamp = parseInt(lastTimestamp / 3600 + 1) * 3600;
  await network.provider.send("evm_setNextBlockTimestamp", [hourTimestamp]);

  season = await ethers.getContractAt("SeasonFacet", BEANSTALK);
  await season.sunrise();
});

task("getTime", async function () {
  beanstalk = await ethers.getContractAt("SeasonFacet", BEANSTALK);
  console.log("Current time: ", await this.seasonGetter.time());
});

/*task('replant', async () => {
  const account = await impersonateSigner(PUBLIUS)
  await replant(account)
})*/

task("reseed", async () => {
  const account = await impersonateSigner(BCM);
  // mint more eth to the bcm to cover gas costs
  const mock = true;
  if (mock) {
    await hre.network.provider.send("hardhat_setBalance", [BCM, "0x21E19E0C9BAB2400000"]);
  }
  await reseed(account);
});

task("diamondABI", "Generates ABI file for diamond, includes all ABIs of facets", async () => {
  // The path (relative to the root of `protocol` directory) where all modules sit.
  const modulesDir = path.join("contracts", "beanstalk");

  // The list of modules to combine into a single ABI. All facets (and facet dependencies) will be aggregated.
  const modules = ["barn", "diamond", "farm", "field", "market", "silo", "sun", "metadata"];

  // The glob returns the full file path like this:
  // contracts/beanstalk/barn/UnripeFacet.sol
  // We want the "UnripeFacet" part.
  const getFacetName = (file) => {
    return file.split("/").pop().split(".")[0];
  };

  // Load files across all modules
  const paths = [];
  modules.forEach((module) => {
    const filesInModule = fs.readdirSync(path.join(".", modulesDir, module));
    paths.push(...filesInModule.map((f) => [module, f]));
  });

  // Build ABI
  let abi = [];
  modules.forEach((module) => {
    const pattern = path.join(".", modulesDir, module, "**", "*Facet.sol");
    const files = glob.sync(pattern);
    if (module == "silo") {
      // Manually add in libraries that emit events
      // files.push("contracts/libraries/LibIncentive.sol");
      // files.push("contracts/libraries/Silo/LibWhitelist.sol");
      // files.push("contracts/libraries/LibGauge.sol");
      // files.push("contracts/libraries/Silo/LibGerminate.sol");
      // files.push("contracts/libraries/Minting/LibWellMinting.sol");
      // files.push("contracts/libraries/Silo/LibWhitelistedTokens.sol");
      // files.push("contracts/libraries/Silo/LibWhitelist.sol");
      // files.push("contracts/libraries/LibGauge.sol");
      files.push("contracts/libraries/LibShipping.sol");
    }
    files.forEach((file) => {
      const facetName = getFacetName(file);
      const jsonFileName = `${facetName}.json`;
      const jsonFileLoc = path.join(".", "artifacts", file, jsonFileName);

      const json = JSON.parse(fs.readFileSync(jsonFileLoc));

      // Log what's being included
      console.log(`${module}:`.padEnd(10), file);
      json.abi.forEach((item) => console.log(``.padEnd(10), item.type, item.name));
      console.log("");

      abi.push(...json.abi);
    });
  });

  const names = abi.map((a) => a.name);
  fs.writeFileSync(
    "./abi/Beanstalk.json",
    JSON.stringify(
      abi.filter((item, pos) => names.indexOf(item.name) == pos),
      null,
      2
    )
  );

  console.log("ABI written to abi/Beanstalk.json");
});

/**
 * @notice generates mock diamond ABI.
 */
task("mockDiamondABI", "Generates ABI file for mock contracts", async () => {
  //////////////////////// FACETS ////////////////////////

  // The path (relative to the root of `protocol` directory) where all modules sit.
  const modulesDir = path.join("contracts", "beanstalk");

  // The list of modules to combine into a single ABI. All facets (and facet dependencies) will be aggregated.
  const modules = ["barn", "diamond", "farm", "field", "market", "silo", "sun", "metadata"];

  // The glob returns the full file path like this:
  // contracts/beanstalk/barn/UnripeFacet.sol
  // We want the "UnripeFacet" part.
  const getFacetName = (file) => {
    return file.split("/").pop().split(".")[0];
  };

  // Load files across all modules
  let paths = [];
  modules.forEach((module) => {
    const filesInModule = fs.readdirSync(path.join(".", modulesDir, module));
    paths.push(...filesInModule.map((f) => [module, f]));
  });

  console.log("Facets:");
  console.log(paths);

  // Build ABI
  let abi = [];
  modules.forEach((module) => {
    const pattern = path.join(".", modulesDir, module, "**", "*Facet.sol");
    const files = glob.sync(pattern);
    if (module == "silo") {
      // Manually add in libraries that emit events
      files.push("contracts/libraries/LibIncentive.sol");
      files.push("contracts/libraries/Silo/LibWhitelist.sol");
      files.push("contracts/libraries/LibGauge.sol");
      files.push("contracts/libraries/Silo/LibGerminate.sol");
    }
    files.forEach((file) => {
      const facetName = getFacetName(file);
      const jsonFileName = `${facetName}.json`;
      const jsonFileLoc = path.join(".", "artifacts", file, jsonFileName);

      const json = JSON.parse(fs.readFileSync(jsonFileLoc));

      // Log what's being included
      console.log(`${module}:`.padEnd(10), file);
      json.abi.forEach((item) => console.log(``.padEnd(10), item.type, item.name));
      console.log("");

      abi.push(...json.abi);
    });
  });

  let string = "./abi/Beanstalk.json";

  ////////////////////////// MOCK ////////////////////////
  // The path (relative to the root of `protocol` directory) where all modules sit.
  const mockModulesDir = path.join("contracts", "mocks", "mockFacets");

  // Load files across all mock modules.
  const filesInModule = fs.readdirSync(path.join(".", mockModulesDir));
  console.log("Mock Facets:");
  console.log(filesInModule);

  // Build ABI
  filesInModule.forEach((module) => {
    const file = path.join(".", mockModulesDir, module);
    const facetName = getFacetName(file);
    const jsonFileName = `${facetName}.json`;
    const jsonFileLoc = path.join(".", "artifacts", file, jsonFileName);
    const json = JSON.parse(fs.readFileSync(jsonFileLoc));

    // Log what's being included
    console.log(`${module}:`.padEnd(10), file);
    json.abi.forEach((item) => console.log(``.padEnd(10), item.type, item.name));
    console.log("");

    abi.push(...json.abi);
  });

  const names = abi.map((a) => a.name);
  fs.writeFileSync(
    "./abi/MockBeanstalk.json",
    JSON.stringify(
      abi.filter((item, pos) => names.indexOf(item.name) == pos),
      null,
      2
    )
  );
});

task("marketplace", async function () {
  const owner = await impersonateBeanstalkOwner();
  await mintEth(owner.address);
  await upgradeWithNewFacets({
    diamondAddress: BEANSTALK,
    facetNames: ["MarketplaceFacet"],
    bip: false,
    verbose: false,
    account: owner
  });
});

task("deployMorningAuction", async function () {
  const owner = await impersonateBeanstalkOwner();
  await mintEth(owner.address);
  await upgradeWithNewFacets({
    diamondAddress: BEANSTALK,
    facetNames: [
      "FieldFacet", // Add Morning Auction
      "SeasonFacet", // Add ERC-20 permit function
      "FundraiserFacet" // update fundraiser with new soil spec
      // 'MockAdminFacet' // Add MockAdmin for testing purposes
    ],
    initFacetName: "InitBipSunriseImprovements",
    initArgs: [],
    bip: false,
    verbose: true,
    account: owner
  });
});

task("deploySiloV3", async function () {
  await bipNewSilo();
});

task("deploySeedGauge", async function () {
  await bipSeedGauge();
});

<<<<<<< HEAD
=======
task("deployWstethMigration", async function () {
  await bipMigrateUnripeBeanEthToBeanSteth();
});

task("deployBipMiscImprovements", async function () {
  await bipMiscellaneousImprovements();
});

task("updateBeanstalkForUI", async function () {
  await updateBeanstalkForUI();
});

>>>>>>> b1c3d01d
/// EBIPS ///

task("ebip17", async function () {
  await ebip17();
});

task("ebip16", async function () {
  await ebip16();
});

task("ebip15", async function () {
  await ebip15();
});

task("ebip14", async function () {
  await ebip14();
});

task("ebip13", async function () {
  await ebip13();
});

task("ebip11", async function () {
  await ebip11();
});

task("ebip10", async function () {
  await ebip10();
});

task("ebip9", async function () {
  await ebip9();
});

//////////////////////// SUBTASK CONFIGURATION ////////////////////////

// Add a subtask that sets the action for the TASK_COMPILE_SOLIDITY_GET_SOURCE_PATHS task
subtask(TASK_COMPILE_SOLIDITY_GET_SOURCE_PATHS).setAction(async (_, __, runSuper) => {
  // Get the list of source paths that would normally be passed to the Solidity compiler
  var paths = await runSuper();

  // Apply a filter function to exclude paths that contain the string "replant" to ignore replant code
  paths = paths.filter((p) => !p.includes("replant"));
  paths = paths.filter((p) => !p.includes("Root.sol"));
  return paths;
});

//////////////////////// CONFIGURATION ////////////////////////

module.exports = {
  defaultNetwork: "hardhat",
  networks: {
    hardhat: {
      chainId: 1337,
      forking: process.env.FORKING_RPC
        ? {
            url: process.env.FORKING_RPC,
            blockNumber: parseInt(process.env.BLOCK_NUMBER) || undefined
          }
        : undefined,
      allowUnlimitedContractSize: true
    },
    localhost: {
      chainId: 1337,
      url: "http://127.0.0.1:8545/",
      timeout: 100000,
      accounts: "remote"
    },
    mainnet: {
      chainId: 1,
      url: process.env.MAINNET_RPC || "",
      timeout: 100000
    },
    custom: {
      chainId: 133137,
      url: "<CUSTOM_URL>",
      timeout: 100000
    },
    testSiloV3: {
      chainId: 31337,
      url: "https://rpc.vnet.tenderly.co/devnet/silo-v3/3ed19e82-a81c-45e5-9b16-5e385aa74587",
      timeout: 100000
    },
    goerli: {
      chainId: 5,
      url: process.env.GOERLI_RPC || "",
      timeout: 100000
    }
  },
  etherscan: {
    apiKey: process.env.ETHERSCAN_KEY
  },
  solidity: {
    compilers: [
      {
        version: "0.8.20",
        settings: {
          optimizer: {
            enabled: true,
            runs: 100
          }
        }
      },
      {
        version: "0.7.6",
        settings: {
          optimizer: {
            enabled: true,
            runs: 100
          }
        }
      }
    ]
  },
  gasReporter: {
    enabled: false
  },
  mocha: {
    timeout: 100000000
  },
  paths: {
    sources: "./contracts",
    cache: "./cache"
  }
};<|MERGE_RESOLUTION|>--- conflicted
+++ resolved
@@ -307,8 +307,6 @@
   await bipSeedGauge();
 });
 
-<<<<<<< HEAD
-=======
 task("deployWstethMigration", async function () {
   await bipMigrateUnripeBeanEthToBeanSteth();
 });
@@ -321,7 +319,6 @@
   await updateBeanstalkForUI();
 });
 
->>>>>>> b1c3d01d
 /// EBIPS ///
 
 task("ebip17", async function () {
