--- conflicted
+++ resolved
@@ -19,15 +19,7 @@
     queryKey: ["wells", "multiFlowPumpTWAReserves"],
 
     queryFn: async () => {
-<<<<<<< HEAD
-<<<<<<< HEAD
-      const whitelistedWells = (wells || []).filter((well) => getIsMultiPumpWell(well));
-=======
       const whitelistedWells = (wells || []).filter((well) => getIsMultiPumpWell(well) && getIsWhitelisted(well) );
->>>>>>> master
-=======
-      const whitelistedWells = (wells || []).filter((well) => getIsMultiPumpWell(well) && getIsWhitelisted(well) );
->>>>>>> f76f05a2
 
       const [{ timestamp: seasonTimestamp }, ...wellOracleSnapshots] = await Promise.all([
         sdk.contracts.beanstalk.time(),
