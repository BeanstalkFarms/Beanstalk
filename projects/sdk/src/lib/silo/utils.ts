import { ethers } from "ethers";
import { ERC20Token, Token } from "src/classes/Token";
import { Silo } from "../silo";
import { TokenValue } from "@beanstalk/sdk-core";
import { TokenSiloBalance, Deposit } from "./types";
import { assert } from "src/utils";

export function sortCrates(state: TokenSiloBalance) {
  state.deposits = state.deposits.sort(
    (a, b) => a.stem.sub(b.stem).toNumber() // sort by season asc
  );
}

/**
 * Order crates by Season.
 */
export function sortCratesByStem(crates: Deposit[], direction: "asc" | "desc" = "desc") {
  const m = direction === "asc" ? -1 : 1;
  return [...crates].sort((a, b) => m * b.stem.sub(a.stem).toNumber());
}

/**
 * Order crates by BDV.
 */
export function sortCratesByBDVRatio(crates: Deposit[], direction: "asc" | "desc" = "asc") {
  const m = direction === "asc" ? -1 : 1;
  return [...crates].sort((a, b) => {
    // FIXME
    const _a: TokenValue = a.bdv.div(a.amount);
    const _b: TokenValue = b.bdv.div(b.amount);
    return parseFloat(_b.sub(_a).mul(m).toHuman());
  });
}

/**
 * Selects the number of crates needed to add up to the desired `amount`.
 */
export function pickCrates(deposits: Deposit[], amount: TokenValue, token: Token, currentSeason: number) {
  let totalAmount = TokenValue.ZERO;
  let totalBDV = TokenValue.ZERO;
  let totalStalk = TokenValue.ZERO;

  const cratesToWithdrawFrom: Deposit[] = [];

  deposits.some((deposit) => {
    const amountToRemoveFromCrate = totalAmount.add(deposit.amount).lte(amount) ? deposit.amount : amount.sub(totalAmount);
    const cratePct = amountToRemoveFromCrate.div(deposit.amount);
    const crateBDV = cratePct.mul(deposit.bdv);
    const crateSeeds = cratePct.mul(deposit.seeds);

    const baseStalk = cratePct.mul(deposit.stalk.base);
    const grownStalk = cratePct.mul(deposit.stalk.grown);
    const crateStalk = cratePct.mul(deposit.stalk.total);

    totalAmount = totalAmount.add(amountToRemoveFromCrate);
    totalBDV = totalBDV.add(crateBDV);
    totalStalk = totalStalk.add(crateStalk);

    cratesToWithdrawFrom.push({
      stem: deposit.stem,
      amount: amountToRemoveFromCrate,
      bdv: crateBDV,
      stalk: {
        total: crateStalk,
        base: baseStalk,
        grown: grownStalk
      },
      seeds: crateSeeds,
      isGerminating: deposit.isGerminating
    });

    return totalAmount.eq(amount);
  });

  if (totalAmount.lt(amount)) {
    throw new Error("Not enough deposits");
  }

  return {
    totalAmount,
    totalBDV,
    totalStalk,
    crates: cratesToWithdrawFrom
  };
}

/**
 * Sort the incoming map so that tokens are ordered in the same order
 * they appear on the Silo Whitelist.
 *
 * @note the Silo Whitelist is sorted by the order in which tokens were
 * whitelisted in Beanstalk. Unclear if the ordering shown on the
 * Beanstalk UI will change at some point in the future.
 */
export function sortTokenMapByWhitelist<T extends any>(whitelist: Set<Token>, map: Map<Token, T>) {
  const copy = new Map<Token, T>(map);
  const ordered = new Map<Token, T>();
  // by default, order by whitelist
  whitelist.forEach((token) => {
    const v = copy.get(token);
    if (v) {
      ordered.set(token, v);
      copy.delete(token);
    }
  });
  // add remaining tokens
  copy.forEach((_, token) => {
    ordered.set(token, copy.get(token)!);
  });
  return ordered;
}

export function makeTokenSiloBalance(): TokenSiloBalance {
  return {
    amount: TokenValue.ZERO,
    convertibleAmount: TokenValue.ZERO,
    bdv: TokenValue.ZERO,
    deposits: [] as Deposit[],
    convertibleDeposits: [] as Deposit[]
  };
}

export type RawDepositData = {
  stem: ethers.BigNumberish;
  amount: ethers.BigNumberish;
  bdv: ethers.BigNumberish;
  germinatingStem: ethers.BigNumber;
};

/**
 * Create a new Deposit object.
 *
 * @param token Token contained within the crate
 * @param stemTipForToken The current stem tip for this token, for calculation of grownStalk.
 * @param data.stem The stem (identifier) of this Deposit
 * @param data.amount The amount of deposit
 * @param data.bdv The bdv of deposit
 * @returns DepositCrate<TokenValue>
 */
export function makeDepositObject(token: Token, stemTipForToken: ethers.BigNumber, data: RawDepositData): Deposit {
  // On-chain
  let stem
  const amount = token.fromBlockchain(data.amount.toString());
  const bdv = Silo.sdk.tokens.BEAN.fromBlockchain(data.bdv.toString()); // Hack
<<<<<<< HEAD
<<<<<<< HEAD
=======
=======
>>>>>>> f76f05a2
  // Hack - Remove additional digits added to stem of redeposited unripe tokens in migrateStem
  if (token.isUnripe && !ethers.BigNumber.from(data.stem).isNegative()) {
    stem = ethers.BigNumber.from(data.stem).div(1000000);
  } else {
    stem = ethers.BigNumber.from(data.stem);
  };
<<<<<<< HEAD
>>>>>>> master
=======
>>>>>>> f76f05a2
  const isGerminating = stem.gte(data.germinatingStem);

  // Stalk
  // Germinating stalk has 0 base stalk
  const base = isGerminating ? TokenValue.ZERO : token.getStalk(bdv);
  const grown = calculateGrownStalkStems(stemTipForToken, stem, bdv);
  const total = base.add(grown);

  return {
    stem,
    amount,
    bdv,
    stalk: {
      base,
      grown,
      total
    },
    seeds: token.getSeeds(bdv),
    isGerminating
  };
}

/**
 * @deprecated Calculate the amount Stalk grown since `depositSeason`.
 * Depends on the `currentSeason` and the `depositSeeds` awarded
 * for a particular deposit.
 */
export function calculateGrownStalkSeeds(
  currentSeason: ethers.BigNumberish,
  depositSeason: ethers.BigNumberish,
  depositSeeds: TokenValue
): TokenValue {
  const deltaSeasons = ethers.BigNumber.from(currentSeason).sub(depositSeason);
  assert(deltaSeasons.gte(0), "Silo: Cannot calculate grown stalk when `currentSeason < depositSeason`.");
  return Silo.STALK_PER_SEED_PER_SEASON.mul(depositSeeds).mul(deltaSeasons.toNumber());
}

/**
 * Formula: `grownStalk = bdv * (stemTip - stem)`
 * See: LibTokenSilo.grownStalkForDeposit
 *
 * The grown stalk for a deposit (this applies to both germinating and regular deposits) is calculated by:
 * ∆Stem * bdv / 1e6 (where bdv is in 6 decimal precision, "1" bdv = 1e6)
 * ∆Stem = StemTip - Stem of deposit.
 *
 * @param stemTip The current stem tip for the token that is deposited
 * @param stem The stem of the deposit
 * @param bdv The bdv of the deposit
 */
export function calculateGrownStalkStems(stemTip: ethers.BigNumber, stem: ethers.BigNumber, bdv: TokenValue) {
  const deltaStem = stemTip.sub(stem).div(10 ** 6);

  if (deltaStem.lt(0)) return Silo.sdk.tokens.STALK.fromHuman("0"); // FIXME
  return Silo.sdk.tokens.STALK.fromBlockchain(bdv.toBigNumber().mul(deltaStem));
}

/**
 * Apply a Deposit to a TokenSiloBalance.
 */
export function applyDeposit(balance: TokenSiloBalance, token: Token, stemTipForToken: ethers.BigNumber, data: RawDepositData) {
  const deposit = makeDepositObject(token, stemTipForToken, data);

  balance.amount = balance.amount.add(deposit.amount);
  balance.convertibleAmount = balance.convertibleAmount.add(deposit.isGerminating ? TokenValue.ZERO : deposit.amount);
  balance.bdv = balance.bdv.add(deposit.bdv);
  balance.deposits.push(deposit);
  if (!deposit.isGerminating) {
    balance.convertibleDeposits.push(deposit);
  }

  return deposit;
}

export function sumDeposits(token: ERC20Token, crates: Deposit[]) {
  return crates.reduce(
    (prev, curr) => {
      prev.amount = prev.amount.add(curr.amount);
      prev.stalk = prev.stalk.add(curr.stalk.total);
      prev.seeds = prev.seeds.add(curr.seeds);
      prev.bdv = prev.bdv.add(curr.bdv);
      return prev;
    },
    {
      amount: token.amount(0),
      stalk: Silo.sdk.tokens.STALK.amount(0),
      seeds: Silo.sdk.tokens.SEEDS.amount(0),
      bdv: Silo.sdk.tokens.BEAN.amount(0)
    }
  );
}<|MERGE_RESOLUTION|>--- conflicted
+++ resolved
@@ -142,21 +142,12 @@
   let stem
   const amount = token.fromBlockchain(data.amount.toString());
   const bdv = Silo.sdk.tokens.BEAN.fromBlockchain(data.bdv.toString()); // Hack
-<<<<<<< HEAD
-<<<<<<< HEAD
-=======
-=======
->>>>>>> f76f05a2
   // Hack - Remove additional digits added to stem of redeposited unripe tokens in migrateStem
   if (token.isUnripe && !ethers.BigNumber.from(data.stem).isNegative()) {
     stem = ethers.BigNumber.from(data.stem).div(1000000);
   } else {
     stem = ethers.BigNumber.from(data.stem);
   };
-<<<<<<< HEAD
->>>>>>> master
-=======
->>>>>>> f76f05a2
   const isGerminating = stem.gte(data.germinatingStem);
 
   // Stalk
