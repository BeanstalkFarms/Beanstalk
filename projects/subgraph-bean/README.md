--- conflicted
+++ resolved
@@ -2,12 +2,6 @@
 
 ## Beanstalk Subgraph
 
-<<<<<<< HEAD
-The Bean subgraph can be found here:
-https://thegraph.com/explorer/subgraph?id=0x925753106fcdb6d2f30c3db295328a0a1c5fd1d1-1
-
-When using graph cli commands, you will often need to specify which manifest file should be used. This is necessary to support multiple chains in the same codebase. The commands which need it will be evident - as they will fail when unable to find a `subgraph.yaml` file. In those commands, include `./manifest/${chain}.yaml` as the final argument to the command. See scripts inside `package.json` for examples.
-=======
 [![Discord][discord-badge]][discord-url]
 
 [discord-badge]: https://img.shields.io/discord/880413392916054098?label=Beanstalk
@@ -29,4 +23,7 @@
 ### Testing
 
 To test with Docker, the first time you will need to run `yarn run graph test -d`. This will build the `matchstick` Docker image. Then, you can use the `yarn testd` script to run all tests. Alternatively, use `yarn testd-named <TestName1> ...` to run specific tests. I have found running in Docker to be preferred since otherwise there can be issues with console output and some test cases fail silently.
->>>>>>> be43b5c3
+
+### Deploying
+
+When using graph cli commands, you will often need to specify which manifest file should be used. This is necessary to support multiple chains in the same codebase. The commands which need it will be evident - as they will fail when unable to find a `subgraph.yaml` file. In those commands, include `./manifest/${chain}.yaml` as the final argument to the command. See scripts inside `package.json` for examples.