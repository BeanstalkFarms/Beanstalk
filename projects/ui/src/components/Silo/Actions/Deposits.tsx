--- conflicted
+++ resolved
@@ -40,17 +40,7 @@
     () =>
       siloBalance?.deposited.crates.map((deposit) => ({
         id: deposit.stem?.toString(),
-<<<<<<< HEAD
-        mowableStalk: deposit.bdv
-          ?.multipliedBy(deltaStem)
-<<<<<<< HEAD
-          .shiftedBy(decimalShift),
-=======
-          .div(10000),
->>>>>>> master
-=======
         mowableStalk: deposit.bdv?.multipliedBy(deltaStem).div(10000),
->>>>>>> f76f05a2
         ...deposit,
       })) || [],
     [siloBalance?.deposited.crates, deltaStem]
