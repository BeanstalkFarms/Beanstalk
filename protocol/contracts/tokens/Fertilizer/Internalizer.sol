// SPDX-License-Identifier: MIT

pragma solidity ^0.8.20;

import {Strings} from "@openzeppelin/contracts/utils/Strings.sol";
import "@openzeppelin/contracts-upgradeable/access/OwnableUpgradeable.sol";
import "@openzeppelin/contracts-upgradeable/utils/ReentrancyGuardUpgradeable.sol";
import "@openzeppelin/contracts/token/ERC20/IERC20.sol";
import "./Fertilizer1155.sol";
<<<<<<< HEAD
import "contracts/libraries/LibRedundantMath32.sol";
import "contracts/libraries/LibRedundantMath128.sol";

/**
 * @author publius
 */

contract Internalizer is OwnableUpgradeable, ReentrancyGuardUpgradeable, Fertilizer1155 {
    using LibRedundantMath128 for uint128;
=======
import "contracts/libraries/LibSafeMath32.sol";
import "contracts/libraries/LibSafeMath128.sol";
import "./FertilizerImage.sol";
import {LibBytes64} from "contracts/libraries/LibBytes64.sol";

/**
 * @author publius, deadmanwalking
 * @title Fertilizer before the Unpause
 */

// interface to interact with the Beanstalk contract
interface IBeanstalk {
    function payFertilizer(address account, uint256 amount) external;
    function beansPerFertilizer() external view returns (uint128);
    function getEndBpf() external view returns (uint128);
    function remainingRecapitalization() external view returns (uint256);
    function getFertilizer(uint128) external view returns (uint256);
}

contract Internalizer is OwnableUpgradeable, ReentrancyGuardUpgradeable, Fertilizer1155, FertilizerImage {

    using SafeERC20Upgradeable for IERC20;
    using LibSafeMath128 for uint128;
    using LibStrings for uint256;
>>>>>>> 8bd11a21

    struct Balance {
        uint128 amount;
        uint128 lastBpf;
    }

    function __Internallize_init(string memory uri_) internal {
        __Ownable_init(msg.sender);
        __ERC1155_init(uri_);
        __ReentrancyGuard_init();
    }

    mapping(uint256 => mapping(address => Balance)) internal _balances;

    string private _uri;

<<<<<<< HEAD
    function uri(uint256 _id) public view virtual override returns (string memory) {
        return string(abi.encodePacked(_uri, Strings.toString(_id)));
=======
    ///////////////////// NEW URI FUNCTION ///////////////////////

    /**
     * @notice Assembles and returns a base64 encoded json metadata
     * URI for a given fertilizer ID.
     * Need to override because the contract indirectly
     * inherits from ERC1155.
     * @param _id - the id of the fertilizer
     * @return - the json metadata URI
     */
    function uri(uint256 _id)
        external
        view
        virtual
        override 
        returns (string memory)
    {

        uint128 bpfRemaining = calculateBpfRemaining(_id);

        // generate the image URI
        string memory imageUri = imageURI(_id , bpfRemaining);

        // assemble and return the json URI
        return (
            string(
                abi.encodePacked(
                    BASE_JSON_URI,
                    LibBytes64.encode(
                        bytes(
                            abi.encodePacked(
                                '{"name": "Fertilizer - ',
                                _id.toString(),
                                '", "external_url": "https://fert.bean.money/',
                                _id.toString(),
                                '.html", ',
                                '"description": "A trusty constituent of any Farmers toolbox, ERC-1155 FERT has been known to spur new growth on seemingly dead farms. Once purchased and deployed into fertile ground by Farmers, Fertilizer generates new Sprouts: future Beans yet to be repaid by Beanstalk in exchange for doing the work of Replanting the protocol.", "image": "',
                                imageUri,
                                '", "attributes": [{ "trait_type": "BPF Remaining","display_type": "boost_number","value": ',
                                LibStrings.formatUintWith6DecimalsTo2(bpfRemaining),
                                " }]}"
                            )
                        )
                    )
                )
            )
        );
>>>>>>> 8bd11a21
    }

    /**
     * @notice Returns the beans per fertilizer remaining for a given fertilizer Id.
     * @param id - the id of the fertilizer
     * Formula: bpfRemaining = id - s.bpf
     * Calculated here to avoid uint underflow 
     * Solidity 0.8.0 has underflow protection and the tx would revert but we are using 0.7.6
     */
    function calculateBpfRemaining(uint256 id) internal view returns (uint128) {
        // make sure it does not underflow
        if (uint128(id) >= IBeanstalk(BEANSTALK).beansPerFertilizer()) {
            return uint128(id) - IBeanstalk(BEANSTALK).beansPerFertilizer() ;
        } else {
            return 0;
        }
    } 

    function name() external pure returns (string memory) {
        return "Fertilizer";
    }

    function symbol() external pure returns (string memory) {
        return "FERT";
    }

    function balanceOf(address account, uint256 id) public view virtual override returns (uint256) {
        require(account != address(0), "ERC1155: balance query for the zero address");
        return _balances[id][account].amount;
    }

    function lastBalanceOf(address account, uint256 id) public view returns (Balance memory) {
        require(account != address(0), "ERC1155: balance query for the zero address");
        return _balances[id][account];
    }

    function lastBalanceOfBatch(
        address[] memory accounts,
        uint256[] memory ids
    ) external view returns (Balance[] memory balances) {
        balances = new Balance[](accounts.length);
        for (uint256 i; i < accounts.length; ++i) {
            balances[i] = lastBalanceOf(accounts[i], ids[i]);
        }
    }

    function _transfer(
        address from,
        address to,
        uint256 id,
        uint256 amount
    ) internal virtual override {
        uint128 _amount = uint128(amount);
        if (from != address(0)) {
            uint128 fromBalance = _balances[id][from].amount;
            require(uint256(fromBalance) >= amount, "ERC1155: insufficient balance for transfer");
            // Because we know fromBalance >= amount, we know amount < type(uint128).max
            _balances[id][from].amount = fromBalance - _amount;
        }
        _balances[id][to].amount = _balances[id][to].amount.add(_amount);
    }
}<|MERGE_RESOLUTION|>--- conflicted
+++ resolved
@@ -7,21 +7,11 @@
 import "@openzeppelin/contracts-upgradeable/utils/ReentrancyGuardUpgradeable.sol";
 import "@openzeppelin/contracts/token/ERC20/IERC20.sol";
 import "./Fertilizer1155.sol";
-<<<<<<< HEAD
-import "contracts/libraries/LibRedundantMath32.sol";
-import "contracts/libraries/LibRedundantMath128.sol";
+import {LibRedundantMath128} from "contracts/libraries/LibRedundantMath128.sol";
 
-/**
- * @author publius
- */
-
-contract Internalizer is OwnableUpgradeable, ReentrancyGuardUpgradeable, Fertilizer1155 {
-    using LibRedundantMath128 for uint128;
-=======
-import "contracts/libraries/LibSafeMath32.sol";
-import "contracts/libraries/LibSafeMath128.sol";
 import "./FertilizerImage.sol";
 import {LibBytes64} from "contracts/libraries/LibBytes64.sol";
+import {LibStrings} from "contracts/libraries/LibStrings.sol";
 
 /**
  * @author publius, deadmanwalking
@@ -38,11 +28,8 @@
 }
 
 contract Internalizer is OwnableUpgradeable, ReentrancyGuardUpgradeable, Fertilizer1155, FertilizerImage {
-
-    using SafeERC20Upgradeable for IERC20;
-    using LibSafeMath128 for uint128;
+    using LibRedundantMath128 for uint128;
     using LibStrings for uint256;
->>>>>>> 8bd11a21
 
     struct Balance {
         uint128 amount;
@@ -59,10 +46,6 @@
 
     string private _uri;
 
-<<<<<<< HEAD
-    function uri(uint256 _id) public view virtual override returns (string memory) {
-        return string(abi.encodePacked(_uri, Strings.toString(_id)));
-=======
     ///////////////////// NEW URI FUNCTION ///////////////////////
 
     /**
@@ -74,7 +57,7 @@
      * @return - the json metadata URI
      */
     function uri(uint256 _id)
-        external
+        public
         view
         virtual
         override 
@@ -110,7 +93,6 @@
                 )
             )
         );
->>>>>>> 8bd11a21
     }
 
     /**
