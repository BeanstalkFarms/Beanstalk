--- conflicted
+++ resolved
@@ -16,6 +16,7 @@
 import {LibCases} from "contracts/libraries/LibCases.sol";
 import {LibRedundantMath256} from "contracts/libraries/LibRedundantMath256.sol";
 import {LibDeltaB} from "contracts/libraries/Oracle/LibDeltaB.sol";
+import {SeedGaugeSettings} from "contracts/beanstalk/storage/System.sol";
 
 /**
  * @title SeasonGettersFacet
@@ -288,15 +289,7 @@
      * @dev This is the liquidity used in the gauge system.
      */
     function getWeightedTwaLiquidityForWell(address well) public view returns (uint256) {
-<<<<<<< HEAD
         return LibEvaluate.getLiquidityWeight(well).mul(getTwaLiquidityForWell(well)).div(1e18);
-=======
-        return
-            LibEvaluate
-                .getLiquidityWeight(s.sys.silo.assetSettings[well].lwSelector)
-                .mul(getTwaLiquidityForWell(well))
-                .div(1e18);
->>>>>>> 62247cef
     }
 
     /**
@@ -385,55 +378,55 @@
         return s.sys.season.timestamp;
     }
 
-    function getSeedGaugeSetting() external view returns (Storage.SeedGaugeSettings memory) {
-        return s.seedGaugeSettings;
+    function getSeedGaugeSetting() external view returns (SeedGaugeSettings memory) {
+        return s.sys.seedGaugeSettings;
     }
 
     function getMaxBeanMaxLpGpPerBdvRatio() external view returns (uint256) {
-        return s.seedGaugeSettings.maxBeanMaxLpGpPerBdvRatio;
+        return s.sys.seedGaugeSettings.maxBeanMaxLpGpPerBdvRatio;
     }
 
     function getMinBeanMaxLpGpPerBdvRatio() external view returns (uint256) {
-        return s.seedGaugeSettings.minBeanMaxLpGpPerBdvRatio;
+        return s.sys.seedGaugeSettings.minBeanMaxLpGpPerBdvRatio;
     }
 
     function getTargetSeasonsToCatchUp() external view returns (uint256) {
-        return s.seedGaugeSettings.targetSeasonsToCatchUp;
+        return s.sys.seedGaugeSettings.targetSeasonsToCatchUp;
     }
 
     function getPodRateLowerBound() external view returns (uint256) {
-        return s.seedGaugeSettings.podRateLowerBound;
+        return s.sys.seedGaugeSettings.podRateLowerBound;
     }
 
     function getPodRateOptimal() external view returns (uint256) {
-        return s.seedGaugeSettings.podRateOptimal;
+        return s.sys.seedGaugeSettings.podRateOptimal;
     }
 
     function getPodRateUpperBound() external view returns (uint256) {
-        return s.seedGaugeSettings.podRateUpperBound;
+        return s.sys.seedGaugeSettings.podRateUpperBound;
     }
 
     function getDeltaPodDemandLowerBound() external view returns (uint256) {
-        return s.seedGaugeSettings.deltaPodDemandLowerBound;
+        return s.sys.seedGaugeSettings.deltaPodDemandLowerBound;
     }
 
     function getDeltaPodDemandUpperBound() external view returns (uint256) {
-        return s.seedGaugeSettings.deltaPodDemandUpperBound;
+        return s.sys.seedGaugeSettings.deltaPodDemandUpperBound;
     }
 
     function getLpToSupplyRatioUpperBound() external view returns (uint256) {
-        return s.seedGaugeSettings.lpToSupplyRatioUpperBound;
+        return s.sys.seedGaugeSettings.lpToSupplyRatioUpperBound;
     }
 
     function getLpToSupplyRatioOptimal() external view returns (uint256) {
-        return s.seedGaugeSettings.lpToSupplyRatioOptimal;
+        return s.sys.seedGaugeSettings.lpToSupplyRatioOptimal;
     }
 
     function getLpToSupplyRatioLowerBound() external view returns (uint256) {
-        return s.seedGaugeSettings.lpToSupplyRatioLowerBound;
+        return s.sys.seedGaugeSettings.lpToSupplyRatioLowerBound;
     }
 
     function getExcessivePriceThreshold() external view returns (uint256) {
-        return s.seedGaugeSettings.excessivePriceThreshold;
+        return s.sys.seedGaugeSettings.excessivePriceThreshold;
     }
 }