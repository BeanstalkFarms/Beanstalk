--- conflicted
+++ resolved
@@ -225,21 +225,18 @@
     mapping(bytes32 => uint256) podOrders;
     mapping(address => Storage.AssetSilo) siloBalances;
     mapping(address => Storage.SiloSettings) ss;
-<<<<<<< HEAD
-=======
     Storage.COracle co;
     mapping(address => bytes4) convertLPSelectors;
 
->>>>>>> a98c7a13
     // These refund variables are intra-transaction state varables use to store refund amounts
     uint256 refundStatus;
     uint256 beanRefundAmount;
     uint256 ethRefundAmount;
-
-<<<<<<< HEAD
+    
+    // Internal Balances
     mapping(address => mapping(IERC20 => uint256)) internalTokenBalance;
-=======
+
+    // Unripe
     mapping(address => bytes32) merkleRoots;
     mapping(address => mapping(address => bool)) unripeClaimed;
->>>>>>> a98c7a13
 }