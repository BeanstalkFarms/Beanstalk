/**
 * SPDX-License-Identifier: MIT
 **/

pragma solidity =0.7.6;
pragma experimental ABIEncoderV2;

import {C} from "contracts/C.sol";
import {LibTractor} from "contracts/libraries/LibTractor.sol";
import {LibSilo} from "contracts/libraries/Silo/LibSilo.sol";
import {LibTokenSilo} from "contracts/libraries/Silo/LibTokenSilo.sol";
import {LibSafeMath32} from "contracts/libraries/LibSafeMath32.sol";
import {ReentrancyGuard} from "../ReentrancyGuard.sol";
import {LibBytes} from "contracts/libraries/LibBytes.sol";
import {SafeMath} from "@openzeppelin/contracts/math/SafeMath.sol";
import {SafeCast} from "@openzeppelin/contracts/utils/SafeCast.sol";
import {IERC20} from "@openzeppelin/contracts/token/ERC20/IERC20.sol";
import {LibConvert} from "contracts/libraries/Convert/LibConvert.sol";

/**
 * @author Publius, Brean, DeadManWalking
 * @title ConvertFacet handles converting Deposited assets within the Silo.
 **/
contract ConvertFacet is ReentrancyGuard {
    using SafeMath for uint256;
    using SafeCast for uint256;
    using LibSafeMath32 for uint32;

    event Convert(
        address indexed account,
        address fromToken,
        address toToken,
        uint256 fromAmount,
        uint256 toAmount
    );

    event RemoveDeposit(
        address indexed account,
        address indexed token,
        int96 stem,
        uint256 amount,
        uint256 bdv
    );

    event RemoveDeposits(
        address indexed account,
        address indexed token,
        int96[] stems,
        uint256[] amounts,
        uint256 amount,
        uint256[] bdvs
    );

    /**
     * @notice convert allows a user to convert a deposit to another deposit,
     * given that the conversion is supported by the ConvertFacet.
     * For example, a user can convert LP into Bean, only when beanstalk is below peg, 
     * or convert beans into LP, only when beanstalk is above peg.
     * @param convertData  input parameters to determine the conversion type.
     * @param stems the stems of the deposits to convert 
     * @param amounts the amounts within each deposit to convert
     * @return toStem the new stems of the converted deposit
     * @return fromAmount the amount of tokens converted from
     * @return toAmount the amount of tokens converted to
     * @return fromBdv the bdv of the deposits converted from
     * @return toBdv the bdv of the deposit converted to
     */
    function convert(
        bytes calldata convertData,
        int96[] memory stems,
        uint256[] memory amounts
    )
        external
        payable
        nonReentrant
        returns (int96 toStem, uint256 fromAmount, uint256 toAmount, uint256 fromBdv, uint256 toBdv)
    {
        address toToken; address fromToken; uint256 grownStalk;
        (toToken, fromToken, toAmount, fromAmount) = LibConvert.convert(convertData);

<<<<<<< HEAD
        LibSilo._mow(LibTractor._getUser(), fromToken);
        LibSilo._mow(LibTractor._getUser(), toToken);
=======
        require(fromAmount > 0, "Convert: From amount is 0.");

        LibSilo._mow(msg.sender, fromToken);
        LibSilo._mow(msg.sender, toToken);
>>>>>>> 24638963

        (grownStalk, fromBdv) = _withdrawTokens(
            fromToken,
            stems,
            amounts,
            fromAmount
        );

        uint256 newBdv = LibTokenSilo.beanDenominatedValue(toToken, toAmount);
        toBdv = newBdv > fromBdv ? newBdv : fromBdv;

        toStem = _depositTokensForConvert(toToken, toAmount, toBdv, grownStalk);

        emit Convert(LibTractor._getUser(), fromToken, toToken, fromAmount, toAmount);
    }

    function _withdrawTokens(
        address token,
        int96[] memory stems,
        uint256[] memory amounts,
        uint256 maxTokens
    ) internal returns (uint256, uint256) {
        require(
            stems.length == amounts.length,
            "Convert: stems, amounts are diff lengths."
        );
        LibSilo.AssetsRemoved memory a;
        uint256 depositBDV;
        uint256 i = 0;
        // a bracket is included here to avoid the "stack too deep" error.
        {
            uint256[] memory bdvsRemoved = new uint256[](stems.length);
            uint256[] memory depositIds = new uint256[](stems.length);
            while ((i < stems.length) && (a.tokensRemoved < maxTokens)) {
                if (a.tokensRemoved.add(amounts[i]) < maxTokens) {
                    //keeping track of stalk removed must happen before we actually remove the deposit
                    //this is because LibTokenSilo.grownStalkForDeposit() uses the current deposit info
                    depositBDV = LibTokenSilo.removeDepositFromAccount(
                        LibTractor._getUser(),
                        token,
                        stems[i],
                        amounts[i]
                    );
                    bdvsRemoved[i] = depositBDV;
                    a.stalkRemoved = a.stalkRemoved.add(
                        LibSilo.stalkReward(
                            stems[i],
                            LibTokenSilo.stemTipForToken(token),
                            depositBDV.toUint128()
                        )
                    );
                    
                } else {
                    amounts[i] = maxTokens.sub(a.tokensRemoved);
                    
                    depositBDV = LibTokenSilo.removeDepositFromAccount(
                        LibTractor._getUser(),
                        token,
                        stems[i],
                        amounts[i]
                    );

                    bdvsRemoved[i] = depositBDV;
                    a.stalkRemoved = a.stalkRemoved.add(
                        LibSilo.stalkReward(
                            stems[i],
                        LibTokenSilo.stemTipForToken(token),
                            depositBDV.toUint128()
                        )
                    );
                    
                }
                
                a.tokensRemoved = a.tokensRemoved.add(amounts[i]);
                a.bdvRemoved = a.bdvRemoved.add(depositBDV);
                
                depositIds[i] = uint256(LibBytes.packAddressAndStem(
                    token,
                    stems[i]
                ));
                i++;
            }
            for (i; i < stems.length; ++i) amounts[i] = 0;
            
            emit RemoveDeposits(
                LibTractor._getUser(),
                token,
                stems,
                amounts,
                a.tokensRemoved,
                bdvsRemoved
            );

            emit LibSilo.TransferBatch(
                LibTractor._getUser(), 
                LibTractor._getUser(),
                address(0), 
                depositIds, 
                amounts
            );
        }

        require(
            a.tokensRemoved == maxTokens,
            "Convert: Not enough tokens removed."
        );
        LibTokenSilo.decrementTotalDeposited(token, a.tokensRemoved, a.bdvRemoved);
        LibSilo.burnStalk(
            LibTractor._getUser(),
            a.stalkRemoved.add(a.bdvRemoved.mul(s.ss[token].stalkIssuedPerBdv))
        );
        return (a.stalkRemoved, a.bdvRemoved);
    }

    //this is only used internal to the convert facet
    function _depositTokensForConvert(
        address token,
        uint256 amount,
        uint256 bdv,
        uint256 grownStalk // stalk grown previously by this deposit
    ) internal returns (int96 stem) {
        require(bdv > 0 && amount > 0, "Convert: BDV or amount is 0.");

        //calculate stem index we need to deposit at from grownStalk and bdv
        //if we attempt to deposit at a half-season (a grown stalk index that would fall between seasons)
        //then in affect we lose that partial season's worth of stalk when we deposit
        //so here we need to update grownStalk to be the amount you'd have with the above deposit
        
        /// @dev the two functions were combined into one function to save gas.
        // _stemTip = LibTokenSilo.grownStalkAndBdvToStem(IERC20(token), grownStalk, bdv);
        // grownStalk = uint256(LibTokenSilo.calculateStalkFromStemAndBdv(IERC20(token), _stemTip, bdv));

        (grownStalk, stem) = LibTokenSilo.calculateGrownStalkAndStem(token, grownStalk, bdv);

        LibSilo.mintStalk(LibTractor._getUser(), bdv.mul(LibTokenSilo.stalkIssuedPerBdv(token)).add(grownStalk));

        LibTokenSilo.incrementTotalDeposited(token, amount, bdv);
        LibTokenSilo.addDepositToAccount(
            LibTractor._getUser(), 
            token, 
            stem, 
            amount, 
            bdv,
            LibTokenSilo.Transfer.emitTransferSingle
        );
    }
}<|MERGE_RESOLUTION|>--- conflicted
+++ resolved
@@ -78,15 +78,10 @@
         address toToken; address fromToken; uint256 grownStalk;
         (toToken, fromToken, toAmount, fromAmount) = LibConvert.convert(convertData);
 
-<<<<<<< HEAD
+        require(fromAmount > 0, "Convert: From amount is 0.");
+
         LibSilo._mow(LibTractor._getUser(), fromToken);
         LibSilo._mow(LibTractor._getUser(), toToken);
-=======
-        require(fromAmount > 0, "Convert: From amount is 0.");
-
-        LibSilo._mow(msg.sender, fromToken);
-        LibSilo._mow(msg.sender, toToken);
->>>>>>> 24638963
 
         (grownStalk, fromBdv) = _withdrawTokens(
             fromToken,
