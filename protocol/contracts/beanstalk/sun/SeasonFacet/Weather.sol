--- conflicted
+++ resolved
@@ -169,17 +169,10 @@
         } else if (!s.system.season.raining) {
             s.system.season.raining = true;
             // Set the plenty per root equal to previous rain start.
-<<<<<<< HEAD
-            s.sops[s.season.current] = s.sops[s.season.rainStart];
-            s.season.rainStart = s.season.current;
-            s.rain.pods = s.fields[s.activeField].pods;
-            s.rain.roots = s.silo.roots;
-=======
             s.system.sops[s.system.season.current] = s.system.sops[s.system.season.rainStart];
             s.system.season.rainStart = s.system.season.current;
-            s.system.rain.pods = s.system.field.pods;
+            s.system.rain.pods = s.system.fields[s.system.activeField].pods;
             s.system.rain.roots = s.system.silo.roots;
->>>>>>> 4764837b
         } else {
             if (s.system.rain.roots > 0) {
                 // initalize sopWell if it is not already set.
@@ -212,17 +205,11 @@
         uint256 newHarvestable;
 
         // Pay off remaining Pods if any exist.
-<<<<<<< HEAD
-        if (s.fields[s.activeField].harvestable < s.rain.pods) {
-            newHarvestable = s.rain.pods - s.fields[s.activeField].harvestable;
-            s.fields[s.activeField].harvestable =
-                s.fields[s.activeField].harvestable +
+        if (s.system.fields[s.system.activeField].harvestable < s.system.rain.pods) {
+            newHarvestable = s.system.rain.pods - s.system.fields[s.system.activeField].harvestable;
+            s.system.fields[s.system.activeField].harvestable =
+                s.system.fields[s.system.activeField].harvestable +
                 newHarvestable;
-=======
-        if (s.system.field.harvestable < s.system.rain.pods) {
-            newHarvestable = s.system.rain.pods - s.system.field.harvestable;
-            s.system.field.harvestable = s.system.field.harvestable.add(newHarvestable);
->>>>>>> 4764837b
             C.bean().mint(address(this), newHarvestable.add(sopBeans));
         } else {
             C.bean().mint(address(this), sopBeans);
