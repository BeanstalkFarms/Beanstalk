--- conflicted
+++ resolved
@@ -49,16 +49,13 @@
         address account,
         LibTransfer.To mode
     ) public payable fundsSafu noOutFlow nonReentrant returns (uint256) {
-<<<<<<< HEAD
         return _gm(account, mode);
     }
 
     function _gm(address account, LibTransfer.To mode) private returns (uint256) {
         require(!s.sys.paused, "Season: Paused.");
         require(seasonTime() > s.sys.season.current, "Season: Still current Season.");
-=======
         checkSeasonTime();
->>>>>>> 53f7c4ad
         uint32 season = stepSeason();
         int256 deltaB = stepOracle();
         LibGerminate.endTotalGermination(season, LibWhitelistedTokens.getWhitelistedTokens());
