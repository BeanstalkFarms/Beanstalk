# Use this file to generate schemas for individual subgraphs.
# This is particularly useful when a schema that isn't in production needs to be used.
# A more optimal solution would involve generating a different schema for each entry in src/graph.endpoints.ts.
overwrite: true
generates:
<<<<<<< HEAD
  # ./src/graph/schema-beanstalk.graphql:
  #   schema:
  #     - https://api.studio.thegraph.com/query/69878/beanstalkdev/v2.2.1.1
  #   plugins:
  #     - "schema-ast"
  ./src/graph/schema-bean.graphql:
    schema:
      - https://graph.node.bean.money/subgraphs/name/bean
    plugins:
      - "schema-ast"
=======
  ./src/graph/schema-beanstalk.graphql:
    schema:
      - https://graph.node.bean.money/subgraphs/name/beanstalk
    plugins:
      - "schema-ast"
  #./src/graph/schema-bean.graphql:
  #  schema:
  #    - https://graph.node.bean.money/subgraphs/name/bean
  #  plugins:
  #    - "schema-ast"
>>>>>>> a382f7b7
  ./src/graph/schema-snapshot1.graphql:
    schema:
      - https://hub.snapshot.org/graphql
    plugins:
      - "schema-ast"
  #./src/graph/schema-snapshot2.graphql:
  #  schema:
  #    - https://api.thegraph.com/subgraphs/name/snapshot-labs/snapshot
  #  plugins:
  #    - "schema-ast"
  ./src/graph/schema-beanft.graphql:
    schema:
      - https://graph.node.bean.money/subgraphs/name/beanft
    plugins:
      - "schema-ast"<|MERGE_RESOLUTION|>--- conflicted
+++ resolved
@@ -3,29 +3,16 @@
 # A more optimal solution would involve generating a different schema for each entry in src/graph.endpoints.ts.
 overwrite: true
 generates:
-<<<<<<< HEAD
-  # ./src/graph/schema-beanstalk.graphql:
-  #   schema:
-  #     - https://api.studio.thegraph.com/query/69878/beanstalkdev/v2.2.1.1
-  #   plugins:
-  #     - "schema-ast"
-  ./src/graph/schema-bean.graphql:
-    schema:
-      - https://graph.node.bean.money/subgraphs/name/bean
-    plugins:
-      - "schema-ast"
-=======
   ./src/graph/schema-beanstalk.graphql:
     schema:
       - https://graph.node.bean.money/subgraphs/name/beanstalk
     plugins:
       - "schema-ast"
-  #./src/graph/schema-bean.graphql:
-  #  schema:
-  #    - https://graph.node.bean.money/subgraphs/name/bean
-  #  plugins:
-  #    - "schema-ast"
->>>>>>> a382f7b7
+  ./src/graph/schema-bean.graphql:
+   schema:
+     - https://graph.node.bean.money/subgraphs/name/bean
+   plugins:
+     - "schema-ast"
   ./src/graph/schema-snapshot1.graphql:
     schema:
       - https://hub.snapshot.org/graphql
