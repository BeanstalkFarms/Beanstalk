--- conflicted
+++ resolved
@@ -225,17 +225,8 @@
   await bipSeedGauge();
 });
 
-<<<<<<< HEAD
-// TODO: remove me later
-task("UI-deployWstethMigration", async function () {
-  await impersonateBean();
-  await impersonateWsteth();
-  await bipMigrateUnripeBeanEthToBeanSteth(true, undefined, true);
-  await finishWstethMigration(true, true);
-=======
 task("deployWstethMigration", async function () {
   await bipMigrateUnripeBeanEthToBeanSteth();
->>>>>>> c9cc2ce7
 });
 
 /// EBIPS /// 
