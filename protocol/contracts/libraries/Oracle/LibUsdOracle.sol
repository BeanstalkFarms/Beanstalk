--- conflicted
+++ resolved
@@ -4,10 +4,7 @@
 
 pragma solidity ^0.8.20;
 
-<<<<<<< HEAD
 import {C} from "contracts/C.sol";
-=======
->>>>>>> a49290a6
 import {LibUniswapOracle} from "./LibUniswapOracle.sol";
 import {LibChainlinkOracle} from "./LibChainlinkOracle.sol";
 import {IUniswapV3PoolImmutables} from "@uniswap/v3-core/contracts/interfaces/IUniswapV3Pool.sol";
@@ -152,10 +149,6 @@
             // if token decimals != 0, Beanstalk is attempting to query the USD/TOKEN price, and
             // thus the price needs to be inverted.
             if (tokenDecimals != 0) {
-<<<<<<< HEAD
-                // invert tokenPrice, taking tokenDecimals into account.
-                tokenPrice = (1e6 * (10 ** tokenDecimals)) / tokenPrice;
-=======
                 // invert tokenPrice (to get CL_TOKEN/TOKEN).
                 // `tokenPrice` has 6 decimal precision (see {LibUniswapOracle.getTwap}).
                 // `tokenPrice` is scaled up to 1 million units, if the `isMillion` flag is enabled.
@@ -166,7 +159,6 @@
                 }
                 // return the USD/TOKEN price.
                 // 1e6 * 1e`n` / 1e`n` = 1e6
->>>>>>> a49290a6
                 return (tokenPrice * chainlinkTokenPrice) / (10 ** chainlinkTokenDecimals);
             }
 
