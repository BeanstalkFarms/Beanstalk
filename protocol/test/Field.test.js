--- conflicted
+++ resolved
@@ -1,387 +1,3 @@
-<<<<<<< HEAD
-const { expect } = require('chai');
-const { deploy } = require('../scripts/deploy.js')
-const { EXTERNAL, INTERNAL, INTERNAL_EXTERNAL, INTERNAL_TOLERANT } = require('./utils/balances.js')
-const { BEAN } = require('./utils/constants')
-const { to18, to6, toStalk } = require('./utils/helpers.js')
-const { MAX_UINT32 } = require('./utils/constants.js')
-const { takeSnapshot, revertToSnapshot } = require("./utils/snapshot");
-
-let user, user2, owner;
-let userAddress, ownerAddress, user2Address;
-
-describe.only('Field', function () {
-  before(async function () {
-    [owner, user, user2] = await ethers.getSigners();
-    userAddress = user.address;
-    user2Address = user2.address;
-    const contracts = await deploy("Test", false, true);
-    ownerAddress = contracts.account;
-    this.diamond = contracts.beanstalkDiamond;
-    this.season = await ethers.getContractAt('MockSeasonFacet', this.diamond.address);
-    this.field = await ethers.getContractAt('MockFieldFacet', this.diamond.address);
-    this.tokenFacet = await ethers.getContractAt('TokenFacet', this.diamond.address);
-    this.marketplace = await ethers.getContractAt('MarketplaceFacet', this.diamond.address);
-    this.bean = await ethers.getContractAt('Bean', BEAN);
-
-    await this.bean.connect(user).approve(this.field.address, to18('100000000000'));
-    await this.bean.connect(user2).approve(this.field.address, to18('100000000000'));
-    await this.bean.mint(userAddress, to6('10000'));
-    await this.bean.mint(user2Address, to6('10000'));
-  });
-
-  beforeEach(async function () {
-    snapshotId = await takeSnapshot();
-  });
-
-  afterEach(async function () {
-    await revertToSnapshot(snapshotId);
-  });
-
-  describe('Reverts', function () {
-    it('No Soil', async function () {
-      await expect(this.field.connect(user).sow('1', EXTERNAL)).to.be.revertedWith('Field: Sowing below min or 0 pods.')
-    });
-
-    it('No Soil', async function () {
-      await this.field.incrementTotalSoilE('100')
-      await expect(this.field.connect(user).sowWithMin('1', '3', EXTERNAL)).to.be.revertedWith('Field: Sowing below min or 0 pods.')
-    });
-
-    it('No Pods', async function () {
-      await expect(this.field.connect(user).sowWithMin('1', '0', EXTERNAL)).to.be.revertedWith('Field: Sowing below min or 0 pods.')
-    });
-  });
-
-  describe('Sow', async function () {
-    describe('all soil', async function () {
-      beforeEach(async function () {
-        await this.field.incrementTotalSoilE(to6('100'))
-        this.result = await this.field.connect(user).sow(to6('100'), EXTERNAL)
-      })
-
-      it('updates user\'s balance', async function () {
-        expect(await this.bean.balanceOf(userAddress)).to.eq(to6('9900'))
-        expect(await this.field.plot(userAddress, 0)).to.eq(to6('101'))
-      })
-
-      it('updates total balance', async function () {
-        expect(await this.bean.balanceOf(this.field.address)).to.eq('0')
-        expect(await this.bean.totalSupply()).to.eq(to6('19900'))
-        expect(await this.field.totalPods()).to.eq(to6('101'))
-        expect(await this.field.totalSoil()).to.eq('0')
-        expect(await this.field.totalUnharvestable()).to.eq(to6('101'))
-        expect(await this.field.podIndex()).to.eq(to6('101'))
-        expect(await this.field.harvestableIndex()).to.eq('0')
-      })
-
-      it('emits Sow event', async function () {
-        await expect(this.result).to.emit(this.field, 'Sow').withArgs(userAddress, '0', to6('100'), to6('101'))
-      })
-    })
-
-    describe('some soil', async function () {
-      beforeEach(async function () {
-        await this.field.incrementTotalSoilE(to6('200'))
-        this.result = await this.field.connect(user).sow(to6('100'), EXTERNAL)
-      })
-
-      it('updates user\'s balance', async function () {
-        expect(await this.bean.balanceOf(userAddress)).to.eq(to6('9900'))
-        expect(await this.field.plot(userAddress, 0)).to.eq(to6('101'))
-      })
-
-      it('updates total balance', async function () {
-        expect(await this.bean.balanceOf(this.field.address)).to.eq('0')
-        expect(await this.bean.totalSupply()).to.eq(to6('19900'))
-        expect(await this.field.totalPods()).to.eq(to6('101'))
-        expect(await this.field.totalSoil()).to.eq(to6('100'))
-        expect(await this.field.totalUnharvestable()).to.eq(to6('101'))
-        expect(await this.field.podIndex()).to.eq(to6('101'))
-        expect(await this.field.harvestableIndex()).to.eq('0')
-      })
-
-      it('emits Sow event', async function () {
-        await expect(this.result).to.emit(this.field, 'Sow').withArgs(userAddress, '0', to6('100'), to6('101'))
-      })
-    })
-
-    describe('some soil from internal', async function () {
-      beforeEach(async function () {
-        await this.field.incrementTotalSoilE(to6('200'))
-        await this.tokenFacet.connect(user).transferToken(this.bean.address, userAddress, to6('100'), EXTERNAL, INTERNAL);
-        this.result = await this.field.connect(user).sow(to6('100'), INTERNAL)
-      })
-
-      it('updates user\'s balance', async function () {
-        expect(await this.bean.balanceOf(userAddress)).to.eq(to6('9900'))
-        expect(await this.field.plot(userAddress, 0)).to.eq(to6('101'))
-      })
-
-      it('updates total balance', async function () {
-        expect(await this.bean.balanceOf(this.field.address)).to.eq('0')
-        expect(await this.bean.totalSupply()).to.eq(to6('19900'))
-        expect(await this.field.totalPods()).to.eq(to6('101'))
-        expect(await this.field.totalSoil()).to.eq(to6('100'))
-        expect(await this.field.totalUnharvestable()).to.eq(to6('101'))
-        expect(await this.field.podIndex()).to.eq(to6('101'))
-        expect(await this.field.harvestableIndex()).to.eq('0')
-      })
-
-      it('emits Sow event', async function () {
-        await expect(this.result).to.emit(this.field, 'Sow').withArgs(userAddress, '0', to6('100'), to6('101'))
-      })
-    })
-
-    describe('some soil from internal tolerant', async function () {
-      beforeEach(async function () {
-        await this.field.incrementTotalSoilE(to6('200'))
-        await this.tokenFacet.connect(user).transferToken(this.bean.address, userAddress, to6('50'), EXTERNAL, INTERNAL);
-        this.result = await this.field.connect(user).sow(to6('100'), INTERNAL_TOLERANT)
-      })
-
-      it('updates user\'s balance', async function () {
-        expect(await this.bean.balanceOf(userAddress)).to.eq(to6('9950'))
-        expect(await this.field.plot(userAddress, 0)).to.eq(to6('50.5'))
-      })
-
-      it('updates total balance', async function () {
-        expect(await this.bean.balanceOf(this.field.address)).to.eq('0')
-        expect(await this.bean.totalSupply()).to.eq(to6('19950'))
-        expect(await this.field.totalPods()).to.eq(to6('50.5'))
-        expect(await this.field.totalSoil()).to.eq(to6('150'))
-        expect(await this.field.totalUnharvestable()).to.eq(to6('50.5'))
-        expect(await this.field.podIndex()).to.eq(to6('50.5'))
-        expect(await this.field.harvestableIndex()).to.eq('0')
-      })
-
-      it('emits Sow event', async function () {
-        await expect(this.result).to.emit(this.field, 'Sow').withArgs(userAddress, '0', to6('50'), to6('50.5'))
-      })
-    })
-
-    describe('with min', async function () {
-      beforeEach(async function () {
-        await this.field.incrementTotalSoilE(to6('100'))
-        this.result = await this.field.connect(user).sowWithMin(to6('200'), to6('100'), EXTERNAL)
-      })
-
-      it('updates user\'s balance', async function () {
-        expect(await this.bean.balanceOf(userAddress)).to.eq(to6('9900'))
-        expect(await this.field.plot(userAddress, 0)).to.eq(to6('101'))
-      })
-
-      it('updates total balance', async function () {
-        expect(await this.bean.balanceOf(this.field.address)).to.eq('0')
-        expect(await this.bean.totalSupply()).to.eq(to6('19900'))
-        expect(await this.field.totalPods()).to.eq(to6('101'))
-        expect(await this.field.totalSoil()).to.eq(to6('0'))
-        expect(await this.field.totalUnharvestable()).to.eq(to6('101'))
-        expect(await this.field.podIndex()).to.eq(to6('101'))
-        expect(await this.field.harvestableIndex()).to.eq('0')
-      })
-
-      it('emits Sow event', async function () {
-        await expect(this.result).to.emit(this.field, 'Sow').withArgs(userAddress, '0', to6('100'), to6('101'))
-      })
-    })
-
-    describe('with min, but enough soil', async function () {
-      beforeEach(async function () {
-        await this.field.incrementTotalSoilE(to6('200'))
-        this.result = await this.field.connect(user).sowWithMin(to6('100'), to6('50'), EXTERNAL)
-      })
-
-      it('updates user\'s balance', async function () {
-        expect(await this.bean.balanceOf(userAddress)).to.eq(to6('9900'))
-        expect(await this.field.plot(userAddress, 0)).to.eq(to6('101'))
-      })
-
-      it('updates total balance', async function () {
-        expect(await this.bean.balanceOf(this.field.address)).to.eq('0')
-        expect(await this.bean.totalSupply()).to.eq(to6('19900'))
-        expect(await this.field.totalPods()).to.eq(to6('101'))
-        expect(await this.field.totalSoil()).to.eq(to6('100'))
-        expect(await this.field.totalUnharvestable()).to.eq(to6('101'))
-        expect(await this.field.podIndex()).to.eq(to6('101'))
-        expect(await this.field.harvestableIndex()).to.eq('0')
-      })
-
-      it('emits Sow event', async function () {
-        await expect(this.result).to.emit(this.field, 'Sow').withArgs(userAddress, '0', to6('100'), to6('101'))
-      })
-    })
-
-    describe('second plot', async function () {
-      beforeEach(async function () {
-        await this.field.incrementTotalSoilE(to6('200'))
-        this.result = await this.field.connect(user2).sow(to6('100'), EXTERNAL)
-        this.result = await this.field.connect(user).sow(to6('100'), EXTERNAL)
-      })
-
-      it('updates user\'s balance', async function () {
-        expect(await this.bean.balanceOf(userAddress)).to.eq(to6('9900'))
-        expect(await this.field.plot(userAddress, to6('101'))).to.eq(to6('101'))
-      })
-
-      it('updates total balance', async function () {
-        expect(await this.bean.balanceOf(this.field.address)).to.eq('0')
-        expect(await this.bean.totalSupply()).to.eq(to6('19800'))
-        expect(await this.field.totalPods()).to.eq(to6('202'))
-        expect(await this.field.totalSoil()).to.eq(to6('0'))
-        expect(await this.field.totalUnharvestable()).to.eq(to6('202'))
-        expect(await this.field.podIndex()).to.eq(to6('202'))
-        expect(await this.field.harvestableIndex()).to.eq('0')
-      })
-
-      it('emits Sow event', async function () {
-        await expect(this.result).to.emit(this.field, 'Sow').withArgs(userAddress, to6('101'), to6('100'), to6('101'))
-      })
-    })
-  })
-
-  describe("complex DPD", async function () {
-    it("Does not set nextSowTime if Soil > 1", async function () {
-      this.season.setSoilE(to6('3'));
-      await this.field.connect(user).sow(to6('1'), EXTERNAL)
-      const weather = await this.season.weather()
-      expect(weather.nextSowTime).to.be.equal(parseInt(MAX_UINT32))
-    })
-
-    it("Does set nextSowTime if Soil = 1", async function () {
-      this.season.setSoilE(to6('1'));
-      await this.field.connect(user).sow(to6('1'), EXTERNAL)
-      const weather = await this.season.weather()
-      expect(weather.nextSowTime).to.be.not.equal(parseInt(MAX_UINT32))
-    })
-
-    it("Does set nextSowTime if Soil < 1", async function () {
-      this.season.setSoilE(to6('1.5'));
-      await this.field.connect(user).sow(to6('1'), EXTERNAL)
-      const weather = await this.season.weather()
-      expect(weather.nextSowTime).to.be.not.equal(parseInt(MAX_UINT32))
-    })
-
-    it("Does not set nextSowTime if Soil already < 1", async function () {
-      this.season.setSoilE(to6('1.5'));
-      await this.field.connect(user).sow(to6('1'), EXTERNAL)
-      const weather = await this.season.weather()
-      await this.field.connect(user).sow(to6('0.5'), EXTERNAL)
-      const weather2 = await this.season.weather()
-      expect(weather2.nextSowTime).to.be.equal(weather.nextSowTime)
-    })
-  })
-
-  describe("Harvest", async function () {
-    beforeEach(async function () {
-      await this.field.incrementTotalSoilE(to6('200'))
-      await this.field.connect(user).sow(to6('100'), EXTERNAL)
-      await this.field.connect(user2).sow(to6('100'), EXTERNAL)
-    })
-
-    describe('Revert', async function () {
-      it('reverts if plot not owned', async function () {
-        await this.field.incrementTotalHarvestableE(to6('101'))
-        await expect(this.field.connect(user2).harvest(['0'], EXTERNAL)).to.be.revertedWith('Field: Plot is empty.')
-      })
-
-      it('reverts if plot harvestable', async function () {
-        await expect(this.field.connect(user).harvest(['0'], EXTERNAL)).to.be.revertedWith('Field: Plot not Harvestable.')
-      })
-    })
-
-    describe("Full", async function () {
-      beforeEach(async function () {
-        await this.field.incrementTotalHarvestableE(to6('101'))
-        this.result = await this.field.connect(user).harvest(['0'], EXTERNAL);
-      })
-
-      it('updates user\'s balance', async function () {
-        expect(await this.bean.balanceOf(userAddress)).to.eq(to6('10001'))
-        expect(await this.field.plot(userAddress, to6('0'))).to.eq(to6('0'))
-      })
-
-      it('updates total balance', async function () {
-        expect(await this.bean.balanceOf(this.field.address)).to.eq('0')
-        expect(await this.bean.totalSupply()).to.eq(to6('19901'))
-        expect(await this.field.totalPods()).to.eq(to6('101'))
-        expect(await this.field.totalSoil()).to.eq(to6('0'))
-        expect(await this.field.totalUnharvestable()).to.eq(to6('101'))
-        expect(await this.field.totalHarvestable()).to.eq(to6('0'))
-        expect(await this.field.harvestableIndex()).to.eq(to6('101'))
-        expect(await this.field.totalHarvested()).to.eq(to6('101'))
-        expect(await this.field.podIndex()).to.eq(to6('202'))
-      })
-
-      it('emits Sow event', async function () {
-        await expect(this.result).to.emit(this.field, 'Harvest').withArgs(userAddress, ['0'], to6('101'))
-      })
-    })
-
-    describe("Partial", async function () {
-      beforeEach(async function () {
-        await this.field.incrementTotalHarvestableE(to6('50'))
-        this.result = await this.field.connect(user).harvest(['0'], EXTERNAL);
-      })
-
-      it('updates user\'s balance', async function () {
-        expect(await this.bean.balanceOf(userAddress)).to.eq(to6('9950'))
-        expect(await this.field.plot(userAddress, to6('0'))).to.eq(to6('0'))
-        expect(await this.field.plot(userAddress, to6('50'))).to.eq(to6('51'))
-      })
-
-      it('updates total balance', async function () {
-        expect(await this.bean.balanceOf(this.field.address)).to.eq('0')
-        expect(await this.bean.totalSupply()).to.eq(to6('19850'))
-        expect(await this.field.totalPods()).to.eq(to6('152'))
-        expect(await this.field.totalSoil()).to.eq(to6('0'))
-        expect(await this.field.totalHarvestable()).to.eq(to6('0'))
-        expect(await this.field.totalUnharvestable()).to.eq(to6('152'))
-        expect(await this.field.harvestableIndex()).to.eq(to6('50'))
-        expect(await this.field.totalHarvested()).to.eq(to6('50'))
-        expect(await this.field.podIndex()).to.eq(to6('202'))
-      })
-
-      it('emits Sow event', async function () {
-        await expect(this.result).to.emit(this.field, 'Harvest').withArgs(userAddress, ['0'], to6('50'))
-      })
-    })
-
-    describe("Full With Listing", async function () {
-      beforeEach(async function () {
-        await this.field.incrementTotalHarvestableE(to6('101'))
-        this.result = await this.marketplace.connect(user).createPodListing('0', '0', '500', '500000', to6('200'), '0', EXTERNAL);
-        this.result = await this.field.connect(user).harvest(['0'], EXTERNAL);
-      })
-
-      it('updates user\'s balance', async function () {
-        expect(await this.bean.balanceOf(userAddress)).to.eq(to6('10001'))
-        expect(await this.field.plot(userAddress, to6('0'))).to.eq(to6('0'))
-      })
-
-      it('updates total balance', async function () {
-        expect(await this.bean.balanceOf(this.field.address)).to.eq('0')
-        expect(await this.bean.totalSupply()).to.eq(to6('19901'))
-        expect(await this.field.totalPods()).to.eq(to6('101'))
-        expect(await this.field.totalSoil()).to.eq(to6('0'))
-        expect(await this.field.totalUnharvestable()).to.eq(to6('101'))
-        expect(await this.field.totalHarvestable()).to.eq(to6('0'))
-        expect(await this.field.harvestableIndex()).to.eq(to6('101'))
-        expect(await this.field.totalHarvested()).to.eq(to6('101'))
-        expect(await this.field.podIndex()).to.eq(to6('202'))
-      })
-
-      it('deletes', async function () {
-        expect(await this.marketplace.podListing(0)).to.be.equal(ethers.constants.HashZero)
-      })
-
-      it('emits Sow event', async function () {
-        await expect(this.result).to.emit(this.field, 'Harvest').withArgs(userAddress, ['0'], to6('101'))
-      })
-    })
-  })
-});
-=======
 // tests are inaccurate, as testing was done on foundry. 
 // coverage test for field can be check by doing `forge test --match-contract Field`
 
@@ -728,10 +344,12 @@
 //         expect(await this.field.podIndex()).to.eq(to6('202'))
 //       })
 
+
 //       it('emits Sow event', async function () {
 //         await expect(this.result).to.emit(this.field, 'Harvest').withArgs(userAddress, ['0'], to6('50'))
 //       })
 //     })
+
 
 //     describe("Full With Listing", async function () {
 //       beforeEach(async function () {
@@ -766,5 +384,4 @@
 //       })
 //     })
 //   })
-// });
->>>>>>> 1454d41f
+// });