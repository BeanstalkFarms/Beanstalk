export enum SGEnvironments {
  BF_PROD = 'bf-prod',
  BF_DEV = 'bf-dev',
  BF_TEST = 'bf-test',
  BF_2_0_3 = 'bf-2.0.3',
  DNET_2_0_3 = 'dnet-2.0.3',
}

type SGEnvironment = {
  name: string;
  subgraphs: {
    beanstalk: string;
    bean: string;
    beanft: string;
  };
};

export const SUBGRAPH_ENVIRONMENTS: Record<SGEnvironments, SGEnvironment> = {
  [SGEnvironments.BF_PROD]: {
    name: 'Beanstalk Farms / Production',
    subgraphs: {
      beanstalk: 'https://graph.node.bean.money/subgraphs/name/beanstalk',
      bean: 'https://graph.node.bean.money/subgraphs/name/bean',
      beanft: 'https://graph.node.bean.money/subgraphs/name/beanft',
    },
  },
  [SGEnvironments.BF_DEV]: {
    name: 'Beanstalk Farms / Development',
    subgraphs: {
      beanstalk: 'https://graph.node.bean.money/subgraphs/name/beanstalk-dev',
      bean: 'https://graph.node.bean.money/subgraphs/name/bean-dev',
      beanft: 'https://graph.node.bean.money/subgraphs/name/beanft-dev',
    },
  },
  [SGEnvironments.BF_TEST]: {
    name: 'Beanstalk Farms / Test',
    subgraphs: {
<<<<<<< HEAD
      beanstalk:
        'https://graph.node.bean.money/subgraphs/name/beanstalk-testing', // fixme
=======
      beanstalk: 'https://graph.node.bean.money/subgraphs/name/beanstalk', // fixme
>>>>>>> 49101d69
      bean: 'https://graph.node.bean.money/subgraphs/name/bean-testing',
      beanft: 'https://graph.node.bean.money/subgraphs/name/beanft-dev',
    },
  },
  [SGEnvironments.BF_2_0_3]: {
    name: 'Beanstalk Farms / v2.0.3',
    subgraphs: {
      beanstalk:
        'https://api.studio.thegraph.com/query/69878/beanstalkdev/v2.2.1.1',
      bean: 'https://graph.node.bean.money/subgraphs/name/bean', // fixme
      beanft: 'https://graph.node.bean.money/subgraphs/name/beanft-dev',
    },
  },
  [SGEnvironments.DNET_2_0_3]: {
    name: 'Decentralized Network / v2.0.3',
    subgraphs: {
      beanstalk: `https://gateway.thegraph.com/api/${
        import.meta.env.VITE_THEGRAPH_API_KEY
      }/subgraphs/id/R9rnzRuiyDybfDsZfoM7eA9w8WuHtZKbroGrgWwDw1d`,
      bean: 'https://graph.node.bean.money/subgraphs/name/bean', // fixme
      beanft: 'https://graph.node.bean.money/subgraphs/name/beanft-dev',
    },
  },
};<|MERGE_RESOLUTION|>--- conflicted
+++ resolved
@@ -35,12 +35,8 @@
   [SGEnvironments.BF_TEST]: {
     name: 'Beanstalk Farms / Test',
     subgraphs: {
-<<<<<<< HEAD
       beanstalk:
-        'https://graph.node.bean.money/subgraphs/name/beanstalk-testing', // fixme
-=======
-      beanstalk: 'https://graph.node.bean.money/subgraphs/name/beanstalk', // fixme
->>>>>>> 49101d69
+        'https://graph.node.bean.money/subgraphs/name/beanstalk-testing',
       bean: 'https://graph.node.bean.money/subgraphs/name/bean-testing',
       beanft: 'https://graph.node.bean.money/subgraphs/name/beanft-dev',
     },
