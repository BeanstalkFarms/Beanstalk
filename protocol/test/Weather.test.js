const { expect } = require('chai')
const { deploy } = require('../scripts/deploy.js')
const { parseJson } = require('./utils/helpers.js')
const { MAX_UINT32 } = require('./utils/constants.js')
const { BEAN } = require('./utils/constants')

// // Set the test data
const [columns, tests] = parseJson('./coverage_data/weather.json')
var numberTests = tests.length
var startTest = 0

describe('Complex Weather', function () {

  before(async function () {
    [owner,user,user2] = await ethers.getSigners()
    userAddress = user.address
    user2Address = user2.address
    const contracts = await deploy("Test", false, true)
    ownerAddress = contracts.account
    this.diamond = contracts.beanstalkDiamond
    this.season = await ethers.getContractAt('MockSeasonFacet', this.diamond.address)
    this.field = await ethers.getContractAt('MockFieldFacet', this.diamond.address)
    this.bean = await ethers.getContractAt('MockToken', BEAN)

  });

  [...Array(numberTests).keys()].map(i => i + startTest).forEach(function(v) {
    const testStr = 'Test #'
    describe(testStr.concat((v)), function () {
      before (async function () {
        this.testData = {}
        columns.forEach((key, i) => this.testData[key] = tests[v][i])
        await this.season.setYieldE(this.testData.startingWeather)
        this.bean.connect(user).burn(await this.bean.balanceOf(userAddress))
        this.dsoil = this.testData.lastSoil
        this.startSoil = this.testData.startingSoil
        this.endSoil = this.testData.endingSoil
        this.price = this.testData.priceAvg
        this.pods = this.testData.unharvestablePods
        await this.bean.mint(userAddress, this.testData.totalOutstandingBeans)
        await this.season.setLastSowTimeE(this.testData.lastSowTime)
        await this.season.setNextSowTimeE(this.testData.nextSowTime)
        this.result = await this.season.stepWeatherWithParams(this.pods, this.dsoil,this.startSoil-this.endSoil, this.endSoil, this.price, this.testData.wasRaining, this.testData.rainStalk)
      })
      it('Checks New Weather', async function () {
<<<<<<< HEAD
        
        expect(await this.season.yield()).to.eq(this.testData.newWeather)
=======
        expect(await this.season.maxYield()).to.eq(this.testData.newWeather)
>>>>>>> 1454d41f
      })
      it('Emits The Correct Case Weather', async function () {
        if (this.testData.totalOutstandingBeans !== 0) await expect(this.result).to.emit(this.season, 'WeatherChange').withArgs(await this.season.season(), this.testData.Code, this.testData.newWeather-this.testData.startingWeather)
      })
    })
  })

  describe("Extreme Weather", async function () {
    before(async function () {
      await this.season.setLastDSoilE('100000');
      await this.bean.mint(userAddress, '1000000000')
      await this.field.incrementTotalPodsE('100000000000');
    })

    beforeEach(async function () {
      await this.season.setYieldE('10');
    })

    it("nextSowTime immediately", async function () {
        await this.season.setLastSowTimeE('1')
        await this.season.setNextSowTimeE('10')
        await this.season.stepWeatherE(ethers.utils.parseEther('1'), '1');
        const weather = await this.season.weather();
        expect(weather.yield).to.equal(7)
        expect(weather.nextSowTime).to.equal(parseInt(MAX_UINT32))
        expect(weather.lastSowTime).to.equal(10)
    })

    it("lastSowTime max", async function () {
      await this.season.setLastSowTimeE(MAX_UINT32)
      await this.season.setNextSowTimeE('1000')
      await this.season.stepWeatherE(ethers.utils.parseEther('1'), '1');
      const weather = await this.season.weather();
      expect(weather.yield).to.equal(7)
      expect(weather.nextSowTime).to.equal(parseInt(MAX_UINT32))
      expect(weather.lastSowTime).to.equal(1000)
    })

    it("lastSowTime max", async function () {
      await this.season.setLastSowTimeE('1061')
      await this.season.setNextSowTimeE('1000')
      await this.season.stepWeatherE(ethers.utils.parseEther('1'), '1');
      const weather = await this.season.weather();
      expect(weather.yield).to.equal(7)
      expect(weather.nextSowTime).to.equal(parseInt(MAX_UINT32))
      expect(weather.lastSowTime).to.equal(1000)
    })

    it("lastSowTime max", async function () {
      await this.season.setLastSowTimeE('1060')
      await this.season.setNextSowTimeE('1000')
      await this.season.stepWeatherE(ethers.utils.parseEther('1'), '1');
      const weather = await this.season.weather();
      expect(weather.yield).to.equal(9)
      expect(weather.nextSowTime).to.equal(parseInt(MAX_UINT32))
      expect(weather.lastSowTime).to.equal(1000)
    })

    it("lastSowTime max", async function () {
      await this.season.setLastSowTimeE('940')
      await this.season.setNextSowTimeE('1000')
      await this.season.stepWeatherE(ethers.utils.parseEther('1'), '1');
      const weather = await this.season.weather();
      expect(weather.yield).to.equal(9)
      expect(weather.nextSowTime).to.equal(parseInt(MAX_UINT32))
      expect(weather.lastSowTime).to.equal(1000)
    })

    it("lastSowTime max", async function () {
      await this.season.setLastSowTimeE('900')
      await this.season.setNextSowTimeE('1000')
      await this.season.stepWeatherE(ethers.utils.parseEther('1'), '1');
      const weather = await this.season.weather();
      expect(weather.yield).to.equal(10)
      expect(weather.nextSowTime).to.equal(parseInt(MAX_UINT32))
      expect(weather.lastSowTime).to.equal(1000)
    })

    it("lastSowTime max", async function () {
      await this.season.setLastSowTimeE('900')
      await this.season.setNextSowTimeE(MAX_UINT32)
      await this.season.stepWeatherE(ethers.utils.parseEther('1'), '1');
      const weather = await this.season.weather();
      expect(weather.yield).to.equal(9)
      expect(weather.nextSowTime).to.equal(parseInt(MAX_UINT32))
      expect(weather.lastSowTime).to.equal(parseInt(MAX_UINT32))
    })
  })
})<|MERGE_RESOLUTION|>--- conflicted
+++ resolved
@@ -43,12 +43,7 @@
         this.result = await this.season.stepWeatherWithParams(this.pods, this.dsoil,this.startSoil-this.endSoil, this.endSoil, this.price, this.testData.wasRaining, this.testData.rainStalk)
       })
       it('Checks New Weather', async function () {
-<<<<<<< HEAD
-        
-        expect(await this.season.yield()).to.eq(this.testData.newWeather)
-=======
         expect(await this.season.maxYield()).to.eq(this.testData.newWeather)
->>>>>>> 1454d41f
       })
       it('Emits The Correct Case Weather', async function () {
         if (this.testData.totalOutstandingBeans !== 0) await expect(this.result).to.emit(this.season, 'WeatherChange').withArgs(await this.season.season(), this.testData.Code, this.testData.newWeather-this.testData.startingWeather)
