--- conflicted
+++ resolved
@@ -4182,15 +4182,9 @@
         "type": "bytes4"
       },
       {
-<<<<<<< HEAD
         "internalType": "uint16",
         "name": "stalkIssuedPerBdv",
         "type": "uint16"
-=======
-        "internalType": "uint32",
-        "name": "stalkIssuedPerBdv",
-        "type": "uint32"
->>>>>>> 76a18823
       },
       {
         "internalType": "uint24",
@@ -4216,7 +4210,6 @@
         "type": "bytes4"
       },
       {
-<<<<<<< HEAD
         "internalType": "uint16",
         "name": "stalkIssuedPerBdv",
         "type": "uint16"
@@ -4225,16 +4218,6 @@
         "internalType": "uint24",
         "name": "stalkEarnedPerSeason",
         "type": "uint24"
-=======
-        "internalType": "uint32",
-        "name": "stalkIssuedPerBdv",
-        "type": "uint32"
-      },
-      {
-        "internalType": "uint32",
-        "name": "stalkEarnedPerSeason",
-        "type": "uint32"
->>>>>>> 76a18823
       },
       {
         "internalType": "bytes1",
@@ -4385,7 +4368,6 @@
         "type": "address"
       },
       {
-<<<<<<< HEAD
         "indexed": true,
         "internalType": "address",
         "name": "token",
@@ -4423,8 +4405,6 @@
         "type": "address"
       },
       {
-=======
->>>>>>> 76a18823
         "indexed": true,
         "internalType": "address",
         "name": "token",
@@ -4505,6 +4485,59 @@
     "type": "function"
   },
   {
+    "inputs": [
+      {
+        "internalType": "address",
+        "name": "tokenIn",
+        "type": "address"
+      },
+      {
+        "internalType": "address",
+        "name": "tokenOut",
+        "type": "address"
+      },
+      {
+        "internalType": "uint256",
+        "name": "amountIn",
+        "type": "uint256"
+      }
+    ],
+    "name": "getAmountOut",
+    "outputs": [
+      {
+        "internalType": "uint256",
+        "name": "amountOut",
+        "type": "uint256"
+      }
+    ],
+    "stateMutability": "view",
+    "type": "function"
+  },
+  {
+    "inputs": [
+      {
+        "internalType": "address",
+        "name": "tokenIn",
+        "type": "address"
+      },
+      {
+        "internalType": "address",
+        "name": "tokenOut",
+        "type": "address"
+      }
+    ],
+    "name": "getMaxAmountIn",
+    "outputs": [
+      {
+        "internalType": "uint256",
+        "name": "amountIn",
+        "type": "uint256"
+      }
+    ],
+    "stateMutability": "view",
+    "type": "function"
+  },
+  {
     "anonymous": false,
     "inputs": [
       {
@@ -4538,102 +4571,6 @@
         "type": "uint256"
       }
     ],
-    "name": "Convert",
-    "type": "event"
-  },
-  {
-    "inputs": [
-      {
-        "internalType": "address",
-        "name": "tokenIn",
-        "type": "address"
-      },
-      {
-        "internalType": "address",
-        "name": "tokenOut",
-        "type": "address"
-      },
-      {
-        "internalType": "uint256",
-        "name": "amountIn",
-        "type": "uint256"
-      }
-    ],
-    "name": "getAmountOut",
-    "outputs": [
-      {
-        "internalType": "uint256",
-        "name": "amountOut",
-        "type": "uint256"
-      }
-    ],
-    "stateMutability": "view",
-    "type": "function"
-  },
-  {
-    "inputs": [
-      {
-        "internalType": "address",
-        "name": "tokenIn",
-        "type": "address"
-      },
-      {
-        "internalType": "address",
-        "name": "tokenOut",
-        "type": "address"
-      }
-    ],
-    "name": "getMaxAmountIn",
-    "outputs": [
-      {
-        "internalType": "uint256",
-        "name": "amountIn",
-        "type": "uint256"
-      }
-    ],
-    "stateMutability": "view",
-    "type": "function"
-  },
-  {
-    "anonymous": false,
-    "inputs": [
-      {
-<<<<<<< HEAD
-=======
-        "indexed": true,
-        "internalType": "address",
-        "name": "account",
-        "type": "address"
-      },
-      {
-        "indexed": false,
-        "internalType": "address",
-        "name": "fromToken",
-        "type": "address"
-      },
-      {
-        "indexed": false,
-        "internalType": "address",
-        "name": "toToken",
-        "type": "address"
-      },
-      {
-        "indexed": false,
->>>>>>> 76a18823
-        "internalType": "uint256",
-        "name": "fromAmount",
-        "type": "uint256"
-      },
-      {
-        "indexed": false,
-        "internalType": "uint256",
-        "name": "toAmount",
-        "type": "uint256"
-      }
-    ],
-<<<<<<< HEAD
-    "name": "beanToBDV",
-=======
     "name": "Convert",
     "type": "event"
   },
@@ -4656,7 +4593,6 @@
       }
     ],
     "name": "convert",
->>>>>>> 76a18823
     "outputs": [
       {
         "internalType": "int96",
@@ -4684,11 +4620,26 @@
         "type": "uint256"
       }
     ],
-<<<<<<< HEAD
+    "stateMutability": "payable",
+    "type": "function"
+  },
+  {
+    "inputs": [
+      {
+        "internalType": "uint256",
+        "name": "amount",
+        "type": "uint256"
+      }
+    ],
+    "name": "beanToBDV",
+    "outputs": [
+      {
+        "internalType": "uint256",
+        "name": "",
+        "type": "uint256"
+      }
+    ],
     "stateMutability": "pure",
-=======
-    "stateMutability": "payable",
->>>>>>> 76a18823
     "type": "function"
   },
   {
@@ -4738,30 +4689,6 @@
       }
     ],
     "name": "unripeLPToBDV",
-    "outputs": [
-      {
-        "internalType": "uint256",
-        "name": "",
-        "type": "uint256"
-      }
-    ],
-    "stateMutability": "view",
-    "type": "function"
-  },
-  {
-    "inputs": [
-      {
-        "internalType": "address",
-        "name": "token",
-        "type": "address"
-      },
-      {
-        "internalType": "uint256",
-        "name": "amount",
-        "type": "uint256"
-      }
-    ],
-    "name": "wellBdv",
     "outputs": [
       {
         "internalType": "uint256",
@@ -6179,7 +6106,6 @@
             "internalType": "bytes1",
             "name": "encodeType",
             "type": "bytes1"
-<<<<<<< HEAD
           },
           {
             "internalType": "uint24",
@@ -6190,8 +6116,6 @@
             "internalType": "bytes4",
             "name": "GPSelector",
             "type": "bytes4"
-=======
->>>>>>> 76a18823
           }
         ],
         "internalType": "struct Storage.SiloSettings",
@@ -6485,8 +6409,6 @@
   {
     "inputs": [],
     "name": "curveOracle",
-<<<<<<< HEAD
-=======
     "outputs": [
       {
         "components": [
@@ -6520,53 +6442,6 @@
     "type": "function"
   },
   {
-    "inputs": [
-      {
-        "internalType": "address",
-        "name": "account",
-        "type": "address"
-      },
-      {
-        "internalType": "enum LibTransfer.To",
-        "name": "mode",
-        "type": "uint8"
-      }
-    ],
-    "name": "gm",
->>>>>>> 76a18823
-    "outputs": [
-      {
-        "components": [
-          {
-            "internalType": "bool",
-            "name": "initialized",
-            "type": "bool"
-          },
-          {
-            "internalType": "uint32",
-            "name": "startSeason",
-            "type": "uint32"
-          },
-          {
-            "internalType": "uint256[2]",
-            "name": "balances",
-            "type": "uint256[2]"
-          },
-          {
-            "internalType": "uint256",
-            "name": "timestamp",
-            "type": "uint256"
-          }
-        ],
-        "internalType": "struct Storage.CurveMetapoolOracle",
-        "name": "co",
-        "type": "tuple"
-      }
-    ],
-    "stateMutability": "view",
-    "type": "function"
-  },
-  {
     "inputs": [],
     "name": "paused",
     "outputs": [
@@ -6831,7 +6706,6 @@
     ],
     "stateMutability": "view",
     "type": "function"
-<<<<<<< HEAD
   },
   {
     "anonymous": false,
@@ -7039,7 +6913,5 @@
     ],
     "stateMutability": "payable",
     "type": "function"
-=======
->>>>>>> 76a18823
   }
 ]