--- conflicted
+++ resolved
@@ -82,13 +82,10 @@
         rootBalance,
         earnedBeanBalance,
         migrationNeeded,
-<<<<<<< HEAD
         // lastUpdate,
         // allEvents = [],
+        mowStatuses,
         prevSeasonStalkBalance,
-=======
-        mowStatuses,
->>>>>>> 27e41b6b
       ] = await Promise.all([
         // `getStalk()` returns `stalk + earnedStalk` but NOT grown stalk
         sdk.silo.getStalk(account),
@@ -118,13 +115,6 @@
         // in LocalStorage or at least moved to a separate updater to prevent it from
         // getting called every time the farmer refreshes their Silo
         sdk.contracts.beanstalk.migrationNeeded(account),
-
-<<<<<<< HEAD
-        // sdk.contracts.beanstalk.depositedB
-        sdk.contracts.beanstalk.balanceOfStalk(account, {
-          blockTag: parseInt(sunriseBlock.minus(1).toString(), 10),
-        }),
-=======
         // Get the mowStatus struct for each whitelisted token
         Promise.all(
           []
@@ -141,7 +131,9 @@
               Awaited<ReturnType<typeof sdk.contracts.beanstalk.getMowStatus>>
             >(statuses)
         ),
->>>>>>> 27e41b6b
+        sdk.contracts.beanstalk.balanceOfStalk(account, {
+          blockTag: parseInt(sunriseBlock.minus(1).toString(), 10),
+        }),
       ] as const);
 
       dispatch(updateFarmerMigrationStatus(migrationNeeded));
@@ -292,7 +284,7 @@
           earned: transform(earnedStalkBalance, 'bnjs', sdk.tokens.STALK),
           grown: transform(grownStalkBalance, 'bnjs', sdk.tokens.STALK),
           total: transform(totalStalkBalance, 'bnjs', sdk.tokens.STALK),
-<<<<<<< HEAD
+          grownByToken: grownStalkByToken,
           prevSeason: transform(
             prevSeasonStalkBalance,
             'bnjs',
@@ -303,9 +295,6 @@
             'bnjs',
             sdk.tokens.STALK
           ),
-=======
-          grownByToken: grownStalkByToken,
->>>>>>> 27e41b6b
         },
         seeds: {
           active: transform(activeSeedBalance, 'bnjs', sdk.tokens.SEEDS),
