--- conflicted
+++ resolved
@@ -153,115 +153,6 @@
         })
     })
 
-<<<<<<< HEAD
-    describe('transfer from', async function () {
-        describe('External to external', async function () {
-            it('basic', async function () {
-                await this.tokenFacet.connect(this.user).transferTokenFrom(this.token.address, this.user.address, this.recipient.address, '200', EXTERNAL, EXTERNAL);
-                checkAllBalance(await this.tokenFacet.getAllBalance(this.user.address, this.token.address), '0', '800', '800')
-                checkAllBalance(await this.tokenFacet.getAllBalance(this.recipient.address, this.token.address), '0', '200', '200')
-            })
-        })
-
-        describe('External to internal', async function () {
-            it('basic', async function () {
-                this.result = await this.tokenFacet.connect(this.user).transferTokenFrom(this.token.address,this.user.address,this.recipient.address, '200', EXTERNAL, INTERNAL);
-                checkAllBalance(await this.tokenFacet.getAllBalance(this.user.address, this.token.address), '0', '800', '800')
-                checkAllBalance(await this.tokenFacet.getAllBalance(this.recipient.address, this.token.address), '200', '0', '200')
-                await expect(this.result).to.emit(this.tokenFacet, 'InternalBalanceChanged').withArgs(this.recipient.address, this.token.address, '200')
-            })
-        })
-
-        describe('internal to internal', async function () {
-            it('reverts if > than internal, not tolerant', async function () {
-                await this.tokenFacet.connect(this.user).transferTokenFrom(this.token.address, this.user.address, this.user.address, '200', EXTERNAL, INTERNAL);
-                await expect(this.tokenFacet.connect(this.user).transferToken(this.token.address, this.recipient.address, '300', INTERNAL, INTERNAL)).to.be.revertedWith("Balance: Insufficient internal balance")
-            })
-            it('internal', async function () {
-                await this.tokenFacet.connect(this.user).transferTokenFrom(this.token.address, this.user.address, this.user.address, '200', EXTERNAL, INTERNAL);
-                this.result = await this.tokenFacet.connect(this.user).transferTokenFrom(this.token.address, this.user.address, this.recipient.address, '200', INTERNAL, INTERNAL);
-                checkAllBalance(await this.tokenFacet.getAllBalance(this.user.address, this.token.address), '0', '800', '800')
-                checkAllBalance(await this.tokenFacet.getAllBalance(this.recipient.address, this.token.address), '200', '0', '200')
-                await expect(this.result).to.emit(this.tokenFacet, 'InternalBalanceChanged').withArgs(this.user.address, this.token.address, '-200')
-                await expect(this.result).to.emit(this.tokenFacet, 'InternalBalanceChanged').withArgs(this.recipient.address, this.token.address, '200')
-            })
-
-            it('internal tolerant', async function () {
-                await this.tokenFacet.connect(this.user).transferTokenFrom(this.token.address, this.user.address, this.user.address, '200', EXTERNAL, INTERNAL);
-                this.result = await this.tokenFacet.connect(this.user).transferTokenFrom(this.token.address, this.user.address,this.recipient.address, '300', INTERNAL_EXTERNAL, INTERNAL);
-                checkAllBalance(await this.tokenFacet.getAllBalance(this.user.address, this.token.address), '0', '700', '700')
-                checkAllBalance(await this.tokenFacet.getAllBalance(this.recipient.address, this.token.address), '300', '0', '300')
-                await expect(this.result).to.emit(this.tokenFacet, 'InternalBalanceChanged').withArgs(this.user.address, this.token.address, '-200')
-                await expect(this.result).to.emit(this.tokenFacet, 'InternalBalanceChanged').withArgs(this.recipient.address, this.token.address, '300')
-            })
-
-            it('internal + external', async function () {
-                await this.tokenFacet.connect(this.user).transferTokenFrom(this.token.address, this.user.address, this.user.address, '200', EXTERNAL, INTERNAL);
-                this.result = await this.tokenFacet.connect(this.user).transferTokenFrom(this.token.address, this.user.address, this.recipient.address, '250', INTERNAL_TOLERANT, INTERNAL);
-                checkAllBalance(await this.tokenFacet.getAllBalance(this.user.address, this.token.address), '0', '800', '800')
-                checkAllBalance(await this.tokenFacet.getAllBalance(this.recipient.address, this.token.address), '200', '0', '200')
-                await expect(this.result).to.emit(this.tokenFacet, 'InternalBalanceChanged').withArgs(this.user.address, this.token.address, '-200')
-                await expect(this.result).to.emit(this.tokenFacet, 'InternalBalanceChanged').withArgs(this.recipient.address, this.token.address, '200')
-            })
-
-            it('0 internal tolerant', async function () {
-                this.result = await this.tokenFacet.connect(this.user).transferTokenFrom(this.token.address, this.user.address,this.recipient.address, '0', INTERNAL_TOLERANT, INTERNAL);
-                checkAllBalance(await this.tokenFacet.getAllBalance(this.user.address, this.token.address), '0', '1000', '1000')
-                checkAllBalance(await this.tokenFacet.getAllBalance(this.recipient.address, this.token.address), '0', '0', '0')
-            })
-        })
-
-        describe('internal to external', async function () {
-            it('basic', async function () {
-                await this.tokenFacet.connect(this.user).transferTokenFrom(this.token.address, this.user.address, this.user.address, '200', EXTERNAL, INTERNAL);
-                this.result = await this.tokenFacet.connect(this.user).transferTokenFrom(this.token.address, this.user.address, this.recipient.address, '200', INTERNAL, EXTERNAL);
-                checkAllBalance(await this.tokenFacet.getAllBalance(this.user.address, this.token.address), '0', '800', '800')
-                checkAllBalance(await this.tokenFacet.getAllBalance(this.recipient.address, this.token.address), '0', '200', '200')
-                await expect(this.result).to.emit(this.tokenFacet, 'InternalBalanceChanged').withArgs(this.user.address, this.token.address, '-200')
-            })
-        })
-
-        describe('internal to external allowance', async function () {
-            it('reverts if spender has insuffient allowance', async function () {
-                await this.tokenFacet.connect(this.user).transferToken(this.token.address, this.user.address, '200', EXTERNAL, INTERNAL);
-                await expect(this.tokenFacet.connect(this.user2).transferTokenFrom(this.token.address, this.user.address, this.recipient.address, '200', INTERNAL, EXTERNAL)).to.be.revertedWith("Token: insufficient allowance")
-            })
-            it('reverts if > than internal, not tolerant', async function () {
-                await this.tokenFacet.connect(this.user).transferToken(this.token.address, this.user.address, '200', EXTERNAL, INTERNAL);
-                await this.tokenFacet.connect(this.user).approveToken(this.user2.address,this.token.address, '500');
-                await expect(this.tokenFacet.connect(this.user2).transferTokenFrom(this.token.address, this.user.address, this.recipient.address, '300', INTERNAL, EXTERNAL)).to.be.revertedWith("Balance: Insufficient internal balance")
-            })
-            it('basic', async function () {
-                await this.tokenFacet.connect(this.user).transferToken(this.token.address, this.user.address, '200', EXTERNAL, INTERNAL);
-                await this.tokenFacet.connect(this.user).approveToken(this.user2.address, this.token.address, '200');
-                this.result = await this.tokenFacet.connect(this.user2).transferTokenFrom(this.token.address, this.user.address, this.recipient.address, '200', INTERNAL, EXTERNAL);
-                checkAllBalance(await this.tokenFacet.getAllBalance(this.user.address, this.token.address), '0', '800', '800')
-                checkAllBalance(await this.tokenFacet.getAllBalance(this.recipient.address, this.token.address), '0', '200', '200')
-                await expect(this.result).to.emit(this.tokenFacet, 'InternalBalanceChanged').withArgs(this.user.address, this.token.address, '-200')
-            })
-        })
-
-        describe('internal to external tolerant allowance', async function () {
-            it('reverts if spender has insuffient allowance', async function () {
-                await this.tokenFacet.connect(this.user).transferToken(this.token.address, this.user.address, '200', EXTERNAL, INTERNAL);
-                await expect(this.tokenFacet.connect(this.user2).transferTokenFrom(this.token.address, this.user.address, this.recipient.address, '200', INTERNAL_EXTERNAL, EXTERNAL)).to.be.revertedWith("Token: insufficient allowance")
-            })
-            it('reverts if > than internal and external', async function () {
-                await this.tokenFacet.connect(this.user).transferToken(this.token.address, this.user.address, '200', EXTERNAL, INTERNAL);
-                await this.tokenFacet.connect(this.user).approveToken(this.user2.address, this.token.address, '500');
-                await expect(this.tokenFacet.connect(this.user2).transferTokenFrom(this.token.address, this.user.address, this.recipient.address, '1200', INTERNAL_EXTERNAL, EXTERNAL)).to.be.revertedWith("ERC20: transfer amount exceeds balance")
-            })
-            it('basic', async function () {
-                await this.tokenFacet.connect(this.user).transferToken(this.token.address, this.user.address, '200', EXTERNAL, INTERNAL);
-                await this.tokenFacet.connect(this.user).approveToken(this.user2.address, this.token.address, '200');
-                this.result = await this.tokenFacet.connect(this.user2).transferTokenFrom(this.token.address, this.user.address, this.recipient.address, '300', INTERNAL_EXTERNAL, EXTERNAL);
-                checkAllBalance(await this.tokenFacet.getAllBalance(this.user.address, this.token.address), '0', '700', '700')
-                checkAllBalance(await this.tokenFacet.getAllBalance(this.recipient.address, this.token.address), '0', '300', '300')
-                await expect(this.result).to.emit(this.tokenFacet, 'InternalBalanceChanged').withArgs(this.user.address, this.token.address, '-200')
-            })
-        })
-    })
-=======
     describe('transfer internal from', async function () {
       beforeEach(async function () {
         await this.tokenFacet.connect(this.user).transferToken(this.token.address, this.user.address, '200', EXTERNAL, INTERNAL);
@@ -426,7 +317,6 @@
     //         })
     //     })
     // })
->>>>>>> 4ee40ac9
 
     describe("weth", async function () {
         it('deposit WETH to external', async function () {
