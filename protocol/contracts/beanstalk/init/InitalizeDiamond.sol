/*
 SPDX-License-Identifier: MIT
*/

pragma solidity ^0.8.20;

import {ILiquidityWeightFacet} from "contracts/beanstalk/sun/LiquidityWeightFacet.sol";
import {LibWhitelistedTokens} from "contracts/libraries/Silo/LibWhitelistedTokens.sol";
import {AppStorage} from "contracts/beanstalk/storage/AppStorage.sol";
import {AssetSettings} from "contracts/beanstalk/storage/System.sol";
import {IGaugePointFacet} from "contracts/beanstalk/sun/GaugePointFacet.sol";
import {LibDiamond} from "contracts/libraries/LibDiamond.sol";
import {LibCases} from "contracts/libraries/LibCases.sol";
import {LibGauge} from "contracts/libraries/LibGauge.sol";
import {BDVFacet} from "contracts/beanstalk/silo/BDVFacet.sol";
import {LibTractor} from "contracts/libraries/LibTractor.sol";
import {C} from "contracts/C.sol";

/**
 * @author Publius, Brean
 * @title InitalizeDiamond
 * @notice InitalizeDiamond provides helper functions to initalize beanstalk.
 **/

contract InitalizeDiamond {
    AppStorage internal s;

    // INITAL CONSTANTS //
    uint128 constant INIT_BEAN_TO_MAX_LP_GP_RATIO = 33_333_333_333_333_333_333; // 33%
    uint128 constant INIT_AVG_GSPBDV = 3e6;
    uint32 constant INIT_BEAN_STALK_EARNED_PER_SEASON = 2e6;
    uint32 constant INIT_BEAN_TOKEN_WELL_STALK_EARNED_PER_SEASON = 4e6;
    uint32 constant INIT_STALK_ISSUED_PER_BDV = 1e4;
    uint128 constant INIT_TOKEN_G_POINTS = 100e18;
    uint32 constant INIT_BEAN_TOKEN_WELL_PERCENT_TARGET = 100e6;

    // Pod rate bounds
    uint256 internal constant POD_RATE_LOWER_BOUND = 0.05e18; // 5%
    uint256 internal constant POD_RATE_OPTIMAL = 0.15e18; // 15%
    uint256 internal constant POD_RATE_UPPER_BOUND = 0.25e18; // 25%

    // Change in Soil demand bounds
    uint256 internal constant DELTA_POD_DEMAND_LOWER_BOUND = 0.95e18; // 95%
    uint256 internal constant DELTA_POD_DEMAND_UPPER_BOUND = 1.05e18; // 105%

    // Liquidity to supply ratio bounds
    uint256 internal constant LP_TO_SUPPLY_RATIO_UPPER_BOUND = 0.8e18; // 80%
    uint256 internal constant LP_TO_SUPPLY_RATIO_OPTIMAL = 0.4e18; // 40%
    uint256 internal constant LP_TO_SUPPLY_RATIO_LOWER_BOUND = 0.12e18; // 12%

    // Excessive price threshold constant
    uint256 internal constant EXCESSIVE_PRICE_THRESHOLD = 1.05e6;

    // Gauge
    uint256 internal constant TARGET_SEASONS_TO_CATCHUP = 4320;
    uint256 internal constant MAX_BEAN_MAX_LP_GP_PER_BDV_RATIO = 100e18;
    uint256 internal constant MIN_BEAN_MAX_LP_GP_PER_BDV_RATIO = 50e18;

    // EVENTS:
    event BeanToMaxLpGpPerBdvRatioChange(uint256 indexed season, uint256 caseId, int80 absChange);

    /**
     * @notice Initalizes the diamond with base conditions.
     * @dev the base initalization initalizes various parameters,
     * as well as whitelists the bean and bean:TKN pools.
     */
    function initalizeDiamond(address bean, address beanTokenWell) internal {
        addInterfaces();
        initalizeSeason();
        initalizeField();
        initalizeFarmAndTractor();
        initalizeSilo(uint16(s.sys.season.current));
        initalizeSeedGauge(INIT_BEAN_TO_MAX_LP_GP_RATIO, INIT_AVG_GSPBDV);

        address[] memory tokens = new address[](2);
        tokens[0] = bean;
        tokens[1] = beanTokenWell;

        // note: bean and assets that are not in the gauge system
        // do not need to initalize the gauge system.
<<<<<<< HEAD
        Storage.Implementation memory impl = Storage.Implementation(
            address(0),
            bytes4(0),
            bytes1(0)
        );
        Storage.Implementation memory liquidityWeightImpl = Storage.Implementation(
            address(0),
            ILiquidityWeightFacet.maxWeight.selector,
            bytes1(0)
        );
        Storage.Implementation memory gaugePointImpl = Storage.Implementation(
            address(0),
            IGaugePointFacet.defaultGaugePointFunction.selector,
            bytes1(0)
        );

        Storage.SiloSettings[] memory siloSettings = new Storage.SiloSettings[](2);
        siloSettings[0] = Storage.SiloSettings({
=======
        AssetSettings[] memory assetSettings = new AssetSettings[](2);
        assetSettings[0] = AssetSettings({
>>>>>>> 62247cef
            selector: BDVFacet.beanToBDV.selector,
            stalkEarnedPerSeason: INIT_BEAN_STALK_EARNED_PER_SEASON,
            stalkIssuedPerBdv: INIT_STALK_ISSUED_PER_BDV,
            milestoneSeason: s.sys.season.current,
            milestoneStem: 0,
            encodeType: 0x00,
            deltaStalkEarnedPerSeason: 0,
            gpSelector: bytes4(0),
            lwSelector: bytes4(0),
            gaugePoints: 0,
            optimalPercentDepositedBdv: 0,
            gaugePointImplementation: impl,
            liquidityWeightImplementation: impl
        });

        assetSettings[1] = AssetSettings({
            selector: BDVFacet.wellBdv.selector,
            stalkEarnedPerSeason: INIT_BEAN_TOKEN_WELL_STALK_EARNED_PER_SEASON,
            stalkIssuedPerBdv: INIT_STALK_ISSUED_PER_BDV,
            milestoneSeason: s.sys.season.current,
            milestoneStem: 0,
            encodeType: 0x01,
            deltaStalkEarnedPerSeason: 0,
            gpSelector: IGaugePointFacet.defaultGaugePointFunction.selector,
            lwSelector: ILiquidityWeightFacet.maxWeight.selector,
            gaugePoints: INIT_TOKEN_G_POINTS,
            optimalPercentDepositedBdv: INIT_BEAN_TOKEN_WELL_PERCENT_TARGET,
            gaugePointImplementation: gaugePointImpl,
            liquidityWeightImplementation: liquidityWeightImpl
        });

        whitelistPools(tokens, assetSettings);

        // init usdTokenPrice. C.Bean_eth_well should be
        // a bean well w/ the native token of the network.
        s.sys.usdTokenPrice[C.BEAN_ETH_WELL] = 1;
        s.sys.twaReserves[beanTokenWell].reserve0 = 1;
        s.sys.twaReserves[beanTokenWell].reserve1 = 1;
    }

    /**
     * @notice Adds ERC1155 and ERC1155Metadata interfaces to the diamond.
     */
    function addInterfaces() internal {
        LibDiamond.DiamondStorage storage ds = LibDiamond.diamondStorage();

        ds.supportedInterfaces[0xd9b67a26] = true; // ERC1155
        ds.supportedInterfaces[0x0e89341c] = true; // ERC1155Metadata
    }

    /**
     * @notice Initalizes field parameters.
     */
    function initalizeField() internal {
        s.sys.weather.temp = 1;
        s.sys.weather.thisSowTime = type(uint32).max;
        s.sys.weather.lastSowTime = type(uint32).max;
    }

    /**
     * @notice Initalizes season parameters.
     */
    function initalizeSeason() internal {
        // set current season to 1.
        s.sys.season.current = 1;

        // set withdraw seasons to 0. Kept here for verbosity.
        s.sys.season.withdrawSeasons = 0;

        // initalize the duration of 1 season in seconds.
        s.sys.season.period = C.getSeasonPeriod();

        // initalize current timestamp.
        s.sys.season.timestamp = block.timestamp;

        // initalize the start timestamp.
        // Rounds down to the nearest hour
        // if needed.
        s.sys.season.start = s.sys.season.period > 0
            ? (block.timestamp / s.sys.season.period) * s.sys.season.period
            : block.timestamp;

        // initalizes the cases that beanstalk uses
        // to change certain parameters of itself.
        setCases();

        initializeSeedGaugeSettings();
    }

    /**
     * @notice Initalize the cases for the diamond.
     */
    function setCases() internal {
        LibCases.setCasesV2();
    }

    /**
     * Initalizes silo parameters.
     */
    function initalizeSilo(uint16 season) internal {
        // initalize when the silo started silo V3.
        s.sys.season.stemStartSeason = season;
        s.sys.season.stemScaleSeason = season;
    }

    function initalizeSeedGauge(
        uint128 beanToMaxLpGpRatio,
        uint128 averageGrownStalkPerBdvPerSeason
    ) internal {
        // initalize the ratio of bean to max lp gp per bdv.
        s.sys.seedGauge.beanToMaxLpGpPerBdvRatio = beanToMaxLpGpRatio;

        // initalize the average grown stalk per bdv per season.
        s.sys.seedGauge.averageGrownStalkPerBdvPerSeason = averageGrownStalkPerBdvPerSeason;

        // emit events.
        emit BeanToMaxLpGpPerBdvRatioChange(
            s.sys.season.current,
            type(uint256).max,
            int80(int128(s.sys.seedGauge.beanToMaxLpGpPerBdvRatio))
        );
        emit LibGauge.UpdateAverageStalkPerBdvPerSeason(
            s.sys.seedGauge.averageGrownStalkPerBdvPerSeason
        );
    }

    /**
     * Whitelists the pools.
     * @param assetSettings The pools to whitelist.
     */
    function whitelistPools(
        address[] memory tokens,
        AssetSettings[] memory assetSettings
    ) internal {
        for (uint256 i = 0; i < tokens.length; i++) {
            // note: no error checking.
            s.sys.silo.assetSettings[tokens[i]] = assetSettings[i];

            bool isLPandWell = true;
            if (tokens[i] == C.BEAN) {
                isLPandWell = false;
            }

            // All tokens (excluding bean) are assumed to be
            // - whitelisted,
            // - an LP and well.
            LibWhitelistedTokens.addWhitelistStatus(
                tokens[i],
                true, // is whitelisted,
                isLPandWell,
                isLPandWell
            );
        }
    }

<<<<<<< HEAD
    function initializeSeedGaugeSettings() internal {
        s.seedGaugeSettings.maxBeanMaxLpGpPerBdvRatio = MAX_BEAN_MAX_LP_GP_PER_BDV_RATIO;
        s.seedGaugeSettings.minBeanMaxLpGpPerBdvRatio = MIN_BEAN_MAX_LP_GP_PER_BDV_RATIO;
        s.seedGaugeSettings.targetSeasonsToCatchUp = TARGET_SEASONS_TO_CATCHUP;
        s.seedGaugeSettings.podRateLowerBound = POD_RATE_LOWER_BOUND;
        s.seedGaugeSettings.podRateOptimal = POD_RATE_OPTIMAL;
        s.seedGaugeSettings.podRateUpperBound = POD_RATE_UPPER_BOUND;
        s.seedGaugeSettings.deltaPodDemandLowerBound = DELTA_POD_DEMAND_LOWER_BOUND;
        s.seedGaugeSettings.deltaPodDemandUpperBound = DELTA_POD_DEMAND_UPPER_BOUND;
        s.seedGaugeSettings.lpToSupplyRatioUpperBound = LP_TO_SUPPLY_RATIO_UPPER_BOUND;
        s.seedGaugeSettings.lpToSupplyRatioOptimal = LP_TO_SUPPLY_RATIO_OPTIMAL;
        s.seedGaugeSettings.lpToSupplyRatioLowerBound = LP_TO_SUPPLY_RATIO_LOWER_BOUND;
        s.seedGaugeSettings.excessivePriceThreshold = EXCESSIVE_PRICE_THRESHOLD;
=======
    function initalizeFarmAndTractor() public {
        s.sys.isFarm = 1;
        LibTractor._resetPublisher();
>>>>>>> 62247cef
    }
}<|MERGE_RESOLUTION|>--- conflicted
+++ resolved
@@ -7,7 +7,7 @@
 import {ILiquidityWeightFacet} from "contracts/beanstalk/sun/LiquidityWeightFacet.sol";
 import {LibWhitelistedTokens} from "contracts/libraries/Silo/LibWhitelistedTokens.sol";
 import {AppStorage} from "contracts/beanstalk/storage/AppStorage.sol";
-import {AssetSettings} from "contracts/beanstalk/storage/System.sol";
+import {AssetSettings, Implementation} from "contracts/beanstalk/storage/System.sol";
 import {IGaugePointFacet} from "contracts/beanstalk/sun/GaugePointFacet.sol";
 import {LibDiamond} from "contracts/libraries/LibDiamond.sol";
 import {LibCases} from "contracts/libraries/LibCases.sol";
@@ -78,29 +78,20 @@
 
         // note: bean and assets that are not in the gauge system
         // do not need to initalize the gauge system.
-<<<<<<< HEAD
-        Storage.Implementation memory impl = Storage.Implementation(
-            address(0),
-            bytes4(0),
-            bytes1(0)
-        );
-        Storage.Implementation memory liquidityWeightImpl = Storage.Implementation(
+        Implementation memory impl = Implementation(address(0), bytes4(0), bytes1(0));
+        Implementation memory liquidityWeightImpl = Implementation(
             address(0),
             ILiquidityWeightFacet.maxWeight.selector,
             bytes1(0)
         );
-        Storage.Implementation memory gaugePointImpl = Storage.Implementation(
+        Implementation memory gaugePointImpl = Implementation(
             address(0),
             IGaugePointFacet.defaultGaugePointFunction.selector,
             bytes1(0)
         );
 
-        Storage.SiloSettings[] memory siloSettings = new Storage.SiloSettings[](2);
-        siloSettings[0] = Storage.SiloSettings({
-=======
         AssetSettings[] memory assetSettings = new AssetSettings[](2);
         assetSettings[0] = AssetSettings({
->>>>>>> 62247cef
             selector: BDVFacet.beanToBDV.selector,
             stalkEarnedPerSeason: INIT_BEAN_STALK_EARNED_PER_SEASON,
             stalkIssuedPerBdv: INIT_STALK_ISSUED_PER_BDV,
@@ -256,24 +247,23 @@
         }
     }
 
-<<<<<<< HEAD
     function initializeSeedGaugeSettings() internal {
-        s.seedGaugeSettings.maxBeanMaxLpGpPerBdvRatio = MAX_BEAN_MAX_LP_GP_PER_BDV_RATIO;
-        s.seedGaugeSettings.minBeanMaxLpGpPerBdvRatio = MIN_BEAN_MAX_LP_GP_PER_BDV_RATIO;
-        s.seedGaugeSettings.targetSeasonsToCatchUp = TARGET_SEASONS_TO_CATCHUP;
-        s.seedGaugeSettings.podRateLowerBound = POD_RATE_LOWER_BOUND;
-        s.seedGaugeSettings.podRateOptimal = POD_RATE_OPTIMAL;
-        s.seedGaugeSettings.podRateUpperBound = POD_RATE_UPPER_BOUND;
-        s.seedGaugeSettings.deltaPodDemandLowerBound = DELTA_POD_DEMAND_LOWER_BOUND;
-        s.seedGaugeSettings.deltaPodDemandUpperBound = DELTA_POD_DEMAND_UPPER_BOUND;
-        s.seedGaugeSettings.lpToSupplyRatioUpperBound = LP_TO_SUPPLY_RATIO_UPPER_BOUND;
-        s.seedGaugeSettings.lpToSupplyRatioOptimal = LP_TO_SUPPLY_RATIO_OPTIMAL;
-        s.seedGaugeSettings.lpToSupplyRatioLowerBound = LP_TO_SUPPLY_RATIO_LOWER_BOUND;
-        s.seedGaugeSettings.excessivePriceThreshold = EXCESSIVE_PRICE_THRESHOLD;
-=======
+        s.sys.seedGaugeSettings.maxBeanMaxLpGpPerBdvRatio = MAX_BEAN_MAX_LP_GP_PER_BDV_RATIO;
+        s.sys.seedGaugeSettings.minBeanMaxLpGpPerBdvRatio = MIN_BEAN_MAX_LP_GP_PER_BDV_RATIO;
+        s.sys.seedGaugeSettings.targetSeasonsToCatchUp = TARGET_SEASONS_TO_CATCHUP;
+        s.sys.seedGaugeSettings.podRateLowerBound = POD_RATE_LOWER_BOUND;
+        s.sys.seedGaugeSettings.podRateOptimal = POD_RATE_OPTIMAL;
+        s.sys.seedGaugeSettings.podRateUpperBound = POD_RATE_UPPER_BOUND;
+        s.sys.seedGaugeSettings.deltaPodDemandLowerBound = DELTA_POD_DEMAND_LOWER_BOUND;
+        s.sys.seedGaugeSettings.deltaPodDemandUpperBound = DELTA_POD_DEMAND_UPPER_BOUND;
+        s.sys.seedGaugeSettings.lpToSupplyRatioUpperBound = LP_TO_SUPPLY_RATIO_UPPER_BOUND;
+        s.sys.seedGaugeSettings.lpToSupplyRatioOptimal = LP_TO_SUPPLY_RATIO_OPTIMAL;
+        s.sys.seedGaugeSettings.lpToSupplyRatioLowerBound = LP_TO_SUPPLY_RATIO_LOWER_BOUND;
+        s.sys.seedGaugeSettings.excessivePriceThreshold = EXCESSIVE_PRICE_THRESHOLD;
+    }
+
     function initalizeFarmAndTractor() public {
         s.sys.isFarm = 1;
         LibTractor._resetPublisher();
->>>>>>> 62247cef
     }
 }