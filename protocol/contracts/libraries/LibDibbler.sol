--- conflicted
+++ resolved
@@ -48,11 +48,7 @@
      *
      * ## Above Peg
      *
-<<<<<<< HEAD
-     * | t   | Max pods  | s.soil                | soil                    | temperature              | maxTemperature |
-=======
-     * | t   | Max pods  | s.system.field.soil              | soil                    | temperature              | maxTemperature |
->>>>>>> 4764837b
+     * | t   | Max pods  | s.system.soil         | soil                    | temperature              | maxTemperature |
      * |-----|-----------|-----------------------|-------------------------|--------------------------|----------------|
      * | 0   | 500e6     | ~37e6 500e6/(1+1250%) | ~495e6 500e6/(1+1%))    | 1e6 (1%)                 | 1250 (1250%)   |
      * | 12  | 500e6     | ~37e6                 | ~111e6 500e6/(1+348%))  | 348.75e6 (27.9% * 1250)  | 1250           |
@@ -87,29 +83,24 @@
         }
 
         // In the case of an overflow, its equivalent to having no soil left.
-<<<<<<< HEAD
-        if (s.soil < beans) {
-            s.soil = 0;
+        if (s.system.soil < beans) {
+            s.system.soil = 0;
         } else {
-            s.soil = s.soil.sub(uint128(beans));
-        }
-
-        s.accounts[account].fields[s.activeField].plots[s.fields[s.activeField].pods] = pods;
-        emit Sow(account, s.activeField, s.fields[s.activeField].pods, beans, pods);
-
-        s.fields[s.activeField].pods += pods;
-=======
-        if (s.system.field.soil < beans) {
-            s.system.field.soil = 0;
-        } else {
-            s.system.field.soil = s.system.field.soil.sub(uint128(beans));
-        }
-
-        s.accounts[account].field.plots[s.system.field.pods] = pods;
-        emit Sow(account, s.system.field.pods, beans, pods);
-
-        s.system.field.pods = s.system.field.pods.add(pods);
->>>>>>> 4764837b
+            s.system.soil = s.system.soil.sub(uint128(beans));
+        }
+
+        s.accounts[account].fields[s.system.activeField].plots[
+            s.system.fields[s.system.activeField].pods
+        ] = pods;
+        emit Sow(
+            account,
+            s.system.activeField,
+            s.system.fields[s.system.activeField].pods,
+            beans,
+            pods
+        );
+
+        s.system.fields[s.system.activeField].pods += pods;
         _saveSowTime();
         return pods;
     }
@@ -138,16 +129,11 @@
     function _saveSowTime() private {
         AppStorage storage s = LibAppStorage.diamondStorage();
 
-<<<<<<< HEAD
-        // s.soil is now the soil remaining after this Sow.
-        if (s.soil > SOIL_SOLD_OUT_THRESHOLD || s.weather.thisSowTime < type(uint32).max) {
-=======
-        // s.system.field.soil is now the soil remaining after this Sow.
+        // s.system.soil is now the soil remaining after this Sow.
         if (
-            s.system.field.soil > SOIL_SOLD_OUT_THRESHOLD ||
+            s.system.soil > SOIL_SOLD_OUT_THRESHOLD ||
             s.system.weather.thisSowTime < type(uint32).max
         ) {
->>>>>>> 4764837b
             // haven't sold enough soil, or already set thisSowTime for this Season.
             return;
         }
@@ -354,11 +340,7 @@
      *  Soil = `500*(100 + 100%)/(100 + 1%)` = 990.09901 soil
      *
      * If someone sow'd ~495 soil, it's equilivant to sowing 250 soil at t > 25.
-<<<<<<< HEAD
-     * Thus when someone sows during this time, the amount subtracted from s.soil
-=======
-     * Thus when someone sows during this time, the amount subtracted from s.system.field.soil
->>>>>>> 4764837b
+     * Thus when someone sows during this time, the amount subtracted from s.system.soil
      * should be scaled down.
      *
      * Note: param ordering matches the mulDiv operation
@@ -386,23 +368,14 @@
         if (s.system.season.abovePeg) {
             return
                 beansToPods(
-<<<<<<< HEAD
-                    s.soil, // 1 bean = 1 soil
-                    uint256(s.weather.t).mul(TEMPERATURE_PRECISION) // 1e2 -> 1e8
-=======
-                    s.system.field.soil, // 1 bean = 1 soil
+                    s.system.soil, // 1 bean = 1 soil
                     uint256(s.system.weather.temp).mul(TEMPERATURE_PRECISION) // 1e2 -> 1e8
->>>>>>> 4764837b
                 );
         } else {
             // Below peg: amount of Soil is fixed, temperature adjusts
             return
                 beansToPods(
-<<<<<<< HEAD
-                    s.soil, // 1 bean = 1 soil
-=======
-                    s.system.field.soil, // 1 bean = 1 soil
->>>>>>> 4764837b
+                    s.system.soil, // 1 bean = 1 soil
                     morningTemperature()
                 );
         }
