--- conflicted
+++ resolved
@@ -8,6 +8,7 @@
 import {ClaimFacet} from "contracts/beanstalk/silo/SiloFacet/ClaimFacet.sol";
 import {MockAttackFacet} from "contracts/mocks/mockFacets/MockAttackFacet.sol";
 import {MockToken} from "contracts/mocks/MockToken.sol";
+import {LibConstant} from "test/foundry/utils/LibConstant.sol";
 
 /**
  * @notice Tests the different invariants to ensure they are failing expectedly.
@@ -17,17 +18,12 @@
     address[] siloUsers = new address[](3);
 
     function setUp() public {
-<<<<<<< HEAD
         initializeBeanstalkTestState(true, false, true);
         MockToken(C.WETH).mint(address(bs), 100_000);
-=======
-        initializeBeanstalkTestState(true, true);
-        MockToken(WETH).mint(BEANSTALK, 100_000);
->>>>>>> d938ad76
 
         siloUsers = createUsers(3);
         initializeUnripeTokens(siloUsers[0], 100e6, 100e18);
-        mintTokensToUsers(siloUsers, BEAN, 100_000e6);
+        mintTokensToUsers(siloUsers, LibConstant.BEAN, 100_000e6);
 
         setUpSiloDeposits(10_000e6, siloUsers);
         addFertilizerBasedOnSprouts(0, 100e6);
