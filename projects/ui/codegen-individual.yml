# Use this file to generate schemas for individual subgraphs.
# This is particularly useful when a schema that isn't in production needs to be used.
# A more optimal solution would involve generating a different schema for each entry in src/graph.endpoints.ts.
overwrite: true
generates:
<<<<<<< HEAD
  ./src/graph/schema-beanstalk.graphql:
    schema:
      - https://graph.node.bean.money/subgraphs/name/beanstalk
    plugins:
      - "schema-ast"
<<<<<<< HEAD
  #./src/graph/schema-bean.graphql:
  #  schema:
  #    - https://graph.node.bean.money/subgraphs/name/bean
  #  plugins:
  #    - "schema-ast"
=======
  # ./src/graph/schema-beanstalk.graphql:
  #   schema:
  #     - https://graph.node.bean.money/subgraphs/name/beanstalk-dev
  #   plugins:
  #     - "schema-ast"
=======
>>>>>>> f76f05a2
  ./src/graph/schema-bean.graphql:
   schema:
     - https://graph.node.bean.money/subgraphs/name/bean
   plugins:
     - "schema-ast"
<<<<<<< HEAD
>>>>>>> master
=======
>>>>>>> f76f05a2
  ./src/graph/schema-snapshot1.graphql:
    schema:
      - https://hub.snapshot.org/graphql
    plugins:
      - "schema-ast"
<<<<<<< HEAD
<<<<<<< HEAD
  ./src/graph/schema-snapshot2.graphql:
    schema:
      - https://api.thegraph.com/subgraphs/name/snapshot-labs/snapshot
    plugins:
      - "schema-ast"
=======
=======
>>>>>>> f76f05a2
  #./src/graph/schema-snapshot2.graphql:
  #  schema:
  #    - https://api.thegraph.com/subgraphs/name/snapshot-labs/snapshot
  #  plugins:
  #    - "schema-ast"
<<<<<<< HEAD
>>>>>>> master
=======
>>>>>>> f76f05a2
  ./src/graph/schema-beanft.graphql:
    schema:
      - https://graph.node.bean.money/subgraphs/name/beanft
    plugins:
      - "schema-ast"<|MERGE_RESOLUTION|>--- conflicted
+++ resolved
@@ -3,59 +3,26 @@
 # A more optimal solution would involve generating a different schema for each entry in src/graph.endpoints.ts.
 overwrite: true
 generates:
-<<<<<<< HEAD
   ./src/graph/schema-beanstalk.graphql:
     schema:
       - https://graph.node.bean.money/subgraphs/name/beanstalk
     plugins:
       - "schema-ast"
-<<<<<<< HEAD
-  #./src/graph/schema-bean.graphql:
-  #  schema:
-  #    - https://graph.node.bean.money/subgraphs/name/bean
-  #  plugins:
-  #    - "schema-ast"
-=======
-  # ./src/graph/schema-beanstalk.graphql:
-  #   schema:
-  #     - https://graph.node.bean.money/subgraphs/name/beanstalk-dev
-  #   plugins:
-  #     - "schema-ast"
-=======
->>>>>>> f76f05a2
   ./src/graph/schema-bean.graphql:
    schema:
      - https://graph.node.bean.money/subgraphs/name/bean
    plugins:
      - "schema-ast"
-<<<<<<< HEAD
->>>>>>> master
-=======
->>>>>>> f76f05a2
   ./src/graph/schema-snapshot1.graphql:
     schema:
       - https://hub.snapshot.org/graphql
     plugins:
       - "schema-ast"
-<<<<<<< HEAD
-<<<<<<< HEAD
-  ./src/graph/schema-snapshot2.graphql:
-    schema:
-      - https://api.thegraph.com/subgraphs/name/snapshot-labs/snapshot
-    plugins:
-      - "schema-ast"
-=======
-=======
->>>>>>> f76f05a2
   #./src/graph/schema-snapshot2.graphql:
   #  schema:
   #    - https://api.thegraph.com/subgraphs/name/snapshot-labs/snapshot
   #  plugins:
   #    - "schema-ast"
-<<<<<<< HEAD
->>>>>>> master
-=======
->>>>>>> f76f05a2
   ./src/graph/schema-beanft.graphql:
     schema:
       - https://graph.node.bean.money/subgraphs/name/beanft
