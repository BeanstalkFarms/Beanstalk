/*
 SPDX-License-Identifier: MIT
*/

pragma solidity =0.7.6;
pragma experimental ABIEncoderV2;

import {IBean} from "../interfaces/IBean.sol";
import {IWETH} from "../interfaces/IWETH.sol";
import {MockToken} from "../mocks/MockToken.sol";
import {AppStorage, Storage} from "../beanstalk/AppStorage.sol";
import {C} from "../C.sol";
import {InitWhitelist} from "contracts/beanstalk/init/InitWhitelist.sol";
import {InitWhitelistStatuses} from "contracts/beanstalk/init/InitWhitelistStatuses.sol";
import {LibDiamond} from "../libraries/LibDiamond.sol";
import {LibCases} from "../libraries/LibCases.sol";
import {LibGauge} from "contracts/libraries/LibGauge.sol";
import {LibTractor} from "contracts/libraries/LibTractor.sol";
import {Weather} from "contracts/beanstalk/sun/SeasonFacet/Weather.sol";

/**
 * @author Publius
 * @title Mock Init Diamond
**/
contract MockInitDiamond is InitWhitelist, InitWhitelistStatuses, Weather {

    function init() external {
        LibDiamond.DiamondStorage storage ds = LibDiamond.diamondStorage();

        C.bean().approve(C.CURVE_BEAN_METAPOOL, type(uint256).max);
        C.bean().approve(C.curveZapAddress(), type(uint256).max);
        C.usdc().approve(C.curveZapAddress(), type(uint256).max);
        ds.supportedInterfaces[0xd9b67a26] = true; // ERC1155
        ds.supportedInterfaces[0x0e89341c] = true; // ERC1155Metadata

        LibCases.setCasesV2();
        s.w.t = 1;

        s.w.thisSowTime = type(uint32).max;
        s.w.lastSowTime = type(uint32).max;

        s.season.current = 1;
        s.season.withdrawSeasons = 25;
        s.season.period = C.getSeasonPeriod();
        s.season.timestamp = block.timestamp;
        s.season.start = s.season.period > 0 ?
            (block.timestamp / s.season.period) * s.season.period :
            block.timestamp;
        s.isFarm = 1;
        s.usdTokenPrice[C.BEAN_ETH_WELL] = 1;
        s.twaReserves[C.BEAN_ETH_WELL].reserve0 = 1;
        s.twaReserves[C.BEAN_ETH_WELL].reserve1 = 1;

        s.season.stemStartSeason = uint16(s.season.current);
        s.season.stemScaleSeason = uint16(s.season.current);
        s.seedGauge.beanToMaxLpGpPerBdvRatio = 50e18; // 50%
        s.seedGauge.averageGrownStalkPerBdvPerSeason = 3e6;

<<<<<<< HEAD
        LibTractor._resetPublisher();
=======
        s.u[C.UNRIPE_LP].underlyingToken = C.BEAN_WSTETH_WELL;
>>>>>>> 4a251a87

        emit BeanToMaxLpGpPerBdvRatioChange(s.season.current, type(uint256).max, int80(s.seedGauge.beanToMaxLpGpPerBdvRatio));
        emit LibGauge.UpdateAverageStalkPerBdvPerSeason(s.seedGauge.averageGrownStalkPerBdvPerSeason);

        whitelistPools();
        addWhitelistStatuses(false);
    }

}<|MERGE_RESOLUTION|>--- conflicted
+++ resolved
@@ -56,11 +56,9 @@
         s.seedGauge.beanToMaxLpGpPerBdvRatio = 50e18; // 50%
         s.seedGauge.averageGrownStalkPerBdvPerSeason = 3e6;
 
-<<<<<<< HEAD
         LibTractor._resetPublisher();
-=======
+        
         s.u[C.UNRIPE_LP].underlyingToken = C.BEAN_WSTETH_WELL;
->>>>>>> 4a251a87
 
         emit BeanToMaxLpGpPerBdvRatioChange(s.season.current, type(uint256).max, int80(s.seedGauge.beanToMaxLpGpPerBdvRatio));
         emit LibGauge.UpdateAverageStalkPerBdvPerSeason(s.seedGauge.averageGrownStalkPerBdvPerSeason);
