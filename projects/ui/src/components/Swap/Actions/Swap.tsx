import {
  Accordion,
  AccordionDetails,
  Alert,
  Box,
  CircularProgress,
  IconButton,
  Link,
  Stack,
} from '@mui/material';
import { Form, Formik, FormikHelpers, FormikProps } from 'formik';
import React, { useCallback, useEffect, useMemo, useState } from 'react';
import { ethers } from 'ethers';
import ExpandMoreIcon from '@mui/icons-material/ExpandMore';
import { useConnect } from 'wagmi';
import BigNumber from 'bignumber.js';
import { SwapOperation, FarmFromMode, FarmToMode } from '@beanstalk/sdk';
import {
  FormApprovingState,
  FormTokenState,
  SettingInput,
  SlippageSettingsFragment,
  SmartSubmitButton,
  TokenAdornment,
  TokenSelectDialog,
  TxnPreview,
  TxnSettings,
} from '~/components/Common/Form';
import { TokenSelectMode } from '~/components/Common/Form/TokenSelectDialog';
import TokenInputField from '~/components/Common/Form/TokenInputField';
import FarmModeField from '~/components/Common/Form/FarmModeField';
import Token, { ERC20Token, NativeToken } from '~/classes/Token';
import { Beanstalk } from '~/generated/index';
import { ZERO_BN } from '~/constants';
import { BEAN, CRV3, DAI, ETH, USDC, USDT, WETH } from '~/constants/tokens';
import { useBeanstalkContract } from '~/hooks/ledger/useContract';
import useFarmerBalances from '~/hooks/farmer/useFarmerBalances';
import useTokenMap from '~/hooks/chain/useTokenMap';
import { useSigner } from '~/hooks/ledger/useSigner';

import useGetChainToken from '~/hooks/chain/useGetChainToken';
import useQuote, { QuoteHandler } from '~/hooks/ledger/useQuote';
import useAccount from '~/hooks/ledger/useAccount';
import { toStringBaseUnitBN, toTokenUnitsBN, MinBN } from '~/util';
import { IconSize } from '~/components/App/muiTheme';
import TransactionToast from '~/components/Common/TxnToast';
import { useFetchFarmerBalances } from '~/state/farmer/balances/updater';
import useChainConstant from '~/hooks/chain/useChainConstant';
import { optimizeFromMode } from '~/util/Farm';
import copy from '~/constants/copy';
import StyledAccordionSummary from '~/components/Common/Accordion/AccordionSummary';
import { ActionType } from '~/util/Actions';
import WarningIcon from '~/components/Common/Alert/WarningIcon';
import Row from '~/components/Common/Row';
import { FC } from '~/types';
import useFormMiddleware from '~/hooks/ledger/useFormMiddleware';
import useSdk from '~/hooks/sdk';
import { BalanceFrom } from '~/components/Common/Form/BalanceFromRow';
import useGetBalancesUsedBySource from '~/hooks/beanstalk/useBalancesUsedBySource';

/// ---------------------------------------------------------------

type ValidModesIn =
  | FarmFromMode.INTERNAL
  | FarmFromMode.EXTERNAL
  | FarmFromMode.INTERNAL_EXTERNAL;

type SwapFormValues = {
  /** Multiple tokens can (eventually) be swapped into tokenOut */
  tokensIn: FormTokenState[];
  modeIn: ValidModesIn;
  /** One output token can be selected */
  tokenOut: FormTokenState;
  modeOut: FarmToMode;
  approving?: FormApprovingState;
  /** */
  settings: SlippageSettingsFragment;
  swapOperation: SwapOperation;
};

type DirectionalQuoteHandler = (
  direction: 'forward' | 'backward',
  swapOperation: SwapOperation
) => QuoteHandler;

const QUOTE_SETTINGS = {
  ignoreSameToken: false,
};

const Quoting = (
  <CircularProgress
    variant="indeterminate"
    size="small"
    sx={{ width: 14, height: 14 }}
  />
);

const SwapForm: FC<
  FormikProps<SwapFormValues> & {
    balances: ReturnType<typeof useFarmerBalances>;
    beanstalk: Beanstalk;
    handleQuote: DirectionalQuoteHandler;
    tokenList: (ERC20Token | NativeToken)[];
    defaultValues: SwapFormValues;
  }
> = ({
  values,
  setFieldValue,
  handleQuote,
  isSubmitting,
  balances,
  beanstalk,
  tokenList,
  defaultValues,
  submitForm,
}) => {
  /// Tokens
  const Eth = useChainConstant(ETH);
  const { status } = useConnect();
  const account = useAccount();
  const sdk = useSdk();

  // This controls what options are show on the tokenin picker (All Balances, circulating, farm).
  const [fromOptions, setFromOptions] = useState<BalanceFrom[]>([
    BalanceFrom.TOTAL,
  ]);
  // This controls the actual value chosen for tokenIn
  const [balanceFromIn, setBalanceFromIn] = useState<BalanceFrom>(
    BalanceFrom.TOTAL
  );
  // This controls the actual value chosen for tokenOut
  const [balanceFromOut, setBalanceFromOut] = useState<BalanceFrom>(
    BalanceFrom.EXTERNAL
  );
<<<<<<< HEAD
<<<<<<< HEAD
  // This tracks whether this is an exact input or an exact output swap 
=======
  // This tracks whether this is an exact input or an exact output swap
>>>>>>> master
=======
  // This tracks whether this is an exact input or an exact output swap
>>>>>>> f76f05a2
  const [userInputMode, setUserInputMode] = useState<string>('');

  /// Derived values
  const stateIn = values.tokensIn[0];
  const tokenIn = stateIn.token;
  const modeIn = values.modeIn;
  const amountIn = stateIn.amount;
  const stateOut = values.tokenOut;
  const tokenOut = stateOut.token;
  const modeOut = values.modeOut;
  const amountOut = stateOut.amount;
  const tokensMatch = tokenIn === tokenOut;
  const noBalancesFound = useMemo(
    () => Object.keys(balances).length === 0,
    [balances]
  );
  const [balanceIn, balanceInInput, balanceInMax] = useMemo(() => {
    const _balanceIn = balances[tokenIn.address];
    if (tokensMatch) {
      const _balanceInMax =
        _balanceIn[modeIn === FarmFromMode.INTERNAL ? 'internal' : 'external'];
      return [_balanceIn, _balanceInMax, _balanceInMax] as const;
    }
    return [_balanceIn, _balanceIn, _balanceIn?.total || ZERO_BN] as const;
  }, [balances, modeIn, tokenIn.address, tokensMatch]);

  const [getAmountsBySource] = useGetBalancesUsedBySource({
    tokens: values.tokensIn,
    mode: modeIn,
  });

  const amountsBySource = useMemo(
    () => getAmountsBySource(),
    [getAmountsBySource]
  );

  // Control what balances are shown in the token selector (internal/external/total)
  useEffect(() => {
    // if tokens match, then we want to allow picking different balanceFrom options
    if (tokensMatch) {
      setFromOptions([BalanceFrom.INTERNAL, BalanceFrom.EXTERNAL]);
      setBalanceFromIn(
        modeIn === FarmFromMode.INTERNAL
          ? BalanceFrom.INTERNAL
          : BalanceFrom.EXTERNAL
      );
      setFieldValue(
        'modeIn',
        modeIn === FarmFromMode.INTERNAL
          ? FarmFromMode.INTERNAL
          : FarmFromMode.EXTERNAL
      );
    } else {
      setFromOptions([BalanceFrom.TOTAL]);
      setBalanceFromIn(BalanceFrom.TOTAL);
      setFieldValue('modeIn', FarmFromMode.INTERNAL_EXTERNAL);
    }
  }, [tokensMatch, modeIn, modeOut, setFieldValue]);

  const noBalance = !balanceInMax?.gt(0);
  const expectedFromMode = balanceIn
    ? optimizeFromMode(
        /// Manually set a maximum of `total` to prevent
        /// throwing INTERNAL_EXTERNAL_TOLERANT error.
        MinBN(amountIn || ZERO_BN, balanceIn.total),
        balanceIn
      )
    : FarmFromMode.INTERNAL;

  const shouldApprove = tokensMatch
    ? /// If matching tokens, only approve if input token is using EXTERNAL balances.
      modeIn === FarmFromMode.EXTERNAL
    : /// Otherwise, approve if we expect to use an EXTERNAL balance.
      expectedFromMode === FarmFromMode.EXTERNAL ||
      expectedFromMode === FarmFromMode.INTERNAL_EXTERNAL;

  const buildSwapHelper = useCallback(
    (
      uiTokenIn: Token,
      uiTokenOut: Token,
      farmFrom: FarmFromMode,
      farmTo: FarmToMode
    ) => {
      const sdkTokenIn = sdk.tokens.findByAddress(uiTokenIn.address);
      if (!sdkTokenIn) {
        throw new Error(
          `Address of ${uiTokenIn.symbol} was not found in SDK tokens.`
        );
      }
      const sdkTokenOut = sdk.tokens.findByAddress(uiTokenOut.address);
      if (!sdkTokenOut) {
        throw new Error(
          `Address of ${uiTokenOut.symbol} was not found in SDK tokens.`
        );
      }

      return sdk.swap.buildSwap(
        sdkTokenIn,
        sdkTokenOut,
        account!,
        farmFrom,
        farmTo
      );
    },
    [sdk.tokens, sdk.swap, account]
  );

  const optimizedFromMode = useMemo(
    () =>
      balanceIn
        ? optimizeFromMode(
            /// Manually set a maximum of `total` to prevent
            /// throwing INTERNAL_EXTERNAL_TOLERANT error.
            MinBN(amountIn || ZERO_BN, balanceIn.total),
            balanceIn
          )
        : FarmFromMode.INTERNAL,
    [balanceIn, amountIn]
  );

  const swapOperation = useMemo(() => {
    // If we are swapping the same token (ie, transfering between farm and circulating)
    // then we don't want to use the optimizedFromMode, we want to use the modeIn
    // that the user selected.
    const from = tokenIn.equals(tokenOut) ? modeIn : optimizedFromMode;
    return buildSwapHelper(tokenIn, tokenOut, from, modeOut);
  }, [buildSwapHelper, optimizedFromMode, tokenIn, tokenOut, modeIn, modeOut]);

  /// Memoize to prevent infinite loop on useQuote
  const handleBackward = useMemo(
    () => handleQuote('backward', swapOperation),
    [handleQuote, swapOperation]
  );
  const handleForward = useMemo(
    () => handleQuote('forward', swapOperation),
    [handleQuote, swapOperation]
  );
  const [resultIn, quotingIn, getMinAmountIn] = useQuote(
    tokenIn,
    handleBackward,
    QUOTE_SETTINGS
  );
  const [resultOut, quotingOut, getAmountOut] = useQuote(
    tokenOut,
    handleForward,
    QUOTE_SETTINGS
  );

  const handleSetDefault = useCallback(() => {
    setFieldValue('modeIn', defaultValues.modeIn);
    setFieldValue('modeOut', defaultValues.modeOut);
    setFieldValue('tokensIn.0', { ...defaultValues.tokensIn[0] });
    setFieldValue('tokenOut', { ...defaultValues.tokenOut });
    setBalanceFromIn(BalanceFrom.TOTAL);
    setFromOptions([BalanceFrom.TOTAL]);
    setUserInputMode('');
  }, [defaultValues, setFieldValue]);

  /// reset to default values when user switches wallet addresses or disconnects
  useEffect(() => {
    handleSetDefault();
    // eslint-disable-next-line react-hooks/exhaustive-deps
  }, [account, status]);

  /// When receiving new results from quote handlers, update
  /// the respective form fields.
  useEffect(() => {
    console.debug('[TokenInput] got new resultIn', resultIn);
    setFieldValue('tokensIn.0.amount', resultIn?.amountOut);
  }, [setFieldValue, resultIn]);
  useEffect(() => {
    console.debug('[TokenInput] got new resultOut', resultOut);
    setFieldValue('tokenOut.amount', resultOut?.amountOut);
  }, [setFieldValue, resultOut]);

  //
  const handleInputFromMode = useCallback(
    (v: BalanceFrom) => {
      // Picked Farm balance
      if (v === BalanceFrom.INTERNAL) {
        setFieldValue('modeIn', FarmToMode.INTERNAL);
        setFieldValue('modeOut', FarmToMode.EXTERNAL);
        setBalanceFromOut(BalanceFrom.EXTERNAL);
      }
      // Picked Ciruclating Balance
      else if (v === BalanceFrom.EXTERNAL) {
        setFieldValue('modeIn', FarmToMode.EXTERNAL);
        setFieldValue('modeOut', FarmToMode.INTERNAL);
        setBalanceFromOut(BalanceFrom.INTERNAL);
      }
      // Picked Combined Balance
      else if (v === BalanceFrom.TOTAL) {
        setFieldValue('modeIn', FarmFromMode.INTERNAL_EXTERNAL);
      }
    },
    [setFieldValue]
  );
  const handleChangeModeOut = useCallback(
    (v: FarmToMode) => {
      const newModeIn =
        v === FarmToMode.INTERNAL
          ? FarmFromMode.EXTERNAL
          : FarmFromMode.INTERNAL;
      setFieldValue('modeIn', newModeIn);
      setBalanceFromOut(
        v === FarmToMode.INTERNAL ? BalanceFrom.INTERNAL : BalanceFrom.EXTERNAL
      );
    },
    [setFieldValue]
  );

  /// When amountIn changes, refresh amountOut
  /// Only refresh if amountIn was changed by user input,
  /// i.e. not by another hook
  const handleChangeAmountIn = useCallback(
    (_amountInClamped: BigNumber | undefined) => {
      console.debug('[TokenInput] handleChangeAmountIn', _amountInClamped);
      if (_amountInClamped && !_amountInClamped?.isNaN()) {
        getAmountOut(tokenIn, _amountInClamped);
      } else {
        setFieldValue('tokenOut.amount', undefined);
      }
      setUserInputMode('exact-input');
    },
    [tokenIn, getAmountOut, setFieldValue]
  );
  const handleChangeAmountOut = useCallback(
    (_amountOutClamped: BigNumber | undefined) => {
      console.debug('[TokenInput] handleChangeAmountOut', _amountOutClamped);
      if (_amountOutClamped && !_amountOutClamped?.isNaN()) {
        console.debug('[TokenInput] getMinAmountIn', [
          tokenOut,
          _amountOutClamped,
        ]);
        getMinAmountIn(tokenOut, _amountOutClamped);
      } else {
        setFieldValue('tokensIn.0.amount', undefined);
      }
      setUserInputMode('exact-output');
    },
    [tokenOut, getMinAmountIn, setFieldValue]
  );

  /// Token Select
  const [tokenSelect, setTokenSelect] = useState<
    null | 'tokensIn' | 'tokenOut'
  >(null);
  const selectedTokens =
    tokenSelect === 'tokenOut'
      ? [tokenOut]
      : tokenSelect === 'tokensIn'
        ? values.tokensIn.map((x) => x.token)
        : [];
  const handleCloseTokenSelect = useCallback(() => setTokenSelect(null), []);
  const handleShowTokenSelect = useCallback(
    (which: 'tokensIn' | 'tokenOut') => () => setTokenSelect(which),
    []
  );

  const setInitialModes = useCallback(() => {
    /// If user has an INTERNAL balance of the selected token,
    /// or if they have no balance at all, always show INTERNAL->EXTERNAL.
    /// Otherwise show the reverse.
    if (modeIn.toString() === modeOut.toString()) {
      setFieldValue('modeIn', FarmFromMode.EXTERNAL);
      setFieldValue('modeOut', FarmFromMode.INTERNAL);
      setBalanceFromOut(BalanceFrom.INTERNAL);
    }
    // eslint-disable-next-line react-hooks/exhaustive-deps
  }, [balanceIn, setFieldValue]);

  const handleReverse = useCallback(() => {
    if (tokensMatch) {
      /// Flip destinations.
      setFieldValue('modeIn', modeOut);
      setFieldValue('modeOut', modeIn);
    } else {
      setFieldValue('tokensIn.0', {
        token: tokenOut,
        amount: amountOut,
      });
      setFieldValue('tokenOut.token', tokenIn);
    }
<<<<<<< HEAD
<<<<<<< HEAD
  }, [modeIn, modeOut, setFieldValue, tokenIn, tokenOut, amountOut, tokensMatch]);
=======
=======
>>>>>>> f76f05a2
  }, [
    modeIn,
    modeOut,
    setFieldValue,
    tokenIn,
    tokenOut,
    amountOut,
    tokensMatch,
  ]);
<<<<<<< HEAD
>>>>>>> master
=======
>>>>>>> f76f05a2

  // if tokenIn && tokenOut are equal and no balances are found, reverse positions.
  // This prevents setting of internal balance of given token when there is none
  const handleTokensEqual = useCallback(() => {
    if (!noBalancesFound) {
      setInitialModes();
      return;
    }
    try {
      handleReverse();
    } catch {
      handleSetDefault();
    }
  }, [noBalancesFound, handleReverse, handleSetDefault, setInitialModes]);

  const handleTokenSelectSubmit = useCallback(
    (_tokens: Set<Token>) => {
      if (tokenSelect === 'tokenOut') {
        const newTokenOut = Array.from(_tokens)[0];
        setFieldValue('tokenOut.token', newTokenOut);
        if (tokenIn === newTokenOut) handleTokensEqual();
      } else if (tokenSelect === 'tokensIn') {
        const newTokenIn = Array.from(_tokens)[0];
        setFieldValue('tokensIn.0.token', newTokenIn);
        if (newTokenIn === tokenOut) handleTokensEqual();
      }
    },
    [setFieldValue, handleTokensEqual, tokenSelect, tokenIn, tokenOut]
  );

  // If tokenIn or tokenOut changes, recalculate the user's desired input/output
  useEffect(() => {
    if (userInputMode === 'exact-input' && amountIn) {
      getAmountOut(tokenIn, amountIn);
    } else if (userInputMode === 'exact-output' && amountOut) {
      getMinAmountIn(tokenOut, amountOut);
<<<<<<< HEAD
<<<<<<< HEAD
    };
    // eslint-disable-next-line react-hooks/exhaustive-deps
  }, [tokenIn, tokenOut])
=======
    }
    // eslint-disable-next-line react-hooks/exhaustive-deps
  }, [tokenIn, tokenOut]);
>>>>>>> master
=======
    }
    // eslint-disable-next-line react-hooks/exhaustive-deps
  }, [tokenIn, tokenOut]);
>>>>>>> f76f05a2

  const handleMax = useCallback(() => {
    setFieldValue('tokensIn.0.amount', balanceInMax);
    getAmountOut(tokenIn, balanceInMax);
  }, [balanceInMax, getAmountOut, setFieldValue, tokenIn]);

  /// Checks
  const isQuoting = quotingIn || quotingOut;
  const ethModeCheck =
    /// If ETH is selected as an output, the only possible destination is EXTERNAL.
    tokenOut === Eth ? modeOut === FarmToMode.EXTERNAL : true;
  const amountsCheck = amountIn?.gt(0) && amountOut?.gt(0);
  const diffModeCheck = tokensMatch
    ? modeIn.valueOf() !== modeOut.valueOf() // compare string enum vals
    : true;
  const enoughBalanceCheck = amountIn
    ? amountIn.gt(0) && balanceInMax.gte(amountIn)
    : true;
  const isValid =
    ethModeCheck && amountsCheck && diffModeCheck && enoughBalanceCheck;

  const handleSubmitWrapper = useCallback(
    (e: React.FormEvent) => {
      // Note: We need to wrap the formik handler to set the swapOperation form value first
      e.preventDefault();
      setFieldValue('swapOperation', swapOperation);
      submitForm();
    },
    [setFieldValue, swapOperation, submitForm]
  );

  return (
    <Form autoComplete="off" onSubmit={handleSubmitWrapper}>
      <TokenSelectDialog
        title="Select Input Token"
        open={tokenSelect === 'tokensIn'} // only open for the TokenIn input
        handleClose={handleCloseTokenSelect} //
        handleSubmit={handleTokenSelectSubmit} //
        selected={selectedTokens}
        balances={balances}
        balanceFrom={balanceFromIn}
        setBalanceFrom={handleInputFromMode}
        balanceFromOptions={fromOptions}
        tokenList={tokenList}
        mode={TokenSelectMode.SINGLE}
      />
      <TokenSelectDialog
        title="Select Output Token"
        open={tokenSelect === 'tokenOut'}
        handleClose={handleCloseTokenSelect} //
        handleSubmit={handleTokenSelectSubmit} //
        selected={selectedTokens}
        balances={balances}
        balanceFrom={balanceFromOut}
        balanceFromOptions={[BalanceFrom.EXTERNAL, BalanceFrom.INTERNAL]}
        tokenList={tokenList}
        mode={TokenSelectMode.SINGLE}
      />
      <Stack gap={1}>
        {/* Input */}
        <>
          <TokenInputField
            token={tokenIn}
            name="tokensIn.0.amount"
            // MUI
            fullWidth
            InputProps={{
              endAdornment: (
                <TokenAdornment
                  balanceFrom={balanceFromIn}
                  token={tokenIn}
                  onClick={handleShowTokenSelect('tokensIn')}
                />
              ),
            }}
            balanceLabel={
              tokensMatch
                ? copy.MODES[
                    modeIn as FarmFromMode.INTERNAL | FarmFromMode.EXTERNAL
                  ]
                : undefined
            }
            balance={balanceInInput}
            disabled={
              quotingIn
              // || !pathwayCheck
            }
            quote={quotingOut ? Quoting : undefined}
            onChange={handleChangeAmountIn}
            error={!noBalance && !enoughBalanceCheck}
          />
        </>
        <Row justifyContent="center" mt={-1}>
          <IconButton onClick={handleReverse} size="small">
            <ExpandMoreIcon color="secondary" width={IconSize.xs} />
          </IconButton>
        </Row>
        {/* Output */}
        <>
          <TokenInputField
            token={tokenOut}
            name="tokenOut.amount"
            // MUI
            fullWidth
            InputProps={{
              endAdornment: (
                <TokenAdornment
                  token={tokenOut}
                  balanceFrom={balanceFromOut}
                  onClick={handleShowTokenSelect('tokenOut')}
                />
              ),
            }}
            disabled={
              /// Disable while quoting an `amount` for the output.
              quotingOut ||
              /// Can't type into the output field if
              /// user has no balance of the input.
              noBalance
              /// No way to quote for this pathway
              // || !pathwayCheck
            }
            quote={quotingIn ? Quoting : undefined}
            onChange={handleChangeAmountOut}
          />
          <FarmModeField
            name="modeOut"
            label="Destination"
            baseMode={FarmToMode}
            onChange={handleChangeModeOut}
          />
        </>
        {/* Warnings */}
        {ethModeCheck === false ? (
          <Alert variant="standard" color="warning" icon={<WarningIcon />}>
            ETH can only be delivered to your Circulating Balance.&nbsp;
            <Link
              onClick={() => {
                setFieldValue('modeOut', FarmToMode.EXTERNAL);
              }}
              sx={{ cursor: 'pointer' }}
              underline="hover"
            >
              Switch &rarr;
            </Link>
          </Alert>
        ) : null}
        {diffModeCheck === false ? (
          <Alert variant="standard" color="warning" icon={<WarningIcon />}>
            Please choose a different source or destination.
          </Alert>
        ) : null}
        {/**
         * If the user has some balance of the input token, but derives
         * an `amountIn` that is too high by typing in the second input,
         * show a message and prompt them to use `max`.
         */}
        {!noBalance && !enoughBalanceCheck && amountsCheck ? (
          <Alert variant="standard" color="warning" icon={<WarningIcon />}>
            Not enough {tokenIn.symbol}
            {tokensMatch ? ` in your ${copy.MODES[modeIn]}` : ''} to execute
            this transaction.&nbsp;
            <Link
              onClick={handleMax}
              sx={{
                display: 'inline-block',
                cursor: 'pointer',
                breakInside: 'avoid',
              }}
              underline="hover"
            >
              Use max &rarr;
            </Link>
          </Alert>
        ) : null}
        {isValid ? (
          <Box>
            <Accordion variant="outlined">
              <StyledAccordionSummary title="Transaction Details" />
              <AccordionDetails>
                <TxnPreview
                  actions={
                    tokensMatch
                      ? [
                          {
                            type: ActionType.TRANSFER_BALANCE,
                            amount: amountIn!,
                            token: tokenIn,
                            source: modeIn,
                            destination: modeOut,
                          },
                        ]
                      : [
                          {
                            type: ActionType.SWAP,
                            amountsBySource: amountsBySource?.[0] || undefined,
                            tokenIn: tokenIn,
                            source: modeIn,
                            amountIn: amountIn!,
                            amountOut: amountOut!,
                            tokenOut: tokenOut,
                          },
                          {
                            type: ActionType.RECEIVE_TOKEN,
                            amount: amountOut!,
                            token: tokenOut,
                            destination: modeOut,
                          },
                        ]
                  }
                />
              </AccordionDetails>
            </Accordion>
          </Box>
        ) : null}
        <SmartSubmitButton
          type="submit"
          variant="contained"
          color="primary"
          size="large"
          loading={isSubmitting}
          disabled={!isValid || isSubmitting || isQuoting}
          contract={beanstalk}
          tokens={shouldApprove ? values.tokensIn : []}
          mode="auto"
        >
          {noBalance
            ? 'Nothing to swap'
            : // : !enoughBalanceCheck
              // ? 'Not enough to swap'
              'Swap'}
        </SmartSubmitButton>
      </Stack>
    </Form>
  );
};

// ---------------------------------------------------

const SUPPORTED_TOKENS = [BEAN, ETH, WETH, CRV3, DAI, USDC, USDT];

/**
 * SWAP
 * Implementation notes
 *
 * BEAN + ETH
 * ---------------
 * BEAN   -> ETH      exchange_underlying(BEAN, USDT) => exchange(USDT, WETH) => unwrapEth
 * BEAN   -> WETH     exchange_underlying(BEAN, USDT) => exchange(USDT, WETH)
 * ETH    -> BEAN     wrapEth => exchange(WETH, USDT) => exchange_underlying(USDT, BEAN)
 * WETH   -> BEAN     exchange(WETH, USDT) => exchange_underlying(USDT, BEAN)
 *
 * BEAN + Stables
 * ---------------------
 * BEAN   -> DAI      exchange_underlying(BEAN, DAI, BEAN_METAPOOL)
 * BEAN   -> USDT     exchange_underlying(BEAN, USDT, BEAN_METAPOOL)
 * BEAN   -> USDC     exchange_underlying(BEAN, USDC, BEAN_METAPOOL)
 * BEAN   -> 3CRV     exchange(BEAN, 3CRV, BEAN_METAPOOL)
 * DAI    -> BEAN     exchange_underlying(DAI,  BEAN, BEAN_METAPOOL)
 * USDT   -> BEAN     exchange_underlying(BEAN, USDT, BEAN_METAPOOL)
 * USDC   -> BEAN     exchange_underlying(BEAN, USDC, BEAN_METAPOOL)
 * 3CRV   -> BEAN     exchange(3CRV, BEAN, BEAN_METAPOOL)
 *
 * Internal <-> External
 * ---------------------
 * TOK-i  -> TOK-e    transferToken(TOK, self, amount, INTERNAL, EXTERNAL)
 * TOK-e  -> TOK-i    transferToken(TOK, self, amount, EXTERNAL, INTERNAL)
 *
 * Stables
 * ---------------------
 * USDC   -> USDT     exchange(USDC, USDT, 3POOL)
 * ...etc
 */

const Swap: FC<{}> = () => {
  /// Ledger
  const { data: signer } = useSigner();
  const beanstalk = useBeanstalkContract(signer);
  const account = useAccount();
  const sdk = useSdk();

  if (!sdk) {
    throw new Error('Sdk not initialized');
  }

  /// Tokens
  const getChainToken = useGetChainToken();
  const Eth = getChainToken(ETH);
  const Bean = getChainToken(BEAN);

  /// Token List
  const tokenMap = useTokenMap<ERC20Token | NativeToken>(SUPPORTED_TOKENS);
  const tokenList = useMemo(() => Object.values(tokenMap), [tokenMap]);

  /// Farmer
  const farmerBalances = useFarmerBalances();
  const [refetchFarmerBalances] = useFetchFarmerBalances();

  /// Form
  const middleware = useFormMiddleware();
  const initialValues: SwapFormValues = useMemo(
    () => ({
      tokensIn: [
        {
          token: Eth,
          amount: undefined,
        },
      ],
      modeIn: FarmFromMode.EXTERNAL,
      tokenOut: {
        token: Bean,
        amount: undefined,
      },
      modeOut: FarmToMode.EXTERNAL,
      settings: {
        slippage: 0.1,
      },
      swapOperation: sdk.swap.buildSwap(
        sdk.tokens.ETH,
        sdk.tokens.BEAN,
        account!,
        FarmFromMode.EXTERNAL,
        FarmToMode.EXTERNAL
      ),
    }),
    [Bean, Eth, account, sdk.swap, sdk.tokens]
  );

  /// Handlers
  const handleQuote = useCallback<DirectionalQuoteHandler>(
    (direction, swapOperation) => async (__tokenIn, _amountIn, __tokenOut) => {
      console.debug('[handleQuoteWithSdk] ', {
        direction,
        _amountIn,
        swapOperationPath: swapOperation.getDisplay(),
      });
      if (!account) throw new Error('Connect a wallet first.');

      const forward: Boolean = direction === 'forward';

      const amountIn = forward
        ? ethers.BigNumber.from(
            toStringBaseUnitBN(_amountIn, swapOperation.tokenIn.decimals)
          )
        : ethers.BigNumber.from(
            toStringBaseUnitBN(_amountIn, swapOperation.tokenOut.decimals)
          );

      const estimate = forward
        ? await swapOperation.estimate(amountIn)
        : await swapOperation.estimateReversed(amountIn);

      return {
        amountOut: toTokenUnitsBN(
          estimate.toBlockchain(),
          forward
            ? swapOperation.tokenOut.decimals
            : swapOperation.tokenIn.decimals
        ),
      };
    },
    [account]
  );

  const onSubmit = useCallback(
    async (
      values: SwapFormValues,
      formActions: FormikHelpers<SwapFormValues>
    ) => {
      let txToast;
      try {
        middleware.before();
        const stateIn = values.tokensIn[0];
        const tokenIn = stateIn.token;
        const stateOut = values.tokenOut;
        const tokenOut = stateOut.token;
        if (!stateIn.amount) throw new Error('No input amount set.');
        if (!account) throw new Error('Connect a wallet first.');
        const amountIn = ethers.BigNumber.from(
          stateIn.token.stringify(stateIn.amount)
        );

        txToast = new TransactionToast({
          loading: 'Swapping...',
          success: 'Swap successful.',
        });
        let gas;
        try {
          gas = await values.swapOperation.estimateGas(
            amountIn,
            values.settings.slippage
          );
        } catch (err) {
          console.warn(
            'Failed to estimate gas: ',
            (err as unknown as Error).message
          );
        }

        const txn = await values.swapOperation.execute(
          amountIn,
          values.settings.slippage,
          { gasLimit: gas?.mul(1.1).toBigNumber() }
        );
        txToast.confirming(txn);

        const receipt = await txn.wait();
        await Promise.all([refetchFarmerBalances()]);
        txToast.success(receipt);
        // formActions.resetForm();
        formActions.setFieldValue('tokensIn.0', {
          token: tokenIn,
          amount: undefined,
        });
        formActions.setFieldValue('tokenOut', {
          token: tokenOut,
          amount: undefined,
        });
      } catch (err) {
        if (txToast) {
          txToast.error(err);
        } else {
          const errorToast = new TransactionToast({});
          errorToast.error(err);
        }
        formActions.setSubmitting(false);
      }
    },
    [account, refetchFarmerBalances, middleware]
  );

  return (
    <Formik<SwapFormValues>
      enableReinitialize
      initialValues={initialValues}
      onSubmit={onSubmit}
    >
      {(formikProps: FormikProps<SwapFormValues>) => (
        <>
          <TxnSettings placement="form-top-right">
            <SettingInput
              name="settings.slippage"
              label="Slippage Tolerance"
              endAdornment="%"
            />
          </TxnSettings>
          <SwapForm
            balances={farmerBalances}
            beanstalk={beanstalk}
            tokenList={tokenList}
            defaultValues={initialValues}
            handleQuote={handleQuote}
            {...formikProps}
          />
        </>
      )}
    </Formik>
  );
};

export default Swap;<|MERGE_RESOLUTION|>--- conflicted
+++ resolved
@@ -132,15 +132,7 @@
   const [balanceFromOut, setBalanceFromOut] = useState<BalanceFrom>(
     BalanceFrom.EXTERNAL
   );
-<<<<<<< HEAD
-<<<<<<< HEAD
-  // This tracks whether this is an exact input or an exact output swap 
-=======
   // This tracks whether this is an exact input or an exact output swap
->>>>>>> master
-=======
-  // This tracks whether this is an exact input or an exact output swap
->>>>>>> f76f05a2
   const [userInputMode, setUserInputMode] = useState<string>('');
 
   /// Derived values
@@ -424,12 +416,6 @@
       });
       setFieldValue('tokenOut.token', tokenIn);
     }
-<<<<<<< HEAD
-<<<<<<< HEAD
-  }, [modeIn, modeOut, setFieldValue, tokenIn, tokenOut, amountOut, tokensMatch]);
-=======
-=======
->>>>>>> f76f05a2
   }, [
     modeIn,
     modeOut,
@@ -439,10 +425,6 @@
     amountOut,
     tokensMatch,
   ]);
-<<<<<<< HEAD
->>>>>>> master
-=======
->>>>>>> f76f05a2
 
   // if tokenIn && tokenOut are equal and no balances are found, reverse positions.
   // This prevents setting of internal balance of given token when there is none
@@ -479,21 +461,9 @@
       getAmountOut(tokenIn, amountIn);
     } else if (userInputMode === 'exact-output' && amountOut) {
       getMinAmountIn(tokenOut, amountOut);
-<<<<<<< HEAD
-<<<<<<< HEAD
-    };
-    // eslint-disable-next-line react-hooks/exhaustive-deps
-  }, [tokenIn, tokenOut])
-=======
     }
     // eslint-disable-next-line react-hooks/exhaustive-deps
   }, [tokenIn, tokenOut]);
->>>>>>> master
-=======
-    }
-    // eslint-disable-next-line react-hooks/exhaustive-deps
-  }, [tokenIn, tokenOut]);
->>>>>>> f76f05a2
 
   const handleMax = useCallback(() => {
     setFieldValue('tokensIn.0.amount', balanceInMax);
