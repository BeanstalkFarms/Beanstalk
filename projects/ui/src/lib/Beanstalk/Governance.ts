import BigNumber from 'bignumber.js';

export enum GovSpace {
<<<<<<< HEAD
  BeanstalkDAO = 'beanstalkdao.eth',
  BeanstalkFarms = 'beanstalkfarms.eth',
  BeanSprout = 'wearebeansprout.eth',
  BeanNFT = 'beanft.eth',
=======
  BeanstalkDAO    = 'beanstalkdao.eth',
  BeanstalkFarms  = 'beanstalkfarms.eth',
  BeanSprout      = 'wearebeansprout.eth',
  // TEST
  BeanstalkFarmsCommittee = 'beanstalkfarmscommittee.eth'
>>>>>>> 1beed0ef
}

export enum GovProposalType {
  BIP = 'BIP',
  BOP = 'BOP',
  BFCP_A = 'BFCP-A',
  BFCP_B = 'BFCP-B',
  BFCP_C = 'BFCP-C',
  BFCP_D = 'BFCP-D',
  BSP = 'BSP',
  // TEST
  BFCP_C_X = 'BFCP-C-X'
}

export const SNAPSHOT_SPACES = Object.values(GovSpace);

const QUORUM = {
  [GovProposalType.BIP]: 0.5,
  [GovProposalType.BOP]: 0.35,
  [GovProposalType.BFCP_A]: 0.25,
  [GovProposalType.BFCP_B]: 0.25,
  [GovProposalType.BFCP_C]: 0.25,
  [GovProposalType.BFCP_D]: 0.25,
  [GovProposalType.BSP]: 0.1,
};

export const getQuorumPct = (type: string) => {
  if (type in QUORUM) {
    return QUORUM[type as keyof typeof QUORUM];
  }
  return undefined;
};

export const getQuorum = (type: string, totalStalk: BigNumber) => {
  if (type in QUORUM) {
    return totalStalk.multipliedBy(QUORUM[type as keyof typeof QUORUM]);
  }
  return undefined;
};<|MERGE_RESOLUTION|>--- conflicted
+++ resolved
@@ -1,18 +1,10 @@
 import BigNumber from 'bignumber.js';
 
 export enum GovSpace {
-<<<<<<< HEAD
   BeanstalkDAO = 'beanstalkdao.eth',
   BeanstalkFarms = 'beanstalkfarms.eth',
   BeanSprout = 'wearebeansprout.eth',
   BeanNFT = 'beanft.eth',
-=======
-  BeanstalkDAO    = 'beanstalkdao.eth',
-  BeanstalkFarms  = 'beanstalkfarms.eth',
-  BeanSprout      = 'wearebeansprout.eth',
-  // TEST
-  BeanstalkFarmsCommittee = 'beanstalkfarmscommittee.eth'
->>>>>>> 1beed0ef
 }
 
 export enum GovProposalType {
@@ -24,7 +16,7 @@
   BFCP_D = 'BFCP-D',
   BSP = 'BSP',
   // TEST
-  BFCP_C_X = 'BFCP-C-X'
+  BFCP_C_X = 'BFCP-C-X',
 }
 
 export const SNAPSHOT_SPACES = Object.values(GovSpace);
