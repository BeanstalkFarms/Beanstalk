--- conflicted
+++ resolved
@@ -5,7 +5,7 @@
 
 import "contracts/libraries/LibRedundantMath256.sol";
 import "contracts/beanstalk/sun/SeasonFacet/SeasonFacet.sol";
-import {AssetSettings, Deposited, GerminationSide} from "contracts/beanstalk/storage/System.sol";
+import {AssetSettings, Deposited, Field, GerminationSide} from "contracts/beanstalk/storage/System.sol";
 import {LibDiamond} from "contracts/libraries/LibDiamond.sol";
 import {IERC1155} from "@openzeppelin/contracts/token/ERC1155/IERC1155.sol";
 import "../MockToken.sol";
@@ -23,7 +23,7 @@
 import {LibEvaluate} from "contracts/libraries/LibEvaluate.sol";
 import {LibTokenSilo} from "contracts/libraries/Silo/LibTokenSilo.sol";
 import {IWell, Call} from "contracts/interfaces/basin/IWell.sol";
-import {Storage} from "contracts/beanstalk/AppStorage.sol";
+import {ShipmentRecipient} from "contracts/beanstalk/storage/System.sol";
 
 import "forge-std/console.sol";
 /**
@@ -84,7 +84,7 @@
 
     function mockStepSilo(uint256 amount) public {
         C.bean().mint(address(this), amount);
-        receiveShipment(Storage.ShipmentRecipient.Silo, amount, bytes(""));
+        receiveShipment(ShipmentRecipient.Silo, amount, bytes(""));
     }
 
     function rainSunrise() public {
@@ -247,25 +247,11 @@
     }
 
     function resetState() public {
-<<<<<<< HEAD
-        for (uint256 i; i < s.fieldCount; i++) {
-            s.fields[i] = Storage.Field(0, 0, 0);
-        }
-        delete s.silo;
-        delete s.weather;
-        s.weather.lastSowTime = type(uint32).max;
-        s.weather.thisSowTime = type(uint32).max;
-        delete s.rain;
-        delete s.co;
-        delete s.season;
-        s.season.start = block.timestamp;
-        s.season.timestamp = block.timestamp;
-        s.silo.stalk = 0;
-        s.season.withdrawSeasons = 25;
-        s.season.current = 1;
-        s.paused = false;
-=======
-        delete s.system.field;
+        for (uint256 i; i < s.system.fieldCount; i++) {
+            s.system.fields[i].pods = 0;
+            s.system.fields[i].harvested = 0;
+            s.system.fields[i].harvestable = 0;
+        }
         delete s.system.silo;
         delete s.system.weather;
         s.system.weather.lastSowTime = type(uint32).max;
@@ -278,18 +264,12 @@
         s.system.season.withdrawSeasons = 25;
         s.system.season.current = 1;
         s.system.paused = false;
->>>>>>> 4764837b
         C.bean().burn(C.bean().balanceOf(address(this)));
     }
 
     function calcCaseIdE(int256 deltaB, uint128 endSoil) external {
-<<<<<<< HEAD
-        s.soil = endSoil;
-        s.beanSown = endSoil;
-=======
-        s.system.field.soil = endSoil;
-        s.system.field.beanSown = endSoil;
->>>>>>> 4764837b
+        s.system.soil = endSoil;
+        s.system.beanSown = endSoil;
         calcCaseIdandUpdate(deltaB);
     }
 
@@ -344,21 +324,12 @@
         }
 
         /// FIELD ///
-<<<<<<< HEAD
-        s.season.raining = raining;
-        s.rain.roots = rainRoots ? 1 : 0;
-        s.fields[s.activeField].pods = (pods.mul(C.bean().totalSupply()) / 1000); // previous tests used 1000 as the total supply.
-        s.weather.lastDSoil = uint128(_lastDSoil);
-        s.beanSown = beanSown;
-        s.soil = endSoil;
-=======
         s.system.season.raining = raining;
         s.system.rain.roots = rainRoots ? 1 : 0;
-        s.system.field.pods = (pods.mul(C.bean().totalSupply()) / 1000); // previous tests used 1000 as the total supply.
+        s.system.fields[s.system.activeField].pods = (pods.mul(C.bean().totalSupply()) / 1000); // previous tests used 1000 as the total supply.
         s.system.weather.lastDeltaSoil = uint128(_lastDeltaSoil);
-        s.system.field.beanSown = beanSown;
-        s.system.field.soil = endSoil;
->>>>>>> 4764837b
+        s.system.beanSown = beanSown;
+        s.system.soil = endSoil;
         calcCaseIdandUpdate(deltaB);
     }
 
@@ -385,11 +356,14 @@
 
     function rewardToFertilizerE(uint256 amount) external {
         // Simulate the ShipmentPlan cap.
-        uint256 unfertilizedBeans = s.unfertilizedIndex - s.fertilizedIndex;
-        require(unfertilizedBeans >= amount, "rewardToFertilizerE: amount greater than outstanding Fert");
+        uint256 unfertilizedBeans = s.system.fert.unfertilizedIndex - s.system.fert.fertilizedIndex;
+        require(
+            unfertilizedBeans >= amount,
+            "rewardToFertilizerE: amount greater than outstanding Fert"
+        );
 
         C.bean().mint(address(this), amount);
-        receiveShipment(Storage.ShipmentRecipient.Barn, amount, bytes(""));
+        receiveShipment(ShipmentRecipient.Barn, amount, bytes(""));
     }
 
     function setSunriseBlock(uint256 _block) external {
@@ -637,29 +611,16 @@
         uint256 beanSupply = C.bean().totalSupply();
         if (podRate == 0) {
             // < 5%
-<<<<<<< HEAD
-            s.fields[s.activeField].pods = beanSupply.mul(49).div(1000);
+            s.system.fields[s.system.activeField].pods = beanSupply.mul(49).div(1000);
         } else if (podRate == 1) {
             // < 15%
-            s.fields[s.activeField].pods = beanSupply.mul(149).div(1000);
+            s.system.fields[s.system.activeField].pods = beanSupply.mul(149).div(1000);
         } else if (podRate == 2) {
             // < 25%
-            s.fields[s.activeField].pods = beanSupply.mul(249).div(1000);
+            s.system.fields[s.system.activeField].pods = beanSupply.mul(249).div(1000);
         } else {
             // > 25%
-            s.fields[s.activeField].pods = beanSupply.mul(251).div(1000);
-=======
-            s.system.field.pods = beanSupply.mul(49).div(1000);
-        } else if (podRate == 1) {
-            // < 15%
-            s.system.field.pods = beanSupply.mul(149).div(1000);
-        } else if (podRate == 2) {
-            // < 25%
-            s.system.field.pods = beanSupply.mul(249).div(1000);
-        } else {
-            // > 25%
-            s.system.field.pods = beanSupply.mul(251).div(1000);
->>>>>>> 4764837b
+            s.system.fields[s.system.activeField].pods = beanSupply.mul(251).div(1000);
         }
     }
 
