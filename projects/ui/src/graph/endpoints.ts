--- conflicted
+++ resolved
@@ -35,12 +35,8 @@
   [SGEnvironments.BF_TEST]: {
     name: 'Beanstalk Farms / Test',
     subgraphs: {
-<<<<<<< HEAD
-      beanstalk: 'https://graph.node.bean.money/subgraphs/name/beanstalk', // fixme
-=======
       beanstalk:
         'https://graph.node.bean.money/subgraphs/name/beanstalk-testing',
->>>>>>> 6108f33c
       bean: 'https://graph.node.bean.money/subgraphs/name/bean-testing',
       beanft: 'https://graph.node.bean.money/subgraphs/name/beanft-dev',
     },
