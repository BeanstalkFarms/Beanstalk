import { Stack } from '@mui/material';
import { Form, Formik, FormikHelpers, FormikProps } from 'formik';
import React, { useCallback, useEffect, useMemo } from 'react';
import { useSelector } from 'react-redux';
import BigNumber from 'bignumber.js';
import { BeanstalkSDK, FarmFromMode, FarmToMode } from '@beanstalk/sdk';
import { TokenSelectMode } from '~/components/Common/Form/TokenSelectDialog';
import TransactionToast from '~/components/Common/TxnToast';
import {
  FormState,
  SettingInput,
  SlippageSettingsFragment,
  SmartSubmitButton,
  TokenQuoteProvider,
  TokenSelectDialog,
  TxnSeparator,
  TxnSettings,
} from '~/components/Common/Form';
import Token, { ERC20Token, NativeToken } from '~/classes/Token';
import useFarmerBalances from '~/hooks/farmer/useFarmerBalances';
import { QuoteHandler } from '~/hooks/ledger/useQuote';
import useTokenMap from '~/hooks/chain/useTokenMap';
import useToggle from '~/hooks/display/useToggle';
import useGetChainToken from '~/hooks/chain/useGetChainToken';
import { useSigner } from '~/hooks/ledger/useSigner';
import { useBeanstalkContract } from '~/hooks/ledger/useContract';
import { Beanstalk } from '~/generated';
import usePreferredToken, {
  PreferredToken,
} from '~/hooks/farmer/usePreferredToken';
import { useFetchFarmerField } from '~/state/farmer/field/updater';
import { useFetchFarmerBalances } from '~/state/farmer/balances/updater';
import {
  displayBN,
  displayTokenAmount,
  MinBN,
  toTokenUnitsBN,
  transform,
} from '~/util';
import { AppState } from '~/state';
import { BEAN, ETH, PODS, WETH } from '~/constants/tokens';
import { ZERO_BN } from '~/constants';
import { PodListing } from '~/state/farmer/market';
import { optimizeFromMode } from '~/util/Farm';
import { FC } from '~/types';
import useFormMiddleware from '~/hooks/ledger/useFormMiddleware';
import TokenOutput from '~/components/Common/Form/TokenOutput';
import useSdk from '~/hooks/sdk';
import useAccount from '~/hooks/ledger/useAccount';
import { BalanceFrom } from '~/components/Common/Form/BalanceFromRow';

export type FillListingFormValues = FormState & {
  settings: SlippageSettingsFragment;
  maxAmountIn: BigNumber | undefined;
};

const FillListingV2Form: FC<
  FormikProps<FillListingFormValues> & {
    podListing: PodListing;
    contract: Beanstalk;
    handleQuote: QuoteHandler;
    account?: string;
    sdk: BeanstalkSDK;
  }
> = ({
  // Formik
  values,
  setFieldValue,
  //
  podListing,
  contract,
  handleQuote,
  account,
  sdk,
}) => {
  /// State
  const [isTokenSelectVisible, handleOpen, hideTokenSelect] = useToggle();

  /// Chain
  const getChainToken = useGetChainToken();
  const Bean = getChainToken(BEAN);
  const Eth = getChainToken<NativeToken>(ETH);
  const Weth = getChainToken<ERC20Token>(WETH);
  const erc20TokenMap = useTokenMap<ERC20Token | NativeToken>([
    BEAN,
    ETH,
    WETH,
  ]);

  /// Farmer
  const balances = useFarmerBalances();

  /// Beanstalk
  const beanstalkField = useSelector<AppState, AppState['_beanstalk']['field']>(
    (state) => state._beanstalk.field
  );

  /// Derived
  const tokenIn = values.tokens[0].token;
  const amountIn = values.tokens[0].amount;
  const tokenOut = Bean;
  const amountOut =
    tokenIn === tokenOut // Beans
      ? values.tokens[0].amount
      : values.tokens[0].amountOut;
  const tokenInBalance = balances[tokenIn.address];

  const isReady = amountIn?.gt(0) && amountOut?.gt(0);
  const isSubmittable = isReady;
  const podsPurchased = amountOut?.div(podListing.pricePerPod) || ZERO_BN;
  const placeInLine = podListing.index.minus(beanstalkField.harvestableIndex);

  /// Token select
  const handleSelectTokens = useCallback(
    (_tokens: Set<Token>) => {
      // If the user has typed some existing values in,
      // save them. Add new tokens to the end of the list.
      // FIXME: match sorting of erc20TokenList
      const copy = new Set(_tokens);
      const v = values.tokens.filter((x) => {
        copy.delete(x.token);
        return _tokens.has(x.token);
      });
      setFieldValue('tokens', [
        ...v,
        ...Array.from(copy).map((_token) => ({
          token: _token,
          amount: undefined,
        })),
      ]);
    },
    [values.tokens, setFieldValue]
  );

  /// FIXME: standardized `maxAmountIn` approach?
  /// When `tokenIn` or `tokenOut` changes, refresh the
  /// max amount that the user can input of `tokenIn`.
  useEffect(() => {
    (async () => {
      if (!account) return;

      const _pricePerPod = toTokenUnitsBN(podListing.pricePerPod, 0);
      const _remaining = toTokenUnitsBN(podListing.remainingAmount, 0);
      // Maximum BEAN precision is 6 decimals. remainingAmount * pricePerPod may
      // have more decimals, so we truncate at 6.
<<<<<<< HEAD
      
      let maxBeans = _remaining.times(_pricePerPod).dp(6, BigNumber.ROUND_UP);
      const diff = (maxBeans.div(podListing.pricePerPod)).dp(6, BigNumber.ROUND_DOWN).minus(podListing.remainingAmount);
      
=======

      let maxBeans = _remaining.times(_pricePerPod).dp(6, BigNumber.ROUND_UP);
      const diff = maxBeans
        .div(podListing.pricePerPod)
        .dp(6, BigNumber.ROUND_DOWN)
        .minus(podListing.remainingAmount);

>>>>>>> f76f05a2
      let loop = 0;
      let found = false;

      do {
<<<<<<< HEAD
        let adjustedMaxBeans
=======
        let adjustedMaxBeans;
>>>>>>> f76f05a2
        if (diff.isPositive()) {
          adjustedMaxBeans = maxBeans.minus(new BigNumber(loop * 0.0000001));
        } else {
          adjustedMaxBeans = maxBeans.plus(new BigNumber(loop * 0.0000001));
<<<<<<< HEAD
        };
        const adjustedPodAmount = adjustedMaxBeans.div(podListing.pricePerPod).dp(6, BigNumber.ROUND_DOWN);
=======
        }
        const adjustedPodAmount = adjustedMaxBeans
          .div(podListing.pricePerPod)
          .dp(6, BigNumber.ROUND_DOWN);
>>>>>>> f76f05a2
        if (adjustedPodAmount.eq(podListing.remainingAmount)) {
          maxBeans = adjustedMaxBeans;
          found = true;
        } else {
          loop += 1;
<<<<<<< HEAD
        };
=======
        }
>>>>>>> f76f05a2
      } while (found === false && loop < 50);

      if (maxBeans.gt(0)) {
        if (tokenIn === Bean) {
          /// 1 POD is consumed by 1 BEAN
          setFieldValue('maxAmountIn', maxBeans);
        } else if (tokenIn === Eth || tokenIn === Weth) {
          /// Estimate how many ETH it will take to buy `maxBeans` BEAN.
          /// TODO: across different forms of `tokenIn`.
          /// This (obviously) only works for Eth and Weth.
          const estimate = await sdk.swap
            .buildSwap(
              tokenIn === Eth ? sdk.tokens.ETH : sdk.tokens.WETH,
              sdk.tokens.BEAN,
              account!,
              FarmFromMode.EXTERNAL,
              FarmToMode.EXTERNAL
            )
            .estimateReversed(
              transform(maxBeans, 'tokenValue', sdk.tokens.BEAN)
            );

          setFieldValue(
            'maxAmountIn',
            toTokenUnitsBN(estimate.toBlockchain(), tokenIn.decimals)
          );
        } else {
          throw new Error(`Unsupported tokenIn: ${tokenIn.symbol}`);
        }
      } else {
        setFieldValue('maxAmountIn', ZERO_BN);
      }
    })();
  }, [
    Bean,
    Eth,
    Weth,
    account,
    podListing.pricePerPod,
    podListing.remainingAmount,
    setFieldValue,
    tokenIn,
    sdk,
  ]);

  return (
    <Form autoComplete="off">
      <TokenSelectDialog
        open={isTokenSelectVisible}
        handleClose={hideTokenSelect}
        handleSubmit={handleSelectTokens}
        selected={values.tokens}
        balances={balances}
        tokenList={Object.values(erc20TokenMap)}
        mode={TokenSelectMode.SINGLE}
        balanceFrom={BalanceFrom.TOTAL}
      />
      <Stack gap={1}>
        <TokenQuoteProvider
          key="tokens.0"
          name="tokens.0"
          tokenOut={Bean}
          disabled={!values.maxAmountIn}
          max={MinBN(
            values.maxAmountIn || ZERO_BN,
            tokenInBalance?.total || ZERO_BN
          )}
          balance={tokenInBalance || undefined}
          state={values.tokens[0]}
          showTokenSelect={handleOpen}
          handleQuote={handleQuote}
          balanceFrom={BalanceFrom.TOTAL}
          size="small"
        />
        {isReady ? (
          <>
            <TxnSeparator mt={0} />
            {/* Pods Output */}
            <TokenOutput size="small">
              <TokenOutput.Row
                token={sdk.tokens.PODS}
                amount={podsPurchased}
                amountTooltip={
                  <>
                    {displayTokenAmount(amountOut!, Bean)} /{' '}
                    {displayBN(podListing.pricePerPod)} Beans per Pod
                    <br />= {displayTokenAmount(podsPurchased, PODS)}
                  </>
                }
                amountSuffix={` @ ${displayBN(placeInLine)}`}
                size="small"
              />
            </TokenOutput>
            {/* <Box>
              <Accordion variant="outlined">
                <StyledAccordionSummary title="Transaction Details" />
                <AccordionDetails>
                  <TxnPreview
                    actions={[
                      tokenIn === Bean ? undefined : {
                        type: ActionType.SWAP,
                        tokenIn,
                        tokenOut,
                        /// FIXME: these are asserted by !!isReady
                        amountIn:   amountIn!,
                        amountOut:  amountOut!,
                      },
                      {
                        type: ActionType.BUY_PODS,
                        podAmount: podsPurchased,
                        pricePerPod: podListing.pricePerPod,
                        placeInLine: placeInLine
                      },
                    ]}
                  />
                </AccordionDetails>
              </Accordion>
            </Box> */}
          </>
        ) : null}
        <SmartSubmitButton
          type="submit"
          variant="contained"
          color="primary"
          disabled={!isSubmittable}
          contract={contract}
          tokens={values.tokens}
          mode="auto"
        >
          Fill
        </SmartSubmitButton>
      </Stack>
    </Form>
  );
};

// ---------------------------------------------------

const PREFERRED_TOKENS: PreferredToken[] = [
  {
    token: BEAN,
    minimum: new BigNumber(1), // $1
  },
  {
    token: ETH,
    minimum: new BigNumber(0.001), // ~$2-4
  },
  {
    token: WETH,
    minimum: new BigNumber(0.001), // ~$2-4
  },
];

const FillListingForm: FC<{
  podListing: PodListing;
}> = ({ podListing }) => {
  /// Tokens
  const getChainToken = useGetChainToken();
  const Bean = getChainToken(BEAN);
  const Eth = getChainToken(ETH);
  const Weth = getChainToken(WETH);

  /// Ledger
  const { data: signer } = useSigner();
  const beanstalk = useBeanstalkContract(signer);
  const sdk = useSdk();

  /// Farmer
  const account = useAccount();
  const balances = useFarmerBalances();
  const [refetchFarmerField] = useFetchFarmerField();
  const [refetchFarmerBalances] = useFetchFarmerBalances();

  /// Form
  const middleware = useFormMiddleware();
  const baseToken = usePreferredToken(PREFERRED_TOKENS, 'use-best');
  const initialValues: FillListingFormValues = useMemo(
    () => ({
      settings: {
        slippage: 0.1,
      },
      tokens: [
        {
          token: baseToken as ERC20Token | NativeToken,
          amount: undefined,
        },
      ],
      maxAmountIn: undefined,
    }),
    [baseToken]
  );

  /// Handlers
  /// Does not execute for _tokenIn === BEAN
  const handleQuote = useCallback<QuoteHandler>(
    async (_tokenIn, _amountIn, _tokenOut) => {
      const tokenIn = _tokenIn === Eth ? sdk.tokens.ETH : sdk.tokens.WETH;
      const from =
        _tokenIn === Weth
          ? optimizeFromMode(_amountIn, balances[Weth.address])
          : FarmFromMode.EXTERNAL;
      const amountIn = transform(_amountIn, 'tokenValue', tokenIn);

      const swap = sdk.swap.buildSwap(tokenIn, sdk.tokens.BEAN, from);

      const estimate = await swap.estimate(amountIn);

      return {
        amountOut: toTokenUnitsBN(estimate.toBlockchain(), _tokenOut.decimals),
        value: transform(estimate, 'ethers'),
      };
    },
    [Eth, Weth, balances, sdk]
  );

  const onSubmit = useCallback(
    async (
      values: FillListingFormValues,
      formActions: FormikHelpers<FillListingFormValues>
    ) => {
      let txToast;
      try {
        middleware.before();
        const formData = values.tokens[0];
        const tokenIn = formData.token;
        const amountIn = formData.amount;
        const amountBeans =
          tokenIn === Bean ? formData.amount : formData.amountOut;

        // Checks
        if (!podListing) throw new Error('No Pod Listing found');
        if (!signer || !account) throw new Error('Connect a wallet');
        if (values.tokens.length > 1)
          throw new Error('Only one input token supported');
        if (
          !formData.amount ||
          !amountBeans ||
          amountBeans.eq(0) ||
          !amountIn ||
          amountIn.eq(0)
        )
          throw new Error('No amount set');
        if (amountBeans.lt(podListing.minFillAmount))
          throw new Error(
            `This Listing requires a minimum fill amount of ${displayTokenAmount(
              podListing.minFillAmount,
              PODS
            )}`
          );

        const data: string[] = [];
        const amountPods = amountBeans.div(podListing.pricePerPod);

        let farm;
        let tokenInNew;
        let finalFromMode: FarmFromMode;

        txToast = new TransactionToast({
          loading: `Buying ${displayTokenAmount(
            amountPods,
            PODS
          )} for ${displayTokenAmount(amountBeans, Bean)}...`,
          success: 'Fill successful.',
        });

        /// Fill Listing directly from BEAN
        if (tokenIn === Bean) {
          // No swap occurs, so we know exactly how many beans are going in.
          // We can select from INTERNAL, EXTERNAL, INTERNAL_EXTERNAL.
          finalFromMode = optimizeFromMode(amountBeans, balances[Bean.address]);
          farm = sdk.farm.create();
          tokenInNew = sdk.tokens.BEAN; // FIXME
        } else {
          /// Swap to BEAN and buy
          // Require a quote
          if (!formData.amountOut)
            throw new Error(`No quote available for ${formData.token.symbol}`);

          tokenInNew = tokenIn === Eth ? sdk.tokens.ETH : sdk.tokens.WETH;

          const swap = sdk.swap.buildSwap(
            tokenInNew,
            sdk.tokens.BEAN,
            account,
            optimizeFromMode(formData.amount, balances[tokenIn.address]),
            FarmToMode.INTERNAL
          );

          // At the end of the Swap step, the assets will be in our INTERNAL balance.
          // The Swap decides where to route them from (see handleQuote).
          finalFromMode = FarmFromMode.INTERNAL;
          farm = swap.getFarm();
        }

        console.debug(
          `[FillListing] using FarmFromMode = ${finalFromMode}`,
          podListing
        );

        farm.add((amountInStep) =>
          beanstalk.interface.encodeFunctionData('fillPodListing', [
            {
              lister: podListing.account,
              fieldId: '0',
              index: Bean.stringify(podListing.index),
              start: Bean.stringify(podListing.start),
              podAmount: Bean.stringify(podListing.amount),
              pricePerPod: Bean.stringify(podListing.pricePerPod),
              maxHarvestableIndex: Bean.stringify(
                podListing.maxHarvestableIndex
              ),
              minFillAmount: Bean.stringify(podListing.minFillAmount || 0), // minFillAmount for listings is measured in Beans
              mode: podListing.mode,
            },
            amountInStep, // FIXME: number type?
            finalFromMode,
          ])
        );

        console.debug('[FillListing] ', {
          length: data.length,
          data,
        });

        const amountInTV = transform(amountIn, 'tokenValue', tokenInNew);
        const txn = await farm.execute(amountInTV, { slippage: 0.1 });

        txToast.confirming(txn);
        const receipt = await txn.wait();

        await Promise.all([
          refetchFarmerField(), // refresh plots; increment pods
          refetchFarmerBalances(), // decrement balance of tokenIn
        ]);
        txToast.success(receipt);
        formActions.resetForm();
      } catch (err) {
        console.error(err);
        if (txToast) {
          txToast.error(err);
        } else {
          const errorToast = new TransactionToast({});
          errorToast.error(err);
        }
      } finally {
        formActions.setSubmitting(false);
      }
    },
    [
      middleware,
      Bean,
      podListing,
      signer,
      Eth,
      refetchFarmerField,
      refetchFarmerBalances,
      balances,
      sdk,
      beanstalk.interface,
      account,
    ]
  );

  return (
    <Formik<FillListingFormValues>
      enableReinitialize
      initialValues={initialValues}
      onSubmit={onSubmit}
    >
      {(formikProps: FormikProps<FillListingFormValues>) => (
        <>
          <TxnSettings placement="condensed-form-top-right">
            <SettingInput
              name="settings.slippage"
              label="Slippage Tolerance"
              endAdornment="%"
            />
          </TxnSettings>
          <FillListingV2Form
            podListing={podListing}
            handleQuote={handleQuote}
            contract={beanstalk}
            account={account}
            sdk={sdk}
            {...formikProps}
          />
        </>
      )}
    </Formik>
  );
};

export default FillListingForm;<|MERGE_RESOLUTION|>--- conflicted
+++ resolved
@@ -143,12 +143,6 @@
       const _remaining = toTokenUnitsBN(podListing.remainingAmount, 0);
       // Maximum BEAN precision is 6 decimals. remainingAmount * pricePerPod may
       // have more decimals, so we truncate at 6.
-<<<<<<< HEAD
-      
-      let maxBeans = _remaining.times(_pricePerPod).dp(6, BigNumber.ROUND_UP);
-      const diff = (maxBeans.div(podListing.pricePerPod)).dp(6, BigNumber.ROUND_DOWN).minus(podListing.remainingAmount);
-      
-=======
 
       let maxBeans = _remaining.times(_pricePerPod).dp(6, BigNumber.ROUND_UP);
       const diff = maxBeans
@@ -156,39 +150,25 @@
         .dp(6, BigNumber.ROUND_DOWN)
         .minus(podListing.remainingAmount);
 
->>>>>>> f76f05a2
       let loop = 0;
       let found = false;
 
       do {
-<<<<<<< HEAD
-        let adjustedMaxBeans
-=======
         let adjustedMaxBeans;
->>>>>>> f76f05a2
         if (diff.isPositive()) {
           adjustedMaxBeans = maxBeans.minus(new BigNumber(loop * 0.0000001));
         } else {
           adjustedMaxBeans = maxBeans.plus(new BigNumber(loop * 0.0000001));
-<<<<<<< HEAD
-        };
-        const adjustedPodAmount = adjustedMaxBeans.div(podListing.pricePerPod).dp(6, BigNumber.ROUND_DOWN);
-=======
         }
         const adjustedPodAmount = adjustedMaxBeans
           .div(podListing.pricePerPod)
           .dp(6, BigNumber.ROUND_DOWN);
->>>>>>> f76f05a2
         if (adjustedPodAmount.eq(podListing.remainingAmount)) {
           maxBeans = adjustedMaxBeans;
           found = true;
         } else {
           loop += 1;
-<<<<<<< HEAD
-        };
-=======
         }
->>>>>>> f76f05a2
       } while (found === false && loop < 50);
 
       if (maxBeans.gt(0)) {
