--- conflicted
+++ resolved
@@ -1,9 +1,6 @@
 const { BEANSTALK } = require("../test/utils/constants")
 const { impersonateBeanstalk } = require("./impersonate")
-<<<<<<< HEAD
-=======
 const fs = require('fs')
->>>>>>> 4ee40ac9
 
 const FacetCutAction = {
   Add: 0,
