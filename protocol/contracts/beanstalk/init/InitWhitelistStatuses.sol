--- conflicted
+++ resolved
@@ -20,13 +20,6 @@
         addUnripeLPStatus();
     }
 
-<<<<<<< HEAD
-    function addBean3CrvStatus() internal {
-        LibWhitelistedTokens.addWhitelistStatus(C.CURVE_BEAN_METAPOOL, true, true, false, false);
-    }
-
-=======
->>>>>>> b3bd7452
     function addBeanStatus() internal {
         LibWhitelistedTokens.addWhitelistStatus(C.BEAN, true, false, false, false);
     }
