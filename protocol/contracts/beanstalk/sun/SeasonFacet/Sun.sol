// SPDX-License-Identifier: MIT

pragma solidity ^0.7.6;
pragma experimental ABIEncoderV2;

import {SafeCast} from "@openzeppelin/contracts/utils/SafeCast.sol";
import {LibFertilizer, SafeMath} from "contracts/libraries/LibFertilizer.sol";
import {LibSafeMath128} from "contracts/libraries/LibSafeMath128.sol";
import {Oracle, C} from "./Oracle.sol";

/**
 * @title Sun
 * @author Publius
 * @notice Sun controls the minting of new Beans to Fertilizer, the Field, and the Silo.
 */
contract Sun is Oracle {
    using SafeCast for uint256;
    using SafeMath for uint256;
    using LibSafeMath128 for uint128;

    /// @dev When Fertilizer is Active, it receives 1/3 of new Bean mints.
    uint256 private constant FERTILIZER_DENOMINATOR = 3;

    /// @dev After Fertilizer, Harvestable Pods receive 1/2 of new Bean mints. 
    uint256 private constant HARVEST_DENOMINATOR = 2;

    /// @dev When the Pod Rate is high, issue less Soil.
    uint256 private constant SOIL_COEFFICIENT_HIGH = 0.5e18;
    
    /// @dev When the Pod Rate is low, issue more Soil.
    uint256 private constant SOIL_COEFFICIENT_LOW = 1.5e18;

    /**
     * @notice Emitted during Sunrise when Beans are distributed to the Field, the Silo, and Fertilizer.
     * @param season The Season in which Beans were distributed.
     * @param toField The number of Beans distributed to the Field.
     * @param toSilo The number of Beans distributed to the Silo.
     * @param toFertilizer The number of Beans distributed to Fertilizer.
     */
    event Reward(
        uint32 indexed season,
        uint256 toField,
        uint256 toSilo,
        uint256 toFertilizer
    );

    /**
     * @notice Emitted during Sunrise when Beanstalk adjusts the amount of available Soil.
     * @param season The Season in which Soil was adjusted.
     * @param soil The new amount of Soil available.
     */
    event Soil(
        uint32 indexed season,
        uint256 soil
    );

    //////////////////// SUN INTERNAL ////////////////////
    
    /**
     * @param deltaB Pre-calculated deltaB from {Oracle.stepOracle}.
     * @param caseId Pre-calculated Weather case from {Weather.calcCaseId}.
     */
    function stepSun(int256 deltaB, uint256 caseId) internal {
        // Above peg
        if (deltaB > 0) {
            uint256 newHarvestable = rewardBeans(uint256(deltaB));
            setSoilAbovePeg(newHarvestable, caseId);
            s.season.abovePeg = true;
        } 

        // Below peg
        else {
            setSoil(uint256(-deltaB));
            s.season.abovePeg = false;
        }
    }

    //////////////////// REWARD BEANS ////////////////////

    /**
     * @dev Mints and distributes Beans to Fertilizer, the Field, and the Silo.
     */
    function rewardBeans(uint256 newSupply) internal returns (uint256 newHarvestable) {
        uint256 newFertilized;
        
        C.bean().mint(address(this), newSupply);

        // Distribute first to Fertilizer if some Fertilizer are active
        if (s.season.fertilizing) {
            newFertilized = rewardToFertilizer(newSupply);
            newSupply = newSupply.sub(newFertilized);
        }

        // Distribute next to the Field if some Pods are still outstanding
        if (s.f.harvestable < s.f.pods) {
            newHarvestable = rewardToHarvestable(newSupply);
            newSupply = newSupply.sub(newHarvestable);
        }

        // Distribute remainder to the Silo
        rewardToSilo(newSupply);

        emit Reward(s.season.current, newHarvestable, newSupply, newFertilized);
    }

    /**
     * @dev Distributes Beans to Fertilizer.
     */
    function rewardToFertilizer(uint256 amount)
        internal
        returns (uint256 newFertilized)
    {
        // 1/3 of new Beans being minted
        uint256 maxNewFertilized = amount.div(FERTILIZER_DENOMINATOR);

        // Get the new Beans per Fertilizer and the total new Beans per Fertilizer
        uint256 newBpf = maxNewFertilized.div(s.activeFertilizer);
        uint256 oldTotalBpf = s.bpf;
        uint256 newTotalBpf = oldTotalBpf.add(newBpf);

        // Get the end Beans per Fertilizer of the first Fertilizer to run out.
        uint256 firstEndBpf = s.fFirst;

        // If the next fertilizer is going to run out, then step BPF according
        while(newTotalBpf >= firstEndBpf) {
            // Calculate BPF and new Fertilized when the next Fertilizer ID ends
            newBpf = firstEndBpf.sub(oldTotalBpf);
            newFertilized = newFertilized.add(newBpf.mul(s.activeFertilizer));

            // If there is no more fertilizer, end
            if (!LibFertilizer.pop()) {
                s.bpf = uint128(firstEndBpf); // SafeCast unnecessary here.
                s.fertilizedIndex = s.fertilizedIndex.add(newFertilized);
                require(s.fertilizedIndex == s.unfertilizedIndex, "Paid != owed");
                return newFertilized;
            }

            // Calculate new Beans per Fertilizer values
            newBpf = maxNewFertilized.sub(newFertilized).div(s.activeFertilizer);
            oldTotalBpf = firstEndBpf;
            newTotalBpf = oldTotalBpf.add(newBpf);
            firstEndBpf = s.fFirst;
        }

        // Distribute the rest of the Fertilized Beans
        s.bpf = uint128(newTotalBpf); // SafeCast unnecessary here.
        newFertilized = newFertilized.add(newBpf.mul(s.activeFertilizer));
        s.fertilizedIndex = s.fertilizedIndex.add(newFertilized);
    }

    /**
     * @dev Distributes Beans to the Field. The next `amount` Pods in the Pod Line
     * become Harvestable.
     */
    function rewardToHarvestable(uint256 amount)
        internal    
        returns (uint256 newHarvestable)
    {
        uint256 notHarvestable = s.f.pods - s.f.harvestable; // Note: SafeMath is redundant here.
        newHarvestable = amount.div(HARVEST_DENOMINATOR);
        newHarvestable = newHarvestable > notHarvestable
            ? notHarvestable
            : newHarvestable;
        s.f.harvestable = s.f.harvestable.add(newHarvestable);
    }

    /**
     * @dev Distribute Beans to the Silo. Stalk & Earned Beans are created here;
     * Farmers can claim them through {SiloFacet.plant}.
     */
    function rewardToSilo(uint256 amount) internal {
        // NOTE that the Beans have already been minted (see {rewardBeans}).
        //
        // `s.earnedBeans` is an accounting mechanism that tracks the total number
        // of Earned Beans that are claimable by Stalkholders. When claimed via `plant()`,
        // it is decremented. See {Silo.sol:_plant} for more details.
<<<<<<< HEAD
        // SafeCast not necessary as `seasonStalk.toUint128();` will fail if amount > type(uint128).max.
        s.earnedBeans = s.earnedBeans.add(amount.toUint128());
=======
        s.earnedBeans = s.earnedBeans.add(amount);
>>>>>>> a24abee5

        // Mint Stalk (as Earned Stalk). Farmers can claim their Earned Stalk via {SiloFacet.sol:plant}.
        //
        // Stalk is created here, rather than in {rewardBeans}, because only
        // Beans that are allocated to the Silo will receive Stalk.
        // Constant is used here rather than s.ss[BEAN].stalkIssuedPerBdv
        // for gas savings.
<<<<<<< HEAD
        s.s.stalk = s.s.stalk.add(amount.mul(C.STALK_PER_BEAN));

        // SafeCast not necessary as `seasonStalk.toUint128();` will fail if amount > type(uint128).max.
=======
        uint256 seasonStalk = amount.mul(C.STALK_PER_BEAN);
        s.s.stalk = s.s.stalk.add(seasonStalk);

        // removed at ebip-13. Will be replaced upon seed gauge BIP.
        // s.newEarnedStalk = seasonStalk.toUint128();
        // s.vestingPeriodRoots = 0;

>>>>>>> a24abee5
        s.siloBalances[C.BEAN].deposited = s
            .siloBalances[C.BEAN]
            .deposited
            .add(amount.toUint128());

        // SafeCast not necessary as the block above will fail if amount > type(uint128).max.
        s.siloBalances[C.BEAN].depositedBdv = s
            .siloBalances[C.BEAN]
            .depositedBdv
            .add(uint128(amount));
    }

    //////////////////// SET SOIL ////////////////////

    /**
     * @param newHarvestable The number of Beans that were minted to the Field.
     * @param caseId The current Weather Case.
     * @dev When above peg, Beanstalk wants to gauge demand for Soil. Here it
     * issues the amount of Soil that would result in the same number of Pods
     * as became Harvestable during the last Season.
     * 
     * When the Pod Rate is high, Beanstalk issues less Soil.
     * When the Pod Rate is low, Beanstalk issues more Soil.
     */
    function setSoilAbovePeg(uint256 newHarvestable, uint256 caseId) internal {
        uint256 newSoil = newHarvestable.mul(100).div(100 + s.w.t);
        if (caseId >= 24) {
            newSoil = newSoil.mul(SOIL_COEFFICIENT_HIGH).div(C.PRECISION); // high podrate
        } else if (caseId < 8) {
            newSoil = newSoil.mul(SOIL_COEFFICIENT_LOW).div(C.PRECISION); // low podrate
        }
        setSoil(newSoil);
    }

    
    function setSoil(uint256 amount) internal {
        s.f.soil = amount.toUint128();
        emit Soil(s.season.current, amount.toUint128());
    }
}<|MERGE_RESOLUTION|>--- conflicted
+++ resolved
@@ -174,12 +174,8 @@
         // `s.earnedBeans` is an accounting mechanism that tracks the total number
         // of Earned Beans that are claimable by Stalkholders. When claimed via `plant()`,
         // it is decremented. See {Silo.sol:_plant} for more details.
-<<<<<<< HEAD
         // SafeCast not necessary as `seasonStalk.toUint128();` will fail if amount > type(uint128).max.
         s.earnedBeans = s.earnedBeans.add(amount.toUint128());
-=======
-        s.earnedBeans = s.earnedBeans.add(amount);
->>>>>>> a24abee5
 
         // Mint Stalk (as Earned Stalk). Farmers can claim their Earned Stalk via {SiloFacet.sol:plant}.
         //
@@ -187,19 +183,12 @@
         // Beans that are allocated to the Silo will receive Stalk.
         // Constant is used here rather than s.ss[BEAN].stalkIssuedPerBdv
         // for gas savings.
-<<<<<<< HEAD
         s.s.stalk = s.s.stalk.add(amount.mul(C.STALK_PER_BEAN));
-
-        // SafeCast not necessary as `seasonStalk.toUint128();` will fail if amount > type(uint128).max.
-=======
-        uint256 seasonStalk = amount.mul(C.STALK_PER_BEAN);
-        s.s.stalk = s.s.stalk.add(seasonStalk);
 
         // removed at ebip-13. Will be replaced upon seed gauge BIP.
         // s.newEarnedStalk = seasonStalk.toUint128();
         // s.vestingPeriodRoots = 0;
 
->>>>>>> a24abee5
         s.siloBalances[C.BEAN].deposited = s
             .siloBalances[C.BEAN]
             .deposited
