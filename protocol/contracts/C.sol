// SPDX-License-Identifier: MIT

pragma solidity =0.7.6;
pragma experimental ABIEncoderV2;

import "./interfaces/IBean.sol";
import "./interfaces/ICurve.sol";
import "./interfaces/IFertilizer.sol";
import "./interfaces/IProxyAdmin.sol";
import "./libraries/Decimal.sol";

/**
 * @title C
 * @author Publius
 * @notice Contains constants used throughout Beanstalk.
 */
library C {
    using Decimal for Decimal.D256;
    using SafeMath for uint256;

    //////////////////// Globals ////////////////////

    uint256 internal constant PRECISION = 1e18;
    uint256 private constant CHAIN_ID = 1;

    /// @dev The block time for the chain in seconds.
    uint256 internal constant BLOCK_LENGTH_SECONDS = 12;

    //////////////////// Season ////////////////////

    /// @dev The length of a Season meaured in seconds.
    uint256 private constant CURRENT_SEASON_PERIOD = 3600; // 1 hour
<<<<<<< HEAD
    uint256 private constant SOP_PRECISION = 1e24;

    // Sun
    uint256 private constant FERTILIZER_DENOMINATOR = 3;
    uint256 private constant HARVEST_DENOMINATOR = 2;
    uint256 private constant SOIL_COEFFICIENT_HIGH = 0.5e18;
    uint256 private constant SOIL_COEFFICIENT_LOW = 1.5e18;

    // Weather
    uint256 private constant POD_RATE_LOWER_BOUND = 0.05e18; // 5%
    uint256 private constant OPTIMAL_POD_RATE = 0.15e18; // 15%
    uint256 private constant POD_RATE_UPPER_BOUND = 0.25e18; // 25%
    uint32 private constant STEADY_SOW_TIME = 60; // 1 minute

    uint256 private constant DELTA_POD_DEMAND_LOWER_BOUND = 0.95e18; // 95%
    uint256 private constant DELTA_POD_DEMAND_UPPER_BOUND = 1.05e18; // 105%

    // Silo
    uint256 private constant SEEDS_PER_BEAN = 2;
    uint256 private constant STALK_PER_BEAN = 10000;
=======
    uint256 internal constant SOP_PRECISION = 1e24;

    //////////////////// Silo ////////////////////

    uint256 internal constant SEEDS_PER_BEAN = 2;
    uint256 internal constant STALK_PER_BEAN = 10000;
>>>>>>> 741140da
    uint256 private constant ROOTS_BASE = 1e12;

    //////////////////// Exploit Migration ////////////////////

    uint256 private constant UNRIPE_LP_PER_DOLLAR = 1884592; // 145_113_507_403_282 / 77_000_000
    uint256 private constant ADD_LP_RATIO = 866616;
    uint256 private constant INITIAL_HAIRCUT = 185564685220298701;

    //////////////////// Contracts ////////////////////

    address internal constant BEAN = 0xBEA0000029AD1c77D3d5D23Ba2D8893dB9d1Efab;
    address internal constant CURVE_BEAN_METAPOOL = 0xc9C32cd16Bf7eFB85Ff14e0c8603cc90F6F2eE49;

    address internal constant UNRIPE_BEAN = 0x1BEA0050E63e05FBb5D8BA2f10cf5800B6224449;
    address internal constant UNRIPE_LP = 0x1BEA3CcD22F4EBd3d37d731BA31Eeca95713716D;

    address private constant CURVE_3_POOL = 0xbEbc44782C7dB0a1A60Cb6fe97d0b483032FF1C7;
    address private constant THREE_CRV = 0x6c3F90f043a72FA612cbac8115EE7e52BDe6E490;

    address private constant FERTILIZER = 0x402c84De2Ce49aF88f5e2eF3710ff89bFED36cB6;
    address private constant FERTILIZER_ADMIN = 0xfECB01359263C12Aa9eD838F878A596F0064aa6e;

    address private constant TRI_CRYPTO = 0xc4AD29ba4B3c580e6D59105FFf484999997675Ff;
    address private constant TRI_CRYPTO_POOL = 0xD51a44d3FaE010294C616388b506AcdA1bfAAE46;
    address private constant CURVE_ZAP = 0xA79828DF1850E8a3A3064576f380D90aECDD3359;

    address private constant UNRIPE_CURVE_BEAN_LUSD_POOL = 0xD652c40fBb3f06d6B58Cb9aa9CFF063eE63d465D;
    address private constant UNRIPE_CURVE_BEAN_METAPOOL = 0x3a70DfA7d2262988064A2D051dd47521E43c9BdD;

    address internal constant USDC = 0xA0b86991c6218b36c1d19D4a2e9Eb0cE3606eB48;
    address internal constant WETH = 0xC02aaA39b223FE8D0A0e5C4F27eAD9083C756Cc2;
    address internal constant UNIV3_ETH_USDC_POOL = 0x8ad599c3A0ff1De082011EFDDc58f1908eb6e6D8;

<<<<<<< HEAD
    function getFertilizerDenominator() internal pure returns (uint256) {
        return FERTILIZER_DENOMINATOR;
    }

    function getHarvestDenominator() internal pure returns (uint256) {
        return HARVEST_DENOMINATOR;
=======
    function getSeasonPeriod() internal pure returns (uint256) {
        return CURRENT_SEASON_PERIOD;
>>>>>>> 741140da
    }

    function getChainId() internal pure returns (uint256) {
        return CHAIN_ID;
    }

    function getSeedsPerBean() internal pure returns (uint256) {
        return SEEDS_PER_BEAN;
    }

    function getStalkPerBean() internal pure returns (uint256) {
      return STALK_PER_BEAN;
    }

    function getRootsBase() internal pure returns (uint256) {
        return ROOTS_BASE;
    }

    function unripeLPPool1() internal pure returns (address) {
        return UNRIPE_CURVE_BEAN_METAPOOL;
    }

    function unripeLPPool2() internal pure returns (address) {
        return UNRIPE_CURVE_BEAN_LUSD_POOL;
    }

    function unripeBean() internal pure returns (IERC20) {
        return IERC20(UNRIPE_BEAN);
    }

    function unripeLP() internal pure returns (IERC20) {
        return IERC20(UNRIPE_LP);
    }

    function bean() internal pure returns (IBean) {
        return IBean(BEAN);
    }

    function usdc() internal pure returns (IERC20) {
        return IERC20(USDC);
    }

    function curveMetapool() internal pure returns (ICurvePool) {
        return ICurvePool(CURVE_BEAN_METAPOOL);
    }

    function curve3Pool() internal pure returns (I3Curve) {
        return I3Curve(CURVE_3_POOL);
    }
    
    function curveZap() internal pure returns (ICurveZap) {
        return ICurveZap(CURVE_ZAP);
    }

    function curveZapAddress() internal pure returns (address) {
        return CURVE_ZAP;
    }

    function curve3PoolAddress() internal pure returns (address) {
        return CURVE_3_POOL;
    }

    function threeCrv() internal pure returns (IERC20) {
        return IERC20(THREE_CRV);
    }

<<<<<<< HEAD
    function basefeeContract() internal pure returns (IBlockBasefee) {
        return IBlockBasefee(BASE_FEE_CONTRACT);
    }

=======
>>>>>>> 741140da
    function fertilizer() internal pure returns (IFertilizer) {
        return IFertilizer(FERTILIZER);
    }

    function fertilizerAddress() internal pure returns (address) {
        return FERTILIZER;
    }

    function fertilizerAdmin() internal pure returns (IProxyAdmin) {
        return IProxyAdmin(FERTILIZER_ADMIN);
    }

    function triCryptoPoolAddress() internal pure returns (address) {
        return TRI_CRYPTO_POOL;
    }

    function triCrypto() internal pure returns (IERC20) {
        return IERC20(TRI_CRYPTO);
    }

    function unripeLPPerDollar() internal pure returns (uint256) {
        return UNRIPE_LP_PER_DOLLAR;
    }

    function dollarPerUnripeLP() internal pure returns (uint256) {
        return 1e12/UNRIPE_LP_PER_DOLLAR;
    }

    function exploitAddLPRatio() internal pure returns (uint256) {
        return ADD_LP_RATIO;
    }

    function precision() internal pure returns (uint256) {
        return PRECISION;
    }

    function initialRecap() internal pure returns (uint256) {
        return INITIAL_HAIRCUT;
    }

}<|MERGE_RESOLUTION|>--- conflicted
+++ resolved
@@ -30,35 +30,12 @@
 
     /// @dev The length of a Season meaured in seconds.
     uint256 private constant CURRENT_SEASON_PERIOD = 3600; // 1 hour
-<<<<<<< HEAD
-    uint256 private constant SOP_PRECISION = 1e24;
-
-    // Sun
-    uint256 private constant FERTILIZER_DENOMINATOR = 3;
-    uint256 private constant HARVEST_DENOMINATOR = 2;
-    uint256 private constant SOIL_COEFFICIENT_HIGH = 0.5e18;
-    uint256 private constant SOIL_COEFFICIENT_LOW = 1.5e18;
-
-    // Weather
-    uint256 private constant POD_RATE_LOWER_BOUND = 0.05e18; // 5%
-    uint256 private constant OPTIMAL_POD_RATE = 0.15e18; // 15%
-    uint256 private constant POD_RATE_UPPER_BOUND = 0.25e18; // 25%
-    uint32 private constant STEADY_SOW_TIME = 60; // 1 minute
-
-    uint256 private constant DELTA_POD_DEMAND_LOWER_BOUND = 0.95e18; // 95%
-    uint256 private constant DELTA_POD_DEMAND_UPPER_BOUND = 1.05e18; // 105%
-
-    // Silo
-    uint256 private constant SEEDS_PER_BEAN = 2;
-    uint256 private constant STALK_PER_BEAN = 10000;
-=======
     uint256 internal constant SOP_PRECISION = 1e24;
 
     //////////////////// Silo ////////////////////
 
     uint256 internal constant SEEDS_PER_BEAN = 2;
     uint256 internal constant STALK_PER_BEAN = 10000;
->>>>>>> 741140da
     uint256 private constant ROOTS_BASE = 1e12;
 
     //////////////////// Exploit Migration ////////////////////
@@ -92,17 +69,52 @@
     address internal constant WETH = 0xC02aaA39b223FE8D0A0e5C4F27eAD9083C756Cc2;
     address internal constant UNIV3_ETH_USDC_POOL = 0x8ad599c3A0ff1De082011EFDDc58f1908eb6e6D8;
 
-<<<<<<< HEAD
+    address private constant UNIV3_ETH_USDC_POOL = 0x8ad599c3A0ff1De082011EFDDc58f1908eb6e6D8;
+    // Use external contract for block.basefee as to avoid upgrading existing contracts to solidity v8
+    address private constant BASE_FEE_CONTRACT = 0x84292919cB64b590C0131550483707E43Ef223aC;
+
+    /**
+     * Getters
+    **/
+
+    function getSeasonPeriod() internal pure returns (uint256) {
+        return CURRENT_SEASON_PERIOD;
+    }
+
+    function getBaseReward() internal pure returns (uint256) {
+        return BASE_REWARD;
+    }
+
+    function getMaxReward() internal pure returns (uint256) {
+        return MAX_REWARD;
+    }
+
+    // function getMinReward() internal pure returns (uint256) {
+    //     return MIN_REWARD;
+    // }
+
+    function getSunrisePriorityFeeBuffer() internal pure returns (uint256) {
+        return PRIORITY_FEE_BUFFER;
+    }
+
+    function getMaxSunriseGas() internal pure returns (uint256) {
+        return MAX_SUNRISE_GAS;
+    }
+
+    function getSunriseGasOverhead() internal pure returns (uint256) {
+        return SUNRISE_GAS_OVERHEAD;
+    }
+
+    function getBlockLengthSeconds() internal pure returns (uint256) {
+        return BLOCK_LENGTH_SECONDS;
+    }
+
     function getFertilizerDenominator() internal pure returns (uint256) {
         return FERTILIZER_DENOMINATOR;
     }
 
     function getHarvestDenominator() internal pure returns (uint256) {
         return HARVEST_DENOMINATOR;
-=======
-    function getSeasonPeriod() internal pure returns (uint256) {
-        return CURRENT_SEASON_PERIOD;
->>>>>>> 741140da
     }
 
     function getChainId() internal pure returns (uint256) {
@@ -169,13 +181,14 @@
         return IERC20(THREE_CRV);
     }
 
-<<<<<<< HEAD
+    function UniV3EthUsdc() internal pure returns (address){
+        return UNIV3_ETH_USDC_POOL;
+    }
+
     function basefeeContract() internal pure returns (IBlockBasefee) {
         return IBlockBasefee(BASE_FEE_CONTRACT);
     }
 
-=======
->>>>>>> 741140da
     function fertilizer() internal pure returns (IFertilizer) {
         return IFertilizer(FERTILIZER);
     }
