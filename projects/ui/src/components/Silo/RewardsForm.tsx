import { Formik, FormikHelpers, FormikProps } from 'formik';
import React, { useCallback, useState, useMemo } from 'react';
import { ethers } from 'ethers';
import BigNumber from 'bignumber.js';
import { useSelector } from 'react-redux';
import { useSigner } from '~/hooks/ledger/useSigner';
import { ClaimRewardsAction } from '~/util';
import { useBeanstalkContract } from '~/hooks/ledger/useContract';
import { UNRIPE_TOKENS } from '~/constants/tokens';
import useTokenMap from '~/hooks/chain/useTokenMap';
import { selectCratesForEnroot } from '~/util/Crates';
import useAccount from '~/hooks/ledger/useAccount';
import useBDV from '~/hooks/beanstalk/useBDV';
import { useFetchFarmerSilo } from '~/state/farmer/silo/updater';
import { AppState } from '~/state';
import TransactionToast from '~/components/Common/TxnToast';
import useTimedRefresh from '~/hooks/app/useTimedRefresh';
import useSdk from '~/hooks/sdk';
import useSetting from '~/hooks/app/useSetting';

export type SendFormValues = {
  to?: string;
};

type ClaimRewardsFormValues = {
  action: ClaimRewardsAction | undefined;
};

export type ClaimCalls = {
  [key in ClaimRewardsAction]: {
    estimateGas: () => Promise<ethers.BigNumber>;
    execute: () => Promise<ethers.ContractTransaction>;
    enabled: boolean;
  };
};
export type ClaimGasResults = {
  [key in ClaimRewardsAction]?: BigNumber;
};

export type ClaimRewardsFormParams = {
  gas: ClaimGasResults | null;
  calls: ClaimCalls | null;
} & FormikProps<ClaimRewardsFormValues>;

export type RewardsFormProps = {
  open?: boolean;
  children: (props: ClaimRewardsFormParams) => React.ReactNode;
};

const RewardsForm: React.FC<RewardsFormProps> = ({ open, children }) => {
  const account = useAccount();
  const { data: signer } = useSigner();

  // Are we impersonating a different account while not in dev mode
<<<<<<< HEAD
  const isImpersonating = !!useSetting('impersonatedAccount')[0] && !import.meta.env.DEV;
=======
  const isImpersonating =
    !!useSetting('impersonatedAccount')[0] && !import.meta.env.DEV;
>>>>>>> 2cfdafbc

  /// Helpers
  const unripeTokens = useTokenMap(UNRIPE_TOKENS);

  /// Farmer data
  const farmerSilo = useSelector<AppState, AppState['_farmer']['silo']>(
    (state) => state._farmer.silo
  );
  const siloBalances = farmerSilo.balances;
  const [fetchFarmerSilo] = useFetchFarmerSilo();

  // Beanstalk data
  const getBDV = useBDV();
  const sdk = useSdk();

  /// Contracts
  const beanstalk = useBeanstalkContract(signer);

  /// Form
  const initialValues: ClaimRewardsFormValues = useMemo(
    () => ({
      action: undefined,
    }),
    []
  );

  /// Gas calculations
  const [gas, setGas] = useState<ClaimGasResults | null>(null);
  const [calls, setCalls] = useState<ClaimCalls | null>(null);
  const estimateGas = useCallback(async () => {
    if (!account || !signer || isImpersonating) return;

    const selectedCratesByToken = selectCratesForEnroot(
      beanstalk,
      unripeTokens,
      siloBalances,
      getBDV
    );
    const enrootData = Object.keys(selectedCratesByToken).map(
      (key) => selectedCratesByToken[key].encoded
    );

    console.debug(
      '[RewardsDialog] Selected crates: ',
      selectedCratesByToken,
      enrootData
    );

    const _calls: ClaimCalls = {
      [ClaimRewardsAction.MOW]: {
        // TODO: decide how to handle mowing w/ multiple tokens
        estimateGas: () =>
          beanstalk.estimateGas.mow(account, sdk.tokens.BEAN.address),
        execute: () => beanstalk.mow(account, sdk.tokens.BEAN.address),
        enabled: farmerSilo.stalk.grown.gt(0),
      },
      [ClaimRewardsAction.PLANT_AND_MOW]: {
        estimateGas: () => beanstalk.estimateGas.plant(),
        execute: () => beanstalk.plant(),
        enabled: farmerSilo.seeds.earned.gt(0),
      },
      [ClaimRewardsAction.ENROOT_AND_MOW]: {
        estimateGas: () =>
          beanstalk.estimateGas.farm([
            // PLANT_AND_MOW
            beanstalk.interface.encodeFunctionData('plant', undefined),
            // ENROOT_AND_MOW
            ...enrootData,
          ]),
        execute: () =>
          beanstalk.farm([
            // PLANT_AND_MOW
            beanstalk.interface.encodeFunctionData('plant', undefined),
            // ENROOT_AND_MOW
            ...enrootData,
          ]),
        enabled:
          farmerSilo.stalk.grown.gt(0) ||
          farmerSilo.seeds.earned.gt(0) ||
          enrootData.length > 0,
      },
      /* (
          enrootData.length > 1
            /// use `farm()` if multiple crates
            ? {
              estimateGas: () => beanstalk.estimateGas.farm(enrootData),
              execute:     () => beanstalk.farm(enrootData),
              enabled:     true,
            }
            /// send raw transaction if single crate
            /// we use this method because `selectCratesForEnroot`
            /// returns encoded function data
            : {
              estimateGas: () => provider.estimateGas(
                signer.checkTransaction({
                  to: beanstalk.address,
                  data: enrootData[0],
                })
              ),
              execute: () => signer.sendTransaction({
                to: beanstalk.address,
                data: enrootData[0],
              }),
              enabled: enrootData.length > 0,
            }
        ), */
      [ClaimRewardsAction.CLAIM_ALL]: {
        estimateGas: () =>
          beanstalk.estimateGas.farm([
            // PLANT_AND_MOW
            beanstalk.interface.encodeFunctionData('plant', undefined),
            // ENROOT_AND_MOW
            ...enrootData,
          ]),
        execute: () =>
          beanstalk.farm([
            // PLANT_AND_MOW
            beanstalk.interface.encodeFunctionData('plant', undefined),
            // ENROOT_AND_MOW
            ...enrootData,
          ]),
        enabled:
          farmerSilo.stalk.grown.gt(0) ||
          farmerSilo.seeds.earned.gt(0) ||
          enrootData.length > 0,
      },
    };

    /// Push calls
    setCalls(_calls);

    /// For each reward type, run the estimateGas function in parallel
    /// and then match outputs to their corresponding keys.
    const keys = Object.keys(_calls);
    const _gas = await Promise.all(
      keys.map((key) => _calls[key as ClaimRewardsAction]!.estimateGas())
    ).then((results) =>
      results.reduce<Partial<ClaimGasResults>>((prev, curr, index) => {
        prev[keys[index] as ClaimRewardsAction] = new BigNumber(
          curr.toString()
        );
        return prev;
      }, {})
    );
    setGas(_gas);
  }, [
    account,
    beanstalk,
    farmerSilo.seeds.earned,
    farmerSilo.stalk.grown,
    getBDV,
    sdk.tokens.BEAN.address,
    signer,
    siloBalances,
    unripeTokens,
<<<<<<< HEAD
    isImpersonating
=======
    isImpersonating,
>>>>>>> 2cfdafbc
  ]);

  useTimedRefresh(estimateGas, 20 * 1000, open);

  /// Handlers
  const onSubmit = useCallback(
    async (
      values: ClaimRewardsFormValues,
      formActions: FormikHelpers<ClaimRewardsFormValues>
    ) => {
      let txToast;
      try {
        if (!account) throw new Error('Connect a wallet first.');
        if (!values.action) throw new Error('No action selected.');
        if (!calls) throw new Error('Waiting for gas data.');

        const call = calls[values.action];

        // FIXME: set the name of the action to Mow, etc. depending on `values.action`
        txToast = new TransactionToast({
          loading: 'Claiming rewards.',
          success: 'Claim successful. You have claimed your rewards.',
        });

        if (!call) throw new Error('Unknown action.');

        const txn = await call.execute();
        txToast.confirming(txn);

        const receipt = await txn.wait();
        await fetchFarmerSilo();
        txToast.success(receipt);
        formActions.resetForm();
      } catch (err) {
        if (txToast) {
          txToast.error(err);
        } else {
          const errorToast = new TransactionToast({});
          errorToast.error(err);
        }
      }
    },
    [account, calls, fetchFarmerSilo]
  );

  return (
    <Formik initialValues={initialValues} onSubmit={onSubmit}>
      {(formikProps: FormikProps<ClaimRewardsFormValues>) => (
        <>{children({ gas, calls, ...formikProps })}</>
      )}
    </Formik>
  );
};

export default RewardsForm;

export type RewardsFormContentOption = {
  title: 'Mow' | 'Plant' | 'Enroot' | string;
  description: string;
  value: ClaimRewardsAction;
  hideIfNoUnripe?: boolean;
};<|MERGE_RESOLUTION|>--- conflicted
+++ resolved
@@ -52,12 +52,8 @@
   const { data: signer } = useSigner();
 
   // Are we impersonating a different account while not in dev mode
-<<<<<<< HEAD
-  const isImpersonating = !!useSetting('impersonatedAccount')[0] && !import.meta.env.DEV;
-=======
   const isImpersonating =
     !!useSetting('impersonatedAccount')[0] && !import.meta.env.DEV;
->>>>>>> 2cfdafbc
 
   /// Helpers
   const unripeTokens = useTokenMap(UNRIPE_TOKENS);
@@ -213,11 +209,7 @@
     signer,
     siloBalances,
     unripeTokens,
-<<<<<<< HEAD
-    isImpersonating
-=======
     isImpersonating,
->>>>>>> 2cfdafbc
   ]);
 
   useTimedRefresh(estimateGas, 20 * 1000, open);
