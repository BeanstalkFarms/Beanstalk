--- conflicted
+++ resolved
@@ -1,11 +1,7 @@
 const MAX_INT = '115792089237316195423570985008687907853269984665640564039457584007913129639935'
 
 const diamond = require('./diamond.js')
-<<<<<<< HEAD
-const { impersonateCurve } = require('./impersonate.js')
-=======
 const { impersonateCurve, impersonateLiquity } = require('./impersonate.js')
->>>>>>> 7c3a3cb3
 function addCommas(nStr) {
   nStr += ''
   const x = nStr.split('.')
@@ -154,10 +150,7 @@
   let args = []
   if (mock) {
     await impersonateCurve()
-<<<<<<< HEAD
-=======
     await impersonateLiquity()
->>>>>>> 7c3a3cb3
     const MockUniswapV2Router = await ethers.getContractFactory("MockUniswapV2Router");
     mockRouter = await MockUniswapV2Router.deploy();
     args.push(mockRouter.address)
