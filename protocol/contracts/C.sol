// SPDX-License-Identifier: MIT

pragma solidity =0.7.6;
pragma experimental ABIEncoderV2;

import "./interfaces/IBean.sol";
import "./interfaces/ICurve.sol";
import "./interfaces/IFertilizer.sol";
import "./interfaces/IProxyAdmin.sol";
import "./libraries/Decimal.sol";

/**
 * @title C
 * @author Publius
 * @notice Contains constants used throughout Beanstalk.
 */
library C {
    using Decimal for Decimal.D256;
    using SafeMath for uint256;

    //////////////////// Globals ////////////////////

    uint256 internal constant PRECISION = 1e18;
    uint256 private constant CHAIN_ID = 1;
    bytes constant BYTES_ZERO = new bytes(0);

    /// @dev The block time for the chain in seconds.
    uint256 internal constant BLOCK_LENGTH_SECONDS = 12;

    //////////////////// Season ////////////////////

    /// @dev The length of a Season meaured in seconds.
    uint256 private constant CURRENT_SEASON_PERIOD = 3600; // 1 hour
    uint256 internal constant SOP_PRECISION = 1e24;

    //////////////////// Silo ////////////////////

    uint256 internal constant SEEDS_PER_BEAN = 2;
    uint256 internal constant STALK_PER_BEAN = 10000;
    uint256 private constant ROOTS_BASE = 1e12;

    //////////////////// Exploit Migration ////////////////////

    uint256 private constant UNRIPE_LP_PER_DOLLAR = 1884592; // 145_113_507_403_282 / 77_000_000
    uint256 private constant ADD_LP_RATIO = 866616;
    uint256 private constant INITIAL_HAIRCUT = 185564685220298701;

    //////////////////// Contracts ////////////////////

    address internal constant BEAN = 0xBEA0000029AD1c77D3d5D23Ba2D8893dB9d1Efab;
    address internal constant CURVE_BEAN_METAPOOL = 0xc9C32cd16Bf7eFB85Ff14e0c8603cc90F6F2eE49;

    address internal constant UNRIPE_BEAN = 0x1BEA0050E63e05FBb5D8BA2f10cf5800B6224449;
    address internal constant UNRIPE_LP = 0x1BEA3CcD22F4EBd3d37d731BA31Eeca95713716D;

    address private constant CURVE_3_POOL = 0xbEbc44782C7dB0a1A60Cb6fe97d0b483032FF1C7;
    address private constant THREE_CRV = 0x6c3F90f043a72FA612cbac8115EE7e52BDe6E490;

    address private constant FERTILIZER = 0x402c84De2Ce49aF88f5e2eF3710ff89bFED36cB6;
    address private constant FERTILIZER_ADMIN = 0xfECB01359263C12Aa9eD838F878A596F0064aa6e;

    address private constant TRI_CRYPTO = 0xc4AD29ba4B3c580e6D59105FFf484999997675Ff;
    address private constant TRI_CRYPTO_POOL = 0xD51a44d3FaE010294C616388b506AcdA1bfAAE46;
    address private constant CURVE_ZAP = 0xA79828DF1850E8a3A3064576f380D90aECDD3359;

    address private constant UNRIPE_CURVE_BEAN_LUSD_POOL = 0xD652c40fBb3f06d6B58Cb9aa9CFF063eE63d465D;
    address private constant UNRIPE_CURVE_BEAN_METAPOOL = 0x3a70DfA7d2262988064A2D051dd47521E43c9BdD;

    address internal constant USDC = 0xA0b86991c6218b36c1d19D4a2e9Eb0cE3606eB48;
    address internal constant USDT = 0xdAC17F958D2ee523a2206206994597C13D831ec7;
    address internal constant WETH = 0xC02aaA39b223FE8D0A0e5C4F27eAD9083C756Cc2;
    address internal constant WSTETH = 0x7f39C581F595B53c5cb19bD0b3f8dA6c935E2Ca0;

    // Use external contract for block.basefee as to avoid upgrading existing contracts to solidity v8
    address private constant BASE_FEE_CONTRACT = 0x84292919cB64b590C0131550483707E43Ef223aC;

    //////////////////// Well ////////////////////

    uint256 internal constant WELL_MINIMUM_BEAN_BALANCE = 1000_000_000; // 1,000 Beans
    address internal constant BEAN_ETH_WELL = 0xBEA0e11282e2bB5893bEcE110cF199501e872bAd;
    address internal constant BEAN_WSTETH_WELL = 0xa61Ef2313C1eC9c8cf2E1cAC986539d136b1393E; // TODO: Set
    // The index of the Bean and Weth token addresses in all BEAN/ETH Wells.
    uint256 internal constant BEAN_INDEX = 0;
    uint256 internal constant ETH_INDEX = 1;

<<<<<<< HEAD

    //////////////////// Chainlink Oracles ////////////////////
    address constant ETH_USD_CHAINLINK_PRICE_AGGREGATOR = 0x5f4eC3Df9cbd43714FE2740f5E3616155c5b8419;
    address constant WSTETH_ETH_CHAINLINK_PRICE_AGGREGATOR = 0x86392dC19c0b719886221c78AB11eb8Cf5c52812;

    //////////////////// Uniswap Oracles //////////////////////
    address internal constant WSTETH_ETH_UNIV3_01_POOL = 0x109830a1AAaD605BbF02a9dFA7B0B92EC2FB7dAa; // 0.01% pool
    
    //////////////////// Tractor ////////////////////
=======
    //////////////////// Tractor ////////////////////

>>>>>>> 0e8fbe71
    uint80 internal constant SELECTOR_SIZE = 4;
    uint80 internal constant SLOT_SIZE = 32;
    uint80 internal constant ARGS_START_INDEX = SELECTOR_SIZE + SLOT_SIZE;
    uint80 internal constant ADDR_SLOT_OFFSET = 12;
    uint80 internal constant PUBLISHER_COPY_INDEX = type(uint80).max;
    uint80 internal constant OPERATOR_COPY_INDEX = type(uint80).max - 1;

    function getSeasonPeriod() internal pure returns (uint256) {
        return CURRENT_SEASON_PERIOD;
    }

    function getBlockLengthSeconds() internal pure returns (uint256) {
        return BLOCK_LENGTH_SECONDS;
    }

    function getChainId() internal pure returns (uint256) {
        return CHAIN_ID;
    }

    function getSeedsPerBean() internal pure returns (uint256) {
        return SEEDS_PER_BEAN;
    }

    function getStalkPerBean() internal pure returns (uint256) {
      return STALK_PER_BEAN;
    }

    function getRootsBase() internal pure returns (uint256) {
        return ROOTS_BASE;
    }

    /**
     * @dev The pre-exploit BEAN:3CRV Curve metapool address.
     */
    function unripeLPPool1() internal pure returns (address) {
        return UNRIPE_CURVE_BEAN_METAPOOL;
    }

    /**
     * @dev The pre-exploit BEAN:LUSD Curve plain pool address.
     */
    function unripeLPPool2() internal pure returns (address) {
        return UNRIPE_CURVE_BEAN_LUSD_POOL;
    }

    function unripeBean() internal pure returns (IERC20) {
        return IERC20(UNRIPE_BEAN);
    }

    function unripeLP() internal pure returns (IERC20) {
        return IERC20(UNRIPE_LP);
    }

    function bean() internal pure returns (IBean) {
        return IBean(BEAN);
    }

    function usdc() internal pure returns (IERC20) {
        return IERC20(USDC);
    }

    function curveMetapool() internal pure returns (ICurvePool) {
        return ICurvePool(CURVE_BEAN_METAPOOL);
    }

    function curve3Pool() internal pure returns (I3Curve) {
        return I3Curve(CURVE_3_POOL);
    }
    
    function curveZap() internal pure returns (ICurveZap) {
        return ICurveZap(CURVE_ZAP);
    }

    function curveZapAddress() internal pure returns (address) {
        return CURVE_ZAP;
    }

    function curve3PoolAddress() internal pure returns (address) {
        return CURVE_3_POOL;
    }

    function threeCrv() internal pure returns (IERC20) {
        return IERC20(THREE_CRV);
    }

    function fertilizer() internal pure returns (IFertilizer) {
        return IFertilizer(FERTILIZER);
    }

    function fertilizerAddress() internal pure returns (address) {
        return FERTILIZER;
    }

    function fertilizerAdmin() internal pure returns (IProxyAdmin) {
        return IProxyAdmin(FERTILIZER_ADMIN);
    }

    function triCryptoPoolAddress() internal pure returns (address) {
        return TRI_CRYPTO_POOL;
    }

    function triCrypto() internal pure returns (IERC20) {
        return IERC20(TRI_CRYPTO);
    }

    function unripeLPPerDollar() internal pure returns (uint256) {
        return UNRIPE_LP_PER_DOLLAR;
    }

    function dollarPerUnripeLP() internal pure returns (uint256) {
        return 1e12/UNRIPE_LP_PER_DOLLAR;
    }

    function exploitAddLPRatio() internal pure returns (uint256) {
        return ADD_LP_RATIO;
    }

    function precision() internal pure returns (uint256) {
        return PRECISION;
    }

    function initialRecap() internal pure returns (uint256) {
        return INITIAL_HAIRCUT;
    }

}<|MERGE_RESOLUTION|>--- conflicted
+++ resolved
@@ -83,7 +83,6 @@
     uint256 internal constant BEAN_INDEX = 0;
     uint256 internal constant ETH_INDEX = 1;
 
-<<<<<<< HEAD
 
     //////////////////// Chainlink Oracles ////////////////////
     address constant ETH_USD_CHAINLINK_PRICE_AGGREGATOR = 0x5f4eC3Df9cbd43714FE2740f5E3616155c5b8419;
@@ -93,10 +92,7 @@
     address internal constant WSTETH_ETH_UNIV3_01_POOL = 0x109830a1AAaD605BbF02a9dFA7B0B92EC2FB7dAa; // 0.01% pool
     
     //////////////////// Tractor ////////////////////
-=======
-    //////////////////// Tractor ////////////////////
-
->>>>>>> 0e8fbe71
+
     uint80 internal constant SELECTOR_SIZE = 4;
     uint80 internal constant SLOT_SIZE = 32;
     uint80 internal constant ARGS_START_INDEX = SELECTOR_SIZE + SLOT_SIZE;
