--- conflicted
+++ resolved
@@ -271,15 +271,11 @@
         );
     }
 
-<<<<<<< HEAD
-    function seasonToStem(address token, uint32 season)
-=======
     /**
      * @dev given the season/token, returns the stem assoicated with that deposit.
      * kept for legacy reasons. 
      */
-    function seasonToStem(IERC20 token, uint32 season)
->>>>>>> 558f41ed
+    function seasonToStem(address token, uint32 season)
         public
         view
         returns (int128 stem)
@@ -305,20 +301,17 @@
         return s.season.stemStartSeason;
     }
 
-<<<<<<< HEAD
 
     function migrationNeeded(address account) public view returns (bool) {
         return LibSilo.migrationNeeded(account);
     }
 
-=======
     /**
      * @dev returns whether beanstalk is in the vesting period or not.
      */
     function inVestingPeriod() public view returns (bool){
         return LibSilo.inVestingPeriod();
     }
->>>>>>> 558f41ed
     //////////////////////// INTERNAL ////////////////////////
 
     /**
