// SPDX-License-Identifier: MIT
pragma solidity >=0.6.0 <0.9.0;
pragma abicoder v2;

import {TestHelper, LibTransfer, IMockFBeanstalk, C} from "test/foundry/utils/TestHelper.sol";
import {IWell, IERC20} from "contracts/interfaces/basin/IWell.sol";
import {MockSeasonFacet} from "contracts/mocks/mockFacets/MockSeasonFacet.sol";
import {MockConvertFacet} from "contracts/mocks/mockFacets/MockConvertFacet.sol";
import {LibConvertData} from "contracts/libraries/Convert/LibConvertData.sol";
import {MockToken} from "contracts/mocks/MockToken.sol";
import {LibWell} from "contracts/libraries/Well/LibWell.sol";
import {LibWellMinting} from "contracts/libraries/Minting/LibWellMinting.sol";
import {LibDeltaB} from "contracts/libraries/Oracle/LibDeltaB.sol";
import {console} from "forge-std/console.sol";

/**
 * @title ConvertTest
 * @author Brean
 * @notice Tests the `convert` functionality.
 * @dev `convert` is the ability for users to switch a deposits token
 * from one whitelisted silo token to another,
 * given valid conditions. Generally, the ability to convert is based on
 * peg maintainence. See {LibConvert} for more infomation on specific convert types.
 */
contract ConvertTest is TestHelper {
    event Convert(
        address indexed account,
        address fromToken,
        address toToken,
        uint256 fromAmount,
        uint256 toAmount
    );

    // Interfaces.
    MockConvertFacet convert = MockConvertFacet(BEANSTALK);
    MockSeasonFacet season = MockSeasonFacet(BEANSTALK);

    // MockTokens.
    MockToken bean = MockToken(C.BEAN);
    MockToken weth = MockToken(C.WETH);

    // test accounts
    address[] farmers;

    // well in test:
    address well;

    function setUp() public {
        initializeBeanstalkTestState(true, false);
        well = C.BEAN_ETH_WELL;
        // init user.
        farmers.push(users[1]);
        maxApproveBeanstalk(farmers);

        // Initialize well to balances. (1000 BEAN/ETH)
        addLiquidityToWell(
            well,
            10000e6, // 10,000 Beans
            10 ether // 10 ether.
        );

        addLiquidityToWell(
            C.BEAN_WSTETH_WELL,
            10000e6, // 10,000 Beans
            10 ether // 10 WETH of wstETH
        );
    }

    //////////// BEAN <> WELL ////////////

    /**
     * @notice validates that `getMaxAmountIn` gives the proper output.
     */
    function test_bean_Well_getters(uint256 beanAmount) public {
        multipleBeanDepositSetup();
        beanAmount = bound(beanAmount, 0, 9000e6);

        assertEq(bs.getMaxAmountIn(C.BEAN, well), 0, "BEAN -> WELL maxAmountIn should be 0");
        assertEq(bs.getMaxAmountIn(well, C.BEAN), 0, "WELL -> BEAN maxAmountIn should be 0");

        uint256 snapshot = vm.snapshot();
        // decrease bean reserves
        setReserves(well, bean.balanceOf(well) - beanAmount, weth.balanceOf(well));

        assertEq(
            bs.getMaxAmountIn(C.BEAN, well),
            beanAmount,
            "BEAN -> WELL maxAmountIn should be beanAmount"
        );
        assertEq(bs.getMaxAmountIn(well, C.BEAN), 0, "WELL -> BEAN maxAmountIn should be 0");

        vm.revertTo(snapshot);

        // increase bean reserves
        setReserves(well, bean.balanceOf(well) + beanAmount, weth.balanceOf(well));

        assertEq(bs.getMaxAmountIn(C.BEAN, well), 0, "BEAN -> WELL maxAmountIn should be 0");
        // convert lp amount to beans:
        uint256 lpAmountOut = bs.getMaxAmountIn(well, C.BEAN);
        uint256 beansOut = IWell(well).getRemoveLiquidityOneTokenOut(lpAmountOut, C.bean());
        assertEq(beansOut, beanAmount, "beansOut should equal beanAmount");
    }

    /**
     * @notice Convert should fail if deposit amounts != convertData.
     */
    function test_bean_Well_fewTokensRemoved(uint256 beanAmount) public {
        multipleBeanDepositSetup();
        beanAmount = bound(beanAmount, 2, 1000e6);
        setReserves(well, bean.balanceOf(well) - beanAmount, weth.balanceOf(well));

        // create encoding for a bean -> well convert.
        bytes memory convertData = convertEncoder(
            LibConvertData.ConvertKind.BEANS_TO_WELL_LP,
            well, // well
            beanAmount, // amountIn
            0 // minOut
        );
        int96[] memory stems = new int96[](1);
        stems[0] = int96(0);
        uint256[] memory amounts = new uint256[](1);
        amounts[0] = uint256(1);

        vm.expectRevert("Convert: Not enough tokens removed.");
        vm.prank(farmers[0]);
        convert.convert(convertData, stems, amounts);
    }

    /**
     * @notice Convert should fail if user does not have the required deposits.
     */
    function test_bean_Well_invalidDeposit(uint256 beanAmount) public {
        multipleBeanDepositSetup();
        beanAmount = bound(beanAmount, 2, 1000e6);
        setReserves(well, bean.balanceOf(well) - beanAmount, weth.balanceOf(well));

        // create encoding for a bean -> well convert.
        bytes memory convertData = convertEncoder(
            LibConvertData.ConvertKind.BEANS_TO_WELL_LP,
            well, // well
            beanAmount, // amountIn
            0 // minOut
        );
        uint256[] memory amounts = new uint256[](1);
        amounts[0] = uint256(beanAmount);

        vm.expectRevert("Silo: Crate balance too low.");
        convert.convert(convertData, new int96[](1), amounts);
    }

    //////////// BEAN -> WELL ////////////

    /**
     * @notice Bean -> Well convert cannot occur below peg.
     */
    function test_convertBeanToWell_belowPeg(uint256 beanAmount) public {
        multipleBeanDepositSetup();

        beanAmount = bound(beanAmount, 1, 1000e6);
        // increase the amount of beans in the pool (below peg).
        setReserves(well, bean.balanceOf(well) + beanAmount, weth.balanceOf(well));

        // create encoding for a bean -> well convert.
        bytes memory convertData = convertEncoder(
            LibConvertData.ConvertKind.BEANS_TO_WELL_LP,
            well, // well
            1, // amountIn
            0 // minOut
        );

        vm.expectRevert("Convert: P must be >= 1.");
        vm.prank(farmers[0]);
        convert.convert(convertData, new int96[](1), new uint256[](1));
    }

    /**
     * @notice Bean -> Well convert cannot convert beyond peg.
     * @dev if minOut is not contrained, the convert will succeed,
     * but only to the amount of beans that can be converted to the peg.
     */
    function test_convertBeanToWell_beyondPeg(uint256 beansRemovedFromWell) public {
        multipleBeanDepositSetup();

        uint256 beanWellAmount = bound(
            beansRemovedFromWell,
            C.WELL_MINIMUM_BEAN_BALANCE,
            bean.balanceOf(well) - 1
        );

        setReserves(well, beanWellAmount, weth.balanceOf(well));

        uint256 expectedBeansConverted = 10000e6 - beanWellAmount;
        uint256 expectedAmtOut = bs.getAmountOut(C.BEAN, well, expectedBeansConverted);

        // create encoding for a bean -> well convert.
        bytes memory convertData = convertEncoder(
            LibConvertData.ConvertKind.BEANS_TO_WELL_LP,
            well, // well
            type(uint256).max, // amountIn
            0 // minOut
        );

        uint256[] memory amounts = new uint256[](1);
        amounts[0] = type(uint256).max;

        vm.expectEmit();
        emit Convert(farmers[0], C.BEAN, well, expectedBeansConverted, expectedAmtOut);
        vm.prank(farmers[0]);
        convert.convert(convertData, new int96[](1), amounts);

        assertEq(bs.getMaxAmountIn(C.BEAN, well), 0, "BEAN -> WELL maxAmountIn should be 0");
    }

    /**
     * @notice general convert test.
     */
    function test_convertBeanToWellGeneral(uint256 deltaB, uint256 beansConverted) public {
        multipleBeanDepositSetup();

        deltaB = bound(deltaB, 100, 7000e6);
        setDeltaBforWell(int256(deltaB), well, C.WETH);

        beansConverted = bound(beansConverted, 100, deltaB);

        uint256 expectedAmtOut = bs.getAmountOut(C.BEAN, well, beansConverted);

        // create encoding for a bean -> well convert.
        bytes memory convertData = convertEncoder(
            LibConvertData.ConvertKind.BEANS_TO_WELL_LP,
            well, // well
            beansConverted, // amountIn
            0 // minOut
        );

        uint256[] memory amounts = new uint256[](1);
        amounts[0] = beansConverted;

        // vm.expectEmit();
        emit Convert(farmers[0], C.BEAN, well, beansConverted, expectedAmtOut);
        vm.prank(farmers[0]);
        convert.convert(convertData, new int96[](1), amounts);

        int256 newDeltaB = LibDeltaB.currentDeltaB(well);

        // verify deltaB.
        // assertEq(bs.getMaxAmountIn(C.BEAN, well), deltaB - beansConverted, 'BEAN -> WELL maxAmountIn should be deltaB - beansConverted');
    }

    /**
     * @notice general convert test. Uses multiple deposits.
     */
    function test_convertsBeanToWellGeneral(uint256 deltaB, uint256 beansConverted) public {
        multipleBeanDepositSetup();

        deltaB = bound(deltaB, 2, bean.balanceOf(well) - C.WELL_MINIMUM_BEAN_BALANCE);
        setReserves(well, bean.balanceOf(well) - deltaB, weth.balanceOf(well));

        beansConverted = bound(beansConverted, 2, deltaB);

        uint256 expectedAmtOut = bs.getAmountOut(C.BEAN, well, beansConverted);

        // create encoding for a bean -> well convert.
        bytes memory convertData = convertEncoder(
            LibConvertData.ConvertKind.BEANS_TO_WELL_LP,
            well, // well
            beansConverted, // amountIn
            0 // minOut
        );

        int96[] memory stems = new int96[](2);
        stems[0] = int96(0);
        stems[1] = int96(2e6);
        uint256[] memory amounts = new uint256[](2);
        amounts[0] = beansConverted / 2;
        amounts[1] = beansConverted - amounts[0];

        vm.expectEmit();
        emit Convert(farmers[0], C.BEAN, well, beansConverted, expectedAmtOut);
        vm.prank(farmers[0]);
        convert.convert(convertData, stems, amounts);

        // verify deltaB.
        assertEq(
            bs.getMaxAmountIn(C.BEAN, well),
            deltaB - beansConverted,
            "BEAN -> WELL maxAmountIn should be deltaB - beansConverted"
        );
    }

    function multipleBeanDepositSetup() public {
        // Create 2 deposits, each at 10000 Beans to farmer[0].
        C.bean().mint(farmers[0], 20000e6);
        vm.prank(farmers[0]);
        bs.deposit(C.BEAN, 10000e6, 0);
        season.siloSunrise(0);
        vm.prank(farmers[0]);
        bs.deposit(C.BEAN, 10000e6, 0);

        // Germinating deposits cannot convert (see {LibGerminate}).
        passGermination();
    }

    //////////// WELL -> BEAN ////////////

    /**
     * @notice Well -> Bean convert cannot occur above peg.
     */
    function test_convertWellToBean_abovePeg(uint256 beanAmount) public {
        multipleWellDepositSetup();

        beanAmount = bound(beanAmount, 1, 1000e6);
        // decrease the amount of beans in the pool (above peg).
        setReserves(well, bean.balanceOf(well) - beanAmount, weth.balanceOf(well));

        // create encoding for a bean -> well convert.
        bytes memory convertData = convertEncoder(
            LibConvertData.ConvertKind.WELL_LP_TO_BEANS,
            well, // well
            1, // amountIn
            0 // minOut
        );

        vm.expectRevert("Convert: P must be < 1.");
        vm.prank(farmers[0]);
        convert.convert(convertData, new int96[](1), new uint256[](1));
    }

    /**
     * @notice Well -> Bean convert cannot occur beyond peg.
     */
    function test_convertWellToBean_beyondPeg(uint256 beansAddedToWell) public {
        multipleWellDepositSetup();

        beansAddedToWell = bound(beansAddedToWell, 1, 10000e6);
        uint256 beanWellAmount = bean.balanceOf(well) + beansAddedToWell;

        setReserves(well, beanWellAmount, weth.balanceOf(well));

        uint256 maxLPin = bs.getMaxAmountIn(well, C.BEAN);

        // create encoding for a well -> bean convert.
        bytes memory convertData = convertEncoder(
            LibConvertData.ConvertKind.WELL_LP_TO_BEANS,
            well, // well
            type(uint256).max, // amountIn
            0 // minOut
        );

        uint256[] memory amounts = new uint256[](1);
        amounts[0] = type(uint256).max;

        vm.expectEmit();
        emit Convert(farmers[0], well, C.BEAN, maxLPin, beansAddedToWell);
        vm.prank(farmers[0]);
        convert.convert(convertData, new int96[](1), amounts);

        assertEq(bs.getMaxAmountIn(well, C.BEAN), 0, "WELL -> BEAN maxAmountIn should be 0");
    }

    /**
     * @notice Well -> Bean convert must use a whitelisted well.
     */
    function test_convertWellToBean_invalidWell(uint256 i) public {
        // create encoding for a bean -> well convert.
        bytes memory convertData = convertEncoder(
            LibConvertData.ConvertKind.WELL_LP_TO_BEANS,
            address(bytes20(keccak256(abi.encode(i)))), // invalid well
            0, // amountIn
            0 // minOut
        );

        vm.expectRevert("Convert: Invalid Well");
        convert.convert(convertData, new int96[](1), new uint256[](1));
    }

    /**
     * @notice general convert test.
     */
    function test_convertWellToBeanGeneral(uint256 deltaB, uint256 lpConverted) public {
        uint256 minLp = getMinLPin();
        uint256 lpMinted = multipleWellDepositSetup();

        deltaB = bound(deltaB, 1e6, 1000 ether);
        setReserves(well, bean.balanceOf(well) + deltaB, weth.balanceOf(well));
        uint256 initalWellBeanBalance = bean.balanceOf(well);
        uint256 initalLPbalance = MockToken(well).totalSupply();
        uint256 initalBeanBalance = bean.balanceOf(BEANSTALK);

        uint256 maxLpIn = bs.getMaxAmountIn(well, C.BEAN);
        lpConverted = bound(lpConverted, minLp, lpMinted / 2);

        // if the maximum LP that can be used is less than
        // the amount that the user wants to convert,
        // cap the amount to the maximum LP that can be used.
        if (lpConverted > maxLpIn) lpConverted = maxLpIn;

        uint256 expectedAmtOut = bs.getAmountOut(well, C.BEAN, lpConverted);

        // create encoding for a well -> bean convert.
        bytes memory convertData = convertEncoder(
            LibConvertData.ConvertKind.WELL_LP_TO_BEANS,
            well, // well
            lpConverted, // amountIn
            0 // minOut
        );

        uint256[] memory amounts = new uint256[](1);
        amounts[0] = lpConverted;

        vm.expectEmit();
        emit Convert(farmers[0], well, C.BEAN, lpConverted, expectedAmtOut);
        vm.prank(farmers[0]);
        convert.convert(convertData, new int96[](1), amounts);

        // the new maximum amount out should be the difference between the deltaB and the expected amount out.
        assertEq(
            bs.getAmountOut(well, C.BEAN, bs.getMaxAmountIn(well, C.BEAN)),
            deltaB - expectedAmtOut,
            "amountOut does not equal deltaB - expectedAmtOut"
        );
        assertEq(
            bean.balanceOf(well),
            initalWellBeanBalance - expectedAmtOut,
            "well bean balance does not equal initalWellBeanBalance - expectedAmtOut"
        );
        assertEq(
            MockToken(well).totalSupply(),
            initalLPbalance - lpConverted,
            "well LP balance does not equal initalLPbalance - lpConverted"
        );
        assertEq(
            bean.balanceOf(BEANSTALK),
            initalBeanBalance + expectedAmtOut,
            "bean balance does not equal initalBeanBalance + expectedAmtOut"
        );
    }

    /**
     * @notice general convert test. multiple deposits.
     */
    function test_convertsWellToBeanGeneral(uint256 deltaB, uint256 lpConverted) public {
        uint256 minLp = getMinLPin();
        uint256 lpMinted = multipleWellDepositSetup();

        deltaB = bound(deltaB, 1e6, 1000 ether);
        setReserves(well, bean.balanceOf(well) + deltaB, weth.balanceOf(well));
        uint256 initalWellBeanBalance = bean.balanceOf(well);
        uint256 initalLPbalance = MockToken(well).totalSupply();
        uint256 initalBeanBalance = bean.balanceOf(BEANSTALK);

        uint256 maxLpIn = bs.getMaxAmountIn(well, C.BEAN);
        lpConverted = bound(lpConverted, minLp, lpMinted);

        // if the maximum LP that can be used is less than
        // the amount that the user wants to convert,
        // cap the amount to the maximum LP that can be used.
        if (lpConverted > maxLpIn) lpConverted = maxLpIn;

        uint256 expectedAmtOut = bs.getAmountOut(well, C.BEAN, lpConverted);

        // create encoding for a well -> bean convert.
        bytes memory convertData = convertEncoder(
            LibConvertData.ConvertKind.WELL_LP_TO_BEANS,
            well, // well
            lpConverted, // amountIn
            0 // minOut
        );

        int96[] memory stems = new int96[](2);
        stems[0] = int96(0);
        stems[1] = int96(4e6); // 1 season of seeds for bean-eth.
        uint256[] memory amounts = new uint256[](2);
        amounts[0] = lpConverted / 2;
        amounts[1] = lpConverted - amounts[0];

        vm.expectEmit();
        emit Convert(farmers[0], well, C.BEAN, lpConverted, expectedAmtOut);
        vm.prank(farmers[0]);
        convert.convert(convertData, stems, amounts);

        // the new maximum amount out should be the difference between the deltaB and the expected amount out.
        assertEq(
            bs.getAmountOut(well, C.BEAN, bs.getMaxAmountIn(well, C.BEAN)),
            deltaB - expectedAmtOut,
            "amountOut does not equal deltaB - expectedAmtOut"
        );
        assertEq(
            bean.balanceOf(well),
            initalWellBeanBalance - expectedAmtOut,
            "well bean balance does not equal initalWellBeanBalance - expectedAmtOut"
        );
        assertEq(
            MockToken(well).totalSupply(),
            initalLPbalance - lpConverted,
            "well LP balance does not equal initalLPbalance - lpConverted"
        );
        assertEq(
            bean.balanceOf(BEANSTALK),
            initalBeanBalance + expectedAmtOut,
            "bean balance does not equal initalBeanBalance + expectedAmtOut"
        );
    }

    function multipleWellDepositSetup() public returns (uint256 lpMinted) {
        // Create 2 LP deposits worth 200_000 BDV.
        // note: LP is minted with an price of 1000 beans.
        lpMinted = mintBeanLPtoUser(farmers[0], 100000e6, 1000e6);
        vm.startPrank(farmers[0]);
        MockToken(well).approve(BEANSTALK, type(uint256).max);

        bs.deposit(well, lpMinted / 2, 0);
        season.siloSunrise(0);
        bs.deposit(well, lpMinted - (lpMinted / 2), 0);

        // Germinating deposits cannot convert (see {LibGerminate}).
        passGermination();
        vm.stopPrank();
    }

    /**
     * @notice issues a bean-tkn LP to user. the amount of LP issued is based on some price ratio.
     */
    function mintBeanLPtoUser(
        address account,
        uint256 beanAmount,
        uint256 priceRatio // ratio of TKN/BEAN (6 decimal precision)
    ) internal returns (uint256 amountOut) {
        IERC20[] memory tokens = IWell(well).tokens();
        address nonBeanToken = address(tokens[0]) == C.BEAN
            ? address(tokens[1])
            : address(tokens[0]);
        bean.mint(well, beanAmount);
        MockToken(nonBeanToken).mint(well, (beanAmount * 1e18) / priceRatio);
        amountOut = IWell(well).sync(account, 0);
    }

    function getMinLPin() internal view returns (uint256) {
        uint256[] memory amountIn = new uint256[](2);
        amountIn[0] = 1;
        return IWell(well).getAddLiquidityOut(amountIn);
    }

    //////////// LAMBDA/LAMBDA ////////////

    /**
     * @notice lamda_lamda convert increases BDV.
     */
    function test_lambdaLambda_increaseBDV(uint256 deltaB) public {
        uint256 lpMinted = multipleWellDepositSetup();

        // create -deltaB to well via swapping, increasing BDV.
        // note: pumps are updated prior to reserves updating,
        // due to its manipulation resistant nature.
        // Thus, A pump needs a block to elapsed to update,
        // or another transaction by the well (if using the mock pump).
        MockToken(bean).mint(well, bound(deltaB, 1, 1000e6));
        IWell(well).shift(IERC20(weth), 0, farmers[0]);
        IWell(well).shift(IERC20(weth), 0, farmers[0]);

        uint256 amtToConvert = lpMinted / 2;

        // create lamda_lamda encoding.
        bytes memory convertData = convertEncoder(
            LibConvertData.ConvertKind.LAMBDA_LAMBDA,
            well,
            amtToConvert,
            0
        );

        // convert oldest deposit of user.
        int96[] memory stems = new int96[](1);
        uint256[] memory amounts = new uint256[](1);
        amounts[0] = amtToConvert;

        (uint256 initalAmount, uint256 initialBdv) = bs.getDeposit(farmers[0], well, 0);
        vm.expectEmit();
        emit Convert(farmers[0], well, well, initalAmount, initalAmount);
        vm.prank(farmers[0]);
        (int96 toStem, , , , ) = convert.convert(convertData, stems, amounts);

        (uint256 updatedAmount, uint256 updatedBdv) = bs.getDeposit(farmers[0], well, toStem);
        // the stem of a deposit increased, because the stalkPerBdv of the deposit decreased.
        // stalkPerBdv is calculated by (stemTip - stem).
        assertGt(toStem, int96(0), "new stem should be higher than inital stem");
        assertEq(updatedAmount, initalAmount, "amounts should be equal");
        assertGt(updatedBdv, initialBdv, "new bdv should be higher");
    }

    /**
     * @notice lamda_lamda convert does not decrease BDV.
     */
    function test_lamdaLamda_decreaseBDV(uint256 deltaB) public {
        uint256 lpMinted = multipleWellDepositSetup();

        // create +deltaB to well via swapping, decreasing BDV.
        MockToken(weth).mint(well, bound(deltaB, 1e18, 100e18));
        IWell(well).shift(IERC20(bean), 0, farmers[0]);
        // note: pumps are updated prior to reserves updating,
        // due to its manipulation resistant nature.
        // Thus, A pump needs a block to elapsed to update,
        // or another transaction by the well (if using the mock pump).
        IWell(well).shift(IERC20(bean), 0, farmers[0]);
        uint256 amtToConvert = lpMinted / 2;

        // create lamda_lamda encoding.
        bytes memory convertData = convertEncoder(
            LibConvertData.ConvertKind.LAMBDA_LAMBDA,
            well,
            amtToConvert,
            0
        );

        // convert oldest deposit of user.
        int96[] memory stems = new int96[](1);
        uint256[] memory amounts = new uint256[](1);
        amounts[0] = amtToConvert;

        (uint256 initalAmount, uint256 initialBdv) = bs.getDeposit(farmers[0], well, 0);
        vm.expectEmit();
        emit Convert(farmers[0], well, well, initalAmount, initalAmount);
        vm.prank(farmers[0]);
        (int96 toStem, , , , ) = convert.convert(convertData, stems, amounts);

        (uint256 updatedAmount, uint256 updatedBdv) = bs.getDeposit(farmers[0], well, toStem);
        assertEq(toStem, int96(0), "stems should be equal");
        assertEq(updatedAmount, initalAmount, "amounts should be equal");
        assertEq(updatedBdv, initialBdv, "bdv should be equal");
    }

    /**
     * @notice lamda_lamda convert combines deposits.
     */
    function test_lamdaLamda_combineDeposits(uint256 lpCombined) public {
        uint256 lpMinted = multipleWellDepositSetup();
        lpCombined = bound(lpCombined, 2, lpMinted);

        // create lamda_lamda encoding.
        bytes memory convertData = convertEncoder(
            LibConvertData.ConvertKind.LAMBDA_LAMBDA,
            well,
            lpCombined,
            0
        );

        int96[] memory stems = new int96[](2);
        stems[0] = int96(0);
        stems[1] = int96(4e6);
        uint256[] memory amounts = new uint256[](2);
        amounts[0] = lpCombined / 2;
        amounts[1] = lpCombined - amounts[0];

        // convert.
        vm.expectEmit();
        emit Convert(farmers[0], well, well, lpCombined, lpCombined);
        vm.prank(farmers[0]);
        convert.convert(convertData, stems, amounts);

        // verify old deposits are gone.
        // see `multipleWellDepositSetup` to understand the deposits.
        (uint256 amount, uint256 bdv) = bs.getDeposit(farmers[0], well, 0);
        assertEq(amount, lpMinted / 2 - amounts[0], "incorrect old deposit amount 0");
        assertApproxEqAbs(
            bdv,
            bs.bdv(well, (lpMinted / 2 - amounts[0])),
            1,
            "incorrect old deposit bdv 0"
        );

        (amount, bdv) = bs.getDeposit(farmers[0], well, 4e6);
        assertEq(amount, (lpMinted - lpMinted / 2) - amounts[1], "incorrect old deposit amount 1");
        assertApproxEqAbs(
            bdv,
            bs.bdv(well, (lpMinted - lpMinted / 2) - amounts[1]),
            1,
            "incorrect old deposit bdv 1"
        );

        // verify new deposit.
        // combining a 2 equal deposits should equal a deposit with the an average of the two stems.
        (amount, bdv) = bs.getDeposit(farmers[0], well, 2e6);
        assertEq(amount, lpCombined, "new deposit dne lpMinted");
        assertApproxEqAbs(bdv, bs.bdv(well, lpCombined), 2, "new deposit dne bdv");
    }

    //////////// UNRIPE_BEAN TO UNRIPE_LP ////////////

    //////////// UNRIPE_LP TO UNRIPE_BEAN ////////////
<<<<<<< HEAD
=======

    //////////// REVERT ON PENALTY ////////////

    // function test_convertWellToBeanRevert(uint256 deltaB, uint256 lpConverted) public {
    //     uint256 minLp = getMinLPin();
    //     uint256 lpMinted = multipleWellDepositSetup();

    //     deltaB = bound(deltaB, 1e6, 1000 ether);
    //     setReserves(well, bean.balanceOf(well) + deltaB, weth.balanceOf(well));
    //     uint256 initalWellBeanBalance = bean.balanceOf(well);
    //     uint256 initalLPbalance = MockToken(well).totalSupply();
    //     uint256 initalBeanBalance = bean.balanceOf(BEANSTALK);

    //     uint256 maxLpIn = bs.getMaxAmountIn(well, C.BEAN);
    //     lpConverted = bound(lpConverted, minLp, lpMinted / 2);

    //     // if the maximum LP that can be used is less than
    //     // the amount that the user wants to convert,
    //     // cap the amount to the maximum LP that can be used.
    //     if (lpConverted > maxLpIn) lpConverted = maxLpIn;

    //     uint256 expectedAmtOut = bs.getAmountOut(well, C.BEAN, lpConverted);

    //     // create encoding for a well -> bean convert.
    //     bytes memory convertData = convertEncoder(
    //         LibConvertData.ConvertKind.WELL_LP_TO_BEANS,
    //         well, // well
    //         lpConverted, // amountIn
    //         0 // minOut
    //     );

    //     uint256[] memory amounts = new uint256[](1);
    //     amounts[0] = lpConverted;

    //     vm.expectEmit();
    //     emit Convert(farmers[0], well, C.BEAN, lpConverted, expectedAmtOut);
    //     vm.prank(farmers[0]);
    //     convert.convert(
    //         convertData,
    //         new int96[](1),
    //         amounts
    //     );

    //     // the new maximum amount out should be the difference between the deltaB and the expected amount out.
    //     assertEq(bs.getAmountOut(well, C.BEAN, bs.getMaxAmountIn(well, C.BEAN)), deltaB - expectedAmtOut, 'amountOut does not equal deltaB - expectedAmtOut');
    //     assertEq(bean.balanceOf(well), initalWellBeanBalance - expectedAmtOut, 'well bean balance does not equal initalWellBeanBalance - expectedAmtOut');
    //     assertEq(MockToken(well).totalSupply(), initalLPbalance - lpConverted, 'well LP balance does not equal initalLPbalance - lpConverted');
    //     assertEq(bean.balanceOf(BEANSTALK), initalBeanBalance + expectedAmtOut, 'bean balance does not equal initalBeanBalance + expectedAmtOut');
    // }

    //////////////// CONVERT HELPERS /////////////////

    function convertEncoder(
        LibConvertData.ConvertKind kind,
        address token,
        uint256 amountIn,
        uint256 minAmountOut
    ) internal pure returns (bytes memory) {
        if (kind == LibConvertData.ConvertKind.LAMBDA_LAMBDA) {
            // lamda_lamda encoding
            return abi.encode(kind, amountIn, token);
        } else {
            // default encoding
            return abi.encode(kind, amountIn, minAmountOut, token);
        }
    }
>>>>>>> 715b6df3
}<|MERGE_RESOLUTION|>--- conflicted
+++ resolved
@@ -685,8 +685,6 @@
     //////////// UNRIPE_BEAN TO UNRIPE_LP ////////////
 
     //////////// UNRIPE_LP TO UNRIPE_BEAN ////////////
-<<<<<<< HEAD
-=======
 
     //////////// REVERT ON PENALTY ////////////
 
@@ -753,5 +751,4 @@
             return abi.encode(kind, amountIn, minAmountOut, token);
         }
     }
->>>>>>> 715b6df3
 }