// SPDX-License-Identifier: MIT

pragma solidity ^0.8.20;

import {Math} from "@openzeppelin/contracts/utils/math/Math.sol";
import {SafeCast} from "@openzeppelin/contracts/utils/math/SafeCast.sol";
import {PRBMath} from "@prb/math/contracts/PRBMath.sol";
import {LibPRBMathRoundable} from "contracts/libraries/LibPRBMathRoundable.sol";
import {LibAppStorage, AppStorage} from "./LibAppStorage.sol";
import {Account, Field} from "contracts/beanstalk/storage/Account.sol";
import {LibRedundantMath128} from "./LibRedundantMath128.sol";
import {LibRedundantMath32} from "./LibRedundantMath32.sol";
import {LibRedundantMath256} from "contracts/libraries/LibRedundantMath256.sol";
import {LibTransfer} from "contracts/libraries/Token/LibTransfer.sol";
import {LibTractor} from "contracts/libraries/LibTractor.sol";
import {C} from "contracts/C.sol";

/**
 * @title LibDibbler
 * @author Publius, Brean
 * @notice Calculates the amount of Pods received for Sowing under certain conditions.
 * Provides functions to calculate the instantaneous Temperature, which is adjusted by the
 * Morning Auction functionality. Provides additional functionality used by field/market.
 */
library LibDibbler {
    using PRBMath for uint256;
    using LibPRBMathRoundable for uint256;
    using LibRedundantMath256 for uint256;
    using LibRedundantMath32 for uint32;
    using LibRedundantMath128 for uint128;

    /// @dev Morning Auction scales temperature by 1e6.
    uint256 internal constant TEMPERATURE_PRECISION = 1e6;

    /// @dev Simplifies conversion of Beans to Pods:
    /// `pods = beans * (1 + temperature)`
    /// `pods = beans * (100% + temperature) / 100%`
    uint256 private constant ONE_HUNDRED_PCT = 100 * TEMPERATURE_PRECISION;

    /// @dev If less than `SOIL_SOLD_OUT_THRESHOLD` Soil is left, consider
    /// Soil to be "sold out"; affects how Temperature is adjusted.
    uint256 private constant SOIL_SOLD_OUT_THRESHOLD = 1e6;

    uint256 private constant L1_BLOCK_TIME = 1200;
    uint256 private constant L2_BLOCK_TIME = 25;

    event Sow(address indexed account, uint256 fieldId, uint256 index, uint256 beans, uint256 pods);

    //////////////////// SOW ////////////////////

    function sowWithMin(
        uint256 beans,
        uint256 minTemperature,
        uint256 minSoil,
        LibTransfer.From mode
    ) internal returns (uint256 pods) {
        // `soil` is the remaining Soil
        (uint256 soil, uint256 _morningTemperature, bool abovePeg) = _totalSoilAndTemperature();

        require(soil >= minSoil && beans >= minSoil, "Field: Soil Slippage");
        require(_morningTemperature >= minTemperature, "Field: Temperature Slippage");

        // If beans >= soil, Sow all of the remaining Soil
        if (beans < soil) {
            soil = beans;
        }

        // 1 Bean is Sown in 1 Soil, i.e. soil = beans
        pods = _sow(soil, _morningTemperature, abovePeg, mode);
    }

    /**
     * @dev Burn Beans, Sows at the provided `_morningTemperature`, increments the total
     * number of `beanSown`.
     */
    function _sow(
        uint256 beans,
        uint256 _morningTemperature,
        bool peg,
        LibTransfer.From mode
    ) internal returns (uint256 pods) {
        AppStorage storage s = LibAppStorage.diamondStorage();
        beans = LibTransfer.burnToken(C.bean(), beans, LibTractor._user(), mode);
        pods = sow(beans, _morningTemperature, LibTractor._user(), peg);
        s.sys.beanSown += SafeCast.toUint128(beans);
    }

    /**
     * @param beans The number of Beans to Sow
     * @param _morningTemperature Pre-calculated {morningTemperature()}
     * @param account The account sowing Beans
     * @param abovePeg Whether the TWA deltaB of the previous season was positive (true) or negative (false)
     * @dev
     *
     * ## Above Peg
     *
     * | t   | Max pods  | s.sys.soil         | soil                    | temperature              | maxTemperature |
     * |-----|-----------|-----------------------|-------------------------|--------------------------|----------------|
     * | 0   | 500e6     | ~37e6 500e6/(1+1250%) | ~495e6 500e6/(1+1%))    | 1e6 (1%)                 | 1250 (1250%)   |
     * | 12  | 500e6     | ~37e6                 | ~111e6 500e6/(1+348%))  | 348.75e6 (27.9% * 1250)  | 1250           |
     * | 300 | 500e6     | ~37e6                 |  ~37e6 500e6/(1+1250%)  | 1250e6                   | 1250           |
     *
     * ## Below Peg
     *
     * | t   | Max pods                        | soil  | temperature                   | maxTemperature     |
     * |-----|---------------------------------|-------|-------------------------------|--------------------|
     * | 0   | 505e6 (500e6 * (1+1%))          | 500e6 | 1e6 (1%)                      | 1250 (1250%)       |
     * | 12  | 2243.75e6 (500e6 * (1+348.75%)) | 500e6 | 348.75e6 (27.9% * 1250 * 1e6) | 1250               |
     * | 300 | 6750e6 (500e6 * (1+1250%))      | 500e6 | 1250e6                        | 1250               |
     */
    function sow(
        uint256 beans,
        uint256 _morningTemperature,
        address account,
        bool abovePeg
    ) internal returns (uint256) {
        AppStorage storage s = LibAppStorage.diamondStorage();
        uint256 activeField = s.sys.activeField;

        uint256 pods;
        if (abovePeg) {
            uint256 maxTemperature = uint256(s.sys.weather.temp).mul(TEMPERATURE_PRECISION);
            // amount sown is rounded up, because
            // 1: temperature is rounded down.
            // 2: pods are rounded down.
            beans = scaleSoilDown(beans, _morningTemperature, maxTemperature);
            pods = beansToPods(beans, maxTemperature);
        } else {
            pods = beansToPods(beans, _morningTemperature);
        }

        require(pods > 0, "Pods must be greater than 0");

        // In the case of an overflow, its equivalent to having no soil left.
        if (s.sys.soil < beans) {
            s.sys.soil = 0;
        } else {
            s.sys.soil = s.sys.soil.sub(uint128(beans));
        }

        uint256 index = s.sys.fields[activeField].pods;

        s.accts[account].fields[activeField].plots[index] = pods;
        s.accts[account].fields[activeField].plotIndexes.push(index);
        s.accts[account].fields[activeField].piIndex[index] =
            s.accts[account].fields[activeField].plotIndexes.length -
            1;
        emit Sow(account, activeField, index, beans, pods);

        s.sys.fields[activeField].pods += pods;
        _saveSowTime();
        return pods;
    }

    /**
     * @dev Stores the time elapsed from the start of the Season to the time
     * at which Soil is "sold out", i.e. the remaining Soil is less than a
     * threshold `SOIL_SOLD_OUT_THRESHOLD`.
     *
     * RATIONALE: Beanstalk utilizes the time elapsed for Soil to "sell out" to
     * gauge demand for Soil, which affects how the Temperature is adjusted. For
     * example, if all Soil is Sown in 1 second vs. 1 hour, Beanstalk assumes
     * that the former shows more demand than the latter.
     *
     * `thisSowTime` represents the target time of the first Sow for the *next*
     * Season to be considered increasing in demand.
     *
     * `thisSowTime` should only be updated if:
     *  (a) there is less than 1 Soil available after this Sow, and
     *  (b) it has not yet been updated this Season.
     *
     * Note that:
     *  - `s.soil` was decremented in the upstream {sow} function.
     *  - `s.weather.thisSowTime` is set to `type(uint32).max` during {sunrise}.
     */
    function _saveSowTime() private {
        AppStorage storage s = LibAppStorage.diamondStorage();

        // s.sys.soil is now the soil remaining after this Sow.
        if (s.sys.soil > SOIL_SOLD_OUT_THRESHOLD || s.sys.weather.thisSowTime < type(uint32).max) {
            // haven't sold enough soil, or already set thisSowTime for this Season.
            return;
        }

        s.sys.weather.thisSowTime = uint32(block.timestamp.sub(s.sys.season.timestamp));
    }

    /**
     * @dev Gets the current `soil`, `_morningTemperature` and `abovePeg`. Provided as a gas
     * optimization to prevent recalculation of {LibDibbler.morningTemperature} for
     * upstream functions.
     * Note: the `soil` return value is symmetric with `totalSoil`.
     */
    function _totalSoilAndTemperature()
        private
        view
        returns (uint256 soil, uint256 _morningTemperature, bool abovePeg)
    {
        AppStorage storage s = LibAppStorage.diamondStorage();
        _morningTemperature = LibDibbler.morningTemperature();
        abovePeg = s.sys.season.abovePeg;

        // Below peg: Soil is fixed to the amount set during {calcCaseId}.
        // Morning Temperature is dynamic, starting small and logarithmically
        // increasing to `s.weather.t` across the first 25 blocks of the Season.
        if (!abovePeg) {
            soil = uint256(s.sys.soil);
        } else {
            // Above peg: the maximum amount of Pods that Beanstalk is willing to mint
            // stays fixed; since {morningTemperature} is scaled down when `delta < 25`, we
            // need to scale up the amount of Soil to hold Pods constant.
            soil = LibDibbler.scaleSoilUp(
                uint256(s.sys.soil), // max soil offered this Season, reached when `t >= 25`
                uint256(s.sys.weather.temp).mul(LibDibbler.TEMPERATURE_PRECISION), // max temperature
                _morningTemperature // temperature adjusted by number of blocks since Sunrise
            );
        }
    }

    //////////////////// TEMPERATURE ////////////////////

    /**
     * @dev Returns the temperature `s.weather.t` scaled down based on the block delta.
     * Precision level 1e6, as soil has 1e6 precision (1% = 1e6)
     * the formula `log3.5(A * MAX_BLOCK_ELAPSED + 1)` is applied, where:
     * `A = 0.1`
     * `MAX_BLOCK_ELAPSED = 25`
     * @dev L2 block times are signifncatly shorter than L1. To adjust for this,
     * `delta` is scaled down by the ratio of L2 block time to L1 block time.
     */
    function morningTemperature() internal view returns (uint256) {
        AppStorage storage s = LibAppStorage.diamondStorage();
        uint256 delta = block.number.sub(s.sys.season.sunriseBlock).mul(L2_BLOCK_TIME).div(
            L1_BLOCK_TIME
        );

        // check most likely case first
        if (delta > 24) {
            return uint256(s.sys.weather.temp).mul(TEMPERATURE_PRECISION);
        }

        // Binary Search
        if (delta < 13) {
            if (delta < 7) {
                if (delta < 4) {
                    if (delta < 2) {
                        if (delta < 1) {
                            // delta == 0, same block as sunrise
                            return TEMPERATURE_PRECISION;
                        } else {
                            // delta == 1
<<<<<<< HEAD
                            return _scaleTemperature(279415312704);
=======
                            return _scaleTemperature(76079978576);
                        }
                    } else {
                        if (delta == 2) {
                            return _scaleTemperature(145535557307);
                        } else {
                            // delta == 3
                            return _scaleTemperature(209428496104);
>>>>>>> 35e81f33
                        }
                    }
                } else {
                    if (delta < 6) {
                        if (delta == 4) {
                            return _scaleTemperature(268584117732);
                        } else {
                            // delta == 5
                            return _scaleTemperature(323656683909);
                        }
                    } else {
                        // delta == 6
                        return _scaleTemperature(375173629062);
                    }
                }
            } else {
                if (delta < 10) {
                    if (delta < 9) {
                        if (delta == 7) {
                            return _scaleTemperature(423566360442);
                        } else {
                            // delta == 8
                            return _scaleTemperature(469192241217);
                        }
                    } else {
                        // delta == 9
                        return _scaleTemperature(512350622036);
                    }
                } else {
                    if (delta < 12) {
                        if (delta == 10) {
                            return _scaleTemperature(553294755665);
                        } else {
                            // delta == 11
                            return _scaleTemperature(592240801642);
                        }
                    } else {
                        // delta == 12
                        return _scaleTemperature(629374734241);
                    }
                }
            }
        } else {
            if (delta < 19) {
                if (delta < 16) {
                    if (delta < 15) {
                        if (delta == 13) {
                            return _scaleTemperature(664857713614);
                        } else {
                            // delta == 14
                            return _scaleTemperature(698830312972);
                        }
                    } else {
                        // delta == 15
                        return _scaleTemperature(731415882267);
                    }
                } else {
                    if (delta < 18) {
                        if (delta == 16) {
                            return _scaleTemperature(762723251769);
                        } else {
                            // delta == 17
                            return _scaleTemperature(792848925126);
                        }
                    } else {
                        // delta == 18
                        return _scaleTemperature(821878873397);
                    }
                }
            } else {
                if (delta < 22) {
                    if (delta < 21) {
                        if (delta == 19) {
                            return _scaleTemperature(849890014127);
                        } else {
                            // delta == 20
                            return _scaleTemperature(876951439574);
                        }
                    } else {
                        // delta == 21
                        return _scaleTemperature(903125443474);
                    }
                } else {
                    if (delta <= 23) {
                        if (delta == 22) {
                            return _scaleTemperature(928468384727);
                        } else {
                            // delta == 23
                            return _scaleTemperature(953031418151);
                        }
                    } else {
                        // delta == 24
                        return _scaleTemperature(976861116107);
                    }
                }
            }
        }
    }

    /**
     * @param pct The percentage to scale down by, measured to 1e12.
     * @return scaledTemperature The scaled temperature, measured to 1e8 = 100e6 = 100% = 1.
     * @dev Scales down `s.weather.t` and imposes a minimum of 1e6 (1%) unless
     * `s.weather.t` is 0%.
     */
    function _scaleTemperature(uint256 pct) private view returns (uint256 scaledTemperature) {
        AppStorage storage s = LibAppStorage.diamondStorage();

        uint256 maxTemperature = s.sys.weather.temp;
        if (maxTemperature == 0) return 0;

        scaledTemperature = Math.max(
            // To save gas, `pct` is pre-calculated to 12 digits. Here we
            // perform the following transformation:
            // (1e2)    maxTemperature
            // (1e12)    * pct
            // (1e6)     / TEMPERATURE_PRECISION
            // (1e8)     = scaledYield
            maxTemperature.mulDiv(pct, TEMPERATURE_PRECISION, LibPRBMathRoundable.Rounding.Up),
            // Floor at TEMPERATURE_PRECISION (1%)
            TEMPERATURE_PRECISION
        );
    }

    /**
     * @param beans The number of Beans to convert to Pods.
     * @param _morningTemperature The current Temperature, measured to 1e8.
     * @dev Converts Beans to Pods based on `_morningTemperature`.
     *
     * `pods = beans * (100e6 + _morningTemperature) / 100e6`
     * `pods = beans * (1 + _morningTemperature / 100e6)`
     *
     * Beans and Pods are measured to 6 decimals.
     *
     * 1e8 = 100e6 = 100% = 1.
     */
    function beansToPods(
        uint256 beans,
        uint256 _morningTemperature
    ) internal pure returns (uint256 pods) {
        pods = beans.mulDiv(_morningTemperature.add(ONE_HUNDRED_PCT), ONE_HUNDRED_PCT);
    }

    /**
     * @dev Scales Soil up when Beanstalk is above peg.
     * `(1 + maxTemperature) / (1 + morningTemperature)`
     */
    function scaleSoilUp(
        uint256 soil,
        uint256 maxTemperature,
        uint256 _morningTemperature
    ) internal pure returns (uint256) {
        return
            soil.mulDiv(
                maxTemperature.add(ONE_HUNDRED_PCT),
                _morningTemperature.add(ONE_HUNDRED_PCT)
            );
    }

    /**
     * @dev Scales Soil down when Beanstalk is above peg.
     *
     * When Beanstalk is above peg, the Soil issued changes. Example:
     *
     * If 500 Soil is issued when `s.weather.temp = 100e2 = 100%`
     * At delta = 0:
     *  morningTemperature() = 1%
     *  Soil = `500*(100 + 100%)/(100 + 1%)` = 990.09901 soil
     *
     * If someone sow'd ~495 soil, it's equilivant to sowing 250 soil at t > 25.
     * Thus when someone sows during this time, the amount subtracted from s.sys.soil
     * should be scaled down.
     *
     * Note: param ordering matches the mulDiv operation
     */
    function scaleSoilDown(
        uint256 soil,
        uint256 _morningTemperature,
        uint256 maxTemperature
    ) internal pure returns (uint256) {
        return
            soil.mulDiv(
                _morningTemperature.add(ONE_HUNDRED_PCT),
                maxTemperature.add(ONE_HUNDRED_PCT),
                LibPRBMathRoundable.Rounding.Up
            );
    }

    /**
     * @notice Returns the remaining Pods that could be issued this Season.
     */
    function remainingPods() internal view returns (uint256) {
        AppStorage storage s = LibAppStorage.diamondStorage();

        // Above peg: number of Pods is fixed, Soil adjusts
        if (s.sys.season.abovePeg) {
            return
                beansToPods(
                    s.sys.soil, // 1 bean = 1 soil
                    uint256(s.sys.weather.temp).mul(TEMPERATURE_PRECISION) // 1e2 -> 1e8
                );
        } else {
            // Below peg: amount of Soil is fixed, temperature adjusts
            return
                beansToPods(
                    s.sys.soil, // 1 bean = 1 soil
                    morningTemperature()
                );
        }
    }

    /**
     * @notice removes a plot index from an accounts plotIndex list.
     */
    function removePlotIndexFromAccount(
        address account,
        uint256 fieldId,
        uint256 plotIndex
    ) internal {
        AppStorage storage s = LibAppStorage.diamondStorage();
        uint256 i = findPlotIndexForAccount(account, fieldId, plotIndex);
        Field storage field = s.accts[account].fields[fieldId];
        field.plotIndexes[i] = field.plotIndexes[field.plotIndexes.length - 1];
        field.piIndex[field.plotIndexes[i]] = i;
        field.piIndex[plotIndex] = type(uint256).max;
        field.plotIndexes.pop();
    }

    /**
     * @notice finds the index of a plot in an accounts plotIndex list.
     */
    function findPlotIndexForAccount(
        address account,
        uint256 fieldId,
        uint256 plotIndex
    ) internal view returns (uint256 i) {
        AppStorage storage s = LibAppStorage.diamondStorage();
        return s.accts[account].fields[fieldId].piIndex[plotIndex];
    }
}<|MERGE_RESOLUTION|>--- conflicted
+++ resolved
@@ -249,9 +249,6 @@
                             return TEMPERATURE_PRECISION;
                         } else {
                             // delta == 1
-<<<<<<< HEAD
-                            return _scaleTemperature(279415312704);
-=======
                             return _scaleTemperature(76079978576);
                         }
                     } else {
@@ -260,7 +257,6 @@
                         } else {
                             // delta == 3
                             return _scaleTemperature(209428496104);
->>>>>>> 35e81f33
                         }
                     }
                 } else {
