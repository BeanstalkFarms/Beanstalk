--- conflicted
+++ resolved
@@ -1761,15 +1761,12 @@
 type Germinating @entity {
   "Address-(EVEN|ODD)"
   id: ID!
-<<<<<<< HEAD
-=======
   "Address of the token or account which is germinating"
   address: String!
   "EVEN or ODD"
   type: String!
   "True when the address is a farmer account"
   isFarmer: Boolean!
->>>>>>> a382f7b7
   "The season in which the germination started"
   season: Int!
   "Germinating stalk. This only applies to farmer/Beanstalk address"
