--- conflicted
+++ resolved
@@ -78,11 +78,7 @@
 
     uint256 internal constant WELL_MINIMUM_BEAN_BALANCE = 1000_000_000; // 1,000 Beans
     address internal constant BEAN_ETH_WELL = 0xBEA0e11282e2bB5893bEcE110cF199501e872bAd;
-<<<<<<< HEAD
-    address internal constant BEAN_WSTETH_WELL = 0xa61Ef2313C1eC9c8cf2E1cAC986539d136b1393E; // TODO: Set
-=======
     address internal constant BEAN_WSTETH_WELL = 0xBeA0000113B0d182f4064C86B71c315389E4715D;
->>>>>>> 2ae2505e
     // The index of the Bean and Weth token addresses in all BEAN/ETH Wells.
     uint256 internal constant BEAN_INDEX = 0;
     uint256 internal constant ETH_INDEX = 1;
