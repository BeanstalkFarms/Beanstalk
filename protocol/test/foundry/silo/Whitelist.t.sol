// SPDX-License-Identifier: MIT
pragma solidity >=0.6.0 <0.9.0;
pragma abicoder v2;

import {TestHelper, LibTransfer, C} from "test/foundry/utils/TestHelper.sol";
import {IMockFBeanstalk} from "contracts/interfaces/IMockFBeanstalk.sol";
import {IDiamondCut} from "contracts/interfaces/IDiamondCut.sol";
import {WhitelistFacet} from "contracts/beanstalk/silo/WhitelistFacet/WhitelistFacet.sol";
import {LibUsdOracle} from "contracts/libraries/Oracle/LibUsdOracle.sol";
import {OracleFacet} from "contracts/beanstalk/sun/OracleFacet.sol";
import {LibChainlinkOracle} from "contracts/libraries/Oracle/LibChainlinkOracle.sol";
import {IERC20} from "@openzeppelin/contracts/token/ERC20/IERC20.sol";
import {Implementation} from "contracts/beanstalk/storage/System.sol";
import {MockOracle} from "contracts/mocks/MockOracle.sol";
import {GaugePointFacet} from "contracts/beanstalk/sun/GaugePoints/GaugePointFacet.sol";
import {LiquidityWeightFacet} from "contracts/beanstalk/sun/LiquidityWeightFacet.sol";

contract MockWellToken {
    address constant WETH = 0x82aF49447D8a07e3bd95BD0d56f35241523fBab1;

    function tokens() public returns (IERC20[] memory) {
        IERC20[] memory _tokens = new IERC20[](2);
        _tokens[0] = IERC20(WETH);
        _tokens[1] = IERC20(WETH);
        return _tokens;
    }
}

/**
 * @notice Tests the functionality of whitelisting.
 */
contract WhitelistTest is TestHelper {
    // events
    event AddWhitelistStatus(
        address token,
        uint256 index,
        bool isWhitelisted,
        bool isWhitelistedLp,
        bool isWhitelistedWell,
        bool isSoppable
    );
    /**
     * @notice Emitted when a token is added to the Silo Whitelist.
     * @param token ERC-20 token being added to the Silo Whitelist.
     * @param selector The function selector that returns the BDV of a given token.
     * @param stalkEarnedPerSeason The Stalk per BDV per Season received from depositing `token`.
     * @param stalkIssuedPerBdv The Stalk per BDV given from depositing `token`.
     * @param gaugePoints The gauge points of the token.
     * @param optimalPercentDepositedBdv The target percentage
     * of the total LP deposited BDV for this token.
     */
    event WhitelistToken(
        address indexed token,
        bytes4 selector,
        uint32 stalkEarnedPerSeason,
        uint256 stalkIssuedPerBdv,
        uint128 gaugePoints,
        uint64 optimalPercentDepositedBdv
    );

    /**
     * @notice Emitted when the oracle implementation for a token is updated.
     */
    event UpdatedOracleImplementationForToken(
        address indexed token,
        IMockFBeanstalk.Implementation oracleImplementation
    );

    /**
     * @notice Emitted when the gauge point implementation for a token is updated.
     */
    event UpdatedGaugePointImplementationForToken(
        address indexed token,
        IMockFBeanstalk.Implementation gpImplementation
    );

    /**
     * @notice Emitted when the liquidity weight implementation for a token is updated.
     */
    event UpdatedLiquidityWeightImplementationForToken(
        address indexed token,
        IMockFBeanstalk.Implementation lwImplementation
    );

    event DewhitelistToken(address indexed token);

    function setUp() public {
        initializeBeanstalkTestState(true, false, false);
    }

    // reverts if not owner.
    function test_whitelistRevertOwner(uint i) public {
        vm.prank(address(bytes20(keccak256(abi.encode(i)))));
        vm.expectRevert("LibDiamond: Must be contract or owner");
        bs.whitelistToken(
            address(0),
            bytes4(0),
            0,
            0,
            bytes1(0),
            0,
            0,
            IMockFBeanstalk.Implementation(address(0), bytes4(0), bytes1(0), new bytes(0)),
            IMockFBeanstalk.Implementation(address(0), bytes4(0), bytes1(0), new bytes(0)),
            IMockFBeanstalk.Implementation(address(0), bytes4(0), bytes1(0), new bytes(0))
        );
    }

<<<<<<< HEAD
    function test_whitelistRevertInvalidGaugePointSelector(uint i) public prank(address(bs)) {
        bytes4 bdvSelector = IMockFBeanstalk.beanToBDV.selector;
        bytes4 gaugePointSelector = bytes4(keccak256(abi.encode(i)));
=======
    function test_whitelistRevertInvalidgpImplementation(uint i) public prank(BEANSTALK) {
        bytes4 gpSelector = bytes4(keccak256(abi.encode(i)));
>>>>>>> d938ad76

        vm.expectRevert("Whitelist: Invalid GaugePoint Implementation");
        bs.whitelistToken(
            address(0),
            IMockFBeanstalk.beanToBDV.selector,
            0,
            0,
            bytes1(0),
            0,
            0,
            IMockFBeanstalk.Implementation(address(0), bytes4(0), bytes1(0), new bytes(0)),
            IMockFBeanstalk.Implementation(address(0), gpSelector, bytes1(0), new bytes(0)),
            IMockFBeanstalk.Implementation(address(0), bytes4(0), bytes1(0), new bytes(0))
        );
    }

<<<<<<< HEAD
    function test_whitelistRevertInvalidLiquidityWeightSelector(uint i) public prank(address(bs)) {
        bytes4 bdvSelector = IMockFBeanstalk.beanToBDV.selector;
        bytes4 gaugePointSelector = IMockFBeanstalk.defaultGaugePointFunction.selector;
        bytes4 liquidityWeightSelector = bytes4(keccak256(abi.encode(i)));
=======
    function test_whitelistRevertInvalidlwImplementation(uint i) public prank(BEANSTALK) {
        bytes4 gpSelector = IMockFBeanstalk.defaultGaugePointFunction.selector;
        bytes4 lwSelector = bytes4(keccak256(abi.encode(i)));
>>>>>>> d938ad76

        vm.expectRevert("Whitelist: Invalid LiquidityWeight Implementation");
        bs.whitelistToken(
            address(0),
            IMockFBeanstalk.beanToBDV.selector,
            0,
            0,
            bytes1(0),
            0,
            0,
            IMockFBeanstalk.Implementation(address(0), bytes4(0), bytes1(0), new bytes(0)),
            IMockFBeanstalk.Implementation(address(0), gpSelector, bytes1(0), new bytes(0)),
            IMockFBeanstalk.Implementation(address(0), lwSelector, bytes1(0), new bytes(0))
        );
    }

    function test_whitelistRevertInvalidOracleImplementation(uint i) public prank(BEANSTALK) {
        address token = address(new MockWellToken());
        bytes4 gpSelector = IMockFBeanstalk.defaultGaugePointFunction.selector;
        bytes4 lwSelector = IMockFBeanstalk.maxWeight.selector;
        bytes4 oSelector = bytes4(keccak256(abi.encode(i)));

        vm.expectRevert("Whitelist: Invalid Oracle Implementation");
        bs.whitelistToken(
            token,
            IMockFBeanstalk.wellBdv.selector,
            0,
            0,
            bytes1(0x01),
            0,
            0,
            IMockFBeanstalk.Implementation(BEANSTALK, oSelector, bytes1(0), new bytes(0)),
            IMockFBeanstalk.Implementation(BEANSTALK, gpSelector, bytes1(0), new bytes(0)),
            IMockFBeanstalk.Implementation(BEANSTALK, lwSelector, bytes1(0), new bytes(0))
        );
    }

<<<<<<< HEAD
    function test_whitelistRevertExistingWhitelistedToken() public prank(address(bs)) {
        bytes4 bdvSelector = IMockFBeanstalk.beanToBDV.selector;
        bytes4 gaugePointSelector = IMockFBeanstalk.defaultGaugePointFunction.selector;
        bytes4 liquidityWeightSelector = IMockFBeanstalk.maxWeight.selector;
        address token = address(C.bean());
=======
    function test_whitelistRevertZeroTargetOracleImplementation(uint i) public prank(BEANSTALK) {
        address token = address(new MockWellToken());
        bytes4 gpSelector = IMockFBeanstalk.defaultGaugePointFunction.selector;
        bytes4 lwSelector = IMockFBeanstalk.maxWeight.selector;
        bytes4 oSelector = bytes4(keccak256(abi.encode(i)));
>>>>>>> d938ad76

        vm.expectRevert("Whitelist: Invalid Target Address");
        bs.whitelistToken(
            token,
            IMockFBeanstalk.wellBdv.selector,
            0,
            0,
            bytes1(0x01),
            0,
            0,
            IMockFBeanstalk.Implementation(address(0), oSelector, bytes1(0), new bytes(0)),
            IMockFBeanstalk.Implementation(address(0), gpSelector, bytes1(0), new bytes(0)),
            IMockFBeanstalk.Implementation(address(0), lwSelector, bytes1(0), new bytes(0))
        );
    }

    function test_whitelistRevertExistingWhitelistedToken() public prank(BEANSTALK) {
        bytes4 gpSelector = IMockFBeanstalk.defaultGaugePointFunction.selector;
        bytes4 lwSelector = IMockFBeanstalk.maxWeight.selector;

        vm.expectRevert("Whitelist: Token already whitelisted");
        bs.whitelistToken(
            BEAN,
            IMockFBeanstalk.beanToBDV.selector,
            0,
            0,
            bytes1(0),
            0,
            0,
            IMockFBeanstalk.Implementation(BEANSTALK, bytes4(0), bytes1(0x01), new bytes(0)),
            IMockFBeanstalk.Implementation(BEANSTALK, gpSelector, bytes1(0x01), new bytes(0)),
            IMockFBeanstalk.Implementation(BEANSTALK, lwSelector, bytes1(0x01), new bytes(0))
        );
    }

    //// WHITELIST ////
    // Theorically, a number of tokens that may be used within the beanstalk system can be whitelisted.
    // However, this is not enforced on the contract level and thus is not tested here.
    // For example, the contract assumes further silo whitelisted assets will be an LP token.

    /**
     * @notice validates general whitelist functionality.
     */
    function test_whitelistTokenBasic(
        uint32 stalkEarnedPerSeason,
        uint48 stalkIssuedPerBdv,
        uint128 gaugePoints,
        uint64 optimalPercentDepositedBdv
<<<<<<< HEAD
    ) public prank(address(bs)) {
        address token = address(new MockToken("Mock Token", "MTK"));
        bytes4 bdvSelector = IMockFBeanstalk.beanToBDV.selector;
        bytes4 gaugePointSelector = IMockFBeanstalk.defaultGaugePointFunction.selector;
        bytes4 liquidityWeightSelector = IMockFBeanstalk.maxWeight.selector;
=======
    ) public prank(BEANSTALK) {
        address token = address(new MockWellToken());
        bytes4 bdvSelector = IMockFBeanstalk.wellBdv.selector;
        IMockFBeanstalk.Implementation memory oracleImplementation = IMockFBeanstalk.Implementation(
            address(ETH_USD_CHAINLINK_PRICE_AGGREGATOR),
            bytes4(0),
            bytes1(0x01),
            new bytes(0)
        );
>>>>>>> d938ad76

        IMockFBeanstalk.Implementation memory gpImplementation = IMockFBeanstalk.Implementation(
            address(0),
            IMockFBeanstalk.defaultGaugePointFunction.selector,
            bytes1(0x01),
            new bytes(0)
        );

        IMockFBeanstalk.Implementation memory lwImplementation = IMockFBeanstalk.Implementation(
            address(0),
            IMockFBeanstalk.maxWeight.selector,
            bytes1(0x01),
            new bytes(0)
        );

        verifyWhitelistEvents(
            token,
            bdvSelector,
            stalkEarnedPerSeason,
            stalkIssuedPerBdv,
            gaugePoints,
            optimalPercentDepositedBdv,
            oracleImplementation,
            gpImplementation,
            lwImplementation
        );

        bs.whitelistToken(
            token,
            bdvSelector,
            stalkIssuedPerBdv,
            stalkEarnedPerSeason,
            bytes1(0),
            gaugePoints,
            optimalPercentDepositedBdv,
            oracleImplementation,
            gpImplementation,
            lwImplementation
        );

        verifyWhitelistState(
            token,
            bdvSelector,
            stalkEarnedPerSeason,
            stalkIssuedPerBdv,
            gpImplementation.selector,
            lwImplementation.selector,
            gaugePoints,
            optimalPercentDepositedBdv,
            true,
            true,
            true
        );
    }

    function test_whitelistTokenWithExternalImplementation(
        uint32 stalkEarnedPerSeason,
        uint48 stalkIssuedPerBdv,
        uint128 gaugePoints,
        uint64 optimalPercentDepositedBdv
<<<<<<< HEAD
    ) public prank(address(bs)) {
        address token = address(new MockToken("Mock Token", "MTK"));
        bytes4 bdvSelector = IMockFBeanstalk.beanToBDV.selector;
        bytes4 gaugePointSelector = IMockFBeanstalk.defaultGaugePointFunction.selector;
        bytes4 liquidityWeightSelector = IMockFBeanstalk.maxWeight.selector;
        encodeType = encodeType % 2; // 0 or 1
=======
    ) public prank(BEANSTALK) {
        address token = address(new MockWellToken());
        bytes4 bdvSelector = IMockFBeanstalk.wellBdv.selector;

        // deploy mock Oracle:
        IMockFBeanstalk.Implementation memory oracleImplementation = IMockFBeanstalk.Implementation(
            address(new MockOracle(1e6, 1e6)),
            MockOracle.getPrice.selector,
            bytes1(0),
            new bytes(0)
        );

        IMockFBeanstalk.Implementation memory gpImplementation = IMockFBeanstalk.Implementation(
            address(new GaugePointFacet()),
            GaugePointFacet.defaultGaugePointFunction.selector,
            bytes1(0),
            new bytes(0)
        );

        IMockFBeanstalk.Implementation memory lwImplementation = IMockFBeanstalk.Implementation(
            address(new LiquidityWeightFacet()),
            LiquidityWeightFacet.maxWeight.selector,
            bytes1(0),
            new bytes(0)
        );

>>>>>>> d938ad76
        verifyWhitelistEvents(
            token,
            bdvSelector,
            stalkEarnedPerSeason,
            stalkIssuedPerBdv,
            gaugePoints,
            optimalPercentDepositedBdv,
            oracleImplementation,
            gpImplementation,
            lwImplementation
        );
        bs.whitelistToken(
            token,
            bdvSelector,
            stalkIssuedPerBdv,
            stalkEarnedPerSeason,
            0x01,
            gaugePoints,
            optimalPercentDepositedBdv,
            oracleImplementation,
            gpImplementation,
            lwImplementation
        );
    }

    /**
     * @notice validates general dewhitelist functionality.
     */
    function test_dewhitelist(uint256 i, uint256 season) public prank(address(bs)) {
        season = bound(season, 1, type(uint32).max);
        bs.teleportSunrise(uint32(season));
        address[] memory tokens = bs.getWhitelistedTokens();
        i = bound(i, 0, tokens.length - 1);
        address token = tokens[i];
        // initial milestone stem and season
        IMockFBeanstalk.AssetSettings memory ss = bs.tokenSettings(token);

        vm.expectEmit();
        emit DewhitelistToken(token);
        bs.dewhitelistToken(token);

        verifyWhitelistState(token, 0, 1, 1e10, 0, 0, 0, 0, false, false, false);
        // verify that the milestone stem and season are updated and are kept, as
        // existing deposits are still valid.
        IMockFBeanstalk.AssetSettings memory newSS = bs.tokenSettings(token);
        assertEq(int256(newSS.milestoneStem), bs.stemTipForToken(token));
        assertEq(uint256(newSS.milestoneSeason), season);
    }

<<<<<<< HEAD
    function test_whitelistTokenWithExternalImplementation(
        uint32 stalkEarnedPerSeason,
        uint48 stalkIssuedPerBdv,
        uint128 gaugePoints,
        uint64 optimalPercentDepositedBdv
    ) public prank(address(bs)) {
        address token = address(new MockToken("Mock Token", "MTK"));
        bytes4 liquidityWeightSelector = IMockFBeanstalk.maxWeight.selector;
        bytes1 encodeType = 0x01;

        IMockFBeanstalk.Implementation memory oracleImplementation = IMockFBeanstalk.Implementation(
            address(0),
            bytes4(0),
            bytes1(0),
            new bytes(0)
        );

        IMockFBeanstalk.Implementation memory gaugePointImplementation = IMockFBeanstalk
            .Implementation(
                address(0),
                IMockFBeanstalk.defaultGaugePointFunction.selector,
                bytes1(0),
                new bytes(0)
            );

        IMockFBeanstalk.Implementation memory liquidityWeightImplementation = IMockFBeanstalk
            .Implementation(address(0), liquidityWeightSelector, bytes1(0), new bytes(0));

        verifyWhitelistEvents(
            token,
            IMockFBeanstalk.beanToBDV.selector,
            stalkEarnedPerSeason,
            stalkIssuedPerBdv,
            bytes4(0),
            bytes4(0),
            gaugePoints,
            optimalPercentDepositedBdv,
            false
        );
        bs.whitelistTokenWithExternalImplementation(
            token,
            IMockFBeanstalk.beanToBDV.selector,
            stalkIssuedPerBdv,
            stalkEarnedPerSeason,
            encodeType,
            gaugePoints,
            optimalPercentDepositedBdv,
            oracleImplementation,
            gaugePointImplementation,
            liquidityWeightImplementation
        );
    }

=======
>>>>>>> d938ad76
    function verifyWhitelistEvents(
        address token,
        bytes4 bdvSelector,
        uint32 stalkEarnedPerSeason,
        uint48 stalkIssuedPerBdv,
        uint128 gaugePoints,
        uint64 optimalPercentDepositedBdv,
        IMockFBeanstalk.Implementation memory oracleImplementation,
        IMockFBeanstalk.Implementation memory gpImplementation,
        IMockFBeanstalk.Implementation memory lwImplementation
    ) public {
        (address _token, ) = bs.getNonBeanTokenAndIndexFromWell(token);
        vm.expectEmit();
        emit AddWhitelistStatus(token, 5, true, true, true, true);
        vm.expectEmit();
        emit UpdatedOracleImplementationForToken(_token, oracleImplementation);
        vm.expectEmit();
        emit WhitelistToken(
            token,
            bdvSelector,
            stalkEarnedPerSeason == 0 ? 1 : stalkEarnedPerSeason,
            stalkIssuedPerBdv,
            gaugePoints,
            optimalPercentDepositedBdv
        );
        vm.expectEmit();
        emit UpdatedGaugePointImplementationForToken(token, gpImplementation);
        vm.expectEmit();
        emit UpdatedLiquidityWeightImplementationForToken(token, lwImplementation);
    }

    function verifyWhitelistState(
        address token,
        bytes4 bdvSelector,
        uint32 stalkEarnedPerSeason,
        uint48 stalkIssuedPerBdv,
        bytes4 gaugePointSelector,
        bytes4 liquidityWeightSelector,
        uint128 gaugePoints,
        uint64 optimalPercentDepositedBdv,
        bool isWhitelisted,
        bool isWhitelistedLp,
        bool isWhitelistedWell
    ) internal view {
        IMockFBeanstalk.AssetSettings memory ss = bs.tokenSettings(token);
        assertEq(ss.selector, bdvSelector);
        assertEq(uint256(ss.stalkIssuedPerBdv), stalkIssuedPerBdv);
        assertEq(
            uint256(ss.stalkEarnedPerSeason),
            stalkEarnedPerSeason == 0 ? 1 : stalkEarnedPerSeason
        );
        assertEq(uint256(ss.stalkIssuedPerBdv), stalkIssuedPerBdv);
        assertEq(ss.gaugePointImplementation.selector, gaugePointSelector);
        assertEq(ss.liquidityWeightImplementation.selector, liquidityWeightSelector);
        assertEq(uint256(ss.gaugePoints), gaugePoints);
        assertEq(uint256(ss.optimalPercentDepositedBdv), optimalPercentDepositedBdv);

        IMockFBeanstalk.WhitelistStatus memory ws = bs.getWhitelistStatus(token);
        assertEq(ws.token, token);
        assertEq(ws.isWhitelisted, isWhitelisted);
        assertEq(ws.isWhitelistedLp, isWhitelistedLp);
        assertEq(ws.isWhitelistedWell, isWhitelistedWell);
    }
}<|MERGE_RESOLUTION|>--- conflicted
+++ resolved
@@ -14,6 +14,8 @@
 import {MockOracle} from "contracts/mocks/MockOracle.sol";
 import {GaugePointFacet} from "contracts/beanstalk/sun/GaugePoints/GaugePointFacet.sol";
 import {LiquidityWeightFacet} from "contracts/beanstalk/sun/LiquidityWeightFacet.sol";
+import {MockToken} from "contracts/mocks/MockToken.sol";
+import {LibConstant} from "test/foundry/utils/LibConstant.sol";
 
 contract MockWellToken {
     address constant WETH = 0x82aF49447D8a07e3bd95BD0d56f35241523fBab1;
@@ -106,56 +108,6 @@
         );
     }
 
-<<<<<<< HEAD
-    function test_whitelistRevertInvalidGaugePointSelector(uint i) public prank(address(bs)) {
-        bytes4 bdvSelector = IMockFBeanstalk.beanToBDV.selector;
-        bytes4 gaugePointSelector = bytes4(keccak256(abi.encode(i)));
-=======
-    function test_whitelistRevertInvalidgpImplementation(uint i) public prank(BEANSTALK) {
-        bytes4 gpSelector = bytes4(keccak256(abi.encode(i)));
->>>>>>> d938ad76
-
-        vm.expectRevert("Whitelist: Invalid GaugePoint Implementation");
-        bs.whitelistToken(
-            address(0),
-            IMockFBeanstalk.beanToBDV.selector,
-            0,
-            0,
-            bytes1(0),
-            0,
-            0,
-            IMockFBeanstalk.Implementation(address(0), bytes4(0), bytes1(0), new bytes(0)),
-            IMockFBeanstalk.Implementation(address(0), gpSelector, bytes1(0), new bytes(0)),
-            IMockFBeanstalk.Implementation(address(0), bytes4(0), bytes1(0), new bytes(0))
-        );
-    }
-
-<<<<<<< HEAD
-    function test_whitelistRevertInvalidLiquidityWeightSelector(uint i) public prank(address(bs)) {
-        bytes4 bdvSelector = IMockFBeanstalk.beanToBDV.selector;
-        bytes4 gaugePointSelector = IMockFBeanstalk.defaultGaugePointFunction.selector;
-        bytes4 liquidityWeightSelector = bytes4(keccak256(abi.encode(i)));
-=======
-    function test_whitelistRevertInvalidlwImplementation(uint i) public prank(BEANSTALK) {
-        bytes4 gpSelector = IMockFBeanstalk.defaultGaugePointFunction.selector;
-        bytes4 lwSelector = bytes4(keccak256(abi.encode(i)));
->>>>>>> d938ad76
-
-        vm.expectRevert("Whitelist: Invalid LiquidityWeight Implementation");
-        bs.whitelistToken(
-            address(0),
-            IMockFBeanstalk.beanToBDV.selector,
-            0,
-            0,
-            bytes1(0),
-            0,
-            0,
-            IMockFBeanstalk.Implementation(address(0), bytes4(0), bytes1(0), new bytes(0)),
-            IMockFBeanstalk.Implementation(address(0), gpSelector, bytes1(0), new bytes(0)),
-            IMockFBeanstalk.Implementation(address(0), lwSelector, bytes1(0), new bytes(0))
-        );
-    }
-
     function test_whitelistRevertInvalidOracleImplementation(uint i) public prank(BEANSTALK) {
         address token = address(new MockWellToken());
         bytes4 gpSelector = IMockFBeanstalk.defaultGaugePointFunction.selector;
@@ -177,19 +129,11 @@
         );
     }
 
-<<<<<<< HEAD
-    function test_whitelistRevertExistingWhitelistedToken() public prank(address(bs)) {
-        bytes4 bdvSelector = IMockFBeanstalk.beanToBDV.selector;
-        bytes4 gaugePointSelector = IMockFBeanstalk.defaultGaugePointFunction.selector;
-        bytes4 liquidityWeightSelector = IMockFBeanstalk.maxWeight.selector;
-        address token = address(C.bean());
-=======
     function test_whitelistRevertZeroTargetOracleImplementation(uint i) public prank(BEANSTALK) {
         address token = address(new MockWellToken());
         bytes4 gpSelector = IMockFBeanstalk.defaultGaugePointFunction.selector;
         bytes4 lwSelector = IMockFBeanstalk.maxWeight.selector;
         bytes4 oSelector = bytes4(keccak256(abi.encode(i)));
->>>>>>> d938ad76
 
         vm.expectRevert("Whitelist: Invalid Target Address");
         bs.whitelistToken(
@@ -238,14 +182,7 @@
         uint48 stalkIssuedPerBdv,
         uint128 gaugePoints,
         uint64 optimalPercentDepositedBdv
-<<<<<<< HEAD
-    ) public prank(address(bs)) {
-        address token = address(new MockToken("Mock Token", "MTK"));
-        bytes4 bdvSelector = IMockFBeanstalk.beanToBDV.selector;
-        bytes4 gaugePointSelector = IMockFBeanstalk.defaultGaugePointFunction.selector;
-        bytes4 liquidityWeightSelector = IMockFBeanstalk.maxWeight.selector;
-=======
-    ) public prank(BEANSTALK) {
+    ) public prank(LibConstant.BEANSTALK) {
         address token = address(new MockWellToken());
         bytes4 bdvSelector = IMockFBeanstalk.wellBdv.selector;
         IMockFBeanstalk.Implementation memory oracleImplementation = IMockFBeanstalk.Implementation(
@@ -254,7 +191,6 @@
             bytes1(0x01),
             new bytes(0)
         );
->>>>>>> d938ad76
 
         IMockFBeanstalk.Implementation memory gpImplementation = IMockFBeanstalk.Implementation(
             address(0),
@@ -315,14 +251,6 @@
         uint48 stalkIssuedPerBdv,
         uint128 gaugePoints,
         uint64 optimalPercentDepositedBdv
-<<<<<<< HEAD
-    ) public prank(address(bs)) {
-        address token = address(new MockToken("Mock Token", "MTK"));
-        bytes4 bdvSelector = IMockFBeanstalk.beanToBDV.selector;
-        bytes4 gaugePointSelector = IMockFBeanstalk.defaultGaugePointFunction.selector;
-        bytes4 liquidityWeightSelector = IMockFBeanstalk.maxWeight.selector;
-        encodeType = encodeType % 2; // 0 or 1
-=======
     ) public prank(BEANSTALK) {
         address token = address(new MockWellToken());
         bytes4 bdvSelector = IMockFBeanstalk.wellBdv.selector;
@@ -349,7 +277,6 @@
             new bytes(0)
         );
 
->>>>>>> d938ad76
         verifyWhitelistEvents(
             token,
             bdvSelector,
@@ -399,62 +326,6 @@
         assertEq(uint256(newSS.milestoneSeason), season);
     }
 
-<<<<<<< HEAD
-    function test_whitelistTokenWithExternalImplementation(
-        uint32 stalkEarnedPerSeason,
-        uint48 stalkIssuedPerBdv,
-        uint128 gaugePoints,
-        uint64 optimalPercentDepositedBdv
-    ) public prank(address(bs)) {
-        address token = address(new MockToken("Mock Token", "MTK"));
-        bytes4 liquidityWeightSelector = IMockFBeanstalk.maxWeight.selector;
-        bytes1 encodeType = 0x01;
-
-        IMockFBeanstalk.Implementation memory oracleImplementation = IMockFBeanstalk.Implementation(
-            address(0),
-            bytes4(0),
-            bytes1(0),
-            new bytes(0)
-        );
-
-        IMockFBeanstalk.Implementation memory gaugePointImplementation = IMockFBeanstalk
-            .Implementation(
-                address(0),
-                IMockFBeanstalk.defaultGaugePointFunction.selector,
-                bytes1(0),
-                new bytes(0)
-            );
-
-        IMockFBeanstalk.Implementation memory liquidityWeightImplementation = IMockFBeanstalk
-            .Implementation(address(0), liquidityWeightSelector, bytes1(0), new bytes(0));
-
-        verifyWhitelistEvents(
-            token,
-            IMockFBeanstalk.beanToBDV.selector,
-            stalkEarnedPerSeason,
-            stalkIssuedPerBdv,
-            bytes4(0),
-            bytes4(0),
-            gaugePoints,
-            optimalPercentDepositedBdv,
-            false
-        );
-        bs.whitelistTokenWithExternalImplementation(
-            token,
-            IMockFBeanstalk.beanToBDV.selector,
-            stalkIssuedPerBdv,
-            stalkEarnedPerSeason,
-            encodeType,
-            gaugePoints,
-            optimalPercentDepositedBdv,
-            oracleImplementation,
-            gaugePointImplementation,
-            liquidityWeightImplementation
-        );
-    }
-
-=======
->>>>>>> d938ad76
     function verifyWhitelistEvents(
         address token,
         bytes4 bdvSelector,
