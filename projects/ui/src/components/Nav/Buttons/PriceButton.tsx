import React, { useMemo, useState } from 'react';
import {
  ButtonProps,
  Stack,
  Typography,
  useMediaQuery,
  Box,
  Link,
  Switch,
  Chip,
  Avatar,
} from '@mui/material';
import throttle from 'lodash/throttle';
import { useTheme } from '@mui/material/styles';
import { Close } from '@mui/icons-material';
import { useSelector } from 'react-redux';
import ArrowOutwardIcon from '@mui/icons-material/ArrowOutward';
import usePools from '~/hooks/beanstalk/usePools';
import PoolCard from '~/components/Silo/PoolCard';
import BeanProgressIcon from '~/components/Common/BeanProgressIcon';
import useSeason from '~/hooks/beanstalk/useSeason';
import usePrice from '~/hooks/beanstalk/usePrice';
import { displayBeanPrice, displayBN } from '~/util/Tokens';
import { BASIN_WELL_LINK, CURVE_LINK, NEW_BN, ZERO_BN } from '~/constants';
import { useFetchPools } from '~/state/bean/pools/updater';
import { AppState } from '~/state';
import ethereumLogo from '~/img/tokens/eth-logo-circled.svg';

// ------------------------------------------------------------

import { FC } from '~/types';
import useDataFeedTokenPrices from '~/hooks/beanstalk/useDataFeedTokenPrices';
import FolderMenu from '../FolderMenu';

const poolLinks: { [key: string]: string } = {
  '0xc9c32cd16bf7efb85ff14e0c8603cc90f6f2ee49': CURVE_LINK,
  '0xbea0e11282e2bb5893bece110cf199501e872bad': `${BASIN_WELL_LINK}0xbea0e11282e2bb5893bece110cf199501e872bad`,
};

const PriceButton: FC<ButtonProps> = ({ ...props }) => {
  const [showDeprecated, setShowDeprecated] = useState(false);

  const pools = usePools(showDeprecated);
  for (const [address, pool] of Object.entries(pools)) {
    pool.link = poolLinks[address];
  }
  const [showTWA, setShowTWA] = useState(false);
  const [showPrices, setShowPrices] = useState(false);
  const season = useSeason();
  const beanPrice = usePrice();
  const beanPools = useSelector<AppState, AppState['_bean']['pools']>(
    (state) => state._bean.pools
  );

  const toggleDisplayedPools = (e: React.MouseEvent<HTMLElement>) => {
    e.stopPropagation();
    e.nativeEvent.stopImmediatePropagation();
    setShowDeprecated(!showDeprecated);
  };

  const toggleTWA = (v: React.ChangeEvent<HTMLInputElement>) =>
    setShowTWA(v.target.checked);

  const togglePrices = () => setShowPrices(!showPrices);

  const beanTokenData = useSelector<AppState, AppState['_bean']['token']>(
    (state) => state._bean.token
  );
  const tokenPrices = useDataFeedTokenPrices();
  const [_refetchPools] = useFetchPools();
  const refetchPools = useMemo(
    () => throttle(_refetchPools, 10_000),
    [_refetchPools]
  ); // max refetch = 10s

  // Theme
  const theme = useTheme();
  const isMobile = useMediaQuery(theme.breakpoints.down('lg'));
  const isTiny = useMediaQuery('(max-width:350px)');

  // Content
  const isLoading = beanPrice.eq(NEW_BN);
  const startIcon = isTiny ? undefined : (
    <BeanProgressIcon size={25} enabled={isLoading} variant="indeterminate" />
  );

  // calculate based on which pools we're shoing.
  // This is very weird code here, but we're just working with what we got
  const combinedDeltaB = Object.entries(beanPools)
    .map(([address, value]) => ({ ...value, address }))
    .filter((item) => Object.keys(pools).includes(item.address))
    .reduce((accumulator, pool) => pool.deltaB.plus(accumulator), ZERO_BN);

  const poolsContent = (
    <>
      <Box
        sx={{
          display: 'flex',
          flexDirection: 'row',
          alignItems: 'center',
          justifyContent: 'space-between',
        }}
      >
        <div>
          <Chip
            size="small"
            sx={{ backgroundColor: '#f6fafe', color: '#647265' }}
            avatar={<Avatar src={ethereumLogo} />}
            onClick={togglePrices}
            label={
              <span>
                {showTWA ? (
                  <> ${tokenPrices['ETH-TWA']?.toFixed(2) || 0}</>
                ) : (
                  <> ${tokenPrices.eth?.toFixed(2) || 0}</>
                )}

                <ArrowOutwardIcon sx={{ fontSize: 12, marginLeft: '5px' }} />
              </span>
            }
          />
        </div>
        <div>
          <Chip
            sx={{ backgroundColor: '#f6fafe', color: '#647265' }}
            size="small"
            label={
              <span>
                {showTWA ? (
                  <>
                    Total TWA deltaB:{' '}
                    <strong>
                      {beanTokenData.deltaB.gte(0) && '+'}
                      {displayBN(beanTokenData.deltaB, true)}
                    </strong>
                  </>
                ) : (
                  <>
                    Total deltaB:{' '}
                    <strong>
                      {combinedDeltaB.gte(0) && '+'}
                      {displayBN(combinedDeltaB, true)}
                    </strong>
                  </>
                )}
              </span>
            }
          />
        </div>
      </Box>
      {Object.values(pools).map((pool, index) => (
        <PoolCard
          key={`${pool.address}-${index}`}
          pool={pool}
          poolState={beanPools[pool.address]}
<<<<<<< HEAD
=======
          useTWA={showTWA}
>>>>>>> 016cff59
          ButtonProps={{
            href: `${pool.link}`,
            target: '_blank',
            rel: 'noreferrer',
          }}
        />
      ))}
      <div>
        <Box
          sx={{
            display: 'flex',
            flexDirection: 'column',
            backgroundColor: '#f7f7f7',
            border: '1px solid #ecf7fe',
            padding: '5px 10px;',
            borderRadius: '10px',
            alignItems: 'stretch',
            ...(showTWA
              ? { backgroundColor: '#f6fafe', color: '#647265' }
              : {}),
          }}
        >
          <Box
            sx={{
              display: 'flex',
              flexDirection: 'row',
              alignItems: 'center',
              justifyContent: 'space-between',
            }}
          >
            <Typography
              variant="bodySmall"
              sx={{ fontWeight: 600, fontSize: '12px', color: '#595959' }}
            >
              Show deltaB as time-weighted average
            </Typography>
            <Switch
              checked={showTWA}
              onChange={toggleTWA}
              inputProps={{ 'aria-label': 'controlled' }}
            />
          </Box>
          <Typography
            variant="bodySmall"
            sx={{ color: '#9ca39b', fontSize: '13px' }}
          >
            {showTWA ? (
              <>
                {' '}
                View the average deltaB of Bean over the last hour, the shortage
                or excess of Beans in a liquidity pool Beans trade in.
                <br />
                <br />
                Beanstalk uses the time-weighted average deltaB to determine how
                many Beans to mint per season.
              </>
            ) : (
              <>
                {' '}
                View the time-weighted average shortage or excess of Beans in
                each pool over the last hour, i.e., the TWA deltaB.
              </>
            )}
          </Typography>

          {/*  Leaving here for reference
          
          <Box sx={{ display: 'flex', justifyContent: 'space-between' }}>
            <div>Cumulative Instantaneous deltaB:</div>
            <div>
              {combinedDeltaB.gte(0) && '+'}
              {displayBN(combinedDeltaB, true)}
            </div>
          </Box>
          <Box sx={{ display: 'flex', justifyContent: 'space-between' }}>
            <div>Cumulative Time-Weighted deltaB:</div>
            <div>
              {beanTokenData.deltaB.gte(0) && '+'}
              {displayBN(beanTokenData.deltaB, true)}
            </div>
          </Box>
          <Box sx={{ display: 'flex', justifyContent: 'space-between' }}>
            <div>Instantaneous ETH Price:</div>
            <div>${tokenPrices.eth?.toFixed(2) || 0}</div>
          </Box>
          <Box sx={{ display: 'flex', justifyContent: 'space-between' }}>
            <div>Time-Weighted ETH Price:</div>
            <div>${tokenPrices['ETH-TWA']?.toFixed(2) || 0}</div>
          </Box> */}
        </Box>
        <Box
          sx={{ padding: '5px', textAlign: 'center', fontSize: '12px' }}
          maxWidth="sm"
        >
          <Link
            onClick={toggleDisplayedPools}
            sx={{ color: '#647265', cursor: 'pointer' }}
          >
            {showDeprecated
              ? 'Show only whitelisted'
              : 'Show all pools (inc non-whitelisted)'}
          </Link>
        </Box>
      </div>
    </>
  );

  const priceContent = (
    <Box
      sx={{
        display: 'flex',
        flexDirection: 'column',
        border: '1px solid #ecf7fe',
        borderRadius: '10px',
        alignItems: 'stretch',
        backgroundColor: '#f6fafe',
        padding: '10px',
        gap: '10px',
      }}
    >
      <Box
        sx={{
          display: 'flex',
          flexDirection: 'row',
          alignItems: 'center',
          justifyContent: 'space-between',
        }}
      >
        <Typography sx={{ fontSize: 14, fontWeight: 600 }}>
          Prices of Non-Bean assets
        </Typography>
        <Close
          sx={{ fontSize: 14, cursor: 'pointer' }}
          onClick={togglePrices}
        />
      </Box>

      {/* ETH Price */}
      <Box
        sx={{
          display: 'flex',
          flexDirection: 'row',
          alignItems: 'center',
          justifyContent: 'space-between',
        }}
      >
        <Box display="flex" flexDirection="row">
          <Avatar
            sx={{ width: 18, height: 18, marginRight: '5px' }}
            src={ethereumLogo}
          />{' '}
          ETH Price
        </Box>
        <div>${tokenPrices.eth?.toFixed(2) || 0}</div>
      </Box>

      {/* TWA ETH Price */}
      <Box
        sx={{
          display: 'flex',
          flexDirection: 'row',
          alignItems: 'center',
          justifyContent: 'space-between',
        }}
      >
        <Box display="flex" flexDirection="row">
          <Avatar
            sx={{ width: 18, height: 18, marginRight: '5px' }}
            src={ethereumLogo}
          />{' '}
          TWA ETH Price
        </Box>
        <div>${tokenPrices['ETH-TWA']?.toFixed(2) || 0}</div>
      </Box>

      <Box sx={{ marginTop: '100px' }}>
        <Typography
          sx={{ color: '#647265', fontSize: '12px', lineHeight: '14px' }}
        >
          TWA Prices represent the prices of these non-Bean assets over the last
          hour according to Beanstalk
        </Typography>
      </Box>
    </Box>
  );

  return (
    <FolderMenu
      onOpen={refetchPools}
      startIcon={startIcon}
      buttonContent={
        <>
          $
          {displayBeanPrice(
            beanPrice.gt(0) ? beanPrice : ZERO_BN,
            isMobile ? 2 : 4
          )}
        </>
      }
      drawerContent={
        <Stack sx={{ p: 2 }} gap={1}>
          <Typography variant="h4">
            Pools — Season {displayBN(season || ZERO_BN)}
          </Typography>
          <Stack gap={1}>{poolsContent}</Stack>
        </Stack>
      }
      popoverContent={
        <Stack gap={1} p={1}>
          {showPrices ? priceContent : poolsContent}
        </Stack>
      }
      hotkey="opt+1, alt+1"
      zeroTopLeftRadius
      {...props}
    />
  );
};

export default PriceButton;<|MERGE_RESOLUTION|>--- conflicted
+++ resolved
@@ -153,10 +153,7 @@
           key={`${pool.address}-${index}`}
           pool={pool}
           poolState={beanPools[pool.address]}
-<<<<<<< HEAD
-=======
           useTWA={showTWA}
->>>>>>> 016cff59
           ButtonProps={{
             href: `${pool.link}`,
             target: '_blank',
