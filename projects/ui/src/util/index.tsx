--- conflicted
+++ resolved
@@ -19,10 +19,7 @@
 export * from './Time';
 export * from './Tokens';
 export * from './Environment';
-<<<<<<< HEAD
-=======
 export * from './TokenValue';
->>>>>>> 3829bec1
 
 // -----------------
 // Shared Types
