--- conflicted
+++ resolved
@@ -99,14 +99,9 @@
         cd.bL = int80(bytes10(_caseData << 120));
     }
 
-<<<<<<< HEAD
-    function getCasesV2() internal pure returns (bytes32[144] memory casesV2) {
-        casesV2 = [
-=======
 function setCasesV2() internal {
         AppStorage storage s = LibAppStorage.diamondStorage();
         s.casesV2 = [
->>>>>>> 4144aa01
         //               Dsc soil demand,  Steady soil demand  Inc soil demand
                     /////////////////////// Exremely Low L2SR ///////////////////////
             bytes32(T_PLUS_3_L_INCR_TEN),    T_PLUS_1_L_INCR_TEN,    T_PLUS_0_L_INCR_TEN, // Exs Low: P < 1
