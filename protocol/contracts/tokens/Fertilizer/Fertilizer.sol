// SPDX-License-Identifier: MIT

pragma solidity ^0.8.20;

import "./Internalizer.sol";
<<<<<<< HEAD
import {LibRedundantMath128} from "contracts/libraries/LibRedundantMath128.sol";
import {LibRedundantMath256} from "contracts/libraries/LibRedundantMath256.sol";
=======
import {IBeanstalk} from "./Internalizer.sol";
>>>>>>> 8bd11a21

/**
 * @author publius
 * @title Barn Raiser
 */

<<<<<<< HEAD
interface IBS {
    function payFertilizer(address account, uint256 amount) external;

    function beansPerFertilizer() external view returns (uint128);

    function getEndBpf() external view returns (uint128);

    function remainingRecapitalization() external view returns (uint256);
}

=======
// Inherits Internalizer thus inherits ERC1155Upgradeable and the uri function
// The end Fert Facet only gets the interface of this contract
>>>>>>> 8bd11a21
contract Fertilizer is Internalizer {
    event ClaimFertilizer(uint256[] ids, uint256 beans);

    using LibRedundantMath256 for uint256;
    using LibRedundantMath128 for uint128;

    /**
     * @notice Initializes the contract.
     * @dev In a future update, the metadata will be fully on chain,
     * and thus the uri will not need to be updated.
     */
    function init() external initializer {
        __Internallize_init("");
    }

    /**
     * @notice Calculates and updates the amount of beans a user should receive
     * given a set of fertilizer ids. Callable only by the Beanstalk contract.
     * @param account - the user to update
     * @param ids - an array of fertilizer ids 
     * @param bpf - the current beans per fertilizer
    */
    function beanstalkUpdate(
        address account,
        uint256[] memory ids,
        uint128 bpf
    ) external onlyOwner returns (uint256) {
        return __update(account, ids, uint256(bpf));
    }

<<<<<<< HEAD
    function beanstalkMint(
        address account,
        uint256 id,
        uint128 amount,
        uint128 bpf
    ) external onlyOwner {
=======
    /**
     * @notice Mints a fertilizer to an account using a users specified balance
     * Called from FertilizerFacet.mintFertilizer()
     * @param account - the account to mint to
     * @param id - the id of the fertilizer to mint
     * @param amount - the amount of fertilizer to mint
     * @param bpf - the current beans per fertilizer
    */
    function beanstalkMint(address account, uint256 id, uint128 amount, uint128 bpf) external onlyOwner {
>>>>>>> 8bd11a21
        if (_balances[id][account].amount > 0) {
            uint256[] memory ids = new uint256[](1);
            ids[0] = id;
            _update(account, ids, bpf);
        }
        _balances[id][account].lastBpf = bpf;
        _safeMint(account, id, amount, bytes("0"));
    }

    /** 
     * @notice hadles state updates before a fertilizer transfer
     * @param from - the account to transfer from
     * @param to - the account to transfer to
     * @param ids - an array of fertilizer ids 
    */
    function _beforeTokenTransfer(
        address, // operator,
        address from,
        address to,
        uint256[] memory ids,
        uint256[] memory, // amounts
        bytes memory // data
    ) internal virtual override {
        uint256 bpf = uint256(IBeanstalk(owner()).beansPerFertilizer());
        if (from != address(0)) _update(from, ids, bpf);
        _update(to, ids, bpf);
    }

<<<<<<< HEAD
    function _update(address account, uint256[] memory ids, uint256 bpf) internal {
=======
    /**
     * @notice Calculates and transfers the rewarded beans
     * from a set of fertilizer ids to an account's internal balance
     * @param account - the user to update
     * @param ids - an array of fertilizer ids
     * @param bpf - the beans per fertilizer
     */
    function _update(
        address account,
        uint256[] memory ids,
        uint256 bpf
    ) internal {
>>>>>>> 8bd11a21
        uint256 amount = __update(account, ids, bpf);
        if (amount > 0) IBeanstalk(owner()).payFertilizer(account, amount);
    }

    /**
     * @notice Calculates and updates the amount of beans a user should receive
     * given a set of fertilizer ids and the current outstanding total beans per fertilizer
     * @param account - the user to update
     * @param ids - the fertilizer ids
     * @param bpf - the current beans per fertilizer
     * @return beans - the amount of beans to reward the fertilizer owner
     */
    function __update(
        address account,
        uint256[] memory ids,
        uint256 bpf
    ) internal returns (uint256 beans) {
        for (uint256 i; i < ids.length; ++i) {
            uint256 stopBpf = bpf < ids[i] ? bpf : ids[i];
            uint256 deltaBpf = stopBpf - _balances[ids[i]][account].lastBpf;
            if (deltaBpf > 0) {
                beans = beans.add(deltaBpf.mul(_balances[ids[i]][account].amount));
                _balances[ids[i]][account].lastBpf = uint128(stopBpf);
            }
        }
        emit ClaimFertilizer(ids, beans);
    }

<<<<<<< HEAD
    function balanceOfFertilized(
        address account,
        uint256[] memory ids
    ) external view returns (uint256 beans) {
        uint256 bpf = uint256(IBS(owner()).beansPerFertilizer());
=======
    /**
     * @notice Returns the balance of fertilized beans of a fertilizer owner given
      a set of fertilizer ids
     * @param account - the fertilizer owner
     * @param ids - the fertilizer ids 
     * @return beans - the amount of fertilized beans the fertilizer owner has
     */
    function balanceOfFertilized(address account, uint256[] memory ids) external view returns (uint256 beans) {
        uint256 bpf = uint256(IBeanstalk(owner()).beansPerFertilizer());
>>>>>>> 8bd11a21
        for (uint256 i; i < ids.length; ++i) {
            uint256 stopBpf = bpf < ids[i] ? bpf : ids[i];
            uint256 deltaBpf = stopBpf - _balances[ids[i]][account].lastBpf;
            beans = beans.add(deltaBpf.mul(_balances[ids[i]][account].amount));
        }
    }

<<<<<<< HEAD
    function balanceOfUnfertilized(
        address account,
        uint256[] memory ids
    ) external view returns (uint256 beans) {
        uint256 bpf = uint256(IBS(owner()).beansPerFertilizer());
=======
    /**
     * @notice Returns the balance of unfertilized beans of a fertilizer owner given
      a set of fertilizer ids
     * @param account - the fertilizer owner
     * @param ids - the fertilizer ids 
     * @return beans - the amount of unfertilized beans the fertilizer owner has
     */
    function balanceOfUnfertilized(address account, uint256[] memory ids) external view returns (uint256 beans) {
        uint256 bpf = uint256(IBeanstalk(owner()).beansPerFertilizer());
>>>>>>> 8bd11a21
        for (uint256 i; i < ids.length; ++i) {
            if (ids[i] > bpf)
                beans = beans.add(ids[i].sub(bpf).mul(_balances[ids[i]][account].amount));
        }
    }

    /**
     @notice Returns the value remaining to recapitalize beanstalk
     */
    function remaining() public view returns (uint256) {
        return IBeanstalk(owner()).remainingRecapitalization();
    }

    /**
     @notice Returns the id a fertilizer will receive when minted
    */
    function getMintId() public view returns (uint256) {
        return uint256(IBeanstalk(owner()).getEndBpf());
    }
}<|MERGE_RESOLUTION|>--- conflicted
+++ resolved
@@ -3,33 +3,17 @@
 pragma solidity ^0.8.20;
 
 import "./Internalizer.sol";
-<<<<<<< HEAD
 import {LibRedundantMath128} from "contracts/libraries/LibRedundantMath128.sol";
 import {LibRedundantMath256} from "contracts/libraries/LibRedundantMath256.sol";
-=======
 import {IBeanstalk} from "./Internalizer.sol";
->>>>>>> 8bd11a21
 
 /**
  * @author publius
  * @title Barn Raiser
  */
 
-<<<<<<< HEAD
-interface IBS {
-    function payFertilizer(address account, uint256 amount) external;
-
-    function beansPerFertilizer() external view returns (uint128);
-
-    function getEndBpf() external view returns (uint128);
-
-    function remainingRecapitalization() external view returns (uint256);
-}
-
-=======
 // Inherits Internalizer thus inherits ERC1155Upgradeable and the uri function
 // The end Fert Facet only gets the interface of this contract
->>>>>>> 8bd11a21
 contract Fertilizer is Internalizer {
     event ClaimFertilizer(uint256[] ids, uint256 beans);
 
@@ -60,14 +44,6 @@
         return __update(account, ids, uint256(bpf));
     }
 
-<<<<<<< HEAD
-    function beanstalkMint(
-        address account,
-        uint256 id,
-        uint128 amount,
-        uint128 bpf
-    ) external onlyOwner {
-=======
     /**
      * @notice Mints a fertilizer to an account using a users specified balance
      * Called from FertilizerFacet.mintFertilizer()
@@ -77,7 +53,6 @@
      * @param bpf - the current beans per fertilizer
     */
     function beanstalkMint(address account, uint256 id, uint128 amount, uint128 bpf) external onlyOwner {
->>>>>>> 8bd11a21
         if (_balances[id][account].amount > 0) {
             uint256[] memory ids = new uint256[](1);
             ids[0] = id;
@@ -106,9 +81,6 @@
         _update(to, ids, bpf);
     }
 
-<<<<<<< HEAD
-    function _update(address account, uint256[] memory ids, uint256 bpf) internal {
-=======
     /**
      * @notice Calculates and transfers the rewarded beans
      * from a set of fertilizer ids to an account's internal balance
@@ -121,7 +93,6 @@
         uint256[] memory ids,
         uint256 bpf
     ) internal {
->>>>>>> 8bd11a21
         uint256 amount = __update(account, ids, bpf);
         if (amount > 0) IBeanstalk(owner()).payFertilizer(account, amount);
     }
@@ -150,13 +121,6 @@
         emit ClaimFertilizer(ids, beans);
     }
 
-<<<<<<< HEAD
-    function balanceOfFertilized(
-        address account,
-        uint256[] memory ids
-    ) external view returns (uint256 beans) {
-        uint256 bpf = uint256(IBS(owner()).beansPerFertilizer());
-=======
     /**
      * @notice Returns the balance of fertilized beans of a fertilizer owner given
       a set of fertilizer ids
@@ -166,7 +130,6 @@
      */
     function balanceOfFertilized(address account, uint256[] memory ids) external view returns (uint256 beans) {
         uint256 bpf = uint256(IBeanstalk(owner()).beansPerFertilizer());
->>>>>>> 8bd11a21
         for (uint256 i; i < ids.length; ++i) {
             uint256 stopBpf = bpf < ids[i] ? bpf : ids[i];
             uint256 deltaBpf = stopBpf - _balances[ids[i]][account].lastBpf;
@@ -174,13 +137,6 @@
         }
     }
 
-<<<<<<< HEAD
-    function balanceOfUnfertilized(
-        address account,
-        uint256[] memory ids
-    ) external view returns (uint256 beans) {
-        uint256 bpf = uint256(IBS(owner()).beansPerFertilizer());
-=======
     /**
      * @notice Returns the balance of unfertilized beans of a fertilizer owner given
       a set of fertilizer ids
@@ -190,7 +146,6 @@
      */
     function balanceOfUnfertilized(address account, uint256[] memory ids) external view returns (uint256 beans) {
         uint256 bpf = uint256(IBeanstalk(owner()).beansPerFertilizer());
->>>>>>> 8bd11a21
         for (uint256 i; i < ids.length; ++i) {
             if (ids[i] > bpf)
                 beans = beans.add(ids[i].sub(bpf).mul(_balances[ids[i]][account].amount));
