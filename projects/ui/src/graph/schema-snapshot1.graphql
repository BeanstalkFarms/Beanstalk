type Alias {
  address: String!
  alias: String!
  created: Int!
  id: String!
  ipfs: String
}

input AliasWhere {
  address: String
  address_in: [String]
  alias: String
  alias_in: [String]
  created: Int
  created_gt: Int
  created_gte: Int
  created_in: [Int]
  created_lt: Int
  created_lte: Int
  id: String
  id_in: [String]
  ipfs: String
  ipfs_in: [String]
}

scalar Any

type BoostSettings {
  bribeEnabled: Boolean
  enabled: Boolean
}

type DelegationPortal {
  delegationApi: String!
  delegationContract: String!
  delegationType: String!
}

type Follow {
  created: Int!
  follower: String!
  id: String!
  ipfs: String
  network: String!
  space: Space!
}

input FollowWhere {
  created: Int
  created_gt: Int
  created_gte: Int
  created_in: [Int]
  created_lt: Int
  created_lte: Int
  follower: String
  follower_in: [String]
  id: String
  id_in: [String]
  ipfs: String
  ipfs_in: [String]
  network: String
  network_in: [String]
  space: String
  space_in: [String]
}

type Item {
  id: String!
  spacesCount: Int
}

type Leaderboard {
  lastVote: Int
  proposalsCount: Int
  space: String
  user: String
  votesCount: Int
}

input LeaderboardsWhere {
  proposal_count: Int
  proposal_count_gt: [Int]
  proposal_count_gte: [Int]
  proposal_count_in: [Int]
  proposal_count_lt: [Int]
  proposal_count_lte: [Int]
  proposal_count_not: Int
  proposal_count_not_in: [Int]
  space: String
  space_in: [String]
  space_not: String
  space_not_in: [String]
  user: String
  user_in: [String]
  user_not: String
  user_not_in: [String]
  vote_count: Int
  vote_count_gt: [Int]
  vote_count_gte: [Int]
  vote_count_in: [Int]
  vote_count_lt: [Int]
  vote_count_lte: [Int]
  vote_count_not: Int
  vote_count_not_in: [Int]
}

type Message {
  address: String
  id: String
  ipfs: String
  mci: Int
  receipt: String
  sig: String
  space: String
  timestamp: Int
  type: String
  version: String
}

input MessageWhere {
  address: String
  address_in: [String]
  id: String
  id_in: [String]
  mci: Int
  mci_gt: Int
  mci_gte: Int
  mci_in: [Int]
  mci_lt: Int
  mci_lte: Int
  space: String
  space_in: [String]
  timestamp: Int
  timestamp_gt: Int
  timestamp_gte: Int
  timestamp_in: [Int]
  timestamp_lt: Int
  timestamp_lte: Int
  type: String
  type_in: [String]
}

type Metrics {
  categories: Any
  total: Int
}

enum OrderDirection {
  asc
  desc
}

type Proposal {
  app: String
  author: String!
  body: String
  choices: [String]!
  created: Int!
  discussion: String!
  end: Int!
  flagged: Boolean
  id: String!
  ipfs: String
  link: String
  network: String!
  plugins: Any!
  privacy: String
  quorum: Float!
  quorumType: String!
  scores: [Float]
  scores_by_strategy: Any
  scores_state: String
  scores_total: Float
  scores_updated: Int
  snapshot: String
  space: Space
  start: Int!
  state: String
  strategies: [Strategy]!
  symbol: String!
  title: String!
  type: String
  updated: Int
  validation: Validation
  votes: Int
}

input ProposalWhere {
  app: String
  app_in: [String]
  app_not: String
  app_not_in: [String]
  author: String
  author_in: [String]
  created: Int
  created_gt: Int
  created_gte: Int
  created_in: [Int]
  created_lt: Int
  created_lte: Int
  end: Int
  end_gt: Int
  end_gte: Int
  end_in: [Int]
  end_lt: Int
  end_lte: Int
  flagged: Boolean
  id: String
  id_in: [String]
  ipfs: String
  ipfs_in: [String]
  network: String
  network_in: [String]
  plugins_contains: String
  scores_state: String
  scores_state_in: [String]
  space: String
  space_in: [String]
  space_verified: Boolean
  start: Int
  start_gt: Int
  start_gte: Int
  start_in: [Int]
  start_lt: Int
  start_lte: Int
  state: String
  strategies_contains: String
  title_contains: String
  type: String
  type_in: [String]
  updated: Int
  updated_gt: Int
  updated_gte: Int
  updated_in: [Int]
  updated_lt: Int
  updated_lte: Int
  validation: String
}

type Query {
  aliases(first: Int! = 20, orderBy: String, orderDirection: OrderDirection, skip: Int! = 0, where: AliasWhere): [Alias]
  follows(first: Int! = 20, orderBy: String, orderDirection: OrderDirection, skip: Int! = 0, where: FollowWhere): [Follow]
  leaderboards(first: Int! = 20, orderBy: String, orderDirection: OrderDirection, skip: Int! = 0, where: LeaderboardsWhere): [Leaderboard]
  messages(first: Int! = 20, orderBy: String, orderDirection: OrderDirection, skip: Int! = 0, where: MessageWhere): [Message]
  networks: [Item]
  plugins: [Item]
  proposal(id: String!): Proposal
  proposals(first: Int! = 20, orderBy: String, orderDirection: OrderDirection, skip: Int! = 0, where: ProposalWhere): [Proposal]
  ranking(first: Int! = 20, skip: Int! = 0, where: RankingWhere): RankingObject
  roles(where: RolesWhere!): [Role]
  skins: [Item]
  space(id: String!): Space
  spaces(first: Int! = 20, orderBy: String, orderDirection: OrderDirection, skip: Int! = 0, where: SpaceWhere): [Space]
  statement(id: String!): Statement
  statements(first: Int! = 20, orderBy: String, orderDirection: OrderDirection, skip: Int! = 0, where: StatementsWhere): [Statement]
  strategies: [StrategyItem]
  strategy(id: String!): StrategyItem
  subscriptions(first: Int! = 20, orderBy: String, orderDirection: OrderDirection, skip: Int! = 0, where: SubscriptionWhere): [Subscription]
  user(id: String!): User
  users(first: Int! = 20, orderBy: String, orderDirection: OrderDirection, skip: Int! = 0, where: UsersWhere): [User]
  validations: [Item]
  vote(id: String!): Vote
  votes(first: Int! = 20, orderBy: String, orderDirection: OrderDirection, skip: Int! = 0, where: VoteWhere): [Vote]
  vp(proposal: String, space: String!, voter: String!): Vp
}

type RankingObject {
  items: [Space]
  metrics: Metrics
}

input RankingWhere {
  category: String
<<<<<<< HEAD
<<<<<<< HEAD
  id: String
  id_in: [String]
=======
>>>>>>> master
=======
>>>>>>> f76f05a2
  network: String
  plugin: String
  search: String
  strategy: String
}

type Role {
  permissions: [String]
  space: String
}

input RolesWhere {
  address: String!
}

type Space {
  about: String
  activeProposals: Int
  admins: [String]
  avatar: String
  boost: BoostSettings
  categories: [String]
  children: [Space]
  coingecko: String
  created: Int!
  delegationPortal: DelegationPortal
  domain: String
  email: String
  filters: SpaceFilters
  flagged: Boolean
  followersCount: Int
  followersCount7d: Int
  github: String
  guidelines: String
  hibernated: Boolean
  id: String!
  location: String
  members: [String]
  moderators: [String]
  name: String
  network: String
  parent: Space
  plugins: Any
  private: Boolean
  proposalsCount: Int
  proposalsCount7d: Int
  rank: Float
  skin: String
  strategies: [Strategy]
  symbol: String
  template: String
  terms: String
  treasuries: [Treasury]
  turbo: Boolean
  twitter: String
  validation: Validation
  verified: Boolean
  voteValidation: Validation
  votesCount: Int
  votesCount7d: Int
  voting: SpaceVoting
  website: String
}

type SpaceFilters {
  minScore: Float
  onlyMembers: Boolean
}

type SpaceVoting {
  aliased: Boolean
  blind: Boolean
  delay: Int
  hideAbstain: Boolean
  period: Int
  privacy: String
  quorum: Float
  quorumType: String!
  type: String
}

input SpaceWhere {
<<<<<<< HEAD
<<<<<<< HEAD
=======
  controller: String
>>>>>>> master
=======
  controller: String
>>>>>>> f76f05a2
  created: Int
  created_gt: Int
  created_gte: Int
  created_in: [Int]
  created_lt: Int
  created_lte: Int
  id: String
  id_in: [String]
  plugin: String
  strategy: String
}

type Statement {
  about: String
  created: Int!
  delegate: String
<<<<<<< HEAD
<<<<<<< HEAD
=======
  discourse: String
>>>>>>> f76f05a2
  id: String!
  ipfs: String!
  network: String
  space: String!
  statement: String
<<<<<<< HEAD
=======
  discourse: String
  id: String!
  ipfs: String!
  network: String
  space: String!
  statement: String
  status: String
>>>>>>> master
=======
  status: String
>>>>>>> f76f05a2
  updated: Int!
}

input StatementsWhere {
  created: Int
  created_gt: Int
  created_gte: Int
  created_in: [Int]
  created_lt: Int
  created_lte: Int
  delegate: String
  delegate_in: [String]
  id: String
  id_in: [String]
  ipfs: String
  ipfs_in: [String]
  space: String
  space_in: [String]
}

type Strategy {
  name: String!
  network: String
  params: Any
}

type StrategyItem {
  about: String
  author: String
  examples: [Any]
  id: String!
  schema: Any
  spacesCount: Int
  version: String
}

type Subscription {
  address: String!
  created: Int!
  id: String!
  ipfs: String
  space: Space!
}

input SubscriptionWhere {
  address: String
  address_in: [String]
  created: Int
  created_gt: Int
  created_gte: Int
  created_in: [Int]
  created_lt: Int
  created_lte: Int
  id: String
  id_in: [String]
  ipfs: String
  ipfs_in: [String]
  space: String
  space_in: [String]
}

type Treasury {
  address: String
  name: String
  network: String
}

type User {
  about: String
  avatar: String
<<<<<<< HEAD
<<<<<<< HEAD
  created: Int!
=======
  cover: String
  created: Int
  farcaster: String
  github: String
>>>>>>> f76f05a2
  id: String!
  ipfs: String
  lastVote: Int
  lens: String
  name: String
<<<<<<< HEAD
=======
  cover: String
  created: Int!
  farcaster: String
  github: String
  id: String!
  ipfs: String
  lens: String
  name: String
  twitter: String
>>>>>>> master
=======
  proposalsCount: Int
  twitter: String
  votesCount: Int
>>>>>>> f76f05a2
}

input UsersWhere {
  created: Int
  created_gt: Int
  created_gte: Int
  created_in: [Int]
  created_lt: Int
  created_lte: Int
  id: String
  id_in: [String]
  ipfs: String
  ipfs_in: [String]
}

type Validation {
  name: String!
  params: Any
}

type Vote {
  app: String
  choice: Any!
  created: Int!
  id: String!
  ipfs: String
  metadata: Any
  proposal: Proposal
  reason: String
  space: Space!
  voter: String!
  vp: Float
  vp_by_strategy: [Float]
  vp_state: String
}

input VoteWhere {
  app: String
  app_in: [String]
  app_not: String
  app_not_in: [String]
  created: Int
  created_gt: Int
  created_gte: Int
  created_in: [Int]
  created_lt: Int
  created_lte: Int
  id: String
  id_in: [String]
  ipfs: String
  ipfs_in: [String]
  proposal: String
  proposal_in: [String]
  reason: String
  reason_in: [String]
  reason_not: String
  reason_not_in: [String]
  space: String
  space_in: [String]
  voter: String
  voter_in: [String]
  vp: Float
  vp_gt: Float
  vp_gte: Float
  vp_in: [Float]
  vp_lt: Float
  vp_lte: Float
  vp_state: String
  vp_state_in: [String]
}

type Vp {
  vp: Float
  vp_by_strategy: [Float]
  vp_state: String
}<|MERGE_RESOLUTION|>--- conflicted
+++ resolved
@@ -271,14 +271,6 @@
 
 input RankingWhere {
   category: String
-<<<<<<< HEAD
-<<<<<<< HEAD
-  id: String
-  id_in: [String]
-=======
->>>>>>> master
-=======
->>>>>>> f76f05a2
   network: String
   plugin: String
   search: String
@@ -361,14 +353,7 @@
 }
 
 input SpaceWhere {
-<<<<<<< HEAD
-<<<<<<< HEAD
-=======
   controller: String
->>>>>>> master
-=======
-  controller: String
->>>>>>> f76f05a2
   created: Int
   created_gt: Int
   created_gte: Int
@@ -385,18 +370,6 @@
   about: String
   created: Int!
   delegate: String
-<<<<<<< HEAD
-<<<<<<< HEAD
-=======
-  discourse: String
->>>>>>> f76f05a2
-  id: String!
-  ipfs: String!
-  network: String
-  space: String!
-  statement: String
-<<<<<<< HEAD
-=======
   discourse: String
   id: String!
   ipfs: String!
@@ -404,10 +377,6 @@
   space: String!
   statement: String
   status: String
->>>>>>> master
-=======
-  status: String
->>>>>>> f76f05a2
   updated: Int!
 }
 
@@ -478,37 +447,18 @@
 type User {
   about: String
   avatar: String
-<<<<<<< HEAD
-<<<<<<< HEAD
-  created: Int!
-=======
   cover: String
   created: Int
   farcaster: String
   github: String
->>>>>>> f76f05a2
   id: String!
   ipfs: String
   lastVote: Int
   lens: String
   name: String
-<<<<<<< HEAD
-=======
-  cover: String
-  created: Int!
-  farcaster: String
-  github: String
-  id: String!
-  ipfs: String
-  lens: String
-  name: String
-  twitter: String
->>>>>>> master
-=======
   proposalsCount: Int
   twitter: String
   votesCount: Int
->>>>>>> f76f05a2
 }
 
 input UsersWhere {
