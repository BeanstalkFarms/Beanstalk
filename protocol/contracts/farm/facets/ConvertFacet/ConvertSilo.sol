/**
 * SPDX-License-Identifier: MIT
**/

pragma solidity ^0.7.6;
pragma experimental ABIEncoderV2;

import "../../../libraries/Silo/LibSilo.sol";
import "../../../libraries/Silo/LibBeanSilo.sol";
import "../../../libraries/Silo/LibTokenSilo.sol";
import "../../../libraries/LibCheck.sol";
import "../../../libraries/LibInternal.sol";
import "../../../libraries/LibMarket.sol";
import "../../../C.sol";
import "../Utils/ToolShed.sol";

/**
 * @author Publius
 * @title Bean Silo
**/
contract ConvertSilo is ToolShed {

    AppStorage internal s;

    using SafeMath for uint256;
    using SafeMath for uint32;
    
    event TokenDeposit(address indexed token, address indexed account, uint256 season, uint256 lp, uint256 seeds);
    event TokenRemove(address indexed token, address indexed account, uint32[] crates, uint256[] crateLP, uint256 lp);
    event BeanRemove(address indexed account, uint32[] crates, uint256[] crateBeans, uint256 beans);

    struct WithdrawState {
        uint256 newLP;
        uint256 beansAdded;
        uint256 beansTransferred;
        uint256 beansRemoved;
        uint256 stalkRemoved;
        uint256 i;
    }

    function _convertAddAndDepositLP(
        uint256 lp,
        LibMarket.AddLiquidity calldata al,
        uint32[] memory crates,
        uint256[] memory amounts,
       	bool toInternalBalance
    )
        internal
    {
	LibInternal.updateSilo(msg.sender);
        WithdrawState memory w;
        if (bean().balanceOf(address(this)) < al.beanAmount) {
            	w.beansTransferred = al.beanAmount.sub(s.bean.deposited);
            	bean().transferFrom(msg.sender, address(this), w.beansTransferred);
        }
        (w.beansAdded, w.newLP) = LibMarket.addLiquidity(al); // w.beansAdded is beans added to LP
        require(w.newLP > 0, "Silo: No LP added.");
        (w.beansRemoved, w.stalkRemoved) = _withdrawBeansForConvert(crates, amounts, w.beansAdded); // w.beansRemoved is beans removed from Silo
        uint256 amountFromWallet = w.beansAdded.sub(w.beansRemoved, "Silo: Removed too many Beans.");

        if (amountFromWallet < w.beansTransferred) {
            bean().transfer(msg.sender, w.beansTransferred.sub(amountFromWallet));
	    } else if (w.beansTransferred < amountFromWallet) {
            uint256 transferAmount = amountFromWallet.sub(w.beansTransferred);
            LibMarket.allocatedBeans(transferAmount);
        }

        w.i = w.stalkRemoved.div(LibTokenSilo.beanDenominatedValue(s.c.pair, lp.add(w.newLP)), "Silo: No LP Beans.");
        uint32 depositSeason = uint32(season().sub(w.i.div(s.ss[s.c.pair].seeds)));

        if (lp > 0) pair().transferFrom(msg.sender, address(this), lp);
	
        lp = lp.add(w.newLP);
<<<<<<< HEAD
        _depositLP(lp, LibTokenSilo.beanDenominatedValue(s.c.pair, lp), depositSeason, toInternalBalance);
=======
        _depositLP(depositSeason, lp, LibTokenSilo.beanDenominatedValue(s.c.pair, lp));
>>>>>>> b999a348
        LibCheck.beanBalanceCheck();
        LibSilo.updateBalanceOfRainStalk(msg.sender);
    }

    /**
     * Internal LP
    **/

<<<<<<< HEAD
    function _depositLP(uint256 amount, uint256 lpb, uint32 _s, bool toInternalBalance) internal {
        require(lpb > 0, "Silo: No Beans under LP.");
        LibTokenSilo.incrementDepositedToken(s.c.pair, amount);
        uint256 seeds = lpb.mul(s.seedsPerBDV[s.c.pair]);
        if (season() == _s) LibSilo.depositSiloAssets(msg.sender, seeds, lpb.mul(10000), toInternalBalance);
        else LibSilo.depositSiloAssets(msg.sender, seeds, lpb.mul(10000).add(season().sub(_s).mul(seeds)), toInternalBalance);

        LibTokenSilo.addDeposit(s.c.pair, msg.sender, _s, amount, lpb);

        LibCheck.lpBalanceCheck();
=======
    function _depositLP(uint32 _s, uint256 amount, uint256 lpb) internal {
        LibTokenSilo.depositWithBDV(msg.sender, s.c.pair, _s, amount, lpb);
        uint256 seeds = lpb.mul(s.ss[s.c.pair].seeds);
        uint256 stalk = lpb.mul(s.ss[s.c.pair].stalk);
        if (_s > 0) stalk = stalk.add((season().sub(_s)).mul(seeds));
        LibSilo.depositSiloAssets(msg.sender, seeds, stalk);
>>>>>>> b999a348
    }

    function _withdrawLPForConvert(
        uint32[] memory crates,
        uint256[] memory amounts,
        uint256 maxLP,
        bool fromInternalBalance
    )
        internal
        returns (uint256 stalkRemoved)
    {
        require(crates.length == amounts.length, "Silo: Crates, amounts are diff lengths.");
        uint256 bdvRemoved;
        uint256 lpRemoved;
        uint256 depositLP;
        uint256 depositedBDV;
        uint256 i = 0;
        while ((i < crates.length) && (lpRemoved < maxLP)) {
            if (lpRemoved.add(amounts[i]) < maxLP)
                (depositLP, depositedBDV) = LibTokenSilo.removeDeposit(msg.sender, s.c.pair, crates[i], amounts[i]);
            else
                (depositLP, depositedBDV) = LibTokenSilo.removeDeposit(msg.sender, s.c.pair, crates[i], maxLP.sub(lpRemoved));
            lpRemoved = lpRemoved.add(depositLP);
            bdvRemoved = bdvRemoved.add(depositedBDV);
            stalkRemoved = stalkRemoved.add(LibSilo.stalkReward(depositedBDV.mul(s.ss[s.c.pair].seeds), season()-crates[i]));
            i++;
        }
        if (i > 0) amounts[i.sub(1)] = depositLP;
        while (i < crates.length) {
            amounts[i] = 0;
            i++;
        }
        LibTokenSilo.decrementDepositedToken(s.c.pair, lpRemoved);
<<<<<<< HEAD
        LibSilo.withdrawSiloAssets(msg.sender, bdvRemoved.mul(s.seedsPerBDV[s.c.pair]), stalkRemoved.add(bdvRemoved.mul(s.stalkPerBDV[s.c.pair])), fromInternalBalance);
=======
        LibSilo.withdrawSiloAssets(msg.sender, bdvRemoved.mul(s.ss[s.c.pair].seeds), stalkRemoved.add(bdvRemoved.mul(s.ss[s.c.pair].stalk)));
>>>>>>> b999a348
        emit TokenRemove(s.c.pair, msg.sender, crates, amounts, lpRemoved);
    }

    /**
     * Internal Bean
    **/

    function _depositBeans(uint256 amount, uint32 _s, bool toInternalBalance) internal {
        require(amount > 0, "Silo: No beans.");
        LibBeanSilo.incrementDepositedBeans(amount);
        uint256 stalk = amount.mul(C.getStalkPerBean());
        uint256 seeds = amount.mul(C.getSeedsPerBean());
        if (_s < season()) stalk = stalk.add(LibSilo.stalkReward(seeds, season()-_s));
        LibSilo.depositSiloAssets(msg.sender, seeds, stalk, toInternalBalance);
        LibBeanSilo.addBeanDeposit(msg.sender, _s, amount);
        LibCheck.beanBalanceCheck();
    }

    function _withdrawBeansForConvert(
        uint32[] memory crates,
        uint256[] memory amounts,
        uint256 maxBeans
    )
        internal
        returns (uint256 beansRemoved, uint256 stalkRemoved)
    {
        require(crates.length == amounts.length, "Silo: Crates, amounts are diff lengths.");
        uint256 crateBeans;
        uint256 i = 0;
        while ((i < crates.length) && (beansRemoved < maxBeans)) {
            if (beansRemoved.add(amounts[i]) < maxBeans)
                crateBeans = LibBeanSilo.removeBeanDeposit(msg.sender, crates[i], amounts[i]);
            else
                crateBeans = LibBeanSilo.removeBeanDeposit(msg.sender, crates[i], maxBeans.sub(beansRemoved));
            beansRemoved = beansRemoved.add(crateBeans);
            stalkRemoved = stalkRemoved.add(crateBeans.mul(C.getStalkPerBean()).add(
                LibSilo.stalkReward(crateBeans.mul(C.getSeedsPerBean()), season()-crates[i]
            )));
            i++;
        }
        if (i > 0) amounts[i.sub(1)] = crateBeans;
        while (i < crates.length) {
            amounts[i] = 0;
            i++;
        }
        LibBeanSilo.decrementDepositedBeans(beansRemoved);
        LibSilo.withdrawSiloAssets(msg.sender, beansRemoved.mul(C.getSeedsPerBean()), stalkRemoved, true);
        stalkRemoved = stalkRemoved.sub(beansRemoved.mul(C.getStalkPerBean()));
        emit BeanRemove(msg.sender, crates, amounts, beansRemoved);
        return (beansRemoved, stalkRemoved);
    }

    function reserves() internal view returns (uint256, uint256) {
        (uint112 reserve0, uint112 reserve1,) = pair().getReserves();
        return (s.index == 0 ? reserve1 : reserve0,s.index == 0 ? reserve0 : reserve1);
    }

    function pair() internal view returns (IUniswapV2Pair) {
        return IUniswapV2Pair(s.c.pair);
    }

    function bean() internal view returns (IBean) {
        return IBean(s.c.bean);
    }

    function season() internal view returns (uint32) {
        return s.season.current;
    }
}<|MERGE_RESOLUTION|>--- conflicted
+++ resolved
@@ -71,11 +71,7 @@
         if (lp > 0) pair().transferFrom(msg.sender, address(this), lp);
 	
         lp = lp.add(w.newLP);
-<<<<<<< HEAD
-        _depositLP(lp, LibTokenSilo.beanDenominatedValue(s.c.pair, lp), depositSeason, toInternalBalance);
-=======
-        _depositLP(depositSeason, lp, LibTokenSilo.beanDenominatedValue(s.c.pair, lp));
->>>>>>> b999a348
+        _depositLP(depositSeason, lp, LibTokenSilo.beanDenominatedValue(s.c.pair, lp), toInternalBalance);
         LibCheck.beanBalanceCheck();
         LibSilo.updateBalanceOfRainStalk(msg.sender);
     }
@@ -84,25 +80,12 @@
      * Internal LP
     **/
 
-<<<<<<< HEAD
-    function _depositLP(uint256 amount, uint256 lpb, uint32 _s, bool toInternalBalance) internal {
-        require(lpb > 0, "Silo: No Beans under LP.");
-        LibTokenSilo.incrementDepositedToken(s.c.pair, amount);
-        uint256 seeds = lpb.mul(s.seedsPerBDV[s.c.pair]);
-        if (season() == _s) LibSilo.depositSiloAssets(msg.sender, seeds, lpb.mul(10000), toInternalBalance);
-        else LibSilo.depositSiloAssets(msg.sender, seeds, lpb.mul(10000).add(season().sub(_s).mul(seeds)), toInternalBalance);
-
-        LibTokenSilo.addDeposit(s.c.pair, msg.sender, _s, amount, lpb);
-
-        LibCheck.lpBalanceCheck();
-=======
-    function _depositLP(uint32 _s, uint256 amount, uint256 lpb) internal {
+    function _depositLP(uint32 _s, uint256 amount, uint256 lpb, bool toInternalBalance) internal {
         LibTokenSilo.depositWithBDV(msg.sender, s.c.pair, _s, amount, lpb);
         uint256 seeds = lpb.mul(s.ss[s.c.pair].seeds);
         uint256 stalk = lpb.mul(s.ss[s.c.pair].stalk);
         if (_s > 0) stalk = stalk.add((season().sub(_s)).mul(seeds));
-        LibSilo.depositSiloAssets(msg.sender, seeds, stalk);
->>>>>>> b999a348
+        LibSilo.depositSiloAssets(msg.sender, seeds, stalk, toInternalBalance);
     }
 
     function _withdrawLPForConvert(
@@ -136,11 +119,7 @@
             i++;
         }
         LibTokenSilo.decrementDepositedToken(s.c.pair, lpRemoved);
-<<<<<<< HEAD
-        LibSilo.withdrawSiloAssets(msg.sender, bdvRemoved.mul(s.seedsPerBDV[s.c.pair]), stalkRemoved.add(bdvRemoved.mul(s.stalkPerBDV[s.c.pair])), fromInternalBalance);
-=======
-        LibSilo.withdrawSiloAssets(msg.sender, bdvRemoved.mul(s.ss[s.c.pair].seeds), stalkRemoved.add(bdvRemoved.mul(s.ss[s.c.pair].stalk)));
->>>>>>> b999a348
+        LibSilo.withdrawSiloAssets(msg.sender, bdvRemoved.mul(s.ss[s.c.pair].seeds), stalkRemoved.add(bdvRemoved.mul(s.ss[s.c.pair].stalk)), fromInternalBalance);
         emit TokenRemove(s.c.pair, msg.sender, crates, amounts, lpRemoved);
     }
 
