--- conflicted
+++ resolved
@@ -63,18 +63,9 @@
 
     await setWstethUsdPrice('1000')
 
-<<<<<<< HEAD
-    this.well = (await deployBasinV1_1(true, undefined, false, true)).well
-    
-
-    this.wellToken = await ethers.getContractAt("IERC20", this.well.address)
-    await this.wellToken.connect(owner).approve(BEANSTALK, ethers.constants.MaxUint256)
-    await this.bean.connect(owner).approve(BEANSTALK, ethers.constants.MaxUint256)
-=======
     this.well = await ethers.getContractAt('MockToken', BEAN_WSTETH_WELL)
     await this.well.connect(owner).approve(BEANSTALK, ethers.constants.MaxUint256)
   await bean.connect(owner).approve(BEANSTALK, ethers.constants.MaxUint256)
->>>>>>> 881af6f6
   });
 
   beforeEach(async function () {
@@ -275,24 +266,14 @@
 
   describe("Mint Fertilizer", async function () {
     it('Reverts if mints 0', async function () {
-<<<<<<< HEAD
-      await this.season.teleportSunrise('6274')
-      await expect(this.fertilizer.connect(user).mintFertilizer('0', '0', '0')).to.be.revertedWith('Fertilizer: None bought.')
-=======
       await mockBeanstalk.teleportSunrise('6274')
       await expect(mockBeanstalk.connect(user).mintFertilizer('0', '0', '0', EXTERNAL)).to.be.revertedWith('Fertilizer: None bought.')
->>>>>>> 881af6f6
     })
 
     describe('1 mint', async function () {
       beforeEach(async function () {
-<<<<<<< HEAD
-        await this.season.teleportSunrise('6274')
-        this.result = await this.fertilizer.connect(user).mintFertilizer(to18('0.1'), '0', '0')
-=======
         await mockBeanstalk.teleportSunrise('6274')
         this.result = await mockBeanstalk.connect(user).mintFertilizer(to18('0.1'), '0', '0', EXTERNAL)
->>>>>>> 881af6f6
         this.lpBeans = lpBeansForUsdc('100')
       })
 
@@ -337,15 +318,9 @@
 
     describe('2 mints', async function () {
       beforeEach(async function () {
-<<<<<<< HEAD
-        await this.season.teleportSunrise('6274')
-        this.result = await this.fertilizer.connect(user).mintFertilizer(to18('0.05'), '0', '0')
-        this.result = await this.fertilizer.connect(user).mintFertilizer(to18('0.05'), '0', '0')
-=======
         await mockBeanstalk.teleportSunrise('6274')
         this.result = await mockBeanstalk.connect(user).mintFertilizer(to18('0.05'), '0', '0', EXTERNAL)
         this.result = await mockBeanstalk.connect(user).mintFertilizer(to18('0.05'), '0', '0', EXTERNAL)
->>>>>>> 881af6f6
         this.lpBeans = lpBeansForUsdc('100');
       })
 
@@ -390,19 +365,11 @@
     
     describe("2 mint with season in between", async function () {
       beforeEach(async function () {
-<<<<<<< HEAD
-        await this.season.teleportSunrise('6074')
-        await this.fertilizer.connect(user).mintFertilizer(to18('0.1'), '0', '0')
-        await this.season.rewardToFertilizerE(to6('50'))
-        await this.season.teleportSunrise('6274')
-        this.result = await this.fertilizer.connect(user).mintFertilizer(to18('0.1'), '0', '0')
-=======
         await mockBeanstalk.teleportSunrise('6074')
         await mockBeanstalk.connect(user).mintFertilizer(to18('0.1'), '0', '0', EXTERNAL)
         await mockBeanstalk.rewardToFertilizerE(to6('50'))
         await mockBeanstalk.teleportSunrise('6274')
         this.result = await mockBeanstalk.connect(user).mintFertilizer(to18('0.1'), '0', '0', EXTERNAL)
->>>>>>> 881af6f6
         this.lpBeans = lpBeansForUsdc('100').add(lpBeansForUsdc('100'))
       })
 
@@ -453,19 +420,11 @@
 
     describe("2 mint with same id", async function () {
       beforeEach(async function () {
-<<<<<<< HEAD
-        await this.season.teleportSunrise('6074')
-        await this.fertilizer.connect(user).mintFertilizer(to18('0.1'), '0', '0')
-        await this.season.rewardToFertilizerE(to6('50'))
-        await this.season.teleportSunrise('6174')
-        this.result = await this.fertilizer.connect(user).mintFertilizer(to18('0.1'), '0', '0')
-=======
         await mockBeanstalk.teleportSunrise('6074')
         await mockBeanstalk.connect(user).mintFertilizer(to18('0.1'), '0', '0', EXTERNAL)
         await mockBeanstalk.rewardToFertilizerE(to6('50'))
         await mockBeanstalk.teleportSunrise('6174')
         this.result = await mockBeanstalk.connect(user).mintFertilizer(to18('0.1'), '0', '0', EXTERNAL)
->>>>>>> 881af6f6
         this.lpBeans = lpBeansForUsdc('100').add(lpBeansForUsdc('100'))
       })
 
@@ -515,21 +474,12 @@
 
     describe("2 mint with same id and claim", async function () {
       beforeEach(async function () {
-<<<<<<< HEAD
-        await this.season.teleportSunrise('6074')
-        await this.fertilizer.connect(user).mintFertilizer(to18('0.1'), '0', '0')
-        await this.season.rewardToFertilizerE(to6('50'))
-        await this.season.teleportSunrise('6174')
-        await this.fertilizer.connect(user).claimFertilized([to6('3.5')], INTERNAL)
-        this.result = await this.fertilizer.connect(user).mintFertilizer(to18('0.1'), '0', '0')
-=======
         await mockBeanstalk.teleportSunrise('6074')
         await mockBeanstalk.connect(user).mintFertilizer(to18('0.1'), '0', '0', EXTERNAL)
         await mockBeanstalk.rewardToFertilizerE(to6('50'))
         await mockBeanstalk.teleportSunrise('6174')
         await mockBeanstalk.connect(user).claimFertilized([to6('3.5')], INTERNAL)
         this.result = await mockBeanstalk.connect(user).mintFertilizer(to18('0.1'), '0', '0', EXTERNAL)
->>>>>>> 881af6f6
       })
 
       it('updates claims fertilized Beans', async function () {
@@ -540,13 +490,8 @@
 
   describe("Fertilize", async function () {
     beforeEach(async function () {
-<<<<<<< HEAD
-      await this.season.teleportSunrise('6274')
-      this.result = await this.fertilizer.connect(user).mintFertilizer(to18('0.1'), '0', '0')
-=======
       await mockBeanstalk.teleportSunrise('6274')
       this.result = await mockBeanstalk.connect(user).mintFertilizer(to18('0.1'), '0', '0', EXTERNAL)
->>>>>>> 881af6f6
     })
 
     it('gets fertilizable', async function () {
@@ -632,19 +577,11 @@
 
     describe("Rest of Beans", async function () {
       beforeEach(async function() {
-<<<<<<< HEAD
-        await this.season.rewardToFertilizerE(to6('200'))
-        await this.season.teleportSunrise('6474')
-        this.result = await this.fertilizer.connect(user).mintFertilizer(to18('0.1'), '0', '0')
-        await this.fertilizer.connect(user).claimFertilized([to6('2.5')], EXTERNAL)
-        await this.season.rewardToFertilizerE(to6('150'))
-=======
         await mockBeanstalk.rewardToFertilizerE(to6('200'))
         await mockBeanstalk.teleportSunrise('6474')
         this.result = await mockBeanstalk.connect(user).mintFertilizer(to18('0.1'), '0', '0', EXTERNAL)
         await mockBeanstalk.connect(user).claimFertilized([to6('2.5')], EXTERNAL)
         await mockBeanstalk.rewardToFertilizerE(to6('150'))
->>>>>>> 881af6f6
 
         const beansBefore = await bean.balanceOf(mockBeanstalk.address)
         await mockBeanstalk.connect(user).claimFertilized([to6('2.5')], EXTERNAL)
@@ -669,19 +606,11 @@
 
     describe("Rest of Beans and new Fertilizer", async function () {
       beforeEach(async function() {
-<<<<<<< HEAD
-        await this.season.rewardToFertilizerE(to6('200'))
-        await this.season.teleportSunrise('6474')
-        this.result = await this.fertilizer.connect(user).mintFertilizer(to18('0.1'), '0', '0')
-        await this.fertilizer.connect(user).claimFertilized([to6('2.5')], EXTERNAL)
-        await this.season.rewardToFertilizerE(to6('150'))
-=======
         await mockBeanstalk.rewardToFertilizerE(to6('200'))
         await mockBeanstalk.teleportSunrise('6474')
         this.result = await mockBeanstalk.connect(user).mintFertilizer(to18('0.1'), '0', '0', EXTERNAL)
         await mockBeanstalk.connect(user).claimFertilized([to6('2.5')], EXTERNAL)
         await mockBeanstalk.rewardToFertilizerE(to6('150'))
->>>>>>> 881af6f6
 
         const beansBefore = await bean.balanceOf(mockBeanstalk.address)
         await mockBeanstalk.connect(user).claimFertilized([to6('2.5'), to6('3.5')], EXTERNAL)
@@ -706,19 +635,11 @@
 
     describe("all of both", async function () {
       beforeEach(async function() {
-<<<<<<< HEAD
-        await this.season.rewardToFertilizerE(to6('200'))
-        await this.season.teleportSunrise('6474')
-        this.result = await this.fertilizer.connect(user).mintFertilizer(to18('0.1'), '0', '0')
-        await this.fertilizer.connect(user).claimFertilized([to6('2.5')], EXTERNAL)
-        await this.season.rewardToFertilizerE(to6('200'))
-=======
         await mockBeanstalk.rewardToFertilizerE(to6('200'))
         await mockBeanstalk.teleportSunrise('6474')
         this.result = await mockBeanstalk.connect(user).mintFertilizer(to18('0.1'), '0', '0', EXTERNAL)
         await mockBeanstalk.connect(user).claimFertilized([to6('2.5')], EXTERNAL)
         await mockBeanstalk.rewardToFertilizerE(to6('200'))
->>>>>>> 881af6f6
 
         const beansBefore = await bean.balanceOf(mockBeanstalk.address)
         await mockBeanstalk.connect(user).claimFertilized([to6('2.5'), to6('3.5')], EXTERNAL)
@@ -744,13 +665,8 @@
 
   describe("Transfer", async function () {
     beforeEach(async function () {
-<<<<<<< HEAD
-      await this.season.teleportSunrise('6274')
-      this.result = await this.fertilizer.connect(user).mintFertilizer(to18('0.1'), '0', '0')
-=======
       await mockBeanstalk.teleportSunrise('6274')
       this.result = await mockBeanstalk.connect(user).mintFertilizer(to18('0.1'), '0', '0', EXTERNAL)
->>>>>>> 881af6f6
     })
 
     describe("no fertilized", async function () {
@@ -814,13 +730,8 @@
 
     describe("Both some Beans", async function () {
       beforeEach(async function() {
-<<<<<<< HEAD
-        this.result = await this.fertilizer.connect(user2).mintFertilizer(to18('0.1'), '0', '0')
-        await this.season.rewardToFertilizerE(to6('100'))
-=======
         this.result = await mockBeanstalk.connect(user2).mintFertilizer(to18('0.1'), '0', '0', EXTERNAL)
         await mockBeanstalk.rewardToFertilizerE(to6('100'))
->>>>>>> 881af6f6
         await this.fert.connect(user).safeTransferFrom(user.address, user2.address, to6('2.5'), '50', ethers.constants.HashZero)
       })
 
@@ -844,17 +755,10 @@
 
     describe("2 different types some Beans", async function () {
       beforeEach(async function() {
-<<<<<<< HEAD
-        await this.season.rewardToFertilizerE(to6('200'))
-        await this.season.teleportSunrise('6474')
-        this.result = await this.fertilizer.connect(user).mintFertilizer(to18('0.1'), '0', '0')
-        await this.season.rewardToFertilizerE(to6('150'))
-=======
         await mockBeanstalk.rewardToFertilizerE(to6('200'))
         await mockBeanstalk.teleportSunrise('6474')
         this.result = await mockBeanstalk.connect(user).mintFertilizer(to18('0.1'), '0', '0', EXTERNAL)
         await mockBeanstalk.rewardToFertilizerE(to6('150'))
->>>>>>> 881af6f6
         await this.fert.connect(user).safeBatchTransferFrom(user.address, user2.address, [to6('2.5'), to6('3.5')], ['50', '50'], ethers.constants.HashZero)
       })
 
@@ -881,21 +785,12 @@
 
     describe("Both some Beans", async function () {
       beforeEach(async function() {
-<<<<<<< HEAD
-        this.result = await this.fertilizer.connect(user2).mintFertilizer(to18('0.1'), '0', '0')
-        await this.season.rewardToFertilizerE(to6('400'))
-        await this.season.teleportSunrise('6474')
-        this.result = await this.fertilizer.connect(user).mintFertilizer(to18('0.1'), '0', '0')
-        this.result = await this.fertilizer.connect(user2).mintFertilizer(to18('0.1'), '0', '0')
-        await this.season.rewardToFertilizerE(to6('300'))
-=======
         this.result = await mockBeanstalk.connect(user2).mintFertilizer(to18('0.1'), '0', '0', EXTERNAL)
         await mockBeanstalk.rewardToFertilizerE(to6('400'))
         await mockBeanstalk.teleportSunrise('6474')
         this.result = await mockBeanstalk.connect(user).mintFertilizer(to18('0.1'), '0', '0', EXTERNAL)
         this.result = await mockBeanstalk.connect(user2).mintFertilizer(to18('0.1'), '0', '0', EXTERNAL)
         await mockBeanstalk.rewardToFertilizerE(to6('300'))
->>>>>>> 881af6f6
         await this.fert.connect(user).safeBatchTransferFrom(user.address, user2.address, [to6('2.5'), to6('3.5')], ['50', '50'], ethers.constants.HashZero)
       })
 
