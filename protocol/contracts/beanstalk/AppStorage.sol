// SPDX-License-Identifier: MIT

pragma solidity =0.7.6;
pragma experimental ABIEncoderV2;

import "../interfaces/IDiamondCut.sol";
import "@openzeppelin/contracts/token/ERC20/IERC20.sol";
import "@openzeppelin/contracts/utils/Counters.sol";

/**
 * @title Account
 * @author Publius
 * @notice Stores Farmer-level Beanstalk state.
 * @dev {Account.State} is the primary struct that is referenced from {Storage.State}. 
 * All other structs in {Account} are referenced in {Account.State}. Each unique
 * Ethereum address is a Farmer.
 */
contract Account {
    /**
     * @notice Stores a Farmer's Plots and Pod allowances.
     * @param plots A Farmer's Plots. Maps from Plot index to Pod amount.
     * @param podAllowances An allowance mapping for Pods similar to that of the ERC-20 standard. Maps from spender address to allowance amount.
     */
    struct Field {
        mapping(uint256 => uint256) plots;
        mapping(address => uint256) podAllowances;
    }

    /**
     * @notice Stores a Farmer's Deposits and Seeds per Deposit, and formerly stored Withdrawals.
     * @param withdrawals DEPRECATED: Silo V1 Withdrawals are no longer referenced.
     * @param deposits Unripe Bean/LP Deposits (previously Bean/LP Deposits).
     * @param depositSeeds BDV of Unripe LP Deposits / 4 (previously # of Seeds in corresponding LP Deposit).
     */
    struct AssetSilo {
        mapping(uint32 => uint256) withdrawals;
        mapping(uint32 => uint256) deposits;
        mapping(uint32 => uint256) depositSeeds;
    }

    /**
     * @notice Represents a Deposit of a given Token in the Silo at a given Season.
     * @param amount The amount of Tokens in the Deposit.
     * @param bdv The Bean-denominated value of the total amount of Tokens in the Deposit.
     * @dev `amount` and `bdv` are packed as uint128 to save gas.
     */
    struct Deposit {
        uint128 amount; // ───┐ 16
        uint128 bdv; // ──────┘ 16 (32/32)
    }

    /**
     * @notice Stores a Farmer's Stalk and Seeds balances.
     * @param stalk Balance of the Farmer's Stalk.
     * @param seeds DEPRECATED – Balance of the Farmer's Seeds. Seeds are no longer referenced as of Silo V3.
     */
    struct Silo {
        uint256 stalk;
        uint256 seeds;
    }
    
    /**
     * @notice Stores a Farmer's germinating stalk.
     * @param odd - stalk from assets deposited in odd seasons.
     * @param even - stalk from assets deposited in even seasons.
     */
    struct FarmerGerminatingStalk {
        uint128 odd;
        uint128 even;
    }
    
    /**
     * @notice This struct stores the mow status for each Silo-able token, for each farmer. 
     * This gets updated each time a farmer mows, or adds/removes deposits.
     * @param lastStem The last cumulative grown stalk per bdv index at which the farmer mowed.
     * @param bdv The bdv of all of a farmer's deposits of this token type.
     * 
     */
    struct MowStatus {
        int96 lastStem; // ───┐ 12
        uint128 bdv; // ──────┘ 16 (28/32)
    }

    /**
     * @notice Stores a Farmer's Season of Plenty (SOP) balances.
     * @param roots The number of Roots a Farmer had when it started Raining.
     * @param plentyPerRoot The global Plenty Per Root index at the last time a Farmer updated their Silo.
     * @param plenty The balance of a Farmer's plenty. Plenty can be claimed directly for 3CRV.
     */
    struct SeasonOfPlenty {
        uint256 roots;
        uint256 plentyPerRoot;
        uint256 plenty;
    }
    
    /**
     * @notice Defines the state object for a Farmer.
     * @param field A Farmer's Field storage.
     * @param bean A Farmer's Unripe Bean Deposits only as a result of Replant (previously held the V1 Silo Deposits/Withdrawals for Beans).
     * @param lp A Farmer's Unripe LP Deposits as a result of Replant of BEAN:ETH Uniswap v2 LP Tokens (previously held the V1 Silo Deposits/Withdrawals for BEAN:ETH Uniswap v2 LP Tokens).
     * @param s A Farmer's Silo storage.
     * @param deprecated_votedUntil DEPRECATED – Replant removed on-chain governance including the ability to vote on BIPs.
     * @param lastUpdate The Season in which the Farmer last updated their Silo.
     * @param lastSop The last Season that a SOP occured at the time the Farmer last updated their Silo.
     * @param lastRain The last Season that it started Raining at the time the Farmer last updated their Silo.
     * @param deprecated_deltaRoots DEPRECATED – BIP-39 introduced germination.
     * @param deprecated_lastSIs DEPRECATED – In Silo V1.2, the Silo reward mechanism was updated to no longer need to store the number of the Supply Increases at the time the Farmer last updated their Silo.
     * @param deprecated_proposedUntil DEPRECATED – Replant removed on-chain governance including the ability to propose BIPs.
     * @param deprecated_sop DEPRECATED – Replant reset the Season of Plenty mechanism
     * @param roots A Farmer's Root balance.
     * @param deprecated_wrappedBeans DEPRECATED – Replant generalized Internal Balances. Wrapped Beans are now stored at the AppStorage level.
     * @param deposits A Farmer's Silo Deposits stored as a map from Token address to Season of Deposit to Deposit.
     * @param withdrawals A Farmer's Withdrawals from the Silo stored as a map from Token address to Season the Withdrawal becomes Claimable to Withdrawn amount of Tokens.
     * @param sop A Farmer's Season of Plenty storage.
     * @param depositAllowances A mapping of `spender => Silo token address => amount`.
     * @param tokenAllowances Internal balance token allowances.
     * @param depositPermitNonces A Farmer's current deposit permit nonce
     * @param tokenPermitNonces A Farmer's current token permit nonce
     * @param oddGerminating A Farmer's germinating assets during odd seasons.
     * @param evenGerminating A Farmer's germinating assets during even seasons.
     */
    struct State {
        Field field; // A Farmer's Field storage.

        /*
         * @dev (Silo V1) A Farmer's Unripe Bean Deposits only as a result of Replant
         *
         * Previously held the V1 Silo Deposits/Withdrawals for Beans.

         * NOTE: While the Silo V1 format is now deprecated, this storage slot is used for gas
         * efficiency to store Unripe BEAN deposits. See {LibUnripeSilo} for more.
         */
        AssetSilo bean; 

        /*
         * @dev (Silo V1) Unripe LP Deposits as a result of Replant.
         * 
         * Previously held the V1 Silo Deposits/Withdrawals for BEAN:ETH Uniswap v2 LP Tokens.
         * 
         * BEAN:3CRV and BEAN:LUSD tokens prior to Replant were stored in the Silo V2
         * format in the `s.a[account].legacyDeposits` mapping.
         *
         * NOTE: While the Silo V1 format is now deprecated, unmigrated Silo V1 deposits are still
         * stored in this storage slot. See {LibUnripeSilo} for more.
         * 
         */
        AssetSilo lp; 

        /*
         * @dev Holds Silo specific state for each account.
         */
        Silo s;
        
        uint32 votedUntil; // DEPRECATED – Replant removed on-chain governance including the ability to vote on BIPs.
        uint32 lastUpdate; // The Season in which the Farmer last updated their Silo.
        uint32 lastSop; // The last Season that a SOP occured at the time the Farmer last updated their Silo.
        uint32 lastRain; // The last Season that it started Raining at the time the Farmer last updated their Silo.
        uint128 depreciated_deltaRoots; // DEPRECATED - BIP-39 introduced germination. 
        SeasonOfPlenty deprecated; // DEPRECATED – Replant reset the Season of Plenty mechanism
        uint256 roots; // A Farmer's Root balance.
        uint256 wrappedBeans; // DEPRECATED – Replant generalized Internal Balances. Wrapped Beans are now stored at the AppStorage level.
        mapping(address => mapping(uint32 => Deposit)) legacyDeposits; // Legacy Silo V2 Deposits stored as a map from Token address to Season of Deposit to Deposit. NOTE: While the Silo V2 format is now deprecated, unmigrated Silo V2 deposits are still stored in this mapping.
        mapping(address => mapping(uint32 => uint256)) withdrawals; // DEPRECATED - Zero withdraw eliminates a need for withdraw mapping
        SeasonOfPlenty sop; // A Farmer's Season Of Plenty storage.
        mapping(address => mapping(address => uint256)) depositAllowances; // Spender => Silo Token
        mapping(address => mapping(IERC20 => uint256)) tokenAllowances; // Token allowances
        uint256 depositPermitNonces; // A Farmer's current deposit permit nonce
        uint256 tokenPermitNonces; // A Farmer's current token permit nonce
        mapping(uint256 => Deposit) deposits; // SiloV3 Deposits stored as a map from uint256 to Deposit. This is an concat of the token address and the CGSPBDV for a ERC20 deposit, and a hash for an ERC721/1155 deposit.
        mapping(address => MowStatus) mowStatuses; // Store a MowStatus for each Whitelisted Silo token
        mapping(address => bool) isApprovedForAll; // ERC1155 isApprovedForAll mapping 
        FarmerGerminatingStalk farmerGerminating; // A Farmer's germinating assets from odd seasons.
    }
}

/**
 * @title Storage
 * @author Publius
 * @notice Stores system-level Beanstalk state.
 */
contract Storage {
    /**
     * @notice DEPRECATED: System-level contract addresses.
     * @dev After Replant, Beanstalk stores Token addresses as constants to save gas.
     */
    struct Contracts {
        address bean;
        address pair;
        address pegPair;
        address weth;
    }

    /**
     * @notice System-level Field state variables.
     * @param soil The number of Soil currently available. Adjusted during {Sun.stepSun}.
     * @param beanSown The number of Bean sown within the current Season. Reset during {Weather.calcCaseId}.
     * @param pods The pod index; the total number of Pods ever minted.
     * @param harvested The harvested index; the total number of Pods that have ever been Harvested.
     * @param harvestable The harvestable index; the total number of Pods that have ever been Harvestable. Included previously Harvested Beans.
     */
    struct Field {
        uint128 soil; // ──────┐ 16
        uint128 beanSown; // ──┘ 16 (32/32)
        uint256 pods;
        uint256 harvested;
        uint256 harvestable;
    }

    /**
     * @notice DEPRECATED: Contained data about each BIP (Beanstalk Improvement Proposal).
     * @dev Replant moved governance off-chain. This struct is left for future reference.
     * 
     */
    struct Bip {
        address proposer; // ───┐ 20
        uint32 start; //        │ 4 (24)
        uint32 period; //       │ 4 (28)
        bool executed; // ──────┘ 1 (29/32)
        int pauseOrUnpause; 
        uint128 timestamp;
        uint256 roots;
        uint256 endTotalRoots;
    }

    /**
     * @notice DEPRECATED: Contained data for the DiamondCut associated with each BIP.
     * @dev Replant moved governance off-chain. This struct is left for future reference.
     * @dev {Storage.DiamondCut} stored DiamondCut-related data for each {Bip}.
     */
    struct DiamondCut {
        IDiamondCut.FacetCut[] diamondCut;
        address initAddress;
        bytes initData;
    }

    /**
     * @notice DEPRECATED: Contained all governance-related data, including a list of BIPs, votes for each BIP, and the DiamondCut needed to execute each BIP.
     * @dev Replant moved governance off-chain. This struct is left for future reference.
     * @dev {Storage.Governance} stored all BIPs and Farmer voting information.
     */
    struct Governance {
        uint32[] activeBips;
        uint32 bipIndex;
        mapping(uint32 => DiamondCut) diamondCuts;
        mapping(uint32 => mapping(address => bool)) voted;
        mapping(uint32 => Bip) bips;
    }

    /**
     * @notice System-level Silo state; contains deposit and withdrawal data for a particular whitelisted Token.
     * @param deposited The total amount of this Token currently Deposited in the Silo.
     * @param depositedBdv The total bdv of this Token currently Deposited in the Silo.
     * @param withdrawn The total amount of this Token currently Withdrawn From the Silo.
     * @dev {Storage.State} contains a mapping from Token address => AssetSilo.
     * Currently, the bdv of deposits are asynchronous, and require an on-chain transaction to update.
     * Thus, the total bdv of deposits cannot be calculated, and must be stored and updated upon a bdv change.
     * 
     * 
     * Note that "Withdrawn" refers to the amount of Tokens that have been Withdrawn
     * but not yet Claimed. This will be removed in a future BIP.
     */
    struct AssetSilo {
        uint128 deposited;
        uint128 depositedBdv;
        uint256 withdrawn;
    }

    /**
     * @notice System-level Silo state variables.
     * @param stalk The total amount of active Stalk (including Earned Stalk, excluding Grown Stalk).
     * @param deprecated_seeds DEPRECATED: The total amount of active Seeds (excluding Earned Seeds).
     * @dev seeds are no longer used internally. Balance is wiped to 0 from the mayflower update. see {mowAndMigrate}.
     * @param roots The total amount of Roots.
     */
    struct Silo {
        uint256 stalk;
        uint256 deprecated_seeds; 
        uint256 roots;
    }

    /**
     * @notice System-level Curve Metapool Oracle state variables.
     * @param initialized True if the Oracle has been initialzed. It needs to be initialized on Deployment and re-initialized each Unpause.
     * @param startSeason The Season the Oracle started minting. Used to ramp up delta b when oracle is first added.
     * @param balances The cumulative reserve balances of the pool at the start of the Season (used for computing time weighted average delta b).
     * @param timestamp DEPRECATED: The timestamp of the start of the current Season. `LibCurveMinting` now uses `s.season.timestamp` instead of storing its own for gas efficiency purposes.
     * @dev Currently refers to the time weighted average deltaB calculated from the BEAN:3CRV pool.
     */
    struct CurveMetapoolOracle {
        bool initialized; // ────┐ 1
        uint32 startSeason; // ──┘ 4 (5/32)
        uint256[2] balances;
        uint256 timestamp;
    }

    /**
     * @notice System-level Rain balances. Rain occurs when P > 1 and the Pod Rate Excessively Low.
     * @dev The `raining` storage variable is stored in the Season section for a gas efficient read operation.
     * @param deprecated Previously held Rain start and Rain status variables. Now moved to Season struct for gas efficiency.
     * @param pods The number of Pods when it last started Raining.
     * @param roots The number of Roots when it last started Raining.
     */
    struct Rain {
        uint256 deprecated;
        uint256 pods;
        uint256 roots;
    }

    /**
     * @notice System-level Season state variables.
     * @param current The current Season in Beanstalk.
     * @param lastSop The Season in which the most recent consecutive series of Seasons of Plenty started.
     * @param withdrawSeasons The number of Seasons required to Withdraw a Deposit.
     * @param lastSopSeason The Season in which the most recent consecutive series of Seasons of Plenty ended.
     * @param rainStart Stores the most recent Season in which Rain started.
     * @param raining True if it is Raining (P > 1, Pod Rate Excessively Low).
     * @param fertilizing True if Beanstalk has Fertilizer left to be paid off.
     * @param sunriseBlock The block of the start of the current Season.
     * @param abovePeg Boolean indicating whether the previous Season was above or below peg.
     * @param stemStartSeason // season in which the stem storage method was introduced
     * @param start The timestamp of the Beanstalk deployment rounded down to the nearest hour.
     * @param period The length of each season in Beanstalk in seconds.
     * @param timestamp The timestamp of the start of the current Season.
     */
    struct Season {
        uint32 current; // ────────┐ 4  
        uint32 lastSop; //         │ 4 (8)
        uint8 withdrawSeasons; //  │ 1 (9)
        uint32 lastSopSeason; //   │ 4 (13)
        uint32 rainStart; //       │ 4 (17)
        bool raining; //           │ 1 (18)
        bool fertilizing; //       │ 1 (19)
        uint32 sunriseBlock; //    │ 4 (23)
        bool abovePeg; //          | 1 (24)
        uint16 stemStartSeason; // ┘ 2 (26/32)
        uint256 start;
        uint256 period;
        uint256 timestamp;
    }

    /**
     * @notice System-level Weather state variables.
     * @param deprecated 2 slots that were previously used.
     * @param lastDSoil Delta Soil; the number of Soil purchased last Season.
     * @param lastSowTime The number of seconds it for Soil to sell out last Season.
     * @param thisSowTime The number of seconds it for Soil to sell out this Season.
     * @param t The Temperature; the maximum interest rate during the current Season for sowing Beans in Soil. Adjusted each Season.
     */
    struct Weather {
        uint256[2] deprecated;
        uint128 lastDSoil;  // ───┐ 16 (16)
        uint32 lastSowTime; //    │ 4  (20)
        uint32 thisSowTime; //    │ 4  (24)
        uint32 t; // ─────────────┘ 4  (28/32)
    }

    /**
     * @notice Describes a Fundraiser.
     * @param payee The address to be paid after the Fundraiser has been fully funded.
     * @param token The token address that used to raise funds for the Fundraiser.
     * @param total The total number of Tokens that need to be raised to complete the Fundraiser.
     * @param remaining The remaining number of Tokens that need to to complete the Fundraiser.
     * @param start The timestamp at which the Fundraiser started (Fundraisers cannot be started and funded in the same block).
     */
    struct Fundraiser {
        address payee;
        address token;
        uint256 total;
        uint256 remaining;
        uint256 start;
    }

    /**
     * @notice Describes the settings for each Token that is Whitelisted in the Silo.
     * @param selector The encoded BDV function selector for the token that pertains to 
     * an external view Beanstalk function with the following signature:
     * ```
     * function tokenToBdv(uint256 amount) external view returns (uint256);
     * ```
     * It is called by `LibTokenSilo` through the use of `delegatecall`
     * to calculate a token's BDV at the time of Deposit.
     * @param stalkEarnedPerSeason represents how much Stalk one BDV of the underlying deposited token
     * grows each season. In the past, this was represented by seeds. This is stored as 1e6, plus stalk is stored
     * as 1e10, so 1 legacy seed would be 1e6 * 1e10.
     * @param stalkIssuedPerBdv The Stalk Per BDV that the Silo grants in exchange for Depositing this Token.
     * previously called stalk.
     * @param milestoneSeason The last season in which the stalkEarnedPerSeason for this token was updated.
     * @param milestoneStem The cumulative amount of grown stalk per BDV for this token at the last stalkEarnedPerSeason update.
     * @param encodeType determine the encoding type of the selector.
     * a encodeType of 0x00 means the selector takes an input amount.
     * 0x01 means the selector takes an input amount and a token.
     * @param gpSelector The encoded gaugePoint function selector for the token that pertains to 
     * an external view Beanstalk function with the following signature:
     * ```
     * function gaugePoints(
     *  uint256 currentGaugePoints,
     *  uint256 optimalPercentDepositedBdv,
     *  uint256 percentOfDepositedBdv
     *  ) external view returns (uint256);
     * ```
     * @param gpSelector The encoded liquidityWeight function selector for the token that pertains to 
     * an external view Beanstalk function with the following signature `function liquidityWeight()`
     * @param optimalPercentDepositedBdv The target percentage of the total LP deposited BDV for this token.
     * @param gaugePoints the amount of Gauge points this LP token has in the LP Gauge. Only used for LP whitelisted assets.
     * GaugePoints has 18 decimal point precision (1 Gauge point = 1e18).

     * @dev A Token is considered Whitelisted if there exists a non-zero {SiloSettings} selector.
     */
    struct SiloSettings {
<<<<<<< HEAD
        bytes4 selector; // ────────────────────┐ 4
        uint32 stalkEarnedPerSeason; //         │ 4  (16)
        uint32 stalkIssuedPerBdv; //            │ 4  (8)
        uint32 milestoneSeason; //              │ 4  (12)
        int96 milestoneStem; //                 │ 12 (28)
        bytes1 encodeType; //                   │ 1  (29)
        int24 deltaStalkEarnedPerSeason; // ────┘ 3  (32)
        uint128 gaugePoints; //   ──────────────┐ 16  
        bytes4 gpSelector; //                   │ 4   (20)
        uint96 optimalPercentDepositedBdv; // ──┘ 12  (32)
=======
        bytes4 selector; // ─────────────┐ 4
        uint32 stalkEarnedPerSeason; //  │ 4  (16)
        uint32 stalkIssuedPerBdv; //     │ 4  (8)
        uint32 milestoneSeason; //       │ 4  (12)
        int96 milestoneStem; //          │ 12 (28)
        bytes1 encodeType; // ───────────┘ 1  (29)
        // 3 bytes are left here.
        bytes4 gpSelector; //    ────────────────┐ 4  
        bytes4 lwSelector; //                    │ 4  (8)
        uint128 gaugePoints; //                  │ 16 (24)
        uint64 optimalPercentDepositedBdv; //  ──┘ 8  (32)
>>>>>>> a9fe4cc7
    }

    /**
     * @notice Describes the settings for each Unripe Token in Beanstalk.
     * @param underlyingToken The address of the Token underlying the Unripe Token.
     * @param balanceOfUnderlying The number of Tokens underlying the Unripe Tokens (redemption pool).
     * @param merkleRoot The Merkle Root used to validate a claim of Unripe Tokens.
     * @dev An Unripe Token is a vesting Token that is redeemable for a a pro rata share
     * of the `balanceOfUnderlying`, subject to a penalty based on the percent of
     * Unfertilized Beans paid back.
     * 
     * There were two Unripe Tokens added at Replant: 
     *  - Unripe Bean, with its `underlyingToken` as BEAN;
     *  - Unripe LP, with its `underlyingToken` as BEAN:3CRV LP.
     * 
     * Unripe Tokens are initially distributed through the use of a `merkleRoot`.
     * 
     * The existence of a non-zero {UnripeSettings} implies that a Token is an Unripe Token.
     */
    struct UnripeSettings {
        address underlyingToken;
        uint256 balanceOfUnderlying;
        bytes32 merkleRoot;
    }

    /**
     * @notice System level variables used in the seed Gauge System.
     * @param averageGrownStalkPerBdvPerSeason The average Grown Stalk Per BDV 
     * that beanstalk issues each season.
     * @param beanToMaxLpGpPerBdvRatio a scalar of the gauge points(GP) per bdv 
     * issued to the largest LP share and Bean. 6 decimal precision.
     * @param lastStalkGrowthUpdate the last season in which the gauge points were updated.
     * @dev a beanToMaxLpGpPerBdvRatio of 0 means LP should be incentivized the most,
     * and that beans will have the minimum seeds ratio. see {LibGauge.getBeanToMaxLpGpPerBdvRatioScaled}
     */
    struct SeedGauge {
        uint128 averageGrownStalkPerBdvPerSeason;
        uint128 beanToMaxLpGpPerBdvRatio;
        uint32 lastStalkGrowthUpdate;
    }

    /**
     * @notice Stores the twaReserves for each well during the sunrise function.
     */
    struct TwaReserves {
        uint128 reserve0;
        uint128 reserve1;
    }

    /**
     * @notice Stores the total germination amounts for each whitelisted token.
     */
    struct Deposited {
        uint128 amount;
        uint128 bdv;
    }

    /** 
     * @notice Stores the system level germination data.
     */
    struct TotalGerminating {
        mapping(address => Deposited) deposited;
    }

    struct Sr {
	    uint128 stalk;
	    uint128 roots;
    }
}

/**
 * @title AppStorage
 * @author Publius
 * @notice Defines the state object for Beanstalk.
 * @param deprecated_index DEPRECATED: Was the index of the BEAN token in the BEAN:ETH Uniswap V2 pool.
 * @param cases The 24 Weather cases (array has 32 items, but caseId = 3 (mod 4) are not cases)
 * @param paused True if Beanstalk is Paused.
 * @param pausedAt The timestamp at which Beanstalk was last paused.
 * @param season Storage.Season
 * @param c Storage.Contracts
 * @param f Storage.Field
 * @param g Storage.Governance
 * @param co Storage.CurveMetapoolOracle
 * @param r Storage.Rain
 * @param s Storage.Silo
 * @param reentrantStatus An intra-transaction state variable to protect against reentrance.
 * @param w Storage.Weather
 * @param earnedBeans The number of Beans distributed to the Silo that have not yet been Deposited as a result of the Earn function being called.
 * @param deprecated DEPRECATED - 14 slots that used to store state variables which have been deprecated through various updates. Storage slots can be left alone or reused.
 * @param a mapping (address => Account.State)
 * @param deprecated_bip0Start DEPRECATED - bip0Start was used to aid in a migration that occured alongside BIP-0.
 * @param deprecated_hotFix3Start DEPRECATED - hotFix3Start was used to aid in a migration that occured alongside HOTFIX-3.
 * @param fundraisers A mapping from Fundraiser ID to Storage.Fundraiser.
 * @param fundraiserIndex The number of Fundraisers that have occured.
 * @param deprecated_isBudget DEPRECATED - Budget Facet was removed in BIP-14. 
 * @param podListings A mapping from Plot Index to the hash of the Pod Listing.
 * @param podOrders A mapping from the hash of a Pod Order to the amount of Pods that the Pod Order is still willing to buy.
 * @param siloBalances A mapping from Token address to Silo Balance storage (amount deposited and withdrawn).
 * @param ss A mapping from Token address to Silo Settings for each Whitelisted Token. If a non-zero storage exists, a Token is whitelisted.
 * @param deprecated2 DEPRECATED - 2 slots that used to store state variables which have been depreciated through various updates. Storage slots can be left alone or reused.
 * @param depreciated_newEarnedStalk the amount of earned stalk issued this season. Since 1 stalk = 1 bean, it represents the earned beans as well.
 * @param sops A mapping from Season to Plenty Per Root (PPR) in that Season. Plenty Per Root is 0 if a Season of Plenty did not occur.
 * @param internalTokenBalance A mapping from Farmer address to Token address to Internal Balance. It stores the amount of the Token that the Farmer has stored as an Internal Balance in Beanstalk.
 * @param unripeClaimed True if a Farmer has Claimed an Unripe Token. A mapping from Farmer to Unripe Token to its Claim status.
 * @param u Unripe Settings for a given Token address. The existence of a non-zero Unripe Settings implies that the token is an Unripe Token. The mapping is from Token address to Unripe Settings.
 * @param fertilizer A mapping from Fertilizer Id to the supply of Fertilizer for each Id.
 * @param nextFid A linked list of Fertilizer Ids ordered by Id number. Fertilizer Id is the Beans Per Fertilzer level at which the Fertilizer no longer receives Beans. Sort in order by which Fertilizer Id expires next.
 * @param activeFertilizer The number of active Fertilizer.
 * @param fertilizedIndex The total number of Fertilizer Beans.
 * @param unfertilizedIndex The total number of Unfertilized Beans ever.
 * @param fFirst The lowest active Fertilizer Id (start of linked list that is stored by nextFid). 
 * @param fLast The highest active Fertilizer Id (end of linked list that is stored by nextFid). 
 * @param bpf The cumulative Beans Per Fertilizer (bfp) minted over all Season.
 * @param depreciated_vestingPeriodRoots DEPRECIATED - removed in BIP-39 in favor of germination.
 * @param recapitalized The number of USDC that has been recapitalized in the Barn Raise.
 * @param isFarm Stores whether the function is wrapped in the `farm` function (1 if not, 2 if it is).
 * @param ownerCandidate Stores a candidate address to transfer ownership to. The owner must claim the ownership transfer.
 * @param wellOracleSnapshots A mapping from Well Oracle address to the Well Oracle Snapshot.
 * @param TwaReserves A mapping from well to its twaReserves. Stores twaReserves during the sunrise function. Returns 1 otherwise for each asset. Currently supports 2 token wells.
 * @param migratedBdvs Stores the total migrated BDV since the implementation of the migrated BDV counter. See {LibLegacyTokenSilo.incrementMigratedBdv} for more info.
 * @param usdEthPrice  Stores the usdEthPrice during the sunrise() function. Returns 1 otherwise.
 * @param seedGauge Stores the seedGauge.
 * @param casesV2 Stores the 144 Weather and seedGauge cases.
 * @param oddGerminating Stores germinating data during odd seasons.
 * @param evenGerminating Stores germinating data during even seasons.
 */
struct AppStorage {
    uint8 deprecated_index;
    int8[32] cases; 
    bool paused; // ────────┐ 1 
    uint128 pausedAt; // ───┘ 16 (17/32)
    Storage.Season season;
    Storage.Contracts c;
    Storage.Field f;
    Storage.Governance g;
    Storage.CurveMetapoolOracle co;
    Storage.Rain r;
    Storage.Silo s;
    uint256 reentrantStatus;
    Storage.Weather w;

    uint256 earnedBeans;
    uint256[14] deprecated;
    mapping (address => Account.State) a;
    uint32 deprecated_bip0Start; // ─────┐ 4
    uint32 deprecated_hotFix3Start; // ──┘ 4 (8/32)
    mapping (uint32 => Storage.Fundraiser) fundraisers;
    uint32 fundraiserIndex; // 4 (4/32)
    mapping (address => bool) deprecated_isBudget;
    mapping(uint256 => bytes32) podListings;
    mapping(bytes32 => uint256) podOrders;
    mapping(address => Storage.AssetSilo) siloBalances;
    mapping(address => Storage.SiloSettings) ss;
    uint256[2] deprecated2;
    uint128 depreciated_newEarnedStalk; // ──────┐ 16
    uint128 depreciated_vestingPeriodRoots; // ──┘ 16 (32/32)
    mapping (uint32 => uint256) sops;

    // Internal Balances
    mapping(address => mapping(IERC20 => uint256)) internalTokenBalance;

    // Unripe
    mapping(address => mapping(address => bool)) unripeClaimed;
    mapping(address => Storage.UnripeSettings) u;

    // Fertilizer
    mapping(uint128 => uint256) fertilizer;
    mapping(uint128 => uint128) nextFid;
    uint256 activeFertilizer;
    uint256 fertilizedIndex;
    uint256 unfertilizedIndex;
    uint128 fFirst;
    uint128 fLast;
    uint128 bpf;
    uint256 recapitalized;

    // Farm
    uint256 isFarm;

    // Ownership
    address ownerCandidate;

    // Well
    mapping(address => bytes) wellOracleSnapshots;

    uint256 deprecated_beanEthPrice;

    // Silo V3 BDV Migration
    mapping(address => uint256) migratedBdvs;

    // Well/Curve + USD Price Oracle
    mapping(address => Storage.TwaReserves) twaReserves;
    mapping(address => uint256) usdTokenPrice;

    // Seed Gauge
    Storage.SeedGauge seedGauge;
    bytes32[144] casesV2;

    // Germination
    Storage.TotalGerminating oddGerminating;
    Storage.TotalGerminating evenGerminating;

    // mapping from season => unclaimed germinating stalk and roots 
    mapping(uint32 => Storage.Sr) unclaimedGerminating;
}<|MERGE_RESOLUTION|>--- conflicted
+++ resolved
@@ -407,7 +407,6 @@
      * @dev A Token is considered Whitelisted if there exists a non-zero {SiloSettings} selector.
      */
     struct SiloSettings {
-<<<<<<< HEAD
         bytes4 selector; // ────────────────────┐ 4
         uint32 stalkEarnedPerSeason; //         │ 4  (16)
         uint32 stalkIssuedPerBdv; //            │ 4  (8)
@@ -415,22 +414,10 @@
         int96 milestoneStem; //                 │ 12 (28)
         bytes1 encodeType; //                   │ 1  (29)
         int24 deltaStalkEarnedPerSeason; // ────┘ 3  (32)
-        uint128 gaugePoints; //   ──────────────┐ 16  
-        bytes4 gpSelector; //                   │ 4   (20)
-        uint96 optimalPercentDepositedBdv; // ──┘ 12  (32)
-=======
-        bytes4 selector; // ─────────────┐ 4
-        uint32 stalkEarnedPerSeason; //  │ 4  (16)
-        uint32 stalkIssuedPerBdv; //     │ 4  (8)
-        uint32 milestoneSeason; //       │ 4  (12)
-        int96 milestoneStem; //          │ 12 (28)
-        bytes1 encodeType; // ───────────┘ 1  (29)
-        // 3 bytes are left here.
         bytes4 gpSelector; //    ────────────────┐ 4  
         bytes4 lwSelector; //                    │ 4  (8)
         uint128 gaugePoints; //                  │ 16 (24)
         uint64 optimalPercentDepositedBdv; //  ──┘ 8  (32)
->>>>>>> a9fe4cc7
     }
 
     /**
