--- conflicted
+++ resolved
@@ -772,11 +772,7 @@
         - event: TotalStalkChangedFromGermination(int256,int256)
           handler: handleTotalStalkChangedFromGermination
         - event: WhitelistToken(indexed address,bytes4,uint32,uint256,bytes4,bytes4,uint128,uint64)
-<<<<<<< HEAD
-          handler: handleWhitelistToken_BIP42
-=======
           handler: handleWhitelistToken_BIP44
->>>>>>> 2cec204a
         - event: UpdateGaugeSettings(indexed address,bytes4,bytes4,uint64)
           handler: handleUpdateGaugeSettings
       file: ./src/GaugeHandler.ts