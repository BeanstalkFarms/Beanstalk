const { expect } = require("chai");
const { deploy } = require("../scripts/deploy.js");
const { takeSnapshot, revertToSnapshot } = require("./utils/snapshot");
const { toStalk, to6, to18 } = require("./utils/helpers.js");
const {
  USDC,
  UNRIPE_BEAN,
  UNRIPE_LP,
  BEAN,
  ETH_USDC_UNISWAP_V3,
  BASE_FEE_CONTRACT,
  THREE_CURVE,
  THREE_POOL,
  BEAN_3_CURVE,
  BEAN_ETH_WELL,
  WSTETH,
  ZERO_BYTES,
  BEAN_WSTETH_WELL
} = require("./utils/constants.js");
const { EXTERNAL, INTERNAL } = require("./utils/balances.js");
const { ethers } = require("hardhat");
const { setEthUsdChainlinkPrice, setWstethUsdPrice } = require("../utils/oracle.js");
const { deployBasin } = require("../scripts/basin.js");
const { deployBasinV1_1Upgrade } = require("../scripts/basinV1_1.js");
const { getAllBeanstalkContracts } = require("../utils/contracts");
const { getBean } = require("../utils/index.js");

let user, user2, owner;

describe("Sun", function () {
  before(async function () {
    [owner, user, user2] = await ethers.getSigners();

    const contracts = await deploy((verbose = false), (mock = true), (reset = true));
    ownerAddress = contracts.account;
    this.diamond = contracts.beanstalkDiamond;
    // `beanstalk` contains all functions that the regualar beanstalk has.
    // `mockBeanstalk` has functions that are only available in the mockFacets.
<<<<<<< HEAD
    [ beanstalk, mockBeanstalk ] = await getAllBeanstalkContracts(this.diamond.address);
    
    this.usdc = await ethers.getContractAt('MockToken', USDC);
    this.wsteth = await ethers.getContractAt('MockToken', WSTETH);
    await this.wsteth.mint(owner.address, to18('10000'));
    
  
=======
    [beanstalk, mockBeanstalk] = await getAllBeanstalkContracts(this.diamond.address);

    this.usdc = await ethers.getContractAt("MockToken", USDC);
    this.wsteth = await ethers.getContractAt("MockToken", WSTETH);

>>>>>>> acc2d499
    // These are needed for sunrise incentive test
    this.basefee = await ethers.getContractAt("MockBlockBasefee", BASE_FEE_CONTRACT);
    bean = await getBean();
    this.threeCurve = await ethers.getContractAt("MockToken", THREE_CURVE);
    this.threePool = await ethers.getContractAt("Mock3Curve", THREE_POOL);
    await this.threePool.set_virtual_price(to18("1"));
    this.beanThreeCurve = await ethers.getContractAt("MockMeta3Curve", BEAN_3_CURVE);
    this.uniswapV3EthUsdc = await ethers.getContractAt("MockUniswapV3Pool", ETH_USDC_UNISWAP_V3);

    await this.beanThreeCurve.set_supply(to6("100000"));
    await this.beanThreeCurve.set_A_precise("1000");
    await this.beanThreeCurve.set_virtual_price(to18("1"));
    await this.beanThreeCurve.set_balances([to6("10000"), to18("10000")]);
    await this.beanThreeCurve.reset_cumulative();

    await this.usdc.mint(owner.address, to6("10000"));
    await bean.mint(owner.address, to6("10000"));
    await this.wsteth.mint(owner.address, to18("10000"));
    await this.usdc.connect(owner).approve(this.diamond.address, to6("10000"));
    await this.wsteth.connect(owner).approve(this.diamond.address, to18("10000"));
    this.unripeBean = await ethers.getContractAt("MockToken", UNRIPE_BEAN);

    // add unripe
    this.unripeLP = await ethers.getContractAt("MockToken", UNRIPE_LP);
    await this.unripeLP.mint(user.address, to6("1000"));
    await this.unripeLP.connect(user).approve(this.diamond.address, to6("100000000"));
    await this.unripeBean.mint(user.address, to6("1000"));
    await this.unripeBean.connect(user).approve(this.diamond.address, to6("100000000"));
    await mockBeanstalk.addUnripeToken(UNRIPE_BEAN, BEAN, ZERO_BYTES);
    await mockBeanstalk.addUnripeToken(UNRIPE_LP, BEAN_WSTETH_WELL, ZERO_BYTES);

    await setEthUsdChainlinkPrice("1000");
    await setWstethUsdPrice("1000");

    // let c = await deployBasin(true, undefined, false, true)
    // await c.multiFlowPump.update([to6('10000'), to18('10')], 0x00);
    // await c.multiFlowPump.update([to6('10000'), to18('10')], 0x00);
    // c = await deployBasinV1_1Upgrade(c, true, undefined, false, true, mockPump=true)
    // await c.multiFlowPump.update([to6('10000'), to18('10')], 0x00);
    // await c.multiFlowPump.update([to6('10000'), to18('10')], 0x00);
    // this.pump = c.multiFlowPump;

    await mockBeanstalk.siloSunrise(0);
  });

  beforeEach(async function () {
    snapshotId = await takeSnapshot();
  });

  afterEach(async function () {
    await revertToSnapshot(snapshotId);
  });

  it("delta B < 1", async function () {
    this.result = await mockBeanstalk.sunSunrise("-100", 8);
    await expect(this.result).to.emit(beanstalk, "Soil").withArgs(3, "100");
  });

  it("delta B == 1", async function () {
    this.result = await mockBeanstalk.sunSunrise("0", 8);
    await expect(this.result).to.emit(beanstalk, "Soil").withArgs(3, "0");
  });

  // 30000 beans were minted
  // 10000 beans given to the silo
  // 10000 beans given to pay back podholders
  // 10000 beans given to fert holders
  // current temperature: 1%
  // soil issued with no coefficent: 10000/1.01 = 9900
  // soil issued with low podrate: 9900 * 1.5 = 14850
  // soil issued with high podrate: 9000 * 0.5 = 4500
  it("delta B > 1, low pod rate", async function () {
    await mockBeanstalk.setAbovePegE(true);
    await mockBeanstalk.incrementTotalPodsE("10000");
    this.result = await mockBeanstalk.sunSunrise("30000", 0);
    expect(await beanstalk.totalSoil()).to.be.equal("14850");
  });

  it("delta B > 1, medium pod rate", async function () {
    await mockBeanstalk.incrementTotalPodsE("10000");
    this.result = await mockBeanstalk.sunSunrise("30000", 8);
    expect(await beanstalk.totalSoil()).to.be.equal("9900");
  });

  it("delta B > 1, high pod rate", async function () {
    await mockBeanstalk.incrementTotalPodsE("10000");
    this.result = await mockBeanstalk.sunSunrise("30000", 25);
    expect(await beanstalk.totalSoil()).to.be.equal("4950");
    await expect(this.result).to.emit(beanstalk, "Soil").withArgs(3, "4950");
  });

  it("only silo", async function () {
    this.result = await mockBeanstalk.sunSunrise("100", 8);
    await expect(this.result).to.emit(beanstalk, "Soil").withArgs(3, "0");
    await expect(this.result).to.emit(beanstalk, "Reward").withArgs(3, "0", "100", "0");
    expect(await beanstalk.totalStalk()).to.be.equal("1000000");
    expect(await beanstalk.totalEarnedBeans()).to.be.equal("100");
  });

  it("some harvestable", async function () {
    // issue 15000 macro-pods
    await mockBeanstalk.incrementTotalPodsE("15000");
    // 10000 microBeans to Field, 10000 microBeans to Silo
    this.result = await mockBeanstalk.sunSunrise("20000", 8);
    await expect(this.result).to.emit(beanstalk, "Soil").withArgs(3, "9900");
    expect(await beanstalk.totalSoil()).to.be.equal("9900");
    await expect(this.result).to.emit(beanstalk, "Reward").withArgs(3, "10000", "10000", "0");
    expect(await beanstalk.totalHarvestable()).to.be.equal("10000");
    expect(await beanstalk.totalStalk()).to.be.equal("100000000");
    expect(await beanstalk.totalEarnedBeans()).to.be.equal("10000");
  });

  it("all harvestable", async function () {
    await mockBeanstalk.incrementTotalPodsE("5000");
    await mockBeanstalk.setAbovePegE(true);
    this.result = await mockBeanstalk.sunSunrise("15000", 8);
    // 5000 to barn, field, and silo
    // 5000/1.01 = 4950
    await expect(this.result).to.emit(beanstalk, "Soil").withArgs(3, "4950");
    expect(await beanstalk.totalSoil()).to.be.equal("4950");
    await expect(this.result).to.emit(beanstalk, "Reward").withArgs(3, "5000", "10000", "0");
    expect(await beanstalk.totalHarvestable()).to.be.equal("5000");
    expect(await beanstalk.totalStalk()).to.be.equal("100000000");
    expect(await beanstalk.totalEarnedBeans()).to.be.equal("10000");
  });

  it("all harvestable and all fertilizable", async function () {
    await mockBeanstalk.incrementTotalPodsE(to6("50"));
    await mockBeanstalk.connect(owner).addFertilizerOwner("6274", to18("0.02"), "0");
    this.result = await mockBeanstalk.sunSunrise(to6("200"), 8);

    expect(await beanstalk.totalSoil()).to.be.equal("49504950");
    await expect(this.result).to.emit(beanstalk, "Soil").withArgs(3, 49504950);
    await expect(this.result)
      .to.emit(beanstalk, "Reward")
      .withArgs(3, to6("50"), to6("100"), to6("50"));

    expect(await mockBeanstalk.isFertilizing()).to.be.equal(false);
    expect(await mockBeanstalk.totalFertilizedBeans()).to.be.equal(to6("50"));
    expect(await mockBeanstalk.getActiveFertilizer()).to.be.equal(to6("0"));
    expect(await mockBeanstalk.getFirst()).to.be.equal(0);
    expect(await mockBeanstalk.getLast()).to.be.equal(0);
    expect(await mockBeanstalk.beansPerFertilizer()).to.be.equal(to6("2.5"));

    expect(await beanstalk.totalHarvestable()).to.be.equal(to6("50"));

    expect(await beanstalk.totalStalk()).to.be.equal(toStalk("100"));
    expect(await beanstalk.totalEarnedBeans()).to.be.equal(to6("100"));
  });

  it("all harvestable, some fertilizable", async function () {
    await mockBeanstalk.incrementTotalPodsE("500");
    await mockBeanstalk.connect(owner).addFertilizerOwner("0", to18("0.001"), "0");
    this.result = await mockBeanstalk.sunSunrise("2000", 8);
    await expect(this.result).to.emit(beanstalk, "Soil").withArgs(3, "495");
    expect(await beanstalk.totalSoil()).to.be.equal("495");
    await expect(this.result).to.emit(beanstalk, "Reward").withArgs(3, "500", "834", "666");

    expect(await mockBeanstalk.isFertilizing()).to.be.equal(true);
    expect(await mockBeanstalk.totalFertilizedBeans()).to.be.equal("666");
    expect(await mockBeanstalk.getActiveFertilizer()).to.be.equal("1");
    expect(await mockBeanstalk.getFirst()).to.be.equal(to6("6"));
    expect(await mockBeanstalk.getLast()).to.be.equal(to6("6"));
    expect(await mockBeanstalk.beansPerFertilizer()).to.be.equal(666);

    expect(await beanstalk.totalHarvestable()).to.be.equal("500");

    expect(await beanstalk.totalStalk()).to.be.equal("8340000");
    expect(await beanstalk.totalEarnedBeans()).to.be.equal("834");
  });

  it("some harvestable, some fertilizable", async function () {
    // increments pods by 1000
    // temperature is 1%
    await mockBeanstalk.incrementTotalPodsE("1000");
    // add 1 fertilizer owner, 1 fert (which is equal to 5 beans)
    await mockBeanstalk.connect(owner).addFertilizerOwner("0", to18("0.001"), "0");
    //sunrise with 1500 beans 500 given to field, silo, and barn
    this.result = await mockBeanstalk.sunSunrise("1500", 8);
    // emit a event that 495 soil was issued at season 3
    // 500/1.01 = ~495 (rounded down)
    await expect(this.result).to.emit(beanstalk, "Soil").withArgs(3, "495");

    expect(await beanstalk.totalSoil()).to.be.equal("495");

    await expect(this.result).to.emit(beanstalk, "Reward").withArgs(3, "500", "500", "500");

    expect(await mockBeanstalk.isFertilizing()).to.be.equal(true);
    expect(await mockBeanstalk.totalFertilizedBeans()).to.be.equal("500");
    expect(await mockBeanstalk.getActiveFertilizer()).to.be.equal("1");
    expect(await mockBeanstalk.getFirst()).to.be.equal(to6("6"));
    expect(await mockBeanstalk.getLast()).to.be.equal(to6("6"));
    expect(await mockBeanstalk.beansPerFertilizer()).to.be.equal(500);

    expect(await beanstalk.totalHarvestable()).to.be.equal("500");

    expect(await beanstalk.totalStalk()).to.be.equal("5000000");
    expect(await beanstalk.totalEarnedBeans()).to.be.equal("500");
  });

  it("1 all and 1 some fertilizable", async function () {
    await mockBeanstalk.incrementTotalPodsE(to6("250"));
    await mockBeanstalk.connect(owner).addFertilizerOwner("0", to18("0.04"), "0");
    this.result = await mockBeanstalk.sunSunrise(to6("120"), 8);
    await mockBeanstalk.connect(owner).addFertilizerOwner("6374", to18("0.04"), "0");
    this.result = await mockBeanstalk.sunSunrise(to6("480"), 8);

    expect(await mockBeanstalk.isFertilizing()).to.be.equal(true);
    expect(await mockBeanstalk.totalFertilizedBeans()).to.be.equal(to6("200"));
    expect(await mockBeanstalk.getActiveFertilizer()).to.be.equal("40");
    expect(await mockBeanstalk.getFirst()).to.be.equal(to6("6"));
    expect(await mockBeanstalk.getLast()).to.be.equal(to6("6"));
    expect(await mockBeanstalk.beansPerFertilizer()).to.be.equal(to6("3"));

    expect(await beanstalk.totalHarvestable()).to.be.equal(to6("200"));

    expect(await beanstalk.totalStalk()).to.be.equal(toStalk("200"));
    expect(await beanstalk.totalEarnedBeans()).to.be.equal(to6("200"));
  });

  it("sunrise reward", async function () {
    const VERBOSE = false;
    // [[pool balances], base fee, secondsLate, toMode]

    const mockedValues = [
      [[to6("10000"), to18("6.666666")], 50 * Math.pow(10, 9), 0, EXTERNAL],
      [[to6("10000"), to18("4.51949333333335")], 30 * Math.pow(10, 9), 0, EXTERNAL],
      [[to6("50000"), to18("24.5848333333334")], 50 * Math.pow(10, 9), 0, EXTERNAL],
      [[to6("10000"), to18("3.33333")], 50 * Math.pow(10, 9), 0, INTERNAL],
      [[to6("10000"), to18("6.66666")], 50 * Math.pow(10, 9), 24, INTERNAL],
      [[to6("10000"), to18("6.666666")], 50 * Math.pow(10, 9), 500, INTERNAL]
    ];
    let START_TIME = (await ethers.provider.getBlock('latest')).timestamp;
    await timeSkip(START_TIME + 60*60*3);
    // This also accomplishes initializing curve oracle
    const initial = await beanstalk.connect(owner).sunrise();
    const block = await ethers.provider.getBlock(initial.blockNumber);
    START_TIME = (await ethers.provider.getBlock("latest")).timestamp;
    await mockBeanstalk.setCurrentSeasonE(1);

    const startingBeanBalance =
      (await beanstalk.getAllBalance(owner.address, BEAN)).totalBalance.toNumber() /
      Math.pow(10, 6);
    for (const mockVal of mockedValues) {
      snapshotId = await takeSnapshot();

      // await this.pump.update(mockVal[0], 0x00);
      // await this.pump.update(mockVal[0], 0x00);

      // Time skip an hour after setting new balance (twap will be very close to whats in mockVal)
      await timeSkip(START_TIME + 60 * 60);

      await this.basefee.setAnswer(mockVal[1]);

      const secondsLate = mockVal[2];
      const effectiveSecondsLate = Math.min(secondsLate, 300);
      await mockBeanstalk.resetSeasonStart(secondsLate);

      // SUNRISE
      if (mockVal[3] == EXTERNAL) {
        this.result = await beanstalk.sunrise();
      } else {
        this.result = await beanstalk.gm(owner.address, mockVal[3]);
      }
      
      // Verify that sunrise was profitable assuming a 50% average success rate

      const beanBalance =
        (await beanstalk.getAllBalance(owner.address, BEAN)).totalBalance.toNumber() /
        Math.pow(10, 6);
      const rewardAmount = parseFloat((beanBalance - startingBeanBalance).toFixed(6));

      // Determine how much gas was used
      const txReceipt = await ethers.provider.getTransactionReceipt(this.result.hash);
      const gasUsed = txReceipt.gasUsed.toNumber();

      const blockBaseFee = (await this.basefee.block_basefee()) / Math.pow(10, 9);
      const GasCostInETH = (blockBaseFee * gasUsed) / Math.pow(10, 9);

      // Get mocked eth/bean prices
      const ethPrice = mockVal[1] / Math.pow(10, 6);
      const beanPrice = (await this.beanThreeCurve.get_bean_price()).toNumber() / Math.pow(10, 6);
      // How many beans are required to purchase 1 eth
      const beanEthPrice = (mockVal[0][0] * 1e12) / mockVal[0][1];

      // Bean equivalent of the cost to execute sunrise
      const GasCostBean = GasCostInETH * beanEthPrice;

      if (VERBOSE) {
        // console.log('sunrise call tx', this.result);
        const logs = await ethers.provider.getLogs(this.result.hash);
        viewGenericUint256Logs(logs);
        console.log("reward beans: ", rewardAmount);
        console.log("eth price", ethPrice);
        console.log("bean price", beanPrice);
        console.log("gas used", gasUsed);
        console.log("to mode", mockVal[4]);
        console.log("base fee", blockBaseFee);
        console.log("failure adjusted gas cost (eth)", GasCostInETH);
        console.log("failure adjusted cost (bean)", GasCostBean);
        console.log(
          "failure adjusted cost * late exponent (bean)",
          GasCostBean * Math.pow(1.01, effectiveSecondsLate)
        );
      }

      expect(rewardAmount * beanPrice).to.greaterThan(
        GasCostBean * Math.pow(1.01, effectiveSecondsLate)
      );

      await expect(this.result)
        .to.emit(beanstalk, "Incentivization")
        .withArgs(owner.address, Math.round(rewardAmount * Math.pow(10, 6)));
      await revertToSnapshot(snapshotId);
    }
  });

  it("ends germination", async function () {
    await mockBeanstalk.teleportSunrise(5);
    await mockBeanstalk.mockIncrementGermination(BEAN, to6("1000"), to6("1000"), 1);
    expect((await beanstalk.getEvenGerminating(BEAN))[0]).to.be.equal(to6("1000"));
    expect((await beanstalk.getEvenGerminating(BEAN))[1]).to.be.equal(to6("1000"));
    this.result = await mockBeanstalk.siloSunrise(0);

    await expect(this.result)
      .to.emit(beanstalk, "TotalGerminatingBalanceChanged")
      .withArgs("6", BEAN, to6("-1000"), to6("-1000"));
    expect((await beanstalk.getEvenGerminating(BEAN))[0]).to.be.equal(to6("0"));
    expect((await beanstalk.getEvenGerminating(BEAN))[1]).to.be.equal(to6("0"));
  });

  it("rewards more than type(uint128).max/10000 to silo", async function () {
    await expect(
      mockBeanstalk.siloSunrise("340282366920938463463374607431768211456")
    ).to.be.revertedWith("SafeCast: value doesn't fit in 128 bits");
  });

  it("rewards more than type(uint128).max Soil below peg", async function () {
    await expect(
      mockBeanstalk.sunSunrise("-340282366920938463463374607431768211456", "0")
    ).to.be.revertedWith("SafeCast: value doesn't fit in 128 bits");
  });
});

function viewGenericUint256Logs(logs) {
  const uint256Topic = "0x925a839279bd49ac1cea4c9d376477744867c1a536526f8c2fd13858e78341fb";
  for (const log of logs) {
    if (log.topics.includes(uint256Topic)) {
      console.log("Value: ", parseInt(log.data.substring(2, 66), 16));
      console.log("Label: ", hexToAscii(log.data.substring(66)));
      console.log();
    }
  }
}

function hexToAscii(str1) {
  var hex = str1.toString();
  var str = "";
  for (var n = 0; n < hex.length; n += 2) {
    str += String.fromCharCode(parseInt(hex.substr(n, 2), 16));
  }
  return str;
}

async function timeSkip(timestamp) {
  await hre.network.provider.request({
    method: "evm_setNextBlockTimestamp",
    params: [timestamp]
  });
}<|MERGE_RESOLUTION|>--- conflicted
+++ resolved
@@ -36,21 +36,11 @@
     this.diamond = contracts.beanstalkDiamond;
     // `beanstalk` contains all functions that the regualar beanstalk has.
     // `mockBeanstalk` has functions that are only available in the mockFacets.
-<<<<<<< HEAD
-    [ beanstalk, mockBeanstalk ] = await getAllBeanstalkContracts(this.diamond.address);
-    
-    this.usdc = await ethers.getContractAt('MockToken', USDC);
-    this.wsteth = await ethers.getContractAt('MockToken', WSTETH);
-    await this.wsteth.mint(owner.address, to18('10000'));
-    
-  
-=======
     [beanstalk, mockBeanstalk] = await getAllBeanstalkContracts(this.diamond.address);
 
     this.usdc = await ethers.getContractAt("MockToken", USDC);
     this.wsteth = await ethers.getContractAt("MockToken", WSTETH);
 
->>>>>>> acc2d499
     // These are needed for sunrise incentive test
     this.basefee = await ethers.getContractAt("MockBlockBasefee", BASE_FEE_CONTRACT);
     bean = await getBean();
