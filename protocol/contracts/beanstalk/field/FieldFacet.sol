--- conflicted
+++ resolved
@@ -130,11 +130,7 @@
     ) internal returns (uint256 pods) {
         beans = LibTransfer.burnToken(C.bean(), beans, LibTractor._user(), mode);
         pods = LibDibbler.sow(beans, _morningTemperature, LibTractor._user(), peg);
-<<<<<<< HEAD
-        s.beanSown += SafeCast.toUint128(beans);
-=======
-        s.system.field.beanSown = s.system.field.beanSown + SafeCast.toUint128(beans);
->>>>>>> 4764837b
+        s.system.beanSown += SafeCast.toUint128(beans);
     }
 
     //////////////////// HARVEST ////////////////////
@@ -173,21 +169,12 @@
         for (uint256 i; i < plots.length; ++i) {
             // The Plot is partially harvestable if its index is less than
             // the current harvestable index.
-<<<<<<< HEAD
-            require(plots[i] < s.fields[fieldId].harvestable, "Field: Plot not Harvestable");
+            require(plots[i] < s.system.fields[fieldId].harvestable, "Field: Plot not Harvestable");
             uint256 harvested = _harvestPlot(LibTractor._user(), fieldId, plots[i]);
             beansHarvested += harvested;
         }
-        s.fields[fieldId].harvested += beansHarvested;
+        s.system.fields[fieldId].harvested += beansHarvested;
         emit Harvest(LibTractor._user(), fieldId, plots, beansHarvested);
-=======
-            require(plots[i] < s.system.field.harvestable, "Field: Plot not Harvestable");
-            uint256 harvested = _harvestPlot(LibTractor._user(), plots[i]);
-            beansHarvested = beansHarvested.add(harvested);
-        }
-        s.system.field.harvested = s.system.field.harvested.add(beansHarvested);
-        emit Harvest(LibTractor._user(), plots, beansHarvested);
->>>>>>> 4764837b
     }
 
     /**
@@ -206,24 +193,11 @@
         // Calculate how many Pods are harvestable.
         // The upstream _harvest function checks that at least some Pods
         // are harvestable.
-<<<<<<< HEAD
-        harvestablePods = s.fields[fieldId].harvestable.sub(index);
+        harvestablePods = s.system.fields[fieldId].harvestable.sub(index);
 
         LibMarket._cancelPodListing(LibTractor._user(), fieldId, index);
 
         delete s.accounts[account].fields[fieldId].plots[index];
-=======
-        harvestablePods = s.system.field.harvestable.sub(index);
-        delete s.accounts[account].field.plots[index];
-
-        // Cancel any active Pod Listings active for this Plot.
-        // Note: duplicate of {Listing._cancelPodListing} without the
-        // ownership check, which is done above.
-        if (s.system.podListings[index] > 0) {
-            delete s.system.podListings[index];
-            emit PodListingCancelled(LibTractor._user(), index);
-        }
->>>>>>> 4764837b
 
         // If the entire Plot was harvested, exit.
         if (harvestablePods >= pods) {
@@ -244,8 +218,8 @@
      */
     function addField() public fundsSafu noSupplyChange noNetFlow {
         LibDiamond.enforceIsOwnerOrContract();
-        uint256 fieldId = s.fieldCount;
-        s.fieldCount++;
+        uint256 fieldId = s.system.fieldCount;
+        s.system.fieldCount++;
         emit FieldAdded(fieldId);
     }
 
@@ -258,14 +232,14 @@
         uint32 temperature
     ) public fundsSafu noSupplyChange noNetFlow {
         LibDiamond.enforceIsOwnerOrContract();
-        require(fieldId < s.fieldCount, "Field: Field does not exist");
-        s.activeField = fieldId;
+        require(fieldId < s.system.fieldCount, "Field: Field does not exist");
+        s.system.activeField = fieldId;
 
         // Reset weather.
-        s.weather.t = temperature;
-        s.weather.thisSowTime = type(uint32).max;
-        s.weather.lastSowTime = type(uint32).max;
-        s.weather.lastDSoil = 0;
+        s.system.weather.temp = temperature;
+        s.system.weather.thisSowTime = type(uint32).max;
+        s.system.weather.lastSowTime = type(uint32).max;
+        s.system.weather.lastDeltaSoil = 0;
 
         emit ActiveFieldSet(fieldId);
     }
@@ -276,26 +250,16 @@
      * @notice Returns the total number of Pods ever minted in the Field.
      * @param fieldId The index of the Field to query.
      */
-<<<<<<< HEAD
     function podIndex(uint256 fieldId) public view returns (uint256) {
-        return s.fields[fieldId].pods;
-=======
-    function podIndex() public view returns (uint256) {
-        return s.system.field.pods;
->>>>>>> 4764837b
+        return s.system.fields[fieldId].pods;
     }
 
     /**
      * @notice Returns the index below which Pods are Harvestable.
      * @param fieldId The index of the Field to query.
      */
-<<<<<<< HEAD
     function harvestableIndex(uint256 fieldId) public view returns (uint256) {
-        return s.fields[fieldId].harvestable;
-=======
-    function harvestableIndex() public view returns (uint256) {
-        return s.system.field.harvestable;
->>>>>>> 4764837b
+        return s.system.fields[fieldId].harvestable;
     }
 
     /**
@@ -303,26 +267,16 @@
      * currently Harvestable but have not yet been Harvested.
      * @param fieldId The index of the Field to query.
      */
-<<<<<<< HEAD
     function totalPods(uint256 fieldId) public view returns (uint256) {
-        return s.fields[fieldId].pods - s.fields[fieldId].harvested;
-=======
-    function totalPods() public view returns (uint256) {
-        return s.system.field.pods.sub(s.system.field.harvested);
->>>>>>> 4764837b
+        return s.system.fields[fieldId].pods - s.system.fields[fieldId].harvested;
     }
 
     /**
      * @notice Returns the number of Pods that have ever been Harvested.
      * @param fieldId The index of the Field to query.
      */
-<<<<<<< HEAD
     function totalHarvested(uint256 fieldId) public view returns (uint256) {
-        return s.fields[fieldId].harvested;
-=======
-    function totalHarvested() public view returns (uint256) {
-        return s.system.field.harvested;
->>>>>>> 4764837b
+        return s.system.fields[fieldId].harvested;
     }
 
     /**
@@ -332,22 +286,16 @@
      * but that haven’t yet been claimed via the `harvest()` function.
      * @param fieldId The index of the Field to query.
      */
-<<<<<<< HEAD
     function totalHarvestable(uint256 fieldId) public view returns (uint256) {
-        return s.fields[fieldId].harvestable - s.fields[fieldId].harvested;
-=======
-    function totalHarvestable() public view returns (uint256) {
-        return s.system.field.harvestable.sub(s.system.field.harvested);
->>>>>>> 4764837b
+        return s.system.fields[fieldId].harvestable - s.system.fields[fieldId].harvested;
     }
 
     /**
      * @notice Returns the number of Pods that are not yet Harvestable. Also known as the Pod Line.
      * @param fieldId The index of the Field to query.
      */
-<<<<<<< HEAD
     function totalUnharvestable(uint256 fieldId) public view returns (uint256) {
-        return s.fields[fieldId].pods - s.fields[fieldId].harvestable;
+        return s.system.fields[fieldId].pods - s.system.fields[fieldId].harvestable;
     }
 
     /**
@@ -355,11 +303,7 @@
      * @param fieldId The index of the Field to query.
      */
     function isHarvesting(uint256 fieldId) public view returns (bool) {
-        return s.fields[fieldId].harvestable < s.fields[fieldId].pods;
-=======
-    function totalUnharvestable() public view returns (uint256) {
-        return s.system.field.pods.sub(s.system.field.harvestable);
->>>>>>> 4764837b
+        return s.system.fields[fieldId].harvestable < s.system.fields[fieldId].pods;
     }
 
     /**
@@ -372,11 +316,11 @@
     }
 
     function activeField() public view returns (uint256) {
-        return s.activeField;
+        return s.system.activeField;
     }
 
     function fieldCount() public view returns (uint256) {
-        return s.fieldCount;
+        return s.system.fieldCount;
     }
 
     /**
@@ -397,24 +341,15 @@
         // Morning Temperature is dynamic, starting small and logarithmically
         // increasing to `s.weather.t` across the first 25 blocks of the Season.
         if (!abovePeg) {
-<<<<<<< HEAD
-            soil = uint256(s.soil);
-=======
-            soil = uint256(s.system.field.soil);
->>>>>>> 4764837b
+            soil = uint256(s.system.soil);
         }
         // Above peg: the maximum amount of Pods that Beanstalk is willing to mint
         // stays fixed; since {morningTemperature} is scaled down when `delta < 25`, we
         // need to scale up the amount of Soil to hold Pods constant.
         else {
             soil = LibDibbler.scaleSoilUp(
-<<<<<<< HEAD
-                uint256(s.soil), // max soil offered this Season, reached when `t >= 25`
-                uint256(s.weather.t).mul(LibDibbler.TEMPERATURE_PRECISION), // max temperature
-=======
-                uint256(s.system.field.soil), // max soil offered this Season, reached when `t >= 25`
+                uint256(s.system.soil), // max soil offered this Season, reached when `t >= 25`
                 uint256(s.system.weather.temp).mul(LibDibbler.TEMPERATURE_PRECISION), // max temperature
->>>>>>> 4764837b
                 _morningTemperature // temperature adjusted by number of blocks since Sunrise
             );
         }
@@ -430,25 +365,15 @@
      */
     function totalSoil() external view returns (uint256) {
         // Below peg: Soil is fixed to the amount set during {calcCaseId}.
-<<<<<<< HEAD
-        if (!s.season.abovePeg) {
-            return uint256(s.soil);
-=======
         if (!s.system.season.abovePeg) {
-            return uint256(s.system.field.soil);
->>>>>>> 4764837b
+            return uint256(s.system.soil);
         }
 
         // Above peg: Soil is dynamic
         return
             LibDibbler.scaleSoilUp(
-<<<<<<< HEAD
-                uint256(s.soil), // min soil
-                uint256(s.weather.t).mul(LibDibbler.TEMPERATURE_PRECISION), // max temperature
-=======
-                uint256(s.system.field.soil), // min soil
+                uint256(s.system.soil), // min soil
                 uint256(s.system.weather.temp).mul(LibDibbler.TEMPERATURE_PRECISION), // max temperature
->>>>>>> 4764837b
                 LibDibbler.morningTemperature() // temperature adjusted by number of blocks since Sunrise
             );
     }
