const path = require("path");
const fs = require("fs");
const glob = require("glob");

require("@nomiclabs/hardhat-waffle");
require("@nomiclabs/hardhat-ethers");
require("hardhat-contract-sizer");
require("hardhat-gas-reporter");
require("solidity-coverage");
require("hardhat-tracer");
require("@openzeppelin/hardhat-upgrades");
require("dotenv").config();
require("@nomiclabs/hardhat-etherscan");

<<<<<<< HEAD
// BIP 39 
const { bipSeedGauge } = require("./scripts/bips.js");
//

const { upgradeWithNewFacets } = require("./scripts/diamond");
=======
>>>>>>> ac8e681c
const {
  impersonateSigner,
  mintUsdc,
  mintBeans,
  getBeanMetapool,
  getUsdc,
  getBean,
  getBeanstalkAdminControls,
  impersonateBeanstalkOwner,
  mintEth,
  getBeanstalk
} = require("./utils");
const { upgradeWithNewFacets } = require("./scripts/diamond");
const { BEANSTALK, PUBLIUS, BEAN_3_CURVE, PRICE } = require("./test/utils/constants.js");
const { task } = require("hardhat/config");
const { TASK_COMPILE_SOLIDITY_GET_SOURCE_PATHS } = require("hardhat/builtin-tasks/task-names");
const { bipNewSilo, bipMorningAuction, bipSeedGauge } = require("./scripts/bips.js");
const { ebip9, ebip10, ebip11, ebip13, ebip14 } = require("./scripts/ebips.js");

//////////////////////// UTILITIES ////////////////////////

function getRemappings() {
  return fs
    .readFileSync("remappings.txt", "utf8")
    .split("\n")
    .filter(Boolean) // remove empty lines
    .map((line) => line.trim().split("="));
}

//////////////////////// TASKS ////////////////////////

task("buyBeans")
  .addParam("amount", "The amount of USDC to buy with")
  .setAction(async (args) => {
    await mintEth(PUBLIUS);
    await mintUsdc(PUBLIUS, args.amount);
    const signer = await impersonateSigner(PUBLIUS);
    await (await getUsdc()).connect(signer).approve(BEAN_3_CURVE, ethers.constants.MaxUint256);
    const txn = await (await getBeanMetapool()).connect(signer).exchange_underlying("2", "0", args.amount, "0");
    const result = await txn.wait();
    console.log("Done", result);
  });

task("sellBeans")
  .addParam("amount", "The amount of Beans to sell")
  .setAction(async (args) => {
    await mintBeans(PUBLIUS, args.amount);
    const signer = await impersonateSigner(PUBLIUS);
    await (await getBean()).connect(signer).approve(BEAN_3_CURVE, ethers.constants.MaxUint256);
    await (
      await getBeanMetapool()
    )
      .connect(signer)
      .connect(await impersonateSigner(PUBLIUS))
      .exchange_underlying("0", "2", args.amount, "0");
  });

task("ripen")
  .addParam("amount", "The amount of Pods to ripen")
  .setAction(async (args) => {
    const beanstalkAdmin = await getBeanstalkAdminControls();
    await beanstalkAdmin.ripen(args.amount);
  });

task("fertilize")
  .addParam("amount", "The amount of Beans to fertilize")
  .setAction(async (args) => {
    const beanstalkAdmin = await getBeanstalkAdminControls();
    await beanstalkAdmin.fertilize(args.amount);
  });

task("rewardSilo")
  .addParam("amount", "The amount of Beans to distribute to Silo")
  .setAction(async (args) => {
    const beanstalkAdmin = await getBeanstalkAdminControls();
    await beanstalkAdmin.rewardSilo(args.amount);
  });

task("sunrise", async function () {
  const beanstalkAdmin = await getBeanstalkAdminControls();
  await beanstalkAdmin.forceSunrise();
});

task("sunrise2", async function () {
  const lastTimestamp = (await ethers.provider.getBlock('latest')).timestamp;
  const hourTimestamp = parseInt(lastTimestamp/3600 + 1) * 3600
  await network.provider.send("evm_setNextBlockTimestamp", [hourTimestamp])

  season = await ethers.getContractAt('SeasonFacet', BEANSTALK);
  await season.sunrise();
})

task("getTime", async function () {
  this.season = await ethers.getContractAt("SeasonFacet", BEANSTALK);
  console.log("Current time: ", await this.seasonGetter.time());
});

/*task('replant', async () => {
  const account = await impersonateSigner(PUBLIUS)
  await replant(account)
})*/

task("diamondABI", "Generates ABI file for diamond, includes all ABIs of facets", async () => {
  // The path (relative to the root of `protocol` directory) where all modules sit.
  const modulesDir = path.join("contracts", "beanstalk");

  // The list of modules to combine into a single ABI. All facets (and facet dependencies) will be aggregated.
  const modules = ["barn", "diamond", "farm", "field", "market", "silo", "sun"];

  // The glob returns the full file path like this:
  // contracts/beanstalk/barn/UnripeFacet.sol
  // We want the "UnripeFacet" part.
  const getFacetName = (file) => {
    return file.split("/").pop().split(".")[0];
  };

  // Load files across all modules
  const paths = [];
  modules.forEach((module) => {
    const filesInModule = fs.readdirSync(path.join(".", modulesDir, module));
    paths.push(...filesInModule.map((f) => [module, f]));
  });

  // Build ABI
  let abi = [];
  modules.forEach((module) => {
    const pattern = path.join(".", modulesDir, module, "**", "*Facet.sol");
    const files = glob.sync(pattern);
    if (module == "silo") {
      // Manually add in libraries that emit events
      files.push("contracts/libraries/Silo/LibWhitelist.sol")
      files.push("contracts/libraries/LibGauge.sol")
      files.push("contracts/libraries/Silo/LibLegacyTokenSilo.sol")
<<<<<<< HEAD
=======
      files.push("contracts/libraries/Silo/LibGerminate.sol")
      files.push("contracts/libraries/Silo/LibWhitelistedTokens.sol")
      files.push("contracts/libraries/Minting/LibWellMinting.sol")
>>>>>>> ac8e681c
    }
    files.forEach((file) => {
      const facetName = getFacetName(file);
      const jsonFileName = `${facetName}.json`;
      const jsonFileLoc = path.join(".", "artifacts", file, jsonFileName);

      const json = JSON.parse(fs.readFileSync(jsonFileLoc));

      // Log what's being included
      console.log(`${module}:`.padEnd(10), file);
      json.abi.forEach((item) => console.log(``.padEnd(10), item.type, item.name));
      console.log("");

      abi.push(...json.abi);
    });
  });

  const names = abi.map((a) => a.name);
  fs.writeFileSync(
    "./abi/Beanstalk.json",
    JSON.stringify(
      abi.filter((item, pos) => names.indexOf(item.name) == pos),
      null,
      2
    )
  );

  console.log("ABI written to abi/Beanstalk.json");
});

// BIP //
task("marketplace", async function () {
  const owner = await impersonateBeanstalkOwner();
  await mintEth(owner.address);
  await upgradeWithNewFacets({
    diamondAddress: BEANSTALK,
    facetNames: ["MarketplaceFacet"],
    bip: false,
    verbose: false,
    account: owner
  });
});

task("deployMorningAuction", async function () {
  const owner = await impersonateBeanstalkOwner();
  await mintEth(owner.address);
  await upgradeWithNewFacets({
    diamondAddress: BEANSTALK,
    facetNames: [
      "FieldFacet", // Add Morning Auction
      "SeasonFacet", // Add ERC-20 permit function
      "FundraiserFacet" // update fundraiser with new soil spec
      // 'MockAdminFacet' // Add MockAdmin for testing purposes
    ],
    initFacetName: "InitBipSunriseImprovements",
    initArgs: [],
    bip: false,
    verbose: true,
    account: owner
  });
});

task("deploySiloV3", async function () {
  await bipNewSilo();
});

task("deploySeedGauge", async function () {
  await bipSeedGauge();
});

<<<<<<< HEAD
task("deployBip39", async function () {
  await bipSeedGauge();
});
=======

/// EBIPS /// 
>>>>>>> ac8e681c

task("ebip14", async function () {
  await ebip14();
})

task("ebip13", async function () {
  await ebip13();
})

task("ebip11", async function () {
  await ebip11();
})

task("ebip10", async function () {
  await ebip10();
})

task("ebip9", async function () {
  await ebip9();
})

//////////////////////// SUBTASK CONFIGURATION ////////////////////////

// Add a subtask that sets the action for the TASK_COMPILE_SOLIDITY_GET_SOURCE_PATHS task
subtask(TASK_COMPILE_SOLIDITY_GET_SOURCE_PATHS).setAction(async (_, __, runSuper) => {
  // Get the list of source paths that would normally be passed to the Solidity compiler
  var paths = await runSuper();

  // Apply a filter function to exclude paths that contain the string "replant" to ignore replant code
  paths = paths.filter((p) => !p.includes("replant"));
  paths = paths.filter((p) => !p.includes("Root.sol"));
  return paths;
});

//////////////////////// CONFIGURATION ////////////////////////

module.exports = {
  defaultNetwork: "hardhat",
  networks: {
    hardhat: {
      chainId: 1337,
      forking: process.env.FORKING_RPC
        ? {
            url: process.env.FORKING_RPC,
            blockNumber: parseInt(process.env.BLOCK_NUMBER) || undefined
          }
        : undefined,
      allowUnlimitedContractSize: true
    },
    localhost: {
      chainId: 1337,
      url: "http://127.0.0.1:8545/",
      timeout: 100000,
      accounts: "remote"
    },
    mainnet: {
      chainId: 1,
      url: process.env.MAINNET_RPC || "",
      timeout: 100000
    },
    custom: {
      chainId: 133137,
      url: "<CUSTOM_URL>",
      timeout: 100000
    },
    testSiloV3: {
      chainId: 31337,
      url: "https://rpc.vnet.tenderly.co/devnet/silo-v3/3ed19e82-a81c-45e5-9b16-5e385aa74587",
      timeout: 100000
    },
    goerli: {
      chainId: 5,
      url: process.env.GOERLI_RPC || "",
      timeout: 100000
    }
  },
  etherscan: {
    apiKey: process.env.ETHERSCAN_KEY
  },
  solidity: {
    compilers: [
      {
        version: "0.7.6",
        settings: {
          optimizer: {
            enabled: true,
            runs: 100
          }
        }
      },
      {
        version: "0.8.17",
        settings: {
          optimizer: {
            enabled: true,
            runs: 1000
          }
        }
      }
    ],
    overrides: {
      "@uniswap/v3-core/contracts/libraries/TickBitmap.sol": {
        version: "0.7.6",
        settings: {}
      }
    }
  },
  gasReporter: {
    enabled: true
  },
  mocha: {
    timeout: 100000000
  },
  paths: {
    sources: "./contracts",
    cache: "./cache"
  }
};<|MERGE_RESOLUTION|>--- conflicted
+++ resolved
@@ -12,14 +12,6 @@
 require("dotenv").config();
 require("@nomiclabs/hardhat-etherscan");
 
-<<<<<<< HEAD
-// BIP 39 
-const { bipSeedGauge } = require("./scripts/bips.js");
-//
-
-const { upgradeWithNewFacets } = require("./scripts/diamond");
-=======
->>>>>>> ac8e681c
 const {
   impersonateSigner,
   mintUsdc,
@@ -153,12 +145,9 @@
       files.push("contracts/libraries/Silo/LibWhitelist.sol")
       files.push("contracts/libraries/LibGauge.sol")
       files.push("contracts/libraries/Silo/LibLegacyTokenSilo.sol")
-<<<<<<< HEAD
-=======
       files.push("contracts/libraries/Silo/LibGerminate.sol")
       files.push("contracts/libraries/Silo/LibWhitelistedTokens.sol")
       files.push("contracts/libraries/Minting/LibWellMinting.sol")
->>>>>>> ac8e681c
     }
     files.forEach((file) => {
       const facetName = getFacetName(file);
@@ -229,14 +218,8 @@
   await bipSeedGauge();
 });
 
-<<<<<<< HEAD
-task("deployBip39", async function () {
-  await bipSeedGauge();
-});
-=======
 
 /// EBIPS /// 
->>>>>>> ac8e681c
 
 task("ebip14", async function () {
   await ebip14();
