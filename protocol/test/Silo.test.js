const { expect } = require('chai');
const { deploy } = require('../scripts/deploy.js')
const { EXTERNAL, INTERNAL, INTERNAL_EXTERNAL, INTERNAL_TOLERANT } = require('./utils/balances.js')
const { to18, to6, toStalk } = require('./utils/helpers.js')
const { BEAN, BEANSTALK, BCM, BEAN_3_CURVE, UNRIPE_BEAN, UNRIPE_LP, THREE_CURVE, THREE_POOL } = require('./utils/constants')
const { takeSnapshot, revertToSnapshot } = require("./utils/snapshot");
const { time, mineUpTo, mine } = require("@nomicfoundation/hardhat-network-helpers");
const ZERO_BYTES = ethers.utils.formatBytes32String('0x0')
const { whitelistWell, deployMockWell } = require('../utils/well.js');
const fs = require('fs');

let user, user2, owner;
let userAddress, ownerAddress, user2Address;

describe('Silo', function () {
  before(async function () {

    [owner, user, user2] = await ethers.getSigners();
    [owner, user, user2, user3, user4] = await ethers.getSigners();
    userAddress = user.address;
    user2Address = user2.address;
    user3Address = user3.address;
    user4Address = user4.address;
    const contracts = await deploy("Test", false, true);
    ownerAddress = contracts.account;
    this.diamond = contracts.beanstalkDiamond;
    this.season = await ethers.getContractAt('MockSeasonFacet', this.diamond.address);
    this.seasonGetter = await ethers.getContractAt('SeasonGetterFacet', this.diamond.address)

    // await this.season.teleportSunrise(10);
    // this.season.deployStemsUpgrade();

    this.silo = await ethers.getContractAt('MockSiloFacet', this.diamond.address);
    this.metadata = await ethers.getContractAt('MetadataFacet', this.diamond.address);
    this.diamondLoupe = await ethers.getContractAt('DiamondLoupeFacet', this.diamond.address);
    this.approval = await ethers.getContractAt('ApprovalFacet', this.diamond.address);
    this.fertilizer = await ethers.getContractAt('MockFertilizerFacet', this.diamond.address)
    this.unripe = await ethers.getContractAt('MockUnripeFacet', this.diamond.address)
    this.whitelist = await ethers.getContractAt('WhitelistFacet', this.diamond.address)
    await this.unripe.addUnripeToken(UNRIPE_BEAN, BEAN, ZERO_BYTES)
    await this.unripe.addUnripeToken(UNRIPE_LP, BEAN_3_CURVE, ZERO_BYTES);
    [this.well, this.wellFunction, this.pump] = await deployMockWell()
    await whitelistWell(this.well.address, '10000', to6('4'))
    await this.season.captureWellE(this.well.address)
    

    this.bean = await ethers.getContractAt('Bean', BEAN);
    this.beanMetapool = await ethers.getContractAt('IMockCurvePool', BEAN_3_CURVE);
    this.unripeBean = await ethers.getContractAt("MockToken", UNRIPE_BEAN);
    this.unripeLP = await ethers.getContractAt("MockToken", UNRIPE_LP);
    this.threeCurve = await ethers.getContractAt('MockToken', THREE_CURVE);
    this.threePool = await ethers.getContractAt('Mock3Curve', THREE_POOL);

    await this.season.lightSunrise();
    await this.bean.connect(user).approve(this.silo.address, '100000000000');
    await this.bean.connect(user2).approve(this.silo.address, '100000000000'); 
    await this.bean.connect(user3).approve(this.silo.address, '100000000000'); 
    await this.bean.connect(user4).approve(this.silo.address, '100000000000'); 
    await this.bean.mint(userAddress, to6('10000'));
    await this.bean.mint(user2Address, to6('10000'));
    await this.bean.mint(user3Address, to6('10000'));
    await this.bean.mint(user4Address, to6('10000'));
    await this.silo.mow(userAddress, this.bean.address);

    this.result = await this.silo.connect(user).deposit(this.bean.address, to6('1000'), EXTERNAL)
    this.result = await this.silo.connect(user2).deposit(this.bean.address, to6('1000'), EXTERNAL)

  });

  beforeEach(async function () {
    snapshotId = await takeSnapshot();
  });

  afterEach(async function () {
    await revertToSnapshot(snapshotId);
  });

  describe('Silo Balances After Deposits', function () {
    it('properly updates the user balances', async function () {
      expect(await this.silo.balanceOfStalk(userAddress)).to.eq(toStalk('1000'));
      expect(await this.silo.balanceOfRoots(userAddress)).to.eq(toStalk('1000000000000000'));
    });

    it('properly updates the total balances', async function () {
      expect(await this.silo.totalStalk()).to.eq(toStalk('2000'));
      expect(await this.silo.totalRoots()).to.eq(toStalk('2000000000000000'));
    });
  });

  describe('Silo Balances After Withdrawal', function () {
    beforeEach(async function () {
      await this.silo.connect(user).withdrawDeposit(this.bean.address, '2', to6('500'), EXTERNAL) //we deposited at grownStalkPerBdv of 2, need to withdraw from 2
    })

    it('properly updates the total balances', async function () {
      expect(await this.silo.balanceOfStalk(userAddress)).to.eq(toStalk('500'));
      expect(await this.silo.balanceOfRoots(userAddress)).to.eq(toStalk('500000000000000'));
    });

    it('properly updates the total balances', async function () {
      expect(await this.silo.totalStalk()).to.eq(toStalk('1500'));
      expect(await this.silo.totalRoots()).to.eq(toStalk('1500000000000000'));
    });
  });

  describe("Silo Sunrise", async function () {
    describe("Single", async function () {
      beforeEach(async function () {
        await this.season.siloSunrise(to6('100'))
        await time.increase(3600); // wait until end of season to get earned
        await mine(25);
      })

      it('properly updates the earned balances', async function () {
        expect(await this.silo.balanceOfGrownStalk(userAddress, this.bean.address)).to.eq(toStalk('0.2'));
        expect(await this.silo.balanceOfEarnedBeans(userAddress)).to.eq(to6('50'));
        expect(await this.silo.balanceOfEarnedStalk(userAddress)).to.eq(toStalk('50'));
        expect(await this.silo.totalEarnedBeans()).to.eq(to6('100'));
      });

      it('properly updates the total balances', async function () {
        expect(await this.silo.balanceOfStalk(userAddress)).to.eq(toStalk('1050'));
        expect(await this.silo.balanceOfRoots(userAddress)).to.eq(toStalk('1000000000000000'));
      });
  
      it('properly updates the total balances', async function () {
        expect(await this.silo.totalStalk()).to.eq(toStalk('2100'));
        expect(await this.silo.totalRoots()).to.eq(toStalk('2000000000000000'));
      });
    })
  });

  describe("Single Earn", async function () {
    beforeEach(async function () {
      await this.season.siloSunrise(to6('100'))
      await time.increase(3600); // wait until end of season to get earned
      await mine(25);
      await this.silo.mow(user2Address, this.bean.address)
      this.result = await this.silo.connect(user).plant()
    })

    it('properly updates the earned balances', async function () {
      expect(await this.silo.balanceOfGrownStalk(userAddress, this.bean.address)).to.eq('0');
      expect(await this.silo.balanceOfEarnedBeans(userAddress)).to.eq('0');
      // expect(await this.silo.balanceOfEarnedSeeds(userAddress)).to.eq('0');
      expect(await this.silo.balanceOfEarnedStalk(userAddress)).to.eq('0');
      expect(await this.silo.totalEarnedBeans()).to.eq(to6('50'));
    });

    it('properly updates the total balances', async function () {
      //expect(await this.silo.balanceOfSeeds(userAddress)).to.eq(to6('2100'));
      expect(await this.silo.balanceOfStalk(userAddress)).to.eq(toStalk('1050.2'));
      expect(await this.silo.balanceOfRoots(userAddress)).to.eq('10001904761904761904761904');
    });

    it('properly updates the total balances', async function () {
      //expect(await this.silo.totalSeeds()).to.eq(to6('4100'));
      expect(await this.silo.totalStalk()).to.eq(to6('21004000'));
      expect(await this.silo.totalRoots()).to.eq('20003809523809523809523808');
    });

    it('properly emits events', async function () {
      expect(this.result).to.emit(this.silo, 'Earn')
    })

    it('user2 earns rest', async function () {
      await this.silo.connect(user2).plant()
      expect(await this.silo.totalEarnedBeans()).to.eq('0');
    });
  });

  describe("ERC1155 Deposits", async function () {
    before(async function () {
      await this.bean.mint(user3Address, to6('10000'));
      await this.bean.connect(user3).approve(this.silo.address, '100000000000');
    })
    it('mints an ERC1155 when depositing an whitelisted asset', async function () {
      // we use user 3 as user 1 + user 2 has already deposited - this makes it more clear
      this.result = await this.silo.connect(user3).deposit(this.bean.address, to6('1000'), EXTERNAL)
      season = this.seasonGetter.season()
      stem = this.silo.seasonToStem(this.bean.address, season)
      depositID = await this.silo.getDepositId(this.bean.address, stem)
      expect(await this.silo.balanceOf(user3Address, depositID)).to.eq(to6('1000'));
      await expect(this.result).to.emit(this.silo, 'TransferSingle').withArgs(
        user3Address,
        ethers.constants.AddressZero, 
        user3Address,
        depositID, 
        to6('1000')
      );
    });

    it('adds to the ERC1155 balance when depositing an whitelisted asset', async function () {
      // user 1 already deposited 1000, so we expect the balanceOf to be 2000e6 here. 
      this.result = await this.silo.connect(user).deposit(this.bean.address, to6('1000'), EXTERNAL)
      season = this.seasonGetter.season()
      stem = this.silo.seasonToStem(this.bean.address, season)
      depositID = await this.silo.getDepositId(this.bean.address, stem)
      await expect(this.result).to.emit(this.silo, 'TransferSingle').withArgs(
        userAddress, // operator
        ethers.constants.AddressZero, // from
        userAddress, // to
        depositID, // depositID
        to6('1000') // amt
      );
      expect(await this.silo.balanceOf(userAddress, depositID)).to.eq(to6('2000'));
    });


    it('removes ERC1155 balance when withdrawing an whitelisted asset', async function () {
      // user 1 already deposited 1000, so we expect the balanceOf to be 500e6 here. 
      season = this.seasonGetter.season()
      stem = this.silo.seasonToStem(this.bean.address, season)
      
      this.result = await this.silo.connect(user).withdrawDeposit(this.bean.address, stem, to6('500'), EXTERNAL)
      depositID = await this.silo.getDepositId(this.bean.address, stem)
      await expect(this.result).to.emit(this.silo, 'TransferSingle').withArgs(
        userAddress, // operator
        userAddress, // from
        ethers.constants.AddressZero, // to
        depositID, // depositID
        to6('500') // amt
      );
      expect(await this.silo.balanceOf(userAddress, depositID)).to.eq(to6('500'));
    });

    it('transfers an ERC1155 deposit', async function () {
      // transfering a deposit from user 1, to user 3
      season = this.seasonGetter.season()
      stem = this.silo.seasonToStem(this.bean.address, season)
      depositID = await this.silo.getDepositId(this.bean.address, stem)

      expect(await this.silo.balanceOfStalk(userAddress)).to.eq(toStalk('1000'));
      expect(await this.silo.balanceOfStalk(user3Address)).to.eq(to6('0'));
      
      // get roots
      roots = await this.silo.balanceOfRoots(userAddress);
      expect(await this.silo.balanceOfRoots(user3Address)).to.eq('0');


      this.result = await this.silo.connect(user).safeTransferFrom(
        userAddress,
        user3Address,
        depositID,
        to6('1000'),
        0x00
      )

      expect(await this.silo.balanceOfStalk(user3Address)).to.eq(toStalk('1000'));
      expect(await this.silo.balanceOfStalk(userAddress)).to.eq(to6('0'));
      
      expect(await this.silo.balanceOfRoots(user3Address)).to.eq(roots);
      expect(await this.silo.balanceOfRoots(userAddress)).to.eq('0');

      expect(await this.silo.balanceOf(userAddress, depositID)).to.eq(to6('0'));
      expect(await this.silo.balanceOf(user3Address, depositID)).to.eq(to6('1000'));

      // transfer deposit has two events, one burns and one mints 
      await expect(this.result).to.emit(this.silo, 'TransferSingle').withArgs(
        userAddress, // operator 
        userAddress, // from
        user3Address, // to
        depositID, // depositID
        to6('1000') // amt
      );
    });

    it('batch transfers an ERC1155 deposit', async function () {
      // skip to next season, user 1 deposits again, and batch transfers the ERC1155 to user 3
      season = this.seasonGetter.season()
      stem0 = this.silo.seasonToStem(this.bean.address, season)
      depositID0 = await this.silo.getDepositId(this.bean.address, stem0)

      await this.season.farmSunrise();  

      season = this.seasonGetter.season()
      stem1 = this.silo.seasonToStem(this.bean.address, season)
      depositID1 = await this.silo.getDepositId(this.bean.address, stem1)

      
      this.result = await this.silo.connect(user).deposit(
        this.bean.address, 
        to6('1000'), 
        
        EXTERNAL
      )
      roots = await this.silo.balanceOfRoots(userAddress);


      expect(await this.silo.balanceOfStalk(userAddress)).to.eq(toStalk('2000.2')); // 2 stalk was grown because of the season
      expect(await this.silo.balanceOfStalk(user3Address)).to.eq(toStalk('0'));

      this.result = await this.silo.connect(user).safeBatchTransferFrom(
        userAddress,
        user3Address,
        [depositID0, depositID1],
        [ to6('1000'), to6('1000')],
        0x00
      )

      expect(await this.silo.balanceOfStalk(userAddress)).to.eq(toStalk('0'));
      expect(await this.silo.balanceOfStalk(user3Address)).to.eq(toStalk('2000.2'));

      expect(await this.silo.balanceOfRoots(userAddress)).to.eq('0');
      expect(await this.silo.balanceOfRoots(user3Address)).to.eq(roots);

      expect(await this.silo.balanceOf(userAddress, depositID0)).to.eq(to6('0'));
      expect(await this.silo.balanceOf(userAddress, depositID1)).to.eq(to6('0'));
      expect(await this.silo.balanceOf(user3Address, depositID0)).to.eq(to6('1000'));
      expect(await this.silo.balanceOf(user3Address, depositID1)).to.eq(to6('1000'));

      // transfer deposit emits 
      await expect(this.result).to.emit(this.silo, 'TransferSingle').withArgs(
        userAddress,  // operator
        userAddress,  // from
        user3Address, // to
        depositID0, // depositID
        to6('1000')  // amt
      );

      await expect(this.result).to.emit(this.silo, 'TransferSingle').withArgs(
        userAddress,  // operator
        userAddress,  // from
        user3Address, // to
        depositID1,   // depositID
        to6('1000')  // amt
      );
    });

    it('properly gives the correct batch balances', async function () {
      season = this.seasonGetter.season()
      stem = this.silo.seasonToStem(this.bean.address, season)
      depositID = await this.silo.getDepositId(this.bean.address, stem)
 
      let b = await this.silo.balanceOfBatch(
        [userAddress,user2Address],
        [depositID,depositID]
      )
      expect(b[0]).to.eq(to6('1000'));
      expect(b[1]).to.eq(to6('1000'));

    });

    it('properly gives the correct depositID', async function () {
      season = this.seasonGetter.season()
      stem = this.silo.seasonToStem(this.bean.address, season)
      depositID = await this.silo.getDepositId(this.bean.address, stem)
      // first 20 bytes is the address,
      // next 12 bytes is the stem
      // since this deposit was created 1 season after the asset was whitelisted, the amt is 2
      expect(depositID).to.eq('0xbea0000029ad1c77d3d5d23ba2d8893db9d1efab000000000000000000000002');
    });

    it("properly emits an event when a user approves for all", async function () {
      await expect(this.approval.connect(user).setApprovalForAll(user2Address, true))
        .to.emit(this.approval, 'ApprovalForAll')
        .withArgs(userAddress, user2Address, true);
      expect(await this.approval.isApprovedForAll(userAddress, user2Address)).to.eq(true);
    });

    it("properly gives an URI", async function () {
      await this.season.farmSunrises(1000); 

      // bean token
      depositmetadata = await fs.readFileSync(__dirname + '/data/base64EncodedImageBean.txt', 'utf-8');
      depositID1 = '0xBEA0000029AD1c77D3d5D23Ba2D8893dB9d1Efab000000000000000000000002';
      expect(await this.metadata.uri(depositID1)).to.eq(depositmetadata);

      // bean3crv token
      depositmetadata = await fs.readFileSync(__dirname + '/data/base64EncodedImageBean3Crv.txt', 'utf-8');
      depositID2 = '0xC9C32CD16BF7EFB85FF14E0C8603CC90F6F2EE49000000000000000000000200';
      expect(await this.metadata.uri(depositID2)).to.eq(depositmetadata);

      // beanEthToken
      depositmetadata = await fs.readFileSync(__dirname + '/data/base64EncodedImageBeanEth.txt', 'utf-8');
      depositID3 = '0xBEA0e11282e2bB5893bEcE110cF199501e872bAdFFFFFFFFFFFFF00000000002';
      expect(await this.metadata.uri(depositID3)).to.eq(depositmetadata);
<<<<<<< HEAD

      depositmetadata = await fs.readFileSync(__dirname + '/data/base64EncodedImageUrBean3Crv.txt', 'utf-8');
      depositID4 = '0x1BEA3CcD22F4EBd3d37d731BA31Eeca95713716DFFFFFFFFFFFFFFFFFFFFF97C';
      expect(await this.metadata.uri(depositID4)).to.eq(depositmetadata);

      depositmetadata = await fs.readFileSync(__dirname + '/data/base64EncodedImageUrBean3Crv2.txt', 'utf-8');
      depositID5 = '0x1BEA3CcD22F4EBd3d37d731BA31Eeca95713716DFFF000000000000000000111';
      expect(await this.metadata.uri(depositID5)).to.eq(depositmetadata);

      depositmetadata = await fs.readFileSync(__dirname + '/data/base64EncodedImageBeanEth.txt', 'utf-8');
      depositID6 = '0xBEA0e11282e2bB5893bEcE110cF199501e872bAdFFFFFFFFFFFFF00000000002';
      expect(await this.metadata.uri(depositID6)).to.eq(depositmetadata);
=======
      // urBean token
      depositmetadata = await fs.readFileSync(__dirname + '/data/base64EncodedImageUrBean.txt', 'utf-8');
      depositID4 = '0x1BEA0050E63e05FBb5D8BA2f10cf5800B6224449000000000000000000000400';
      expect(await this.metadata.uri(depositID4)).to.eq(depositmetadata);

      // urBeanEth token
      depositmetadata = await fs.readFileSync(__dirname + '/data/base64EncodedImageUrBeanEth.txt', 'utf-8');
      depositID5 = '0x1BEA3CcD22F4EBd3d37d731BA31Eeca95713716DFFFFFFFFFFFFFFFFFFFFF97C';
      expect(await this.metadata.uri(depositID5)).to.eq(depositmetadata);
>>>>>>> 64d781e0

    });

    it("properly gives the correct ERC-165 identifier", async function () {
      expect(await this.diamondLoupe.supportsInterface("0xd9b67a26")).to.eq(true);
      expect(await this.diamondLoupe.supportsInterface("0x0e89341c")).to.eq(true);
    });
  });


  /**
   * These sets of tests handle the issuance of beans during the vesting period, the first n (n = 10) 
   * blocks of the season. In this period, the farmer is not allocated the earned beans until after the vesting period.
   * Withdrawing during this period will forfeit the earned beans, distrubuted to the other farmers.
   * 
   * @dev due to integer division, there are cases where the user may get 1 less micro bean (~1e-6) than expected.
   * we accept this error in favor of security.
   */
  describe("Earned Beans issuance during vesting period", async function () {
    before(async function () {
      this.result = await this.silo.connect(user3).deposit(this.bean.address, to6('1000'), EXTERNAL)
      this.result = await this.silo.connect(user4).deposit(this.bean.address, to6('1000'), EXTERNAL)
    });
    
    // tests a farmers deposit that has no earned bean prior
    describe("No Earned Beans prior to plant", async function() {
      
      beforeEach(async function () {
        await this.season.siloSunrise(to6('100'))
        beginning_timestamp = await time.latest();
        season = await this.seasonGetter.season();
      })

      describe("With Multiple Users", async function () {
        it('a single farmer plants during and after vesting period', async function () {
          await this.season.setSunriseBlock(await ethers.provider.getBlockNumber());
          
          await this.silo.connect(user).plant();
          stem = await this.silo.seasonToStem(this.bean.address, season);
          earned_beans = await this.silo.getDeposit(userAddress, this.bean.address, stem)
          console.log("earned_beans", earned_beans)
          expect(earned_beans[0]).to.eq(0);
          expect(await this.silo.balanceOfEarnedBeans(user2Address)).to.eq(0);
          expect(await this.silo.balanceOfEarnedBeans(user3Address)).to.eq(0);
          expect(await this.silo.balanceOfEarnedBeans(user4Address)).to.eq(0);
  
          
          // skip to after the vesting period:
          await mineUpTo((await ethers.provider.getBlockNumber()) + 11 + 1);
  
          await this.silo.connect(user).plant();
          earned_beans = await this.silo.getDeposit(userAddress,this.bean.address, stem);
          expect(earned_beans[0]).to.eq(24999999);
          expect(await this.silo.balanceOfEarnedBeans(user2Address)).to.eq(25e6);
          expect(await this.silo.balanceOfEarnedBeans(user3Address)).to.eq(25e6);
          expect(await this.silo.balanceOfEarnedBeans(user4Address)).to.eq(25e6);
        });
  
        it('multiple farmers plants during and after vesting period', async function () {
         
          await this.silo.connect(user).plant();
          await this.silo.connect(user2).plant();
          await this.silo.connect(user3).plant();
          await this.silo.connect(user4).plant();
          stem = await this.silo.seasonToStem(this.bean.address, season);
  
          earned_beans = await this.silo.getDeposit(userAddress, this.bean.address, stem)
          expect(earned_beans[0]).to.eq(0);
          earned_beans = await this.silo.getDeposit(user2Address, this.bean.address, stem)
          expect(earned_beans[0]).to.eq(0);
          earned_beans = await this.silo.getDeposit(user3Address, this.bean.address, stem)
          expect(earned_beans[0]).to.eq(0);
          earned_beans = await this.silo.getDeposit(user4Address, this.bean.address, stem)
          expect(earned_beans[0]).to.eq(0);
          
          // skip to after the vesting period:
          await mineUpTo((await ethers.provider.getBlockNumber()) + 11 + 1);
          await this.silo.connect(user4).plant();
          await this.silo.connect(user2).plant();
          earned_beans = await this.silo.getDeposit(user4Address,this.bean.address,stem);
          expect(earned_beans[0]).to.eq(25e6);
          earned_beans = await this.silo.getDeposit(user3Address,this.bean.address,stem);
          expect(earned_beans[0]).to.eq(0);
          earned_beans = await this.silo.getDeposit(user2Address,this.bean.address,stem);
          expect(earned_beans[0]).to.eq(25e6);
          earned_beans = await this.silo.getDeposit(userAddress,this.bean.address,stem);
          expect(earned_beans[0]).to.eq(0);
        });
  
        it('some farmers plants during, some farmers plant after vesting period', async function () {
          await this.season.setSunriseBlock(await ethers.provider.getBlockNumber());
    
         
          await this.silo.connect(user).plant();
          await this.silo.connect(user2).plant();
          stem = await this.silo.seasonToStem(this.bean.address, season);

  
          earned_beans = await this.silo.getDeposit(userAddress, this.bean.address, stem)
          expect(earned_beans[0]).to.eq(0);
          earned_beans = await this.silo.getDeposit(user2Address, this.bean.address, stem)
          expect(earned_beans[0]).to.eq(0);
  
          expect(await this.silo.balanceOfEarnedBeans(user3Address)).to.eq(0);
          expect(await this.silo.balanceOfEarnedBeans(user4Address)).to.eq(0);
          
          // skip to after the vesting period:
          await mineUpTo((await ethers.provider.getBlockNumber()) + 11 + 1);
          await this.silo.connect(user4).plant();
          await this.silo.connect(user3).plant();
          earned_beans = await this.silo.getDeposit(user4Address,this.bean.address,stem);
          expect(earned_beans[0]).to.eq(24999999);
          earned_beans = await this.silo.getDeposit(user3Address,this.bean.address,stem);
          expect(earned_beans[0]).to.eq(25e6);
  
          expect(await this.silo.balanceOfEarnedBeans(user2Address)).to.eq(25e6);
          expect(await this.silo.balanceOfEarnedBeans(userAddress)).to.eq(25e6);
  
        });

        it("Some Earned Beans Prior to plant, some earned beans after plant", async function () {
          await mineUpTo((await ethers.provider.getBlockNumber()) + 11 + 1);
          await this.silo.connect(user).plant(); // root increased by X, stalk increased by 2
          stem = await this.silo.seasonToStem(this.bean.address, season);
          earned_beans = await this.silo.getDeposit(userAddress, this.bean.address, stem)
  
          expect(earned_beans[0]).to.eq(24999999);
          expect(await this.silo.balanceOfEarnedBeans(userAddress)).to.eq(0);
          expect(await this.silo.balanceOfEarnedBeans(user2Address)).to.eq(25e6);
          expect(await this.silo.balanceOfEarnedBeans(user3Address)).to.eq(25e6);
          expect(await this.silo.balanceOfEarnedBeans(user4Address)).to.eq(25e6);
  
          // call sunrise, plant again
          await time.increase(3600)
          await this.season.siloSunrise(to6('100'));
          season = await this.seasonGetter.season();
          await this.season.setSunriseBlock(await ethers.provider.getBlockNumber());

          expect(await this.silo.balanceOfEarnedBeans(userAddress)).to.eq(0); // harvested last season 
          expect(await this.silo.balanceOfEarnedBeans(user2Address)).to.eq(25e6); // not harvested yet 
          expect(await this.silo.balanceOfEarnedBeans(user3Address)).to.eq(25e6); // 
          expect(await this.silo.balanceOfEarnedBeans(user4Address)).to.eq(25e6);
        
          await this.silo.connect(user).plant(); // root increased by Y, stalk increased by 2
          stem = await this.silo.seasonToStem(this.bean.address, season);
          earned_beans = await this.silo.getDeposit(user2Address,this.bean.address,stem);
          expect(earned_beans[0]).to.eq(0);

          await this.silo.connect(user2).plant(); // root increased by Y, stalk increased by 4
          earned_beans = await this.silo.getDeposit(user2Address,this.bean.address,stem);
          expect(earned_beans[0]).to.eq(25e6);
  
          expect(await this.silo.balanceOfEarnedBeans(userAddress)).to.eq(0); // harvested 25 beans from previous season
          expect(await this.silo.balanceOfEarnedBeans(user2Address)).to.eq(0); // just harvested
  
          expect(await this.silo.balanceOfEarnedBeans(user3Address)).to.eq(25e6);
          expect(await this.silo.balanceOfEarnedBeans(user4Address)).to.eq(25e6);
  

          await mineUpTo((await ethers.provider.getBlockNumber()) + 11 + 1);
          
          //  user has more as he mowed grown stalk from previous season
          expect(await this.silo.balanceOfEarnedBeans(userAddress)).to.eq(25003659); 
          expect(await this.silo.balanceOfEarnedBeans(user2Address)).to.eq(24998780);
  
          expect(await this.silo.balanceOfEarnedBeans(user3Address)).to.eq(49998780);
          expect(await this.silo.balanceOfEarnedBeans(user4Address)).to.eq(49998780);

          await this.silo.connect(user3).plant();
          await this.silo.connect(user4).plant(); 
  
          earned_beans = await this.silo.getDeposit(user3Address,this.bean.address,stem);
          expect(earned_beans[0]).to.eq(49998780);
          earned_beans = await this.silo.getDeposit(user4Address,this.bean.address,stem);
          expect(earned_beans[0]).to.eq(49998780);
  
          expect(await this.silo.balanceOfEarnedBeans(userAddress)).to.eq(25003659); 
          expect(await this.silo.balanceOfEarnedBeans(user2Address)).to.eq(24998780);
  
        });

        it('farmer plants in vesting period, then plants again in the following season', async function () {
          await this.season.setSunriseBlock(await ethers.provider.getBlockNumber());
          season = await this.seasonGetter.season();
          expect(await this.silo.connect(user2).balanceOfEarnedBeans(userAddress)).to.eq(0);
          await this.silo.connect(user).plant();

          stem = await this.silo.seasonToStem(this.bean.address, season);
          earned_beans = await this.silo.getDeposit(userAddress, this.bean.address, stem)
          expect(earned_beans[0]).to.eq(0);
            
          // skip to after the vesting period:
          await mineUpTo((await ethers.provider.getBlockNumber()) + 11 + 1);
          expect(await this.silo.balanceOfEarnedBeans(userAddress)).to.eq(24999999);

          // sunrise again 
          await this.season.siloSunrise(to6('100'))
          season = await this.seasonGetter.season();
          stem = await this.silo.seasonToStem(this.bean.address, season);

          expect(await this.silo.balanceOfEarnedBeans(userAddress)).to.eq(24999999); 
          earned_beans = await this.silo.getDeposit(userAddress, this.bean.address, stem)
          expect(earned_beans[0]).to.eq(0)
          
          // skip to after the vesting period:
          await mineUpTo((await ethers.provider.getBlockNumber()) + 11 + 1);

          await this.silo.connect(user).plant();
          expect(await this.silo.balanceOfEarnedBeans(userAddress)).to.eq(0);
          earned_beans = await this.silo.getDeposit(userAddress,this.bean.address,stem);
          expect(earned_beans[0]).to.eq(50003658); // user gets the earned beans from the previous season + the beans from the current season
          // user gets slightly more since they mowed last season. 
        });

        it('farmer partial withdraws during vesting period', async function () {
          // 100 beans are given to silo holders:  
          // user 1-4 own 25% of the silo each (1000/4000)
          
          // allocation after user 1 withdraws 500 beans (50% of their allocation): 
          // user 1 = 14.28% (500/3500)
          // user 2,3,4 = 28.57% (1000/3500)

          await this.season.setSunriseBlock(await ethers.provider.getBlockNumber());
          stem = await this.silo.seasonToStem(this.bean.address, season);

          await this.silo.connect(user).withdrawDeposit(this.bean.address, '2', to6('500'), EXTERNAL);
          await this.silo.connect(user).plant();
          
          earned_beans = await this.silo.getDeposit(userAddress, this.bean.address, stem)
          expect(earned_beans[0]).to.eq(0); 
          expect(await this.silo.balanceOfEarnedBeans(user2Address)).to.eq(0);
          expect(await this.silo.balanceOfEarnedBeans(user3Address)).to.eq(0);
          expect(await this.silo.balanceOfEarnedBeans(user4Address)).to.eq(0);
  
          // skip to after the vesting period:
          await mineUpTo((await ethers.provider.getBlockNumber()) + 11 + 1);
          
          await this.silo.connect(user).plant();
          earned_beans = await this.silo.getDeposit(userAddress,this.bean.address,stem);
          expect(earned_beans[0]).to.eq(14284400);
          expect(await this.silo.balanceOfEarnedBeans(user2Address)).to.eq(28571866);
          expect(await this.silo.balanceOfEarnedBeans(user3Address)).to.eq(28571866);
          expect(await this.silo.balanceOfEarnedBeans(user4Address)).to.eq(28571866);
        })

        it('farmer partially transfers Deposit prior to plant', async function(){
          await this.season.setSunriseBlock(await ethers.provider.getBlockNumber());    
          
          await this.silo.connect(user).transferDeposit(
            userAddress,
            user2Address,
            this.bean.address,
            '2',
            to6('500')
            )
          await this.silo.connect(user).plant();
          stem = await this.silo.seasonToStem(this.bean.address, season);
          earned_beans = await this.silo.getDeposit(userAddress, this.bean.address, stem)

          expect(earned_beans[0]).to.eq(0); // 50 earned beans - 25 from this season 
          expect(await this.silo.balanceOfEarnedBeans(user2Address)).to.eq(0);
          expect(await this.silo.balanceOfEarnedBeans(user3Address)).to.eq(0);
          expect(await this.silo.balanceOfEarnedBeans(user4Address)).to.eq(0);


          // skip to after the vesting period:
          await mineUpTo((await ethers.provider.getBlockNumber()) + 11 + 1);
  
          await this.silo.connect(user).plant();
          earned_beans = await this.silo.getDeposit(userAddress,this.bean.address,stem);

          expect(earned_beans[0]).to.eq(12498750); // ~12.5 beans were transferred 
          expect(await this.silo.balanceOfEarnedBeans(user2Address)).to.eq(37501249);
          expect(await this.silo.balanceOfEarnedBeans(user3Address)).to.eq(25e6);
          expect(await this.silo.balanceOfEarnedBeans(user4Address)).to.eq(25e6);

        })

        it('farmer fully transfers Deposit prior to plant', async function(){
          await this.season.setSunriseBlock(await ethers.provider.getBlockNumber());    
          
          await this.silo.connect(user).transferDeposit(
            userAddress,
            user2Address,
            this.bean.address,
            '2',
            to6('1000')
            )
          await this.silo.connect(user).plant();
          stem = await this.silo.seasonToStem(this.bean.address, season);
          earned_beans = await this.silo.getDeposit(userAddress, this.bean.address, stem)

          expect(earned_beans[0]).to.eq(0); // earned beans were transferred to user2
          expect(await this.silo.balanceOfEarnedBeans(user2Address)).to.eq(0);
          expect(await this.silo.balanceOfEarnedBeans(user3Address)).to.eq(0);
          expect(await this.silo.balanceOfEarnedBeans(user4Address)).to.eq(0);
  
          
          // skip to after the vesting period:
          await mineUpTo((await ethers.provider.getBlockNumber()) + 11 + 1);
  
          await this.silo.connect(user).plant();
          earned_beans = await this.silo.getDeposit(userAddress,this.bean.address,stem);

          expect(earned_beans[0]).to.eq(0);
          expect(await this.silo.balanceOfEarnedBeans(user2Address)).to.eq(49999999);
          expect(await this.silo.balanceOfEarnedBeans(user3Address)).to.eq(25e6);
          expect(await this.silo.balanceOfEarnedBeans(user4Address)).to.eq(25e6);


        })
      })
    })

    describe("Some Earned Beans Prior to plant", async function () {
      
      beforeEach(async function () {
        await this.season.siloSunrise(to6('100'))
        await time.increase(3600) // 1800 + 1800 = 60 minutes = all beans issued
        await this.season.siloSunrise(to6('100'))
        season = await this.seasonGetter.season()
      })

      describe("With Multiple Users", async function () {
        
        it('a single farmer plants during and after vesting period', async function () {
          await this.season.setSunriseBlock(await ethers.provider.getBlockNumber());
          
          await this.silo.connect(user).plant();
          stem = await this.silo.seasonToStem(this.bean.address, season);
          earned_beans = await this.silo.getDeposit(userAddress, this.bean.address, stem)

          expect(earned_beans[0]).to.eq(24999999); // 50 earned beans - 25 from this season 
          expect(await this.silo.balanceOfEarnedBeans(user2Address)).to.eq(25e6);
          expect(await this.silo.balanceOfEarnedBeans(user3Address)).to.eq(25e6);
          expect(await this.silo.balanceOfEarnedBeans(user4Address)).to.eq(25e6);
  
          
          // skip to after the vesting period:
          await mineUpTo((await ethers.provider.getBlockNumber()) + 11 + 1);
  
          await this.silo.connect(user).plant();
          earned_beans = await this.silo.getDeposit(userAddress,this.bean.address,stem);

          expect(earned_beans[0]).to.eq(49999999);
          expect(await this.silo.balanceOfEarnedBeans(user2Address)).to.eq(50e6);
          expect(await this.silo.balanceOfEarnedBeans(user3Address)).to.eq(50e6);
          expect(await this.silo.balanceOfEarnedBeans(user4Address)).to.eq(50e6);
        });
  
        it('multiple farmers plants during and after vesting period', async function () {
          await this.season.setSunriseBlock(await ethers.provider.getBlockNumber());

          await this.silo.connect(user).plant();
          await this.silo.connect(user3).plant();
          stem = await this.silo.seasonToStem(this.bean.address, season);

  
          earned_beans = await this.silo.getDeposit(userAddress, this.bean.address, stem)
          expect(earned_beans[0]).to.eq(24999999);
          earned_beans = await this.silo.getDeposit(user2Address, this.bean.address, stem)
          expect(earned_beans[0]).to.eq(0);
          earned_beans = await this.silo.getDeposit(user3Address, this.bean.address, stem)
          expect(earned_beans[0]).to.eq(24999999);
          earned_beans = await this.silo.getDeposit(user4Address, this.bean.address, stem)
          expect(earned_beans[0]).to.eq(0);
          
          // skip to after the vesting period:
          await mineUpTo((await ethers.provider.getBlockNumber()) + 11 + 1);
          await this.silo.connect(user4).plant();
          await this.silo.connect(user2).plant();
          earned_beans = await this.silo.getDeposit(userAddress, this.bean.address, stem);
          expect(earned_beans[0]).to.eq(24999999);
          earned_beans = await this.silo.getDeposit(user2Address,this.bean.address, stem);
          expect(earned_beans[0]).to.eq(50e6);
          earned_beans = await this.silo.getDeposit(user3Address,this.bean.address, stem);
          expect(earned_beans[0]).to.eq(24999999);
          earned_beans = await this.silo.getDeposit(user4Address,this.bean.address, stem);
          expect(earned_beans[0]).to.eq(49999999);
          
        });
  
        it('some farmers plants during, some farmers plant after vesting period', async function () {
          await this.season.setSunriseBlock(await ethers.provider.getBlockNumber());
    
          await this.silo.connect(user).plant();
          await this.silo.connect(user2).plant();
  
          stem = await this.silo.seasonToStem(this.bean.address, season);
          earned_beans = await this.silo.getDeposit(userAddress, this.bean.address, stem)
          expect(earned_beans[0]).to.eq(24999999);
          earned_beans = await this.silo.getDeposit(user2Address, this.bean.address, stem)
          expect(earned_beans[0]).to.eq(24999999);
  
          expect(await this.silo.balanceOfEarnedBeans(user3Address)).to.eq(25e6);
          expect(await this.silo.balanceOfEarnedBeans(user4Address)).to.eq(25e6);
          
          // skip to after the vesting period:
          await mineUpTo((await ethers.provider.getBlockNumber()) + 11 + 1);
          await this.silo.connect(user4).plant();
          await this.silo.connect(user3).plant();
          earned_beans = await this.silo.getDeposit(user4Address,this.bean.address,stem);
          expect(earned_beans[0]).to.eq(49999999);
          earned_beans = await this.silo.getDeposit(user3Address,this.bean.address,stem);
          expect(earned_beans[0]).to.eq(50e6);
  
          expect(await this.silo.balanceOfEarnedBeans(user2Address)).to.eq(25000001);
          expect(await this.silo.balanceOfEarnedBeans(userAddress)).to.eq(25000001);
  
        });

        it('farmer partial withdraws during vesting period', async function () {
          // in this test, 100 beans are given to silo holders 
          // in the previous and current season. 
          // for the previous season, user 1-4 own 25% of the silo each (1000/4000).
          // they each are allocated 25 beans.
          
          // in this current season, user 1 withdraws 50% of his deposit.
          // thus, the new allocation for the current season is:
          // user 1 = 14.58% (525/3600), 14.58 beans, 39.58 beans in total.
          // user 2,3,4 = 28.47% (1025/3600), 28.47 beans, 53.47 beans in total.

          await this.season.setSunriseBlock(await ethers.provider.getBlockNumber());
          stem = await this.silo.seasonToStem(this.bean.address, season);

          await this.silo.connect(user).withdrawDeposit(this.bean.address, '2', to6('500'), EXTERNAL);
          await this.silo.connect(user).plant();
          
          earned_beans = await this.silo.getDeposit(userAddress, this.bean.address, stem)
          expect(earned_beans[0]).to.eq(24996230);
          expect(await this.silo.balanceOfEarnedBeans(user2Address)).to.eq(24999669);
          expect(await this.silo.balanceOfEarnedBeans(user3Address)).to.eq(24999669);
          expect(await this.silo.balanceOfEarnedBeans(user4Address)).to.eq(24999669);
  
          // skip to after the vesting period:
          await mineUpTo((await ethers.provider.getBlockNumber()) + 11);
          
          await this.silo.connect(user).plant();
          earned_beans = await this.silo.getDeposit(userAddress,this.bean.address,stem);
          expect(earned_beans[0]).to.eq(39580737);
          expect(await this.silo.balanceOfEarnedBeans(user2Address)).to.eq(53473087);
          expect(await this.silo.balanceOfEarnedBeans(user3Address)).to.eq(53473087);
          expect(await this.silo.balanceOfEarnedBeans(user4Address)).to.eq(53473087);
        })

        it('farmer partially transfers Deposit prior to plant', async function(){
          await this.season.setSunriseBlock(await ethers.provider.getBlockNumber());    
          
          await this.silo.connect(user).transferDeposit(
            userAddress,
            user2Address,
            this.bean.address,
            '2',
            to6('500')
            )
          await this.silo.connect(user).plant();
          stem = await this.silo.seasonToStem(this.bean.address, season);
          earned_beans = await this.silo.getDeposit(userAddress, this.bean.address, stem)

          expect(earned_beans[0]).to.eq(24997561); // 50 earned beans - 25 from this season 
          expect(await this.silo.balanceOfEarnedBeans(user2Address)).to.eq(24997676);
          expect(await this.silo.balanceOfEarnedBeans(user3Address)).to.eq(25e6);
          expect(await this.silo.balanceOfEarnedBeans(user4Address)).to.eq(25e6);


          // skip to after the vesting period:
          await mineUpTo((await ethers.provider.getBlockNumber()) + 11 + 1);
  
          await this.silo.connect(user).plant();
          earned_beans = await this.silo.getDeposit(userAddress,this.bean.address,stem);

          expect(earned_beans[0]).to.eq(37802380); // ~12.5 beans were transferred 
          expect(await this.silo.balanceOfEarnedBeans(user2Address)).to.eq(62197619);
          expect(await this.silo.balanceOfEarnedBeans(user3Address)).to.eq(50e6);
          expect(await this.silo.balanceOfEarnedBeans(user4Address)).to.eq(50e6);


        })

        it('farmer fully transfers Deposit prior to plant', async function(){
          await this.season.setSunriseBlock(await ethers.provider.getBlockNumber());    
          
          await this.silo.connect(user).transferDeposit(
            userAddress,
            user2Address,
            this.bean.address,
            '2',
            to6('1000')
            )
          await this.silo.connect(user).plant();
          stem = await this.silo.seasonToStem(this.bean.address, season);
          earned_beans = await this.silo.getDeposit(userAddress, this.bean.address, stem)

          expect(earned_beans[0]).to.eq(0); // earned beans were transferred to user2
          expect(await this.silo.balanceOfEarnedBeans(user2Address)).to.eq(49990476);
          expect(await this.silo.balanceOfEarnedBeans(user3Address)).to.eq(25e6);
          expect(await this.silo.balanceOfEarnedBeans(user4Address)).to.eq(25e6);
  
          
          // skip to after the vesting period:
          await mineUpTo((await ethers.provider.getBlockNumber()) + 11 + 1);
  
          await this.silo.connect(user).plant();
          earned_beans = await this.silo.getDeposit(userAddress,this.bean.address,stem);

          expect(earned_beans[0]).to.eq(0);
          expect(await this.silo.balanceOfEarnedBeans(user2Address)).to.eq(99999999);
          expect(await this.silo.balanceOfEarnedBeans(user3Address)).to.eq(50e6);
          expect(await this.silo.balanceOfEarnedBeans(user4Address)).to.eq(50e6);


        })
      });
    });
  });
});<|MERGE_RESOLUTION|>--- conflicted
+++ resolved
@@ -375,20 +375,6 @@
       depositmetadata = await fs.readFileSync(__dirname + '/data/base64EncodedImageBeanEth.txt', 'utf-8');
       depositID3 = '0xBEA0e11282e2bB5893bEcE110cF199501e872bAdFFFFFFFFFFFFF00000000002';
       expect(await this.metadata.uri(depositID3)).to.eq(depositmetadata);
-<<<<<<< HEAD
-
-      depositmetadata = await fs.readFileSync(__dirname + '/data/base64EncodedImageUrBean3Crv.txt', 'utf-8');
-      depositID4 = '0x1BEA3CcD22F4EBd3d37d731BA31Eeca95713716DFFFFFFFFFFFFFFFFFFFFF97C';
-      expect(await this.metadata.uri(depositID4)).to.eq(depositmetadata);
-
-      depositmetadata = await fs.readFileSync(__dirname + '/data/base64EncodedImageUrBean3Crv2.txt', 'utf-8');
-      depositID5 = '0x1BEA3CcD22F4EBd3d37d731BA31Eeca95713716DFFF000000000000000000111';
-      expect(await this.metadata.uri(depositID5)).to.eq(depositmetadata);
-
-      depositmetadata = await fs.readFileSync(__dirname + '/data/base64EncodedImageBeanEth.txt', 'utf-8');
-      depositID6 = '0xBEA0e11282e2bB5893bEcE110cF199501e872bAdFFFFFFFFFFFFF00000000002';
-      expect(await this.metadata.uri(depositID6)).to.eq(depositmetadata);
-=======
       // urBean token
       depositmetadata = await fs.readFileSync(__dirname + '/data/base64EncodedImageUrBean.txt', 'utf-8');
       depositID4 = '0x1BEA0050E63e05FBb5D8BA2f10cf5800B6224449000000000000000000000400';
@@ -398,7 +384,6 @@
       depositmetadata = await fs.readFileSync(__dirname + '/data/base64EncodedImageUrBeanEth.txt', 'utf-8');
       depositID5 = '0x1BEA3CcD22F4EBd3d37d731BA31Eeca95713716DFFFFFFFFFFFFFFFFFFFFF97C';
       expect(await this.metadata.uri(depositID5)).to.eq(depositmetadata);
->>>>>>> 64d781e0
 
     });
 
