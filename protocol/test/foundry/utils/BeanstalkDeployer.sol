/**
 * SPDX-License-Identifier: MIT
 **/
pragma solidity >=0.7.6 <0.9.0;
pragma abicoder v2;

import {Utils, console} from "test/foundry/utils/Utils.sol";

// Diamond setup
import {Diamond} from "contracts/beanstalk/Diamond.sol";
import {IDiamondCut} from "contracts/interfaces/IDiamondCut.sol";
import {MockInitDiamond} from "contracts/mocks/newMockInitDiamond.sol";
import {InitDiamond} from "contracts/mocks/newInitDiamond.sol";
import {DiamondLoupeFacet} from "contracts/beanstalk/diamond/DiamondLoupeFacet.sol";

/// Beanstalk Contracts w/external libraries.
import {UnripeFacet, MockUnripeFacet} from "contracts/mocks/mockFacets/MockUnripeFacet.sol";
import {MockConvertFacet, ConvertFacet} from "contracts/mocks/mockFacets/MockConvertFacet.sol";
import {MockSeasonFacet, SeasonFacet} from "contracts/mocks/mockFacets/MockSeasonFacet.sol";
import {SeasonGettersFacet} from "contracts/beanstalk/sun/SeasonFacet/SeasonGettersFacet.sol";

/**
 * @title TestHelper
 * @author Brean
 * @notice Test helper contract for Beanstalk tests.
 */
contract BeanstalkDeployer is Utils {

    // beanstalk
    address payable constant BEANSTALK  = payable(address(0xC1E088fC1323b20BCBee9bd1B9fC9546db5624C5));

    address constant BASE_FEE_CONTRACT = address(0x84292919cB64b590C0131550483707E43Ef223aC);
  
    address internal deployer;

    // add or remove facets here. Facets here do not have mocks.
    string[] facets = [
        "BDVFacet", 
        "CurveFacet", 
        "FarmFacet", 
        "PauseFacet", 
        "OwnershipFacet", 
        "TokenFacet", 
        "TokenSupportFacet", 
        "GaugePointFacet", 
        "LiquidityWeightFacet", 
        "SiloGettersFacet", 
        "ConvertGettersFacet", 
        "MetadataFacet", 
        "SeasonGettersFacet",
        "DepotFacet"
    ];

    // Facets that have a mock counter part should be appended here.
    string[] mockFacets = [
        "FertilizerFacet", 
        "FieldFacet", 
        "FundraiserFacet", 
        "MarketplaceFacet", 
        "WhitelistFacet", 
        "SiloFacet", 
        "UnripeFacet", 
        "ConvertFacet", 
        "SeasonFacet"
    ];
    address[] facetAddresses;
    /**
     * @notice deploys the beanstalk diamond contract.
     * @param mock if true, deploys all mocks and sets the diamond address to the canonical beanstalk address.
     */
    function setupDiamond(bool mock, bool verbose) internal returns (Diamond d) {
        users = createUsers(6);
        deployer = users[0];
        vm.label(deployer, "Deployer");
        vm.label(BEANSTALK, "Beanstalk");
        
        // Create cuts.

        // Facets that require external libraries need to be deployed by 
        // `address(new Facet())`
        // otherwise, use deployCode() to speed up test compiles.
<<<<<<< HEAD

        // add or remove facets here. Facets here do not have mocks.
        uint i = 0;
        string[] memory facetNames = new string[](50);
        address[] memory deployedFacetAddresses = new address[](50);
        deployedFacetAddresses[i] = address(deployCode("BDVFacet.sol"));
        facetNames[i++] = "BDVFacet";
        deployedFacetAddresses[i] = address(deployCode("FarmFacet.sol"));
        facetNames[i++] = "FarmFacet";
        deployedFacetAddresses[i] = address(deployCode("PauseFacet.sol"));
        facetNames[i++] = "PauseFacet";
        deployedFacetAddresses[i] = address(deployCode("OwnershipFacet.sol"));
        facetNames[i++] = "OwnershipFacet";
        deployedFacetAddresses[i] = address(deployCode("TokenFacet.sol"));
        facetNames[i++] = "TokenFacet";
        deployedFacetAddresses[i] = address(deployCode("TokenSupportFacet.sol"));
        facetNames[i++] = "TokenSupportFacet";
        deployedFacetAddresses[i] = address(deployCode("GaugePointFacet.sol"));
        facetNames[i++] = "GaugePointFacet";
        deployedFacetAddresses[i] = address(deployCode("LiquidityWeightFacet.sol"));
        facetNames[i++] = "LiquidityWeightFacet";
        deployedFacetAddresses[i] = address(deployCode("SiloGettersFacet.sol"));
        facetNames[i++] = "SiloGettersFacet";
        deployedFacetAddresses[i] = address(deployCode("ConvertGettersFacet.sol"));
        facetNames[i++] = "ConvertGettersFacet";
        deployedFacetAddresses[i] = address(deployCode("MetadataFacet.sol"));
        facetNames[i++] = "MetadataFacet";
        deployedFacetAddresses[i] = address(new SeasonGettersFacet());
        facetNames[i++] = "SeasonGettersFacet";
        deployedFacetAddresses[i] = address(deployCode("DepotFacet.sol"));
        facetNames[i++] = "DepotFacet";
        if (mock) {
            deployedFacetAddresses[i] = address(deployCode("MockAdminFacet.sol"));
            facetNames[i++] = "MockAdminFacet";
            deployedFacetAddresses[i] = address(deployCode("MockFertilizerFacet.sol"));
            facetNames[i++] = "MockFertilizerFacet";
            deployedFacetAddresses[i] = address(deployCode("MockFieldFacet.sol"));
            facetNames[i++] = "MockFieldFacet";
            deployedFacetAddresses[i] = address(deployCode("MockMarketplaceFacet.sol"));
            facetNames[i++] = "MockMarketplaceFacet";
            deployedFacetAddresses[i] = address(deployCode("MockWhitelistFacet.sol"));
            facetNames[i++] = "MockWhitelistFacet";
            deployedFacetAddresses[i] = address(deployCode("MockSiloFacet.sol"));
            facetNames[i++] = "MockSiloFacet";
            deployedFacetAddresses[i] = address(new MockUnripeFacet());
            facetNames[i++] = "MockUnripeFacet";
            deployedFacetAddresses[i] = address(new MockConvertFacet());
            facetNames[i++] = "MockConvertFacet";
            deployedFacetAddresses[i] = address(new MockSeasonFacet());
            facetNames[i++] = "MockSeasonFacet";
        } else {
            deployedFacetAddresses[i] = address(deployCode("FertilizerFacet.sol"));
            facetNames[i++] = "FertilizerFacet";
            deployedFacetAddresses[i] = address(deployCode("FieldFacet.sol"));
            facetNames[i++] = "FieldFacet";
            deployedFacetAddresses[i] = address(deployCode("MarketplaceFacet.sol"));
            facetNames[i++] = "MarketplaceFacet";
            deployedFacetAddresses[i] = address(deployCode("WhitelistFacet.sol"));
            facetNames[i++] = "WhitelistFacet";
            deployedFacetAddresses[i] = address(deployCode("SiloFacet.sol"));
            facetNames[i++] = "SiloFacet";
            deployedFacetAddresses[i] = address(new UnripeFacet());
            facetNames[i++] = "UnripeFacet";
            deployedFacetAddresses[i] = address(new ConvertFacet());
            facetNames[i++] = "ConvertFacet";
            deployedFacetAddresses[i] = address(new SeasonFacet());
            facetNames[i++] = "SeasonFacet";
=======
        for(uint i; i < facets.length; i++) {
            // for facets with external libraries, deploy the facet,
            // rather than deploying using the bytecode. 
            string memory facetName = facets[i];
            if(keccak256(abi.encode(facetName))  == keccak256(abi.encode("SeasonGettersFacet"))) {
                facetAddresses.push(address(new SeasonGettersFacet()));
            } else {
                facetAddresses.push(address(deployCode(facetName)));
            }
>>>>>>> a2efc0c2
        }

        for(uint i; i < mockFacets.length; i++) {
            // for facets with external libraries, deploy the facet,
            // rather than deploying using the bytecode. 
            string memory facet = mockFacets[i];
            // append "Mock" to the facet name.
            if(mock) facet = string(abi.encodePacked("Mock", facet));
            // Facets with an external library should be placed here.
            bytes32 hashedName = keccak256(abi.encode(mockFacets[i]));
            address facetAddress;
            if(hashedName == keccak256(abi.encode("UnripeFacet"))) {
                facetAddress = address(new MockUnripeFacet());
            } else if(hashedName == keccak256(abi.encode("ConvertFacet"))) {
                facetAddress = address(new MockConvertFacet());
            } else if(hashedName == keccak256(abi.encode("SeasonFacet"))) {
                facetAddress = address(new MockSeasonFacet());
            } else {
                facetAddress = address(deployCode(facet));
            }

            facetAddresses.push(facetAddress);

            // append the facet name to the facets array.
            facets.push(facet);
        }
        IDiamondCut.FacetCut[] memory cut = _multiCut(facets, facetAddresses);
        d = deployDiamondAtAddress(deployer, BEANSTALK);

        // if mocking, set the diamond address to
        // the canonical beanstalk address.
        address initDiamondAddress;
        if (mock) { 
            initDiamondAddress = address(new MockInitDiamond());
        } else {
            initDiamondAddress = address(new InitDiamond());
        }

        vm.prank(deployer);
        IDiamondCut(address(d)).diamondCut(
            cut,
            initDiamondAddress,
            abi.encodeWithSignature("init()")
        );

        if(verbose) console.log("Diamond deployed at: ", address(d));
    }

    /**
     * @notice upgrades a diamond contract with new facets.
     * @param diamondAddress the address of the diamond contract.
     * @param newFacetNames the names of the new facets. Used to generate selectors.
     * @param newFacetAddresses the addresses of the new facets. 
     * @param initAddress the address of the init diamond contract.
     * @param selectorsToRemove the selectors to remove.
     * .
     * @dev the hardhat deploy script should be used when deploying to mainnet. 
     * This is used in the scope of testing.
     */
    function upgradeWithNewFacets(
        address diamondAddress,
        address diamondOwner,
        string[] memory newFacetNames,
        address[] memory newFacetAddresses,
        address initAddress,
        bytes memory initFunctionCall,
        bytes4[] memory selectorsToRemove
    ) internal {
        vm.startPrank(diamondOwner);

        // create facet cuts
        IDiamondCut.FacetCut[] memory cut = new IDiamondCut.FacetCut[](newFacetNames.length + 1);
        
        // generate cut for new facets:
        cut = _multiCutWithSelectorRemovals(
            newFacetNames, 
            newFacetAddresses,
            selectorsToRemove
        );
    
        // call diamondcut
        IDiamondCut(diamondAddress).diamondCut(
            cut,
            initAddress,
            initFunctionCall
        );
        vm.stopPrank();
    }

    //////////////////////// Deploy /////////////////////////

    /**
     * @notice deploys a diamond contract at an address.
     */
    function deployDiamondAtAddress(address _deployer, address payable beanstalkAddress) internal returns (Diamond d) {
        vm.prank(_deployer);
        deployCodeTo("Diamond.sol", abi.encode(_deployer), beanstalkAddress);
        return Diamond(beanstalkAddress);
    }

    /**
     * @notice generates the diamond cut array for multiple facets.
     * @dev optimized such that ffi is only called once.
     */
    function _multiCut(string[] memory _facetNames, address[] memory _facetAddresses)
        internal
        returns (IDiamondCut.FacetCut[] memory cutArray) 
    {
        cutArray = new IDiamondCut.FacetCut[](_facetNames.length);
        bytes4[][] memory functionSelectorsArray = _generateMultiSelectors(_facetNames);
        for(uint i; i < _facetNames.length; i++) {
            cutArray[i] = IDiamondCut.FacetCut({
                facetAddress: _facetAddresses[i],
                action: IDiamondCut.FacetCutAction.Add,
                functionSelectors: functionSelectorsArray[i]
            });
        }
    }

    /**
     * @dev assumes selectors that are removed are grouped by facets.
     */
    function _multiCutWithSelectorRemovals(
        string[] memory _facetNames,
        address[] memory _facetAddresses,
        bytes4[] memory _selectorsToRemove
    ) internal returns (IDiamondCut.FacetCut[] memory cutArray) {
        // get inital cutArray.
        cutArray = _multiCut(_facetNames, _facetAddresses);

        // generate cuts for selectors to remove.
        if(_selectorsToRemove.length != 0) {
            assembly {
                mstore(cutArray, add(mload(cutArray), 1))
            }

            cutArray[cutArray.length - 1] = IDiamondCut.FacetCut(
                address(0),
                IDiamondCut.FacetCutAction.Remove,
                _selectorsToRemove
            ); 
        }
    }

    /**
     * @notice generates the selectors for multiple facets.
     * @dev optimized such that ffi is only called once to 
     * optimize on compile time.
     */
    function _generateMultiSelectors(
        string[] memory _facetNames
    ) internal returns (bytes4[][] memory selectorsArray) {
        string[] memory cmd = new string[](_facetNames.length + 2);
        cmd[0] = "node";
        cmd[1] = "scripts/genSelectors.js";
        for (uint i = 0; i < _facetNames.length; i++) {
            cmd[i + 2] = _facetNames[i];
        }
        bytes memory res = vm.ffi(cmd);
        selectorsArray = abi.decode(res, (bytes4[][]));
    }
}<|MERGE_RESOLUTION|>--- conflicted
+++ resolved
@@ -79,75 +79,6 @@
         // Facets that require external libraries need to be deployed by 
         // `address(new Facet())`
         // otherwise, use deployCode() to speed up test compiles.
-<<<<<<< HEAD
-
-        // add or remove facets here. Facets here do not have mocks.
-        uint i = 0;
-        string[] memory facetNames = new string[](50);
-        address[] memory deployedFacetAddresses = new address[](50);
-        deployedFacetAddresses[i] = address(deployCode("BDVFacet.sol"));
-        facetNames[i++] = "BDVFacet";
-        deployedFacetAddresses[i] = address(deployCode("FarmFacet.sol"));
-        facetNames[i++] = "FarmFacet";
-        deployedFacetAddresses[i] = address(deployCode("PauseFacet.sol"));
-        facetNames[i++] = "PauseFacet";
-        deployedFacetAddresses[i] = address(deployCode("OwnershipFacet.sol"));
-        facetNames[i++] = "OwnershipFacet";
-        deployedFacetAddresses[i] = address(deployCode("TokenFacet.sol"));
-        facetNames[i++] = "TokenFacet";
-        deployedFacetAddresses[i] = address(deployCode("TokenSupportFacet.sol"));
-        facetNames[i++] = "TokenSupportFacet";
-        deployedFacetAddresses[i] = address(deployCode("GaugePointFacet.sol"));
-        facetNames[i++] = "GaugePointFacet";
-        deployedFacetAddresses[i] = address(deployCode("LiquidityWeightFacet.sol"));
-        facetNames[i++] = "LiquidityWeightFacet";
-        deployedFacetAddresses[i] = address(deployCode("SiloGettersFacet.sol"));
-        facetNames[i++] = "SiloGettersFacet";
-        deployedFacetAddresses[i] = address(deployCode("ConvertGettersFacet.sol"));
-        facetNames[i++] = "ConvertGettersFacet";
-        deployedFacetAddresses[i] = address(deployCode("MetadataFacet.sol"));
-        facetNames[i++] = "MetadataFacet";
-        deployedFacetAddresses[i] = address(new SeasonGettersFacet());
-        facetNames[i++] = "SeasonGettersFacet";
-        deployedFacetAddresses[i] = address(deployCode("DepotFacet.sol"));
-        facetNames[i++] = "DepotFacet";
-        if (mock) {
-            deployedFacetAddresses[i] = address(deployCode("MockAdminFacet.sol"));
-            facetNames[i++] = "MockAdminFacet";
-            deployedFacetAddresses[i] = address(deployCode("MockFertilizerFacet.sol"));
-            facetNames[i++] = "MockFertilizerFacet";
-            deployedFacetAddresses[i] = address(deployCode("MockFieldFacet.sol"));
-            facetNames[i++] = "MockFieldFacet";
-            deployedFacetAddresses[i] = address(deployCode("MockMarketplaceFacet.sol"));
-            facetNames[i++] = "MockMarketplaceFacet";
-            deployedFacetAddresses[i] = address(deployCode("MockWhitelistFacet.sol"));
-            facetNames[i++] = "MockWhitelistFacet";
-            deployedFacetAddresses[i] = address(deployCode("MockSiloFacet.sol"));
-            facetNames[i++] = "MockSiloFacet";
-            deployedFacetAddresses[i] = address(new MockUnripeFacet());
-            facetNames[i++] = "MockUnripeFacet";
-            deployedFacetAddresses[i] = address(new MockConvertFacet());
-            facetNames[i++] = "MockConvertFacet";
-            deployedFacetAddresses[i] = address(new MockSeasonFacet());
-            facetNames[i++] = "MockSeasonFacet";
-        } else {
-            deployedFacetAddresses[i] = address(deployCode("FertilizerFacet.sol"));
-            facetNames[i++] = "FertilizerFacet";
-            deployedFacetAddresses[i] = address(deployCode("FieldFacet.sol"));
-            facetNames[i++] = "FieldFacet";
-            deployedFacetAddresses[i] = address(deployCode("MarketplaceFacet.sol"));
-            facetNames[i++] = "MarketplaceFacet";
-            deployedFacetAddresses[i] = address(deployCode("WhitelistFacet.sol"));
-            facetNames[i++] = "WhitelistFacet";
-            deployedFacetAddresses[i] = address(deployCode("SiloFacet.sol"));
-            facetNames[i++] = "SiloFacet";
-            deployedFacetAddresses[i] = address(new UnripeFacet());
-            facetNames[i++] = "UnripeFacet";
-            deployedFacetAddresses[i] = address(new ConvertFacet());
-            facetNames[i++] = "ConvertFacet";
-            deployedFacetAddresses[i] = address(new SeasonFacet());
-            facetNames[i++] = "SeasonFacet";
-=======
         for(uint i; i < facets.length; i++) {
             // for facets with external libraries, deploy the facet,
             // rather than deploying using the bytecode. 
@@ -157,7 +88,6 @@
             } else {
                 facetAddresses.push(address(deployCode(facetName)));
             }
->>>>>>> a2efc0c2
         }
 
         for(uint i; i < mockFacets.length; i++) {
