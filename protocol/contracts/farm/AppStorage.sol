/*
 SPDX-License-Identifier: MIT
*/

pragma solidity ^0.7.6;
pragma experimental ABIEncoderV2;

import "../interfaces/IDiamondCut.sol";
import "@openzeppelin/contracts/token/ERC20/IERC20.sol";

/**
 * @author Publius
 * @title App Storage defines the state object for Beanstalk.
**/
contract Account {

    struct Field {
        mapping(uint256 => uint256) plots;
        mapping(address => uint256) podAllowances;
    }

    struct AssetSilo {
        mapping(uint32 => uint256) withdrawals;
        mapping(uint32 => uint256) deposits;
        mapping(uint32 => uint256) depositSeeds;
    }

    struct Silo {
        uint256 stalk;
        uint256 seeds;
        mapping(IERC20 => uint256) internalTokenBalance;
    }

    struct SeasonOfPlenty {
        uint256 base;
        uint256 roots;
        uint256 basePerRoot;
    }

    struct State {
        Field field;
        AssetSilo bean;
        AssetSilo lp;
        Silo s;
        uint32 votedUntil;
        uint32 proposedUntil;
        uint32 lastUpdate;
        uint32 lastSop;
        uint32 lastRain;
        uint32 lastSIs;
        SeasonOfPlenty sop;
        uint256 roots;
        uint256 wrappedBeans;
    }
}

contract Storage {
    struct Contracts {
        address bean;
        address pair;
        address pegPair;
        address weth;
    }

    // Field

    struct Field {
        uint256 soil;
        uint256 pods;
        uint256 harvested;
        uint256 harvestable;
    }

    // Governance

    struct Bip {
        address proposer;
        uint32 start;
        uint32 period;
        bool executed;
        int pauseOrUnpause;
        uint128 timestamp;
        uint256 roots;
        uint256 endTotalRoots;
    }

    struct DiamondCut {
        IDiamondCut.FacetCut[] diamondCut;
        address initAddress;
        bytes initData;
    }

    struct Governance {
        uint32[] activeBips;
        uint32 bipIndex;
        mapping(uint32 => DiamondCut) diamondCuts;
        mapping(uint32 => mapping(address => bool)) voted;
        mapping(uint32 => Bip) bips;
    }

    // Silo

    struct AssetSilo {
        uint256 deposited;
        uint256 withdrawn;
    }

    struct IncreaseSilo {
        uint256 beans;
        uint256 stalk;
    }

    struct V1IncreaseSilo {
        uint256 beans;
        uint256 stalk;
        uint256 roots;
    }

    struct SeasonOfPlenty {
        uint256 weth;
        uint256 base;
        uint32 last;
    }

    struct Silo {
        uint256 stalk;
        uint256 seeds;
        uint256 roots;
    }

    // Season

    struct Oracle {
        bool initialized;
        uint256 cumulative;
        uint256 pegCumulative;
        uint32 timestamp;
        uint32 pegTimestamp;
    }

    struct Rain {
        uint32 start;
        bool raining;
        uint256 pods;
        uint256 roots;
    }

    struct Season {
        uint32 current;
        uint32 sis;
        uint8 withdrawBuffer;
        uint256 start;
        uint256 period;
        uint256 timestamp;
    }

    struct Weather {
        uint256 startSoil;
        uint256 lastDSoil;
        uint96 lastSoilPercent;
        uint32 lastSowTime;
        uint32 nextSowTime;
        uint32 yield;
        bool didSowBelowMin;
        bool didSowFaster;
    }

    struct Fundraiser {
        address payee;
        address token;
        uint256 total;
        uint256 remaining;
    }

    struct Stalk {
<<<<<<< HEAD
        uint8 decimals;
        uint256 totalSupply;
        string name;
        string symbol;
        mapping (address => uint256) balances;
        mapping (address => mapping (address => uint256)) allowances;
    }

    struct Settings {
	bool toInternalBalance;
	bool fromInternalBalance;
	bool lightUpdateSilo;
=======
        uint8 _decimals;
        uint256 _totalSupply;
        string _name;
        string _symbol;
        mapping (address => uint256) _balances;
        mapping (address => mapping (address => uint256)) _allowances;
>>>>>>> fcd69d4c
    }
}

struct AppStorage {
    uint8 index;
    int8[32] cases;
    bool paused;
    uint128 pausedAt;
    Storage.Season season;
    Storage.Contracts c;
    Storage.Field f;
    Storage.Governance g;
    Storage.Oracle o;
    Storage.Rain r;
    Storage.Silo s;
    uint256 depreciated1;
    Storage.Weather w;
    Storage.AssetSilo bean;
    Storage.AssetSilo lp;
    Storage.IncreaseSilo si;
    Storage.SeasonOfPlenty sop;
    Storage.V1IncreaseSilo v1SI;
    uint256 unclaimedRoots;
    uint256 v2SIBeans;
    mapping (uint32 => uint256) sops;
    mapping (address => Account.State) a;
    uint32 bip0Start;
    uint32 hotFix3Start;
    mapping (uint32 => Storage.Fundraiser) fundraisers;
    uint32 fundraiserIndex;
    Storage.Stalk stalkToken;
    address seedContract;
<<<<<<< HEAD
=======
    mapping(address => mapping(IERC20 => uint256)) internalTokenBalance;
>>>>>>> fcd69d4c
}<|MERGE_RESOLUTION|>--- conflicted
+++ resolved
@@ -173,7 +173,6 @@
     }
 
     struct Stalk {
-<<<<<<< HEAD
         uint8 decimals;
         uint256 totalSupply;
         string name;
@@ -186,14 +185,6 @@
 	bool toInternalBalance;
 	bool fromInternalBalance;
 	bool lightUpdateSilo;
-=======
-        uint8 _decimals;
-        uint256 _totalSupply;
-        string _name;
-        string _symbol;
-        mapping (address => uint256) _balances;
-        mapping (address => mapping (address => uint256)) _allowances;
->>>>>>> fcd69d4c
     }
 }
 
@@ -226,8 +217,5 @@
     uint32 fundraiserIndex;
     Storage.Stalk stalkToken;
     address seedContract;
-<<<<<<< HEAD
-=======
     mapping(address => mapping(IERC20 => uint256)) internalTokenBalance;
->>>>>>> fcd69d4c
 }