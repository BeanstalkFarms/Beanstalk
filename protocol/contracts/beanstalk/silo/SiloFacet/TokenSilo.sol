/**
 * SPDX-License-Identifier: MIT
 **/

pragma solidity =0.7.6;
pragma experimental ABIEncoderV2;

import "./Silo.sol";

/**
 * @title TokenSilo
 * @author Publius, Brean
 * @notice This contract contains functions for depositing, withdrawing and 
 * claiming whitelisted Silo tokens.
 *
 *
 * - LibTokenSilo offers `incrementTotalDeposited` and `decrementTotalDeposited`
 *   but these operations are performed directly for withdrawals.
 * - "Removing a Deposit" only removes from the `account`; the total amount
 *   deposited in the Silo is decremented during withdrawal, _after_ a Withdrawal
 *   is created. See "Finish Removal".
 */
contract TokenSilo is Silo {
    using SafeMath for uint256;
    using SafeCast for uint256;
    using LibSafeMath32 for uint32;


    /**
     * @notice Emitted when `account` adds a single Deposit to the Silo.
     *
     * There is no "AddDeposits" event because there is currently no operation in which Beanstalk
     * creates multiple Deposits in different stems:
     *
     *  - `deposit()` always places the user's deposit in the current `_season()`.
     *  - `convert()` collapses multiple deposits into a single Season to prevent loss of Stalk.
     *
     * @param account The account that added a Deposit.
     * @param token Address of the whitelisted ERC20 token that was deposited.
     * @param stem The stem index that this `amount` was added to.
     * @param amount Amount of `token` added to `stem`.
     * @param bdv The BDV associated with `amount` of `token` at the time of Deposit.
     */
    event AddDeposit(
        address indexed account,
        address indexed token,
        int96 stem,
        uint256 amount,
        uint256 bdv
    );

    /**
     * @notice Emitted when `account` removes a single Deposit from the Silo.
     * 
     * Occurs during `withdraw()` and `convert()` operations.
     * 
     * @param account The account that removed a Deposit.
     * @param token Address of the whitelisted ERC20 token that was removed.
     * @param stem The stem that this `amount` was removed from.
     * @param amount Amount of `token` removed from `stem`.
     */
    event RemoveDeposit(
        address indexed account,
        address indexed token,
        int96 stem,
        uint256 amount,
        uint256 bdv
    );

    /**
     * @notice Emitted when `account` removes multiple Deposits from the Silo.
     * Occurs during `withdraw()` and `convert()` operations. 
     * Gas optimization: emit 1 `RemoveDeposits` instead of N `RemoveDeposit` events.
     * 
     * @param account The account that removed Deposits.
     * @param token Address of the whitelisted ERC20 token that was removed.
     * @param stems stems of Deposit to remove from.
     * @param amounts Amounts of `token` to remove from corresponding `stems`.
     * @param amount Sum of `amounts`.
     */
    event RemoveDeposits(
        address indexed account,
        address indexed token,
        int96[] stems,
        uint256[] amounts,
        uint256 amount,
        uint256[] bdvs
    ); //add bdv[] here? in favor of array
    
    // per the zero withdraw update, there is no claiming function for withdraws.abi
    // events are kept for backwards compatibility
    event RemoveWithdrawals(
        address indexed account,
        address indexed token,
        uint32[] seasons,
        uint256 amount
    );
    
    event RemoveWithdrawal(
        address indexed account,
        address indexed token,
        uint32 season,
        uint256 amount
    );

    // ERC1155 events
    
    /**
     * @notice Emitted when a Deposit is created, removed, or transferred.
     * 
     * @param operator the address that performed the operation.
     * @param from the address the Deposit is being transferred from.
     * @param to the address the Deposit is being transferred to.
     * @param id the depositID of the Deposit.
     * @param value the amount of the Deposit.
     */
    event TransferSingle(
        address indexed operator,
        address indexed from,
        address indexed to,
        uint256 id,
        uint256 value
    );

<<<<<<< HEAD
=======
    struct AssetsRemoved {
        uint256 tokensRemoved;
        uint256 stalkRemoved;
        uint256 seedsRemoved;
        uint256 bdvRemoved;
    }

    struct AssetsAdded {
        uint256 stalkAdded;
        uint256 seedsAdded;
        uint256 bdvAdded;
    }

>>>>>>> 938b3920
    /**
     * @notice Emitted when multiple deposits are withdrawn or transferred.
     * 
     * @dev This event is emitted in `convert()`
     * 
     * @param operator the address that performed the operation.
     * @param from the address the Deposit is being transferred from.
     * @param to the address the Deposit is being transferred to.
     * @param ids the depositIDs of the Deposit.
     * @param values the amounts of the Deposit.
     */
    event TransferBatch(
        address indexed operator,
        address indexed from,
        address indexed to,
        uint256[] ids,
        uint256[] values
    );

    //////////////////////// DEPOSIT ////////////////////////

    /**
     * @dev Handle deposit accounting.
     *
     * - {LibTokenSilo.deposit} calculates BDV, adds a Deposit to `account`, and
     *   increments the total amount Deposited.
     * - {LibSilo.mintStalk} mints the Stalk associated with
     *   the Deposit.
     * 
     * This step should enforce that new Deposits are placed into the current 
     * `LibTokenSilo.stemTipForToken(token)`.
     */
    function _deposit(
        address account,
        address token,
        uint256 amount
    ) internal returns (uint256 stalk, int96 stem){
        stalk = LibTokenSilo.deposit(
            account,
            token,
            stem = LibTokenSilo.stemTipForToken(token),
            amount
        );
        LibSilo.mintStalk(account, stalk);
    }

    //////////////////////// WITHDRAW ////////////////////////

    /**
     * @notice Handles withdraw accounting.
     *
     * - {LibSilo._removeDepositFromAccount} calculates the stalk
     * assoicated with a given deposit, and removes the deposit from the account.
     * emits `RemoveDeposit` and `TransferSingle` events. 
     * 
     * - {_withdraw} updates the total value deposited in the silo, and burns 
     * the stalk assoicated with the deposits.
     * 
     */
    function _withdrawDeposit(
        address account,
        address token,
        int96 stem,
        uint256 amount
    ) internal {
        // Remove the Deposit from `account`.
        (uint256 stalkRemoved, ) = LibSilo._removeDepositFromAccount(
            account,
            address(token),
            stem,
            amount,
            LibTokenSilo.Transfer.emitTransferSingle
        );
        
        _withdraw(
            account,
            address(token),
            amount,
            stalkRemoved
        );
    }

    /**
     * @notice Handles withdraw accounting for multiple deposits.
     *
     * - {LibSilo._removeDepositsFromAccount} removes the deposits from the account,
     * and returns the total tokens, stalk, and bdv removed from the account.
     * 
     * - {_withdraw} updates the total value deposited in the silo, and burns 
     * the stalk assoicated with the deposits.
     * 
     */
    function _withdrawDeposits(
        address account,
        address token,
        int96[] calldata stems,
        uint256[] calldata amounts
    ) internal returns (uint256) {
        require(
            stems.length == amounts.length,
            "Silo: Crates, amounts are diff lengths."
        );

        LibSilo.AssetsRemoved memory ar = LibSilo._removeDepositsFromAccount(
            account,
            token,
            stems,
            amounts
        );

        _withdraw(
            account,
            token,
            ar.tokensRemoved,
            ar.stalkRemoved
        );

        // we return the total tokens removed from the deposits,
        // to be used in {SiloFacet.withdrawDeposits}.
        return ar.tokensRemoved;
    }

    /**
     * @dev internal helper function for withdraw accounting.
     */
    function _withdraw(
        address account,
        address token,
        uint256 amount,
        uint256 stalk
    ) private {
        LibTokenSilo.decrementTotalDeposited(token, amount); // Decrement total Deposited in the silo.
        LibSilo.burnStalk(account, stalk); // Burn stalk and roots associated with the stalk.
    }

    //////////////////////// TRANSFER ////////////////////////

    /**
     * @notice Intenral transfer logic accounting. 
     * 
     * @dev Removes `amount` of a single Deposit from `sender` and transfers
     * it to `recipient`. No Stalk are burned, and the total amount of
     * Deposited `token` in the Silo doesn't change. 
     */
    function _transferDeposit(
        address sender,
        address recipient,
        address token,
        int96 stem,
        uint256 amount
    ) internal returns (uint256) {
        (uint256 stalk, uint256 bdv) = LibSilo._removeDepositFromAccount(
            sender,
            token,
            stem,
            amount,
            LibTokenSilo.Transfer.noEmitTransferSingle
        );
        LibTokenSilo.addDepositToAccount(
            recipient, 
            token, 
            stem, 
            amount, 
            bdv,
            LibTokenSilo.Transfer.noEmitTransferSingle
        );
        LibSilo.transferStalk(sender, recipient, stalk);

        /** 
         * the current beanstalk system uses {AddDeposit}
         * and {RemoveDeposit} events to represent a transfer.
         * However, the ERC1155 standard has a dedicated {TransferSingle} event,
         * which is used here.
         */
        emit TransferSingle(
            msg.sender, 
            sender, 
            recipient, 
            LibBytes.packAddressAndStem(token, stem),
            amount
        );

        return bdv;
    }

    /**
     * @notice Intenral transfer logic accounting for multiple deposits.
     * 
     * @dev Removes `amounts` of multiple Deposits from `sender` and transfers
     * them to `recipient`. No Stalk are burned, and the total amount of
     * Deposited `token` in the Silo doesn't change. 
     */
    function _transferDeposits(
        address sender,
        address recipient,
        address token,
        int96[] calldata stems,
        uint256[] calldata amounts
    ) internal returns (uint256[] memory) {
        require(
            stems.length == amounts.length,
            "Silo: Crates, amounts are diff lengths."
        );

        LibSilo.AssetsRemoved memory ar;
        uint256[] memory bdvs = new uint256[](stems.length);
        uint256[] memory removedDepositIDs = new uint256[](stems.length);

        // Similar to {removeDepositsFromAccount}, however the Deposit is also 
        // added to the recipient's account during each iteration.
        for (uint256 i; i < stems.length; ++i) {
            uint256 depositID = uint256(LibBytes.packAddressAndStem(token, stems[i]));
            uint256 crateBdv = LibTokenSilo.removeDepositFromAccount(
                sender,
                token,
                stems[i],
                amounts[i]
            );
            LibTokenSilo.addDepositToAccount(
                recipient,
                token,
                stems[i],
                amounts[i],
                crateBdv,
                LibTokenSilo.Transfer.noEmitTransferSingle
            );
            ar.bdvRemoved = ar.bdvRemoved.add(crateBdv);
            ar.tokensRemoved = ar.tokensRemoved.add(amounts[i]);
            ar.stalkRemoved = ar.stalkRemoved.add(
                LibSilo.stalkReward(
                    stems[i],
                    LibTokenSilo.stemTipForToken(token),
                    crateBdv.toUint128()
                )
            );
            bdvs[i] = crateBdv;
            removedDepositIDs[i] = depositID;

        }

        ar.stalkRemoved = ar.stalkRemoved.add(
            ar.bdvRemoved.mul(s.ss[token].stalkIssuedPerBdv)
        );

        /** 
         *  The current beanstalk system uses a mix of {AddDeposit}
         *  and {RemoveDeposits} events to represent a batch transfer.
         *  However, the ERC1155 standard has a dedicated {batchTransfer} event,
         *  which is used here.
         */
        emit LibSilo.TransferBatch(msg.sender, sender, recipient, removedDepositIDs, amounts);
        emit RemoveDeposits(sender, token, stems, amounts, ar.tokensRemoved, bdvs);

        LibSilo.transferStalk(
            sender,
            recipient,
            ar.stalkRemoved
        );

        return bdvs;
    }

    //////////////////////// GETTERS ////////////////////////

    /**
     * @notice Find the amount and BDV of `token` that `account` has Deposited in stem index `stem`.
     * 
     * Returns a deposit tuple `(uint256 amount, uint256 bdv)`.
     *
     * @return amount The number of tokens contained in this Deposit.
     * @return bdv The BDV associated with this Deposit. See {FIXME(doc)}.
     */
    function getDeposit(
        address account,
        address token,
        int96 stem
    ) external view returns (uint256, uint256) {
        return LibTokenSilo.tokenDeposit(account, token, stem);
    }

    /**
     * @notice Get the total amount of `token` currently Deposited in the Silo across all users.
     */
    function getTotalDeposited(address token) external view returns (uint256) {
        return s.siloBalances[token].deposited;
    }

    /**
     * @notice Get the Storage.SiloSettings for a whitelisted Silo token.
     *
     * Contains:
     *  - the BDV function selector
     *  - Stalk per BDV
     *  - stalkEarnedPerSeason
     *  - milestoneSeason
     *  - lastStem
     */
    function tokenSettings(address token)
        external
        view
        returns (Storage.SiloSettings memory)
    {
        return s.ss[token];
    }

    //////////////////////// ERC1155 ////////////////////////

    /**
     * @notice returns the amount of tokens in a Deposit.
     * 
     * @dev see {getDeposit} for both the bdv and amount.
     */
    function balanceOf(
        address account, 
        uint256 depositId
    ) external view returns (uint256 amount) {
        return s.a[account].deposits[depositId].amount;
    }

    /**
     * @notice returns an array of amounts corresponding to Deposits.
     */
    function balanceOfBatch(
        address[] calldata accounts, 
        uint256[] calldata depositIds
    ) external view returns (uint256[] memory) {
        require(
            accounts.length == depositIds.length, 
            "ERC1155: ids and amounts length mismatch"
        );
        uint256[] memory balances = new uint256[](accounts.length);
        for (uint256 i = 0; i < accounts.length; i++) {
            balances[i] = s.a[accounts[i]].deposits[depositIds[i]].amount;
        }
        return balances;
    }

    /**
     * @notice outputs the depositID given an token address and stem.
     */
    function getDepositId(
        address token, 
        int96 stem
    ) external pure returns (uint256) {
        return LibBytes.packAddressAndStem(token, stem);
    }
}<|MERGE_RESOLUTION|>--- conflicted
+++ resolved
@@ -122,22 +122,6 @@
         uint256 value
     );
 
-<<<<<<< HEAD
-=======
-    struct AssetsRemoved {
-        uint256 tokensRemoved;
-        uint256 stalkRemoved;
-        uint256 seedsRemoved;
-        uint256 bdvRemoved;
-    }
-
-    struct AssetsAdded {
-        uint256 stalkAdded;
-        uint256 seedsAdded;
-        uint256 bdvAdded;
-    }
-
->>>>>>> 938b3920
     /**
      * @notice Emitted when multiple deposits are withdrawn or transferred.
      * 
@@ -218,6 +202,12 @@
             amount,
             stalkRemoved
         );
+    }
+
+    struct AssetsAdded {
+        uint256 stalkAdded;
+        uint256 seedsAdded;
+        uint256 bdvAdded;
     }
 
     /**
