/*
 SPDX-License-Identifier: MIT
*/

pragma solidity ^0.8.20;

import {AppStorage} from "contracts/beanstalk/storage/AppStorage.sol";
import {AssetSettings} from "contracts/beanstalk/storage/System.sol";
import "contracts/beanstalk/init/InitalizeDiamond.sol";
import {LibWhitelistedTokens} from "contracts/libraries/Silo/LibWhitelistedTokens.sol";
import {LibWhitelist} from "contracts/libraries/Silo/LibWhitelist.sol";
import {LibUnripe} from "contracts/libraries/LibUnripe.sol";
import {BDVFacet} from "contracts/beanstalk/silo/BDVFacet.sol";
import {C} from "contracts/C.sol";

/**
 * @author Publius, Brean
 * @title MockInitDiamond
 * @notice MockInitDiamond initializes the Beanstalk Diamond.
 * @dev MockInitDiamond additionally:
 * - Sets the barn raise well.
 * - Whitelists the bean:wsteth well.
 * - Whitelists unripe assets.
 **/
contract MockInitDiamond is InitalizeDiamond {
    // min 1micro stalk earned per season due to germination.
    uint32 constant INIT_UR_BEAN_STALK_EARNED_PER_SEASON = 1;
    uint32 constant INIT_BEAN_WSTETH_WELL_STALK_EARNED_PER_SEASON = 4e6;
    uint128 constant INIT_TOKEN_WURLP_POINTS = 100e18;
    uint32 constant INIT_BEAN_WURLP_PERCENT_TARGET = 50e6;

    function init() external {
        // initalize the default state of the diamond.
        // {see. InitalizeDiamond.initalizeDiamond()}
        initalizeDiamond(C.BEAN, C.BEAN_ETH_WELL);

        // initalizes unripe assets.
        // sets the underlying LP token of unripeLP to the Bean:wstETH well.
        address underlyingUrLPWell = C.BEAN_WSTETH_WELL;
        whitelistUnderlyingUrLPWell(underlyingUrLPWell);
        initalizeUnripeAssets(underlyingUrLPWell);
    }

    function initalizeUnripeAssets(address well) internal {
        (
            address[] memory unripeTokens,
            address[] memory underlyingTokens
        ) = getInitalUnripeAndUnderlyingTokens(well);

        // set the underlying unripe tokens.
        setUnderlyingUnripe(unripeTokens, underlyingTokens, underlyingTokens[1]);
        // whitelist the unripe assets into the silo.
        whitelistUnripeAssets(unripeTokens, initalUnripeAssetSettings());
    }

    /**
     * @notice whitelists unripe assets.
     */
    function whitelistUnripeAssets(
        address[] memory tokens,
        AssetSettings[] memory assetSettings
    ) internal {
        for (uint i; i < tokens.length; i++) {
            // sets the silo settings for each token.
            s.sys.silo.assetSettings[tokens[i]] = assetSettings[i];
            // note: unripeLP is not an LP token (only the underlying is)
            LibWhitelistedTokens.addWhitelistStatus(
                tokens[i],
                true, // is whitelisted,
                false,
                false
            );
        }
    }

    /**
     * @notice sets the underlying tokens for unripe.
     * @dev assumes the last unripe token is the unripe LP.
     */
    function setUnderlyingUnripe(
        address[] memory unripeToken,
        address[] memory underlyingToken,
        address barnRaiseWell
    ) internal {
        // sets the underlying unripe for unripe assets.
        for (uint i; i < unripeToken.length; i++) {
            LibUnripe.switchUnderlyingToken(unripeToken[i], underlyingToken[i]);
        }

        // sets the barn raise token to the underlying of the unripe LP.
        s
            .sys
            .silo
            .unripeSettings[unripeToken[underlyingToken.length - 1]]
            .underlyingToken = barnRaiseWell;
    }

    /**
     * @notice initalizes the unripe silo settings.
     * @dev unripe bean and unrpe lp has the same settings,
     * other than the BDV calculation.
     */
    function initalUnripeAssetSettings()
        internal
        view
        returns (AssetSettings[] memory assetSettings)
    {
        assetSettings = new AssetSettings[](2);
        assetSettings[0] = AssetSettings({
            selector: BDVFacet.unripeBeanToBDV.selector,
            stalkEarnedPerSeason: INIT_UR_BEAN_STALK_EARNED_PER_SEASON,
            stalkIssuedPerBdv: INIT_STALK_ISSUED_PER_BDV,
            milestoneSeason: s.sys.season.current,
            milestoneStem: 0,
            encodeType: 0x00,
            deltaStalkEarnedPerSeason: 0,
            gpSelector: bytes4(0),
            lwSelector: bytes4(0),
            gaugePoints: 0,
            optimalPercentDepositedBdv: 0
        });
        assetSettings[1] = AssetSettings({
            selector: BDVFacet.unripeLPToBDV.selector,
            stalkEarnedPerSeason: INIT_UR_BEAN_STALK_EARNED_PER_SEASON,
            stalkIssuedPerBdv: INIT_STALK_ISSUED_PER_BDV,
            milestoneSeason: s.sys.season.current,
            milestoneStem: 0,
            encodeType: 0x00,
            deltaStalkEarnedPerSeason: 0,
            gpSelector: bytes4(0),
            lwSelector: bytes4(0),
            gaugePoints: 0,
            optimalPercentDepositedBdv: 0
        });
    }

    /**
     * @notice returns the inital unripe and underlying tokens.
     */
    function getInitalUnripeAndUnderlyingTokens(
        address underlyingUrLPWell
    ) internal pure returns (address[] memory unripeTokens, address[] memory underlyingTokens) {
        unripeTokens = new address[](2);
        underlyingTokens = new address[](2);
        unripeTokens[0] = C.UNRIPE_BEAN;
        unripeTokens[1] = C.UNRIPE_LP;
        underlyingTokens[0] = C.BEAN;
        underlyingTokens[1] = underlyingUrLPWell;
    }

    /**
     * @notice if unripe assets are being whitelisted, the underlying
     * well must be whitelisted.
     */
    function whitelistUnderlyingUrLPWell(address well) internal {
        // whitelist bean:stETH well
        // note: no error checking:
        s.sys.silo.assetSettings[well] = AssetSettings({
            selector: BDVFacet.wellBdv.selector,
            stalkEarnedPerSeason: INIT_BEAN_WSTETH_WELL_STALK_EARNED_PER_SEASON,
            stalkIssuedPerBdv: INIT_STALK_ISSUED_PER_BDV,
            milestoneSeason: s.sys.season.current,
            milestoneStem: 0,
            encodeType: 0x01,
            deltaStalkEarnedPerSeason: 0,
            gpSelector: IGaugePointFacet.defaultGaugePointFunction.selector,
            lwSelector: ILiquidityWeightFacet.maxWeight.selector,
            gaugePoints: INIT_TOKEN_WURLP_POINTS,
            optimalPercentDepositedBdv: INIT_BEAN_WURLP_PERCENT_TARGET
        });

        // updates the optimal percent deposited for bean:eth.
        LibWhitelist.updateOptimalPercentDepositedBdvForToken(
            C.BEAN_ETH_WELL,
            INIT_BEAN_TOKEN_WELL_PERCENT_TARGET - INIT_BEAN_WURLP_PERCENT_TARGET
        );

        // update whitelist status.
        LibWhitelistedTokens.addWhitelistStatus(
            well,
            true, // is whitelisted,
            true, // is LP
            true // is well
        );

<<<<<<< HEAD
        s.sys.twaReserves[well].reserve0 = 1;
        s.sys.twaReserves[well].reserve1 = 1;
=======
        s.usdTokenPrice[well] = 1;
        s.twaReserves[well].reserve0 = 1;
        s.twaReserves[well].reserve1 = 1;
>>>>>>> e883e947
    }
}<|MERGE_RESOLUTION|>--- conflicted
+++ resolved
@@ -183,13 +183,8 @@
             true // is well
         );
 
-<<<<<<< HEAD
+        s.sys.usdTokenPrice[well] = 1;
         s.sys.twaReserves[well].reserve0 = 1;
         s.sys.twaReserves[well].reserve1 = 1;
-=======
-        s.usdTokenPrice[well] = 1;
-        s.twaReserves[well].reserve0 = 1;
-        s.twaReserves[well].reserve1 = 1;
->>>>>>> e883e947
     }
 }