--- conflicted
+++ resolved
@@ -128,12 +128,7 @@
     await revertToSnapshot(snapshotId);
   });
 
-<<<<<<< HEAD
-  describe.skip('Initializes migration', async function () {
-
-=======
   describe.skip("Initializes migration", async function () {
->>>>>>> 9e1a121d
     describe("Bean Eth minting", async function () {
       it("resets well oracle snapshot", async function () {
         expect(await beanstalk.wellOracleSnapshot(BEAN_ETH_WELL)).to.be.equal("0x");
@@ -158,64 +153,6 @@
           await fastForwardHour();
           await beanstalk.sunrise();
         }
-<<<<<<< HEAD
-        expect(await beanstalk.wellOracleSnapshot(BEAN_ETH_WELL)).to.be.not.equal('0x')
-      })
-
-    })
-
-    it('Changings underlying token', async function () {
-      expect(await beanstalk.getBarnRaiseToken()).to.be.equal(WSTETH)
-    })
-
-    it('Barn Raise Token', async function () {
-      expect(await beanstalk.getBarnRaiseWell()).to.be.equal(BEAN_WSTETH_WELL)
-    })
-  
-    it('Removes underlying balance', async function () { 
-      expect(await beanstalk.getTotalUnderlying(UNRIPE_LP)).to.be.equal(0)
-    })
-  
-    it('Sends underlying balance to BCM', async function () {
-      expect(await beanstalk.getExternalBalance(BCM, BEAN_ETH_WELL)).to.be.equal(underlyingBefore)
-    })
-
-    describe('Interactions with Unripe fail', async function () {
-      it('chop fails', async function () {
-        await beanstalk.connect(publius).withdrawDeposit(UNRIPE_LP, '-56836000000', to6('1'), 1);
-        await expect(beanstalk.connect(publius).chop(UNRIPE_LP, to6('1'), 1, 0)).to.be.revertedWith("Chop: no underlying")
-      })
-
-      it('deposit fails', async function () {
-        await beanstalk.connect(publius).withdrawDeposit(UNRIPE_LP, '-56836000000', to6('1'), 1);
-        await expect(beanstalk.connect(publius).deposit(UNRIPE_LP, to6('1'),  1)).to.be.revertedWith('Silo: No Beans under Token.')
-      })
-
-      it('enrootDeposit fails', async function () {
-        await expect(beanstalk.connect(publius).enrootDeposit(UNRIPE_LP, '-56836000000', to6('1'))).to.be.revertedWith('SafeMath: subtraction overflow');
-      })
-
-      it('enrootDeposits fails', async function () {
-        await expect(beanstalk.connect(publius).enrootDeposits(UNRIPE_LP, ['-56836000000'], [to6('1')])).to.be.revertedWith('SafeMath: subtraction overflow');
-      })
-
-      it('convert Unripe Bean to LP fails', async function () {
-        const liquidityAdder = await impersonateSigner('0x7eaE23DD0f0d8289d38653BCE11b92F7807eFB64', true);
-        await this.wsteth.mint(liquidityAdder.address, to18('0.05'));
-        await this.wsteth.connect(liquidityAdder).approve(this.well.address, to18('0.05'));
-        await this.beanWsteth.connect(liquidityAdder).addLiquidity(['0', to18('0.05')], '0', liquidityAdder.address, ethers.constants.MaxUint256)
-        await expect(beanstalk.connect(publius).convert(ConvertEncoder.convertUnripeBeansToLP(to6('200'), '0'), ['-16272000000'], [to6('200')])).to.be.revertedWith('SafeMath: division by zero');
-      })
-
-      it('convert Unripe LP to Bean fails', async function () {
-        const liquidityAdder = await impersonateSigner('0x7eaE23DD0f0d8289d38653BCE11b92F7807eFB64', true);
-        await expect(beanstalk.connect(publius).convert(ConvertEncoder.convertUnripeLPToBeans(to6('200'), '0'), ['-56836000000'], [to6('200')])).to.be.revertedWith('SafeMath: division by zero');
-      })
-    })
-  })
-
-  describe.skip('Completes Migration', async function () {
-=======
         expect(await beanstalk.wellOracleSnapshot(BEAN_ETH_WELL)).to.be.not.equal("0x");
       });
     });
@@ -308,7 +245,6 @@
   });
 
   describe.skip("Completes Migration", async function () {
->>>>>>> 9e1a121d
     beforeEach(async function () {
       this.beanWstethUnderlying = await finishWstethMigration(true, false);
     });
