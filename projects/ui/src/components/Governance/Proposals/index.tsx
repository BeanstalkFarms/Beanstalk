--- conflicted
+++ resolved
@@ -4,15 +4,22 @@
 import { useProposalsQuery } from '~/generated/graphql';
 import { Proposal } from '~/util/Governance';
 import { Module, ModuleContent, ModuleTabs } from '~/components/Common/Module';
-import { SNAPSHOT_SPACES } from '~/lib/Beanstalk/Governance';
+import { GovSpace, SNAPSHOT_SPACES } from '~/lib/Beanstalk/Governance';
 
 import { FC } from '~/types';
 import { ChipLabel, StyledTab } from '~/components/Common/Tabs';
+import useFarmerDelegations from '~/hooks/farmer/useFarmerDelegations';
 
 /// Variables
-const SLUGS = ['dao', 'beanstalk-farms', 'bean-sprout', 'beanstalk-farms-committee'];
+const SLUGS = [
+  'dao',
+  'beanstalk-farms',
+  'bean-sprout',
+  'beanstalk-farms-committee',
+];
 
 const Proposals: FC<{}> = () => {
+  const farmerDelegations = useFarmerDelegations();
   const [tab, handleChange] = useTabs(SLUGS, 'type');
 
   // Query Proposals
@@ -71,11 +78,7 @@
   const daoProposals = filterProposals(0);
   const beanstalkFarmsProposals = filterProposals(1);
   const beanSproutProposals = filterProposals(2);
-<<<<<<< HEAD
   const beaNFTDaoProposals = filterProposals(3);
-=======
-  const beanstalkFarmsCommittee = filterProposals(3);
->>>>>>> 1beed0ef
 
   return (
     <Module>
@@ -103,34 +106,49 @@
         />
         <StyledTab
           label={
-<<<<<<< HEAD
             <ChipLabel name="BeanNFT DAO">
               {beaNFTDaoProposals.activeProposals || null}
-=======
-            <ChipLabel name="Test Proposals">
-              {beanstalkFarmsCommittee.activeProposals || null}
->>>>>>> 1beed0ef
             </ChipLabel>
           }
         />
       </ModuleTabs>
       <ModuleContent>
-        {tab === 0 && <ProposalList proposals={daoProposals.allProposals} />}
-<<<<<<< HEAD
+        {tab === 0 && (
+          <ProposalList
+            tab={0}
+            space={GovSpace.BeanstalkDAO}
+            getSlug={(t: number) => SLUGS[t]}
+            farmerDelegations={farmerDelegations}
+            proposals={daoProposals.allProposals}
+          />
+        )}
         {tab === 1 && (
-          <ProposalList proposals={beanstalkFarmsProposals.allProposals} />
+          <ProposalList
+            tab={1}
+            space={GovSpace.BeanstalkFarms}
+            getSlug={(t: number) => SLUGS[t]}
+            farmerDelegations={farmerDelegations}
+            proposals={beanstalkFarmsProposals.allProposals}
+          />
         )}
         {tab === 2 && (
-          <ProposalList proposals={beanSproutProposals.allProposals} />
+          <ProposalList
+            tab={2}
+            space={GovSpace.BeanSprout}
+            getSlug={(t: number) => SLUGS[t]}
+            farmerDelegations={farmerDelegations}
+            proposals={beanSproutProposals.allProposals}
+          />
         )}
         {tab === 3 && (
-          <ProposalList proposals={beaNFTDaoProposals.allProposals} />
+          <ProposalList
+            tab={3}
+            space={GovSpace.BeanNFT}
+            getSlug={(t: number) => SLUGS[t]}
+            farmerDelegations={farmerDelegations}
+            proposals={beaNFTDaoProposals.allProposals}
+          />
         )}
-=======
-        {tab === 1 && <ProposalList proposals={beanstalkFarmsProposals.allProposals} />}
-        {tab === 2 && <ProposalList proposals={beanSproutProposals.allProposals} />}
-        {tab === 3 && <ProposalList proposals={beanstalkFarmsCommittee.allProposals} />}
->>>>>>> 1beed0ef
       </ModuleContent>
     </Module>
   );
