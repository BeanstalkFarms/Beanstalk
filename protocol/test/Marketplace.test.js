--- conflicted
+++ resolved
@@ -948,25 +948,9 @@
       beforeEach(async function () {
         this.f = interpolatePoints(staticset_16Pieces_500000.xs, staticset_16Pieces_500000.ys);
       })
-<<<<<<< HEAD
       describe("Create", async function () {
         it('Fails to List Unowned Plot', async function () {
           await expect(this.marketplace.connect(user).createPodListingV2('5000', '0', '1000', '0', '0', this.f.packedFunction, INTERNAL)).to.be.revertedWith('Marketplace: Invalid Plot/Amount.');
-=======
-
-      describe("revert", async function () {
-        it("owner does not own plot", async function () {
-          await expect(this.marketplace.fillPodOrder(this.order, 0, 0, 500, INTERNAL)).to.revertedWith("Marketplace: Invalid Plot.");
-        })
-
-        it("plot amount too large", async function () {
-          await expect(this.marketplace.connect(user2).fillPodOrder(this.order, 1000, 700, 500, INTERNAL)).to.revertedWith("Marketplace: Invalid Plot.");
-        })
-
-        it("plot amount too large", async function () {
-          await this.field.connect(user2).sow('1200', '0', EXTERNAL);
-          await expect(this.marketplace.connect(user2).fillPodOrder(this.order, 2000, 700, 500, INTERNAL)).to.revertedWith("Marketplace: Plot too far in line.");
->>>>>>> 1454d41f
         })
   
         it('Fails if already expired', async function () {
@@ -1066,11 +1050,10 @@
             await expect(this.marketplace.connect(user).fillPodListingV2(brokenListing, 1000, this.f.packedFunction, EXTERNAL)).to.be.revertedWith('Marketplace: Listing does not exist.');
           })
 
-          it('Fill Listing wrong price Fails', async function () {
-            let brokenListing = this.listing;
-            brokenListing[4] = '100001'
-            await expect(this.marketplace.connect(user).fillPodListingV2(brokenListing,1000, this.f.packedFunction, EXTERNAL)).to.be.revertedWith('Marketplace: Listing does not exist.');
-          })
+        it("plot amount too large", async function () {
+          await this.field.connect(user2).sow('1200', '0', EXTERNAL);
+          await expect(this.marketplace.connect(user2).fillPodOrder(this.order, 2000, 700, 500, INTERNAL)).to.revertedWith("Marketplace: Plot too far in line.");
+        })
 
           it('Fill Listing after expired', async function () {
             await this.field.incrementTotalHarvestableE('2000');
