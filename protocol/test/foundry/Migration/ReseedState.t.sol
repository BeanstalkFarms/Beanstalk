--- conflicted
+++ resolved
@@ -457,17 +457,10 @@
         string[] memory inputs = new string[](4);
         inputs[0] = "node";
         inputs[1] = "./scripts/migrationFinderScripts/depositFinder.js"; // script
-<<<<<<< HEAD
-        inputs[2] = "./reseed/data/exports/storage-accounts20577510.json"; // json file
-        inputs[3] = account;
-        bytes memory accountPlots = vm.ffi(inputs);
-        return accountPlots;
-=======
         inputs[2] = "./reseed/data/exports/storage-accounts20736200.json"; // json file
         inputs[3] = vm.toString(account);
         bytes memory accountDeposits = vm.ffi(inputs);
         return accountDeposits;
->>>>>>> 5dffa3f9
     }
 
     function searchAccountFertilizer(address account) public returns (bytes memory) {
