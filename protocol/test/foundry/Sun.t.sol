// SPDX-License-Identifier: MIT
pragma solidity =0.7.6;
pragma abicoder v2;

import "test/foundry/utils/TestHelper.sol";
import { Sun } from "~/beanstalk/sun/SeasonFacet/Sun.sol";
import {OracleLibrary} from "@uniswap/v3-periphery/contracts/libraries/OracleLibrary.sol";

import "~/libraries/LibSafeMath32.sol";
import "~/libraries/LibPRBMath.sol";

contract SunTest is  Sun, TestHelper {
  using SafeMath for uint256;
  using LibPRBMath for uint256;
  using LibSafeMath32 for uint32;
  
  address private constant UNIV3_ETH_USDC_POOL = 0x8ad599c3A0ff1De082011EFDDc58f1908eb6e6D8;

  function setUp() public {
    setupDiamond();
    // Mint beans
    C.bean().mint(address(this), 1000);
    console.log("Sun: Bean supply is", C.bean().totalSupply());
    // FIXME: Setup silo 
    season.siloSunrise(0);
  }

  ///////////////////////// Utilities /////////////////////////


  // FIXME: Currently this tests with a fixed temperature, as
  // soil issued above peg is dependent on the temperature.
  // to automate this, we'd have to calculate the caseId from the deltaB. 

  function _testSunrise(
    int256 deltaB,
    uint256 newBeans,
    uint256 pods,
    uint32 temperature,
    bool hasFert,
    bool hasField
  ) 
    internal 
    returns ( 
      uint256 toFert, 
      uint256 toField, 
      uint256 toSilo, 
      uint256 newHarvestable, 
      uint256 soil
    ) 
  {
    uint256 caseId  = 8; // need to fix 
    toFert  = hasFert  ? newBeans.div(3) : uint256(0); //
    toField = hasField ? newBeans.sub(toFert).div(2) : uint256(0); // divide remainder by two, round down
    toField = toField > pods ? pods : toField; // send up to the amount of pods outstanding
    toSilo  = newBeans.sub(toFert).sub(toField); // all remaining beans go to silo
    uint32 nextSeason = season.season() + 1;
    assert(toFert.add(toField).add(toSilo) == newBeans); // should sum back up

    newHarvestable = s.f.harvestable + toField;
    if(deltaB > 0) {
      soil = newHarvestable.mul(100).div(100 + temperature);

    } else {
      soil = uint256(-deltaB);
    }

    console.log("Beans minted: %s", newBeans);
    console.log("To Fert: %s", toFert);
    console.log("To Field: %s", toField);
    console.log("To Silo: %s", toSilo);
    console.log("New Harvestable: %s", newHarvestable);
    console.log("Soil: %s", soil);
    console.log("Yield: %s", s.w.t);

    vm.expectEmit(true, false, false, true);
    emit Reward(nextSeason, toField, toSilo, toFert);
    vm.expectEmit(true, false, false, true);
    emit Soil(nextSeason, soil);

    season.sunTemperatureSunrise(deltaB, caseId, uint32(temperature)); // Soil emission is slightly too low
  }

  ///////////////////////// Reentrancy /////////////////////////

  function testFail_preventReentrance() public {
    season.reentrancyGuardTest(); // should revert
  }

  ///////////////////////// Emits Soil() /////////////////////////

  function test_deltaB_negative(int256 deltaB) public {
    vm.assume(deltaB < 0);
    vm.expectEmit(true, false, false, true);
    emit Soil(season.season() + 1, uint256(-deltaB)); // sunSunrise should emit this; ASK ABOUT CASTING
    season.sunSunrise(deltaB, 8); // deltaB = -100
  }

  function test_deltaB_zero() public {
    vm.expectEmit(true, false, false, true);
    emit Soil(season.season() + 1, 0); // sunSunrise should emit this
    season.sunSunrise(0, 8); // deltaB = 0
  }

  // function test_deltaB_positive() public {
  //   vm.revertTo(snapId);
  //   vm.expectEmit(true, false, false, true);
  //   emit Soil(season.season() + 1, 0); // sunSunrise should emit this
  //   season.sunSunrise(100e6, 8); // deltaB = 100
  // }

  ///////////////////////// Pod Rate sets Soil /////////////////////////

  function test_deltaB_positive_podRate_low() public {
    field.incrementTotalPodsE(10000);
    season.setAbovePegE(true);
    season.sunSunrise(30000, 0); // deltaB = +300; case 0 = low pod rate
    vm.roll(30); // after dutch Auction
    assertEq(uint256(field.totalSoil()), 14850); 
    // 300/3 = 100 *1.5 = 150
  }
  
  function test_deltaB_positive_podRate_medium() public {
    field.incrementTotalPodsE(10000);
    season.setAbovePegE(true);
    season.sunSunrise(30000, 8); // deltaB = +300; case 0 = medium pod rate
    vm.roll(30); // after dutch Auction
    assertEq(uint256(field.totalSoil()), 9900); // FIXME: how calculated?
    // 300/3 = 100 * 1 = 100
  }

  function test_deltaB_positive_podRate_high() public {
    field.incrementTotalPodsE(10000);
    season.setAbovePegE(true);
    season.sunSunrise(30000, 25); // deltaB = +300; case 0 = high pod rate
    vm.roll(30); // after dutch Auction
    assertEq(uint256(field.totalSoil()), 4950); // FIXME: how calculated?
    // 300/3 = 100 * 0.5 = 50

  }

  ///////////////////////// Minting /////////////////////////

  function test_mint_siloOnly(int256 deltaB) public {
    vm.assume(deltaB > 0);
    vm.assume(deltaB < 1e16); // FIXME: right way to prevent overflows
    uint256 newBeans = _abs(deltaB); // will be positive

    _testSunrise(deltaB, newBeans, 0, uint32(1), false, false);

    // @note only true if we've never minted to the silo before
    assertEq(silo.totalStalk(), newBeans * 1e4); // 6 -> 10 decimals
    assertEq(silo.totalEarnedBeans(), newBeans);
  }

  function test_mint_siloAndField_someHarvestable(int256 deltaB, uint256 pods) public {
    vm.assume(deltaB > 0);
    vm.assume(deltaB < 1e16);
    uint256 newBeans = _abs(deltaB); // FIXME: more efficient way to do this?
    vm.assume(pods > newBeans); // don't clear the whole pod line

    // Setup pods
    field.incrementTotalPodsE(pods);
    console.log("Pods outstanding: %s", pods);

    (/*uint256 toFert, uint256 toField*/, , uint256 toSilo, , /*uint256 newHarvestable, uint256 soil*/) 
      = _testSunrise(deltaB, newBeans, pods, uint32(1), false, true);

    // @note only true if we've never minted to the silo before
    assertEq(silo.totalStalk(), toSilo * 1e4); // 6 -> 10 decimals
    assertEq(silo.totalEarnedBeans(), toSilo);
  }

  function test_mint_siloAndField_allHarvestable(int256 deltaB, uint256 pods) public {
    vm.assume(deltaB > 0);
    vm.assume(deltaB < 1e16);
    uint256 newBeans = _abs(deltaB); // FIXME: more efficient way to do this?
    vm.assume(pods < newBeans); // clear the whole pod line
    // Setup pods
    field.incrementTotalPodsE(pods);
    console.log("Pods outstanding:", pods);
    console.log("sw.t. before:", s.w.t);
    (/*uint256 toFert, uint256 toField, */, , uint256 toSilo, uint256 newHarvestable,/* uint256 soil*/) 
      = _testSunrise(deltaB, newBeans, pods, uint32(1), false, true);

    // @note only true if we've never minted to the silo before
    assertEq(silo.totalStalk(), toSilo * 1e4); // 6 -> 10 decimals
    assertEq(silo.totalEarnedBeans(), toSilo);
    assertEq(field.totalHarvestable(), newHarvestable);
  }

  ///////////////////////// Alternatives /////////////////////////

  // function test_deltaB_positive_podRate() public {
  //   uint256 snapId = vm.snapshot();

  //   // low pod rate
  //   field.incrementTotalPodsE(100);
  //   season.sunSunrise(300e6, 0); // deltaB = +300; case 0 = low pod rate
  //   assertEq(uint256(field.totalSoil()), 148); // FIXME: how calculated?
  //   snapId = _reset(snapId);

  //   // medium pod rate
  //   field.incrementTotalPodsE(100);
  //   season.sunSunrise(300e6, 8); // deltaB = +300; case 0 = low pod rate
  //   assertEq(uint256(field.totalSoil()), 99); // FIXME: how calculated?
  //   snapId = _reset(snapId);

  //   // high pod rate
  //   field.incrementTotalPodsE(100);
  //   season.sunSunrise(300e6, 8); // deltaB = +300; case 0 = low pod rate
  //   assertEq(uint256(field.totalSoil()), 99); // FIXME: how calculated?
  // }

  function testMockOraclePrice() public {
<<<<<<< HEAD
    MockUniswapV3Pool(UNIV3_ETH_USDC_POOL).setOraclePrice(1000e6, 18);
=======
    MockUniswapV3Pool(C.UNIV3_ETH_USDC_POOL).setOraclePrice(1000e6,18);
>>>>>>> 741140da
    console.log("Eth Price is:", season.getEthPrice());
    assertApproxEqRel(season.getEthPrice(), 1000e6, 0.01e18); //0.01% accuracy as ticks are spaced 0.01%
  }

  //helper
  function getEthUsdcPrice() private view returns (uint256) {
<<<<<<< HEAD
        (int24 tick,) = OracleLibrary.consult(UNIV3_ETH_USDC_POOL, 3600); //1 season tick
=======
        (int24 tick,) = OracleLibrary.consult(C.UNIV3_ETH_USDC_POOL,3600); //1 season tick
>>>>>>> 741140da
        return OracleLibrary.getQuoteAtTick(
            tick,
            1e18,
            address(C.WETH),
            address(C.usdc())
        );
    }

}<|MERGE_RESOLUTION|>--- conflicted
+++ resolved
@@ -213,22 +213,14 @@
   // }
 
   function testMockOraclePrice() public {
-<<<<<<< HEAD
-    MockUniswapV3Pool(UNIV3_ETH_USDC_POOL).setOraclePrice(1000e6, 18);
-=======
     MockUniswapV3Pool(C.UNIV3_ETH_USDC_POOL).setOraclePrice(1000e6,18);
->>>>>>> 741140da
     console.log("Eth Price is:", season.getEthPrice());
     assertApproxEqRel(season.getEthPrice(), 1000e6, 0.01e18); //0.01% accuracy as ticks are spaced 0.01%
   }
 
   //helper
   function getEthUsdcPrice() private view returns (uint256) {
-<<<<<<< HEAD
-        (int24 tick,) = OracleLibrary.consult(UNIV3_ETH_USDC_POOL, 3600); //1 season tick
-=======
         (int24 tick,) = OracleLibrary.consult(C.UNIV3_ETH_USDC_POOL,3600); //1 season tick
->>>>>>> 741140da
         return OracleLibrary.getQuoteAtTick(
             tick,
             1e18,
