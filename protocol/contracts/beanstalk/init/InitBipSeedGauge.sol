--- conflicted
+++ resolved
@@ -30,10 +30,7 @@
 contract InitBipSeedGauge is Weather {
     using SafeMath for uint256;
     using LibSafeMathSigned96 for int96;
-<<<<<<< HEAD
-=======
 
->>>>>>> c1b2e23b
 
     uint256 private constant TARGET_SEASONS_TO_CATCHUP = 4320;
     uint256 private constant PRECISION = 1e6;
