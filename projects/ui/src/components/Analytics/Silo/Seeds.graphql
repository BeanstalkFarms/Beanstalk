query SeasonalSeeds($season_lte: Int, $season_gt: Int, $first: Int) {
  seasons: siloHourlySnapshots(
    where: {
      season_lte: $season_lte
      season_gt: $season_gt
      silo: "0xc1e088fc1323b20bcbee9bd1b9fc9546db5624c5"
    }
    first: $first
    orderBy: season
    orderDirection: desc
  ) {
    id
    season
    createdAt
<<<<<<< HEAD
    grownStalkPerSeason
=======
    seeds
>>>>>>> a382f7b7
  }
}<|MERGE_RESOLUTION|>--- conflicted
+++ resolved
@@ -12,10 +12,6 @@
     id
     season
     createdAt
-<<<<<<< HEAD
-    grownStalkPerSeason
-=======
     seeds
->>>>>>> a382f7b7
   }
 }