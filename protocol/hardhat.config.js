const path = require("path");
const fs = require("fs");
const glob = require("glob");

require("@nomiclabs/hardhat-waffle");
require("@nomiclabs/hardhat-ethers");
require("hardhat-contract-sizer");
require("hardhat-gas-reporter");
require("solidity-coverage");
require("hardhat-tracer");
require("@openzeppelin/hardhat-upgrades");
require("dotenv").config();
require("@nomiclabs/hardhat-etherscan");

// BIP Misc Improvements
const { bipMiscellaneousImprovements } = require("./scripts/bips.js");

const { upgradeWithNewFacets } = require("./scripts/diamond");
const {
  impersonateSigner,
  mintUsdc,
  mintBeans,
  getBeanMetapool,
  getUsdc,
  getBean,
  getBeanstalkAdminControls,
  impersonateBeanstalkOwner,
  mintEth,
  getBeanstalk
} = require("./utils");
const { BEANSTALK, PUBLIUS, BEAN_3_CURVE, PRICE } = require("./test/utils/constants.js");
const { task } = require("hardhat/config");
const { TASK_COMPILE_SOLIDITY_GET_SOURCE_PATHS } = require("hardhat/builtin-tasks/task-names");
const { bipNewSilo, bipMorningAuction, bipSeedGauge, bipMigrateUnripeBeanEthToBeanSteth } = require("./scripts/bips.js");
const { ebip9, ebip10, ebip11, ebip13, ebip14, ebip15, ebip16, ebip17 } = require("./scripts/ebips.js");
const { finishWstethMigration } = require("./scripts/beanWstethMigration.js");
const { impersonateWsteth, impersonateBean } = require("./scripts/impersonate.js");
const { deployPriceContract } = require("./scripts/price.js");

//////////////////////// UTILITIES ////////////////////////

function getRemappings() {
  return fs
    .readFileSync("remappings.txt", "utf8")
    .split("\n")
    .filter(Boolean) // remove empty lines
    .map((line) => line.trim().split("="));
}

//////////////////////// TASKS ////////////////////////

task("buyBeans")
  .addParam("amount", "The amount of USDC to buy with")
  .setAction(async (args) => {
    await mintEth(PUBLIUS);
    await mintUsdc(PUBLIUS, args.amount);
    const signer = await impersonateSigner(PUBLIUS);
    await (await getUsdc()).connect(signer).approve(BEAN_3_CURVE, ethers.constants.MaxUint256);
    const txn = await (await getBeanMetapool()).connect(signer).exchange_underlying("2", "0", args.amount, "0");
    const result = await txn.wait();
    console.log("Done", result);
  });

task("sellBeans")
  .addParam("amount", "The amount of Beans to sell")
  .setAction(async (args) => {
    await mintBeans(PUBLIUS, args.amount);
    const signer = await impersonateSigner(PUBLIUS);
    await (await getBean()).connect(signer).approve(BEAN_3_CURVE, ethers.constants.MaxUint256);
    await (
      await getBeanMetapool()
    )
      .connect(signer)
      .connect(await impersonateSigner(PUBLIUS))
      .exchange_underlying("0", "2", args.amount, "0");
  });

task("ripen")
  .addParam("amount", "The amount of Pods to ripen")
  .setAction(async (args) => {
    const beanstalkAdmin = await getBeanstalkAdminControls();
    await beanstalkAdmin.ripen(args.amount);
  });

task("fertilize")
  .addParam("amount", "The amount of Beans to fertilize")
  .setAction(async (args) => {
    const beanstalkAdmin = await getBeanstalkAdminControls();
    await beanstalkAdmin.fertilize(args.amount);
  });

task("rewardSilo")
  .addParam("amount", "The amount of Beans to distribute to Silo")
  .setAction(async (args) => {
    const beanstalkAdmin = await getBeanstalkAdminControls();
    await beanstalkAdmin.rewardSilo(args.amount);
  });

task("sunrise", async function () {
  const beanstalkAdmin = await getBeanstalkAdminControls();
  await beanstalkAdmin.forceSunrise();
});

task("sunrise2", async function () {
  const lastTimestamp = (await ethers.provider.getBlock('latest')).timestamp;
  const hourTimestamp = parseInt(lastTimestamp/3600 + 1) * 3600
  await network.provider.send("evm_setNextBlockTimestamp", [hourTimestamp])

  season = await ethers.getContractAt('SeasonFacet', BEANSTALK);
  await season.sunrise();
})

task("getTime", async function () {
  this.season = await ethers.getContractAt("SeasonFacet", BEANSTALK);
  console.log("Current time: ", await this.seasonGetter.time());
});

/*task('replant', async () => {
  const account = await impersonateSigner(PUBLIUS)
  await replant(account)
})*/

task("diamondABI", "Generates ABI file for diamond, includes all ABIs of facets", async () => {
  // The path (relative to the root of `protocol` directory) where all modules sit.
  const modulesDir = path.join("contracts", "beanstalk");

  // The list of modules to combine into a single ABI. All facets (and facet dependencies) will be aggregated.
  const modules = ["barn", "diamond", "farm", "field", "market", "silo", "sun"];

  // The glob returns the full file path like this:
  // contracts/beanstalk/barn/UnripeFacet.sol
  // We want the "UnripeFacet" part.
  const getFacetName = (file) => {
    return file.split("/").pop().split(".")[0];
  };

  // Load files across all modules
  const paths = [];
  modules.forEach((module) => {
    const filesInModule = fs.readdirSync(path.join(".", modulesDir, module));
    paths.push(...filesInModule.map((f) => [module, f]));
  });

  // Build ABI
  let abi = [];
  modules.forEach((module) => {
    const pattern = path.join(".", modulesDir, module, "**", "*Facet.sol");
    const files = glob.sync(pattern);
    if (module == "silo") {
      // Manually add in libraries that emit events
      files.push("contracts/libraries/Silo/LibWhitelist.sol")
      files.push("contracts/libraries/LibGauge.sol")
      files.push("contracts/libraries/Silo/LibLegacyTokenSilo.sol")
      files.push("contracts/libraries/Silo/LibGerminate.sol")
      files.push("contracts/libraries/Silo/LibWhitelistedTokens.sol")
      files.push("contracts/libraries/Minting/LibWellMinting.sol")
    }
    files.forEach((file) => {
      const facetName = getFacetName(file);
      const jsonFileName = `${facetName}.json`;
      const jsonFileLoc = path.join(".", "artifacts", file, jsonFileName);

      const json = JSON.parse(fs.readFileSync(jsonFileLoc));

      // Log what's being included
      console.log(`${module}:`.padEnd(10), file);
      json.abi.forEach((item) => console.log(``.padEnd(10), item.type, item.name));
      console.log("");

      abi.push(...json.abi);
    });
  });

  const names = abi.map((a) => a.name);
  fs.writeFileSync(
    "./abi/Beanstalk.json",
    JSON.stringify(
      abi.filter((item, pos) => names.indexOf(item.name) == pos),
      null,
      2
    )
  );

  console.log("ABI written to abi/Beanstalk.json");
});

// BIP //
task("marketplace", async function () {
  const owner = await impersonateBeanstalkOwner();
  await mintEth(owner.address);
  await upgradeWithNewFacets({
    diamondAddress: BEANSTALK,
    facetNames: ["MarketplaceFacet"],
    bip: false,
    verbose: false,
    account: owner
  });
});

task("deployMorningAuction", async function () {
  const owner = await impersonateBeanstalkOwner();
  await mintEth(owner.address);
  await upgradeWithNewFacets({
    diamondAddress: BEANSTALK,
    facetNames: [
      "FieldFacet", // Add Morning Auction
      "SeasonFacet", // Add ERC-20 permit function
      "FundraiserFacet" // update fundraiser with new soil spec
      // 'MockAdminFacet' // Add MockAdmin for testing purposes
    ],
    initFacetName: "InitBipSunriseImprovements",
    initArgs: [],
    bip: false,
    verbose: true,
    account: owner
  });
});

task("deploySiloV3", async function () {
  await bipNewSilo();
});

task("deploySeedGauge", async function () {
  await bipSeedGauge();
});

task("deployWstethMigration", async function () {
  await bipMigrateUnripeBeanEthToBeanSteth();
});

<<<<<<< HEAD
task("deployBipMiscImprovements", async function () {
  await bipMiscellaneousImprovements();
});


=======
task("UI-deployWstethMigration", async function () {
  await impersonateBean();
  wsteth = await ethers.getContractAt("MockWsteth", "0x7f39C581F595B53c5cb19bD0b3f8dA6c935E2Ca0");
  const stethPerWsteth = await wsteth.stEthPerToken();
  await impersonateWsteth();
  await wsteth.setStEthPerToken(stethPerWsteth);
  await bipMigrateUnripeBeanEthToBeanSteth(true, undefined, true, undefined);
  await finishWstethMigration(undefined, true);
  await deployPriceContract();
});

>>>>>>> ed4be2e6
/// EBIPS /// 

task("ebip17", async function () {
  await ebip17();
})

task("ebip16", async function () {
  await ebip16();
})

task("ebip15", async function () {
  await ebip15();
})

task("ebip14", async function () {
  await ebip14();
})

task("ebip13", async function () {
  await ebip13();
})

task("ebip11", async function () {
  await ebip11();
})

task("ebip10", async function () {
  await ebip10();
})

task("ebip9", async function () {
  await ebip9();
})

//////////////////////// SUBTASK CONFIGURATION ////////////////////////

// Add a subtask that sets the action for the TASK_COMPILE_SOLIDITY_GET_SOURCE_PATHS task
subtask(TASK_COMPILE_SOLIDITY_GET_SOURCE_PATHS).setAction(async (_, __, runSuper) => {
  // Get the list of source paths that would normally be passed to the Solidity compiler
  var paths = await runSuper();

  // Apply a filter function to exclude paths that contain the string "replant" to ignore replant code
  paths = paths.filter((p) => !p.includes("replant"));
  paths = paths.filter((p) => !p.includes("Root.sol"));
  return paths;
});

//////////////////////// CONFIGURATION ////////////////////////

module.exports = {
  defaultNetwork: "hardhat",
  networks: {
    hardhat: {
      chainId: 1337,
      forking: process.env.FORKING_RPC
        ? {
            url: process.env.FORKING_RPC,
            blockNumber: parseInt(process.env.BLOCK_NUMBER) || undefined
          }
        : undefined,
      allowUnlimitedContractSize: true
    },
    localhost: {
      chainId: 1337,
      url: "http://127.0.0.1:8545/",
      timeout: 100000,
      accounts: "remote"
    },
    mainnet: {
      chainId: 1,
      url: process.env.MAINNET_RPC || "",
      timeout: 100000
    },
    custom: {
      chainId: 133137,
      url: "<CUSTOM_URL>",
      timeout: 100000
    },
    testSiloV3: {
      chainId: 31337,
      url: "https://rpc.vnet.tenderly.co/devnet/silo-v3/3ed19e82-a81c-45e5-9b16-5e385aa74587",
      timeout: 100000
    },
    goerli: {
      chainId: 5,
      url: process.env.GOERLI_RPC || "",
      timeout: 100000
    }
  },
  etherscan: {
    apiKey: process.env.ETHERSCAN_KEY
  },
  solidity: {
    compilers: [
      {
        version: "0.7.6",
        settings: {
          optimizer: {
            enabled: true,
            runs: 100
          }
        }
      },
      {
        version: "0.8.17",
        settings: {
          optimizer: {
            enabled: false,
            runs: 1000
          }
        }
      }
    ],
    overrides: {
      "@uniswap/v3-core/contracts/libraries/TickBitmap.sol": {
        version: "0.7.6",
        settings: {}
      }
    }
  },
  gasReporter: {
    enabled: false
  },
  mocha: {
    timeout: 100000000
  },
  paths: {
    sources: "./contracts",
    cache: "./cache"
  }
};<|MERGE_RESOLUTION|>--- conflicted
+++ resolved
@@ -228,13 +228,11 @@
   await bipMigrateUnripeBeanEthToBeanSteth();
 });
 
-<<<<<<< HEAD
+
 task("deployBipMiscImprovements", async function () {
   await bipMiscellaneousImprovements();
 });
 
-
-=======
 task("UI-deployWstethMigration", async function () {
   await impersonateBean();
   wsteth = await ethers.getContractAt("MockWsteth", "0x7f39C581F595B53c5cb19bD0b3f8dA6c935E2Ca0");
@@ -246,7 +244,6 @@
   await deployPriceContract();
 });
 
->>>>>>> ed4be2e6
 /// EBIPS /// 
 
 task("ebip17", async function () {
