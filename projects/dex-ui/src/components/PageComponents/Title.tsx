--- conflicted
+++ resolved
@@ -26,7 +26,6 @@
 type TitleProps = {
   fontweight?: string;
 };
-<<<<<<< HEAD
 
 type TitleContainerProps = {
   center?: boolean;
@@ -37,8 +36,6 @@
   flex-direction: row;
   ${(props) => (props.center && `justify-content: center;`)}
 `;
-=======
->>>>>>> 75759145
 
 const TitleContainer = styled.div<TitleContainerProps>`
   display: flex;
