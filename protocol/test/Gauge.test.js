const { expect } = require('chai')
const { deploy } = require('../scripts/deploy.js')
const { takeSnapshot, revertToSnapshot } = require("./utils/snapshot")
const { to6, to18 } = require('./utils/helpers.js')
const { UNRIPE_BEAN, UNRIPE_LP, BEAN, BEAN_3_CURVE, BEAN_ETH_WELL, ETH_USDT_UNISWAP_V3, ETH_USD_CHAINLINK_AGGREGATOR } = require('./utils/constants.js')
const { EXTERNAL, INTERNAL } = require('./utils/balances.js')
const { setEthUsdChainlinkPrice } = require('../utils/oracle.js');
const { ethers } = require('hardhat')
const { whitelistWell, deployMockWellWithMockPump } = require('../utils/well.js')
const { initializeGaugeForToken } = require('../utils/gauge.js')
const ZERO_BYTES = ethers.utils.formatBytes32String('0x0')
const { setOracleFailure } = require('../utils/oracle.js')


let user, owner
let userAddress, ownerAddress


describe('Gauge', function () {
  before(async function () {
    [owner, user] = await ethers.getSigners()
    userAddress = user.address
    const contracts = await deploy("Test", false, true)
    ownerAddress = contracts.account
    this.diamond = contracts.beanstalkDiamond
    this.silo = await ethers.getContractAt('MockSiloFacet', this.diamond.address)
    this.siloGetters = await ethers.getContractAt('SiloGettersFacet', this.diamond.address)
    this.whitelist = await ethers.getContractAt('MockWhitelistFacet', this.diamond.address)
    this.gauge = await ethers.getContractAt('GaugePointFacet', this.diamond.address)
    this.season = await ethers.getContractAt('MockSeasonFacet', this.diamond.address)
    this.seasonGetters = await ethers.getContractAt('SeasonGettersFacet', this.diamond.address)
    this.unripe = await ethers.getContractAt('MockUnripeFacet', this.diamond.address)
    this.fertilizer = await ethers.getContractAt('MockFertilizerFacet', this.diamond.address)
    this.gaugePoint = await ethers.getContractAt('GaugePointFacet', this.diamond.address)
    this.bean = await ethers.getContractAt('MockToken', BEAN)

    await this.fertilizer.setBarnRaiseWell(BEAN_ETH_WELL)
    
    await this.bean.connect(owner).approve(this.diamond.address, to6('100000000'))
    await this.bean.connect(user).approve(this.diamond.address, to6('100000000'));
   
    // init wells
    [this.well, this.wellFunction, this.pump] = await deployMockWellWithMockPump()
    await this.well.connect(owner).approve(this.diamond.address, to18('100000000'))
    await this.well.connect(user).approve(this.diamond.address, to18('100000000'))

    await this.well.setReserves([to6('1000000'), to18('1000')])
    await this.pump.setCumulativeReserves([to6('1000000'), to18('1000')])
    await this.well.mint(ownerAddress, to18('500'))
    await this.well.mint(userAddress, to18('500'))
    await whitelistWell(this.well.address, '10000', to6('4'))
    await this.season.siloSunrise(0)
    await this.season.captureWellE(this.well.address)

    await setEthUsdChainlinkPrice('1000')

    // add unripe
    this.unripeBean = await ethers.getContractAt('MockToken', UNRIPE_BEAN)
    this.unripeLP = await ethers.getContractAt('MockToken', UNRIPE_LP)
    await this.unripeLP.mint(ownerAddress, to6('10000'))
    await this.unripeBean.mint(ownerAddress, to6('10000'))
    await this.unripeLP.connect(owner).approve(this.diamond.address, to6('100000000'))
    await this.unripeBean.connect(owner).approve(this.diamond.address, to6('100000000'))
    await this.unripe.connect(owner).addUnripeToken(UNRIPE_BEAN, BEAN, ZERO_BYTES)
    await this.unripe.connect(owner).addUnripeToken(UNRIPE_LP, BEAN_ETH_WELL, ZERO_BYTES)
    
    // dewhitelist curve, as initMockDiamond initializes bean3crv.
    // dewhitelisted here rather than updating mock to avoid breaking other tests.
    await this.whitelist.connect(owner).dewhitelistToken(BEAN_3_CURVE)

    // initialize gauge parameters for lp:
    await initializeGaugeForToken(BEAN_ETH_WELL, to18('1000'), to6('100'))

    await this.season.updateTWAPCurveE()
  })

  beforeEach(async function () {
    snapshotId = await takeSnapshot()
  })

  afterEach(async function () {
    await revertToSnapshot(snapshotId)
  })

  describe('Bean to maxLP ratio', function () {
    // MockInitDiamond initializes BeanToMaxLpGpPerBDVRatio to 50% (50e6)

    describe('L2SR > excessively high L2SR % + P > 1', async function () {
      it("increases Bean to maxLP ratio", async function () {
        this.result = await this.season.seedGaugeSunSunrise('0', 108)

        expect(await this.seasonGetters.getBeanToMaxLpGpPerBdvRatio()).to.be.equal(to18('51'))
        await expect(this.result).to.emit(this.season, 'BeanToMaxLpGpPerBdvRatioChange')
          .withArgs(
            3,     // season
            108,    // caseId
            to18('1')    // absolute change (+1%)
          )
      })
    })

    describe('moderately high L2SR % < L2SR < excessively high L2SR % + P < 1', async function () {
      it("decreases Bean to maxLP ratio", async function () {
        this.result = await this.season.seedGaugeSunSunrise('0', 75)
        expect(await this.seasonGetters.getBeanToMaxLpGpPerBdvRatio()).to.be.equal(to18('49'))
        await expect(this.result).to.emit(this.season, 'BeanToMaxLpGpPerBdvRatioChange')
          .withArgs(
            3, // season
            75, // caseId
            to18('-1') // absolute change (-1%)
          )
      })
    })

    describe('moderately low L2SR % < L2SR < moderately high L2SR %, excessively low podRate', async function () {
      it("increases Bean to maxLP ratio", async function () {
        this.result = await this.season.seedGaugeSunSunrise('0', 36)

        expect(await this.seasonGetters.getBeanToMaxLpGpPerBdvRatio()).to.be.equal(to18('0'))
        await expect(this.result).to.emit(this.season, 'BeanToMaxLpGpPerBdvRatioChange')
          .withArgs(
            3, // season
            36, // caseId
            to18('-50') // absolute change (-50%)
          )
      })
    })

    describe('L2SR < moderately low L2SR %', async function () {
      it("massively decreases Bean to maxLP ratio", async function () {
        await this.season.setBeanToMaxLpGpPerBdvRatio(to18('51'))

        this.result = await this.season.seedGaugeSunSunrise('0', 0)
        expect(await this.seasonGetters.getBeanToMaxLpGpPerBdvRatio()).to.be.equal(to18('1'))
        await expect(this.result).to.emit(this.season, 'BeanToMaxLpGpPerBdvRatioChange')
          .withArgs(
            3, // season
            0, // caseId
            to18('-50') // absolute change (-50%)
          )
      })
    })

    it("Bean to maxLP ratio cannot go under 0%", async function () {
      await this.season.setBeanToMaxLpGpPerBdvRatio(to18('0.5'))
      this.result = await this.season.seedGaugeSunSunrise('0', 111)

      expect(await this.seasonGetters.getBeanToMaxLpGpPerBdvRatio()).to.be.equal('0')
      await expect(this.result).to.emit(this.season, 'BeanToMaxLpGpPerBdvRatioChange')
        .withArgs(
          3,     // season
          111,    // caseId
          to18('-0.5')    // absolute change (-0.5%)
        )
    })

    it("Bean to maxLP ratio can increase from 0%", async function () {
      await this.season.setBeanToMaxLpGpPerBdvRatio(to18('0'))
      this.result = await this.season.seedGaugeSunSunrise('0', 72)

      expect(await this.seasonGetters.getBeanToMaxLpGpPerBdvRatio()).to.be.equal(to18('1'))
      await expect(this.result).to.emit(this.season, 'BeanToMaxLpGpPerBdvRatioChange')
        .withArgs(
          3,     // season
          72,    // caseId
          to18('1')    // absolute change (+1%)
        )
    })

    it("Bean to maxLP ratio cannot go above 100%", async function () {
      await this.season.setBeanToMaxLpGpPerBdvRatio(to18('99.9'))
      this.result = await this.season.seedGaugeSunSunrise('0', 54)

      expect(await this.seasonGetters.getBeanToMaxLpGpPerBdvRatio()).to.be.equal(to18('100'))
      await expect(this.result).to.emit(this.season, 'BeanToMaxLpGpPerBdvRatioChange')
        .withArgs(
          3,     // season
          54,    // caseId
          to18('0.1')    // absolute change (+0.1%)
        )
    })

    it("Bean to maxLP ratio properly scales", async function () {
      await this.season.setBeanToMaxLpGpPerBdvRatio(to18('50'))

      // 0.50 * (1 - 0.5) + 0.5 = 0.75
      expect(await this.seasonGetters.getBeanToMaxLpGpPerBdvRatioScaled()).to.be.equal(to18('75'))

      await this.season.setBeanToMaxLpGpPerBdvRatio(to18('51'))

     // 0.51 * (1 - 0.5) + 0.5 = 75.5
      expect(await this.seasonGetters.getBeanToMaxLpGpPerBdvRatioScaled()).to.be.equal(to18('75.5'))
    })    

    it("Bean to maxLP ratio cannot decrease below min %", async function () {
      await this.season.setBeanToMaxLpGpPerBdvRatio(to18('0'))

      // 0 * (1 - 0.5) + 0.5 = .5
      expect(await this.seasonGetters.getBeanToMaxLpGpPerBdvRatioScaled()).to.be.equal(to18('50'))
    })

    it("Bean to maxLP ratio cannot exceed max %", async function () {
      await this.season.setBeanToMaxLpGpPerBdvRatio(to18('100'))

      // 100 * (1 - 0.5) + 0.5 = 1
      expect(await this.seasonGetters.getBeanToMaxLpGpPerBdvRatioScaled()).to.be.equal(to18('100'))
    })
  })

  describe('L2SR calculation', async function () {
    describe("getter", function () {
      
      it('outputs correct liquidity values:', async function (){
        expect(await this.seasonGetters.getTwaLiquidityForWell(BEAN_ETH_WELL)).to.be.equal(to18('1000000'))
        expect(await this.seasonGetters.getTotalUsdLiquidity()).to.be.equal(to18('1000000'))
        expect(await this.seasonGetters.getWeightedTwaLiquidityForWell(BEAN_ETH_WELL)).to.be.equal(to18('1000000'))
        expect(await this.seasonGetters.getTotalWeightedUsdLiquidity()).to.be.equal(to18('1000000'))
      })

      it('initial state', async function () {
        // bean:eth has a ratio of 1000:1 (1m beans paired against 1m usd of eth),
        // bean:3crv has a ratio of 1:1 (1m beans paired against 1m usd of 3crv)
        // total supply of bean is 2m, with 0 circulating.
        // total non-bean liquidity is 2m.
        await this.bean.mint(ownerAddress, to6('1000000'))
        
        expect(
          await this.seasonGetters.getLiquidityToSupplyRatio()
          ).to.be.equal(to18('1'))
      })

      it('liquidity Weighted', async function () {
        await this.bean.mint(ownerAddress, to6('1000000'))
        await this.silo.mockUpdateLiquidityWeight(
          BEAN_ETH_WELL, 
          this.silo.interface.getSighash('mockLiquidityWeight')
        )

        expect(await this.seasonGetters.getLiquidityToSupplyRatio()).to.be.equal(to18('0.5'))
      })

      it('returns 0 if no liquidity', async function () {
        await this.bean.mint(ownerAddress, to6('1000000'))
        await this.pump.setCumulativeReserves([to6('0'), to18('0')])

        expect(
          await this.seasonGetters.getLiquidityToSupplyRatio()
        ).to.be.equal(0)
      })

      it('returns 0 if no supply', async function () {
        this.beanSupply = await this.bean.totalSupply()
        this.result = await this.seasonGetters.getLiquidityToSupplyRatio()
        
        await expect(this.beanSupply).to.be.equal(0)
        await expect(this.result).to.be.equal(0)
      }) 

      it('decreases', async function () {
        await this.bean.mint(ownerAddress, to6('1000000'))
        initialL2SR = await this.seasonGetters.getLiquidityToSupplyRatio()
        
        await this.bean.mint(ownerAddress, to6('1000000'))
        newL2SR = await this.seasonGetters.getLiquidityToSupplyRatio()

        expect(initialL2SR).to.be.equal(to18('1'))
        expect(newL2SR).to.be.equal(to18('0.5'))
        expect(newL2SR).to.be.lt(initialL2SR)

      })

      it('increases', async function () {
        await this.bean.mint(ownerAddress, to6('1000000'))
        initialL2SR = await this.seasonGetters.getLiquidityToSupplyRatio()

        await this.bean.connect(owner).burn(to6('500000'))
        newL2SR = await this.seasonGetters.getLiquidityToSupplyRatio()

        expect(initialL2SR).to.be.equal(to18('1'))
        expect(newL2SR).to.be.equal(to18('2'))
        expect(newL2SR).to.be.gt(initialL2SR)
      })
    })

    // when beanstalk has outstanding fertilizer (aka unripe assets)
    // a portion of the supply is locked, due to the difference between
    // the underlying amount and redemption price. 
    // thus the supply can be reduced.
    describe('with unripe', function() {
      before(async function() {
        await this.bean.mint(ownerAddress, to6('1000000'))
        // enable fertilizer, 10000 sprouts unfertilized
        await this.fertilizer.setFertilizerE(true, to6('10000'))
        await this.unripe.connect(owner).addUnderlying(
          UNRIPE_BEAN,
          to6('1000')
        )

        await this.unripe.connect(owner).addUnderlying(
          UNRIPE_LP,
          to18('31.62277663')
        )

        /// set s.recapitalized to 1% of `getTotalRecapDollarsNeeded()`, such that
        // the recap rate is 1%.
        // note: chop rate is independent of fertilizer paid back (chop rate affects l2sr 
        // via locked beans.)
        let recap = (await this.fertilizer.getTotalRecapDollarsNeeded()).div('10')
        await this.fertilizer.connect(owner).setPenaltyParams(recap, to6('1000'))
      })

      it('getters', async function () {
        // issue unripe such that unripe supply > 10m. 
        await this.unripeLP.mint(ownerAddress, to6('10000000'))
        await this.unripeBean.mint(ownerAddress, to6('10000000'))
<<<<<<< HEAD

        // update s.recapitalized due to unripe LP change: 
        let recap = (await this.fertilizer.getTotalRecapDollarsNeeded()).div('10')
        await this.fertilizer.connect(owner).setPenaltyParams(recap, to6('1000'))

=======
>>>>>>> 73d8a106
        // urBean supply * 10% recapitalization (underlyingBean/UrBean) * 10% (fertilizerIndex/totalFertilizer)
        // = 10000 urBEAN * 10% = 1000 BEAN * (100-10%) = 900 beans locked.
        // urLP supply * 0.1% recapitalization (underlyingBEANETH/UrBEANETH) * 10% (fertilizerIndex/totalFertilizer)
        // urLP supply * 0.1% recapitalization * (100-10%) = 0.9% BEANETHLP locked.
        // 1m beans underlay all beanETHLP tokens.
        // 1m * 0.9% = 900 beans locked.
        expect(await this.unripe.getLockedBeansUnderlyingUnripeBean()).to.be.eq(to6('436.332105'))
        expect(await this.unripe.getLockedBeansUnderlyingUnripeLP()).to.be.eq(to6('436.332105'))
        expect(await this.unripe.getLockedBeans()).to.be.eq(to6('872.66421'))
        expect(
          await this.seasonGetters.getLiquidityToSupplyRatio()
          ).to.be.eq(to18('1.000873426417975035'))

      })
      
      it('< 1m unripe lockedBeans calculation:', async function () {
        // current unripe LP and unripe Bean supply each: 10,000. 
        // under 1m unripe bean and LP, all supply is unlocked:
        const getLockedBeansUnderlyingUnripeBean = await this.unripe.getLockedBeansUnderlyingUnripeBean()
        const getLockedBeansUnderlyingUrLP = await this.unripe.getLockedBeansUnderlyingUnripeLP()
        const lockedBeans = await this.unripe.getLockedBeans()
        const L2SR = await this.seasonGetters.getLiquidityToSupplyRatio()

        expect(getLockedBeansUnderlyingUnripeBean).to.be.eq('0')
        expect(getLockedBeansUnderlyingUrLP).to.be.eq('0')
        expect(lockedBeans).to.be.eq('0')
        expect(L2SR).to.be.eq(to18('1'))

        //  set urBean and urLP to 1m and verify values do not change:
        await this.unripeLP.mint(ownerAddress, to6('989999'))
        await this.unripeBean.mint(ownerAddress, to6('989999'))

<<<<<<< HEAD
        // readjust recap rate (due to new lp being issued:)
        let recap = (await this.fertilizer.getTotalRecapDollarsNeeded()).div('10')
        await this.fertilizer.connect(owner).setPenaltyParams(recap, to6('1000'))

=======
>>>>>>> 73d8a106
        expect(await this.unripe.getLockedBeansUnderlyingUnripeBean()).to.be.eq(getLockedBeansUnderlyingUnripeBean)
        expect(await this.unripe.getLockedBeansUnderlyingUnripeLP()).to.be.eq(getLockedBeansUnderlyingUrLP)
        expect(await this.unripe.getLockedBeans()).to.be.eq(lockedBeans)
        expect(await this.seasonGetters.getLiquidityToSupplyRatio()
          ).to.be.eq(L2SR)
      })

      it('< 5m unripe lockedBeans calculation:', async function () {
        // mint unripe bean and LP such that 5m > supply > 1m.
        await this.unripeLP.mint(ownerAddress, to6('1000000'))
        await this.unripeBean.mint(ownerAddress, to6('1000000'))

<<<<<<< HEAD
        // readjust recap rate (due to new lp being issued:)
        let recap = (await this.fertilizer.getTotalRecapDollarsNeeded()).div('10')
        await this.fertilizer.connect(owner).setPenaltyParams(recap, to6('1000'))

=======
>>>>>>> 73d8a106
        // verify locked beans amount changed: 
        const getLockedBeansUnderlyingUnripeBean = await this.unripe.getLockedBeansUnderlyingUnripeBean()
        const getLockedBeansUnderlyingUrLP = await this.unripe.getLockedBeansUnderlyingUnripeLP()
        const lockedBeans = await this.unripe.getLockedBeans()
        const L2SR = await this.seasonGetters.getLiquidityToSupplyRatio()
        expect(getLockedBeansUnderlyingUnripeBean).to.be.eq(to6('579.500817'))
        expect(getLockedBeansUnderlyingUrLP).to.be.eq(to6('579.500817'))
        expect(lockedBeans).to.be.eq(to6('1159.001634'))

        // verify L2SR increased:
        expect(L2SR).to.be.eq(to18('1.001160346477463386'))
        
        //  set urBean and urLP to 5m and verify values do not change:
        await this.unripeLP.mint(ownerAddress, to6('3990000'))
        await this.unripeBean.mint(ownerAddress, to6('3990000'))

<<<<<<< HEAD
        // readjust recap rate (due to new lp being issued:)
        recap = (await this.fertilizer.getTotalRecapDollarsNeeded()).div('10')
        await this.fertilizer.connect(owner).setPenaltyParams(recap, to6('1000'))

=======
>>>>>>> 73d8a106
        expect(await this.unripe.getLockedBeansUnderlyingUnripeBean()).to.be.eq(getLockedBeansUnderlyingUnripeBean)
        expect(await this.unripe.getLockedBeansUnderlyingUnripeLP()).to.be.eq(getLockedBeansUnderlyingUrLP)
        expect(await this.unripe.getLockedBeans()).to.be.eq(lockedBeans)

        expect(await this.seasonGetters.getLiquidityToSupplyRatio()).to.be.eq(L2SR)
      })

      it('< 10m unripe lockedBeans calculation:', async function () {
        // mint unripe bean and LP such that 10m > supply > 5m.
        await this.unripeLP.mint(ownerAddress, to6('5000000'))
        await this.unripeBean.mint(ownerAddress, to6('5000000'))

<<<<<<< HEAD
        // readjust recap rate (due to new lp being issued:)
        let recap = (await this.fertilizer.getTotalRecapDollarsNeeded()).div('10')
        await this.fertilizer.connect(owner).setPenaltyParams(recap, to6('1000'))


=======
>>>>>>> 73d8a106
        // verify locked beans amount changed: 
        const getLockedBeansUnderlyingUnripeBean = await this.unripe.getLockedBeansUnderlyingUnripeBean()
        const getLockedBeansUnderlyingUrLP = await this.unripe.getLockedBeansUnderlyingUnripeLP()
        const lockedBeans = await this.unripe.getLockedBeans()
        const L2SR = await this.seasonGetters.getLiquidityToSupplyRatio()
        expect(getLockedBeansUnderlyingUnripeBean).to.be.eq(to6('515.604791'))
        expect(getLockedBeansUnderlyingUrLP).to.be.eq(to6('515.604791'))
        expect(lockedBeans).to.be.eq(to6('1031.209582'))

        // verify L2SR increased:
        expect(L2SR).to.be.eq(to18('1.001032274072915240'))

        //  set urBean and urLP to 10m and verify values do not change:
        await this.unripeLP.mint(ownerAddress, to6('4990000'))
        await this.unripeBean.mint(ownerAddress, to6('4990000'))

<<<<<<< HEAD
        // readjust recap rate (due to new lp being issued:)
        recap = (await this.fertilizer.getTotalRecapDollarsNeeded()).div('10')
        await this.fertilizer.connect(owner).setPenaltyParams(recap, to6('1000'))

=======
>>>>>>> 73d8a106
        expect(await this.unripe.getLockedBeansUnderlyingUnripeBean()).to.be.eq(getLockedBeansUnderlyingUnripeBean)
        expect(await this.unripe.getLockedBeansUnderlyingUnripeLP()).to.be.eq(getLockedBeansUnderlyingUrLP)
        expect(await this.unripe.getLockedBeans()).to.be.eq(lockedBeans)

        expect(await this.seasonGetters.getLiquidityToSupplyRatio()).to.be.eq(L2SR)
      })

      it('< 10m unripe lockedBeans calculation:', async function () {
        // mint unripe bean and LP such that supply > 10m.
        await this.unripeLP.mint(ownerAddress, to6('10000000'))
        await this.unripeBean.mint(ownerAddress, to6('10000000'))

<<<<<<< HEAD
        // readjust recap rate (due to new lp being issued:)
        let recap = (await this.fertilizer.getTotalRecapDollarsNeeded()).div('10')
        await this.fertilizer.connect(owner).setPenaltyParams(recap, to6('1000'))

=======
>>>>>>> 73d8a106
        // verify locked beans amount changed: 
        expect(await this.unripe.getLockedBeansUnderlyingUnripeBean()).to.be.eq(to6('436.332105'))
        expect(await this.unripe.getLockedBeansUnderlyingUnripeLP()).to.be.eq(to6('436.332105'))
        expect(await this.unripe.getLockedBeans()).to.be.eq(to6('872.664210'))

        // verify L2SR increased:
        expect(
          await this.seasonGetters.getLiquidityToSupplyRatio()
          ).to.be.eq(to18('1.000873426417975035'))
      })

      it('is MEV resistant', async function () {
        // issue unripe such that unripe supply > 10m. 
        await this.unripeLP.mint(ownerAddress, to6('10000000'))
        await this.unripeBean.mint(ownerAddress, to6('10000000'))
<<<<<<< HEAD

        // readjust recap rate (due to new lp being issued:)
        let recap = (await this.fertilizer.getTotalRecapDollarsNeeded()).div('10')
        await this.fertilizer.connect(owner).setPenaltyParams(recap, to6('1000'))

=======
>>>>>>> 73d8a106
        expect(await this.unripe.getLockedBeansUnderlyingUnripeLP()).to.be.eq(to6('436.332105'))

        await this.well.mint(ownerAddress, to18('1000'))

        expect(await this.unripe.getLockedBeansUnderlyingUnripeLP()).to.be.eq(to6('436.332105'))
      })
    })
  })

  describe('GaugePoints', async function () {
    beforeEach(async function () {
      beanETHGaugePoints = await this.seasonGetters.getGaugePoints(BEAN_ETH_WELL)
      bean3crvGaugePoints = await this.seasonGetters.getGaugePoints(BEAN_3_CURVE)
      // deposit beanETH:
      await this.silo.connect(user).deposit(BEAN_ETH_WELL, to18('1'), EXTERNAL)
      await this.bean.mint(userAddress, to6('10000'))
      // deposit beans:
      await this.silo.connect(user).deposit(BEAN, to6('100'), EXTERNAL)

      // call sunrise twice as bdv is not updated until germination has finished.
      await this.season.siloSunrise(0)
      await this.season.siloSunrise(0)

      this.result = await this.season.mockStepGauge()
    })

    it('updates gauge points', async function () {
      expect(await this.seasonGetters.getGaugePoints(BEAN_ETH_WELL)).to.be.eq(to18('1000'))
    })

    it('update seeds values', async function () {
      // mockInitDiamond sets s.averageGrownStalkPerBdvPerSeason to 3e6 (avg 3 seeds per BDV),
      // and BeanToMaxLpGpPerBDVRatio to 50% (BeanToMaxLpGpPerBDVRatioScaled = 0.75)
      // total BDV of ~163.25 (100 + 63.245537)
      // 1 seed = 1/10000 stalk, so ~489.75/10000 stalk should be issued this season.
      // BEANETHGP = 1000, gpPerBDV = 1000/63.245537 = 15.811392
      // BEANgpPerBDV = 0.75 * 15.811392 = 11.858544
      // total GP = 1000 + (11.858544*100) = 2185.8544
      // stalkPerGp = 489_750_000 / 2185.8544 = ~224_054/1e10 stalk per GP
      // stalkPerGp * GpPerBDV = stalkIssuedPerBDV
      // stalkIssuedPerBeanBDV =  ~224_054 * 11.858544 = ~2_656_954
      // stalkIssuedPerBeanETH = ~224_054 * 15.811392 = ~3_542_605
      expect(await this.seasonGetters.getBeanEthGaugePointsPerBdv()).to.be.eq(to18('15.811392351684831136'))
      expect(await this.seasonGetters.getBeanGaugePointsPerBdv()).to.be.eq(to18('11.858544263763623352'))
      expect(await this.seasonGetters.getGrownStalkIssuedPerSeason()).to.be.eq(to6('489.736611'))
      expect(await this.seasonGetters.getGrownStalkIssuedPerGp()).to.be.eq(('224048'))
      expect((await this.siloGetters.tokenSettings(BEAN))[1]).to.be.eq(2656883) // 2.65 seeds per BDV
      expect((await this.siloGetters.tokenSettings(BEAN_ETH_WELL))[1]).to.be.eq(3542510) // 3.54 seeds per BDV
      expect((await this.siloGetters.tokenSettings(BEAN_3_CURVE))[1]).to.be.eq(1) // 1 seeds
    })
    
    it('Cannot exceed the maximum gauge points', async function () {
      expect(await this.gaugePoint.defaultGaugePointFunction(
        to18('1000'),
        50e6,
        49e6
      )).to.be.eq(to18('1000'))

      expect(await this.gaugePoint.defaultGaugePointFunction(
        to18('1001'),
        50e6,
        49e6
      )).to.be.eq(to18('1000'))
    })
  })

  describe('averageGrownStalkPerBdvPerSeason', async function () {
    before(async function() {
      await this.season.mockSetAverageGrownStalkPerBdvPerSeason(to6('0'))
      await this.bean.mint(userAddress, to6('2000'))
      this.result = await this.silo.connect(user).deposit(BEAN, to6('1000'), EXTERNAL)
    })

    it('getter', async function (){
      expect(await this.seasonGetters.getAverageGrownStalkPerBdvPerSeason()).to.be.equal(to6('0'))
    })

    it('increases after some seasons pass', async function () {
      await this.season.fastForward(4320)
      await this.silo.mow(userAddress, BEAN)
      expect(await this.seasonGetters.getAverageGrownStalkPerBdvPerSeason()).to.be.equal(0)
      await this.season.mockUpdateAverageStalkPerBdvPerSeason()

      expect(await this.seasonGetters.getAverageGrownStalkPerBdvPerSeason()).to.be.equal(to6('2'))
    })

    it('decreases after a new deposit', async function() {
      await this.season.fastForward(4320)
      await this.silo.mow(userAddress, BEAN)
      await this.season.mockUpdateAverageStalkPerBdvPerSeason()

      expect(await this.seasonGetters.getAverageGrownStalkPerBdvPerSeason()).to.be.equal(to6('2'))

      this.result = await this.silo.connect(user).deposit(BEAN, to6('1000'), EXTERNAL)

      // fast forward 2 seasons to end germination.
      await this.season.fastForward(2)
      await this.season.mockUpdateAverageStalkPerBdvPerSeason()

      expect(await this.seasonGetters.getAverageGrownStalkPerBdvPerSeason()).to.be.equal(to6('1'))
    })

    it('does not update averageGrownStalkPerBDVPerSeason if less than catchup season', async function () {
      expect(await this.seasonGetters.getAverageGrownStalkPerBdvPerSeason()).to.be.equal(to6('0'))
     
      // deposit beanETH (the gauge system will skip if there is no liquidity):
      await this.silo.connect(user).deposit(BEAN_ETH_WELL, to18('1'), EXTERNAL)

      // fast forward (any arbitary value between 0 < s < CATCHUP_SEASON).
      await this.season.fastForward(168)

      // step through the gauge system (mow addresses such that stalk increases).
      await this.silo.mow(userAddress, BEAN)
      await this.silo.mow(userAddress, BEAN_ETH_WELL)
      await this.season.mockStepGauge()

      // verify gauge system does change value.
      expect(await this.seasonGetters.season()).to.be.equal(170)
      expect(await this.seasonGetters.getAverageGrownStalkPerBdvPerSeason()).to.be.equal(0)
    })

    it('updates averageGrownStalkPerBDVPerSeason if the current season is above threshold', async function () {
      await this.season.fastForward(4320)
      expect(await this.seasonGetters.getAverageGrownStalkPerBdvPerSeason()).to.be.equal(to6('0'))

      // deposit beanETH (the gauge system will skip if there is no liquidity):
      await this.silo.connect(user).deposit(BEAN_ETH_WELL, to18('1'), EXTERNAL)

      // fast forward to end germination.
      await this.season.fastForward(2)

      // step through the gauge system (mow addresses such that stalk increases).
      await this.silo.mow(userAddress, BEAN)
      await this.silo.mow(userAddress, BEAN_ETH_WELL)
      await this.season.mockStepGauge()

      // verify gauge system does change value.
      expect(await this.seasonGetters.season()).to.be.equal(4324)
      expect(await this.seasonGetters.getAverageGrownStalkPerBdvPerSeason()).to.be.equal(1881944)
    })
  })

  it('does not iterate seed gauge system if uniswap oracle failed', async function (){
    await setOracleFailure(true, ETH_USDT_UNISWAP_V3)
    await this.season.stepGauge()
    // verify state is same
    expect(await this.seasonGetters.getBeanToMaxLpGpPerBdvRatio()).to.be.equal(to18('50'))
    expect(await this.seasonGetters.getGaugePoints(BEAN_ETH_WELL)).to.be.eq(to18('1000'))

    expect((await this.siloGetters.tokenSettings(BEAN))[1]).to.be.eq(to6('2'))
    expect((await this.siloGetters.tokenSettings(BEAN_ETH_WELL))[1]).to.be.eq(to6('4'))
  })

  it('does not iterate seed gauge system if chainlink oracle failed', async function (){
    const ethUsdChainlinkAggregator = await ethers.getContractAt('MockChainlinkAggregator', ETH_USD_CHAINLINK_AGGREGATOR)
    await ethUsdChainlinkAggregator.addRound(0, 0, 0, 0)
    await this.season.stepGauge()
    // verify state is same
    expect(await this.seasonGetters.getBeanToMaxLpGpPerBdvRatio()).to.be.equal(to18('50'))
    expect(await this.seasonGetters.getGaugePoints(BEAN_ETH_WELL)).to.be.eq(to18('1000'))

    expect((await this.siloGetters.tokenSettings(BEAN))[1]).to.be.eq(to6('2'))
    expect((await this.siloGetters.tokenSettings(BEAN_ETH_WELL))[1]).to.be.eq(to6('4'))
  })

  it("does not update Bean to maxLP ratio if oracle fails", async function () {
    await this.season.seedGaugeSunSunriseWithOracle('0', 108, true)
    expect(await this.seasonGetters.getBeanToMaxLpGpPerBdvRatio()).to.be.equal(to18('50'))
  })

  it("properly returns a oracle failure", async function () {
    // add an invalid oracle round.
    const ethUsdChainlinkAggregator = await ethers.getContractAt('MockChainlinkAggregator', ETH_USD_CHAINLINK_AGGREGATOR)
    await ethUsdChainlinkAggregator.addRound(0, 0, 0, 0)
    // step through case calculation and verify that BeanToMaxLpGpPerBdvRatio remains unchanged.
    await this.season.calcCaseIdE(0,0)
    expect(await this.seasonGetters.getBeanToMaxLpGpPerBdvRatio()).to.be.equal(to18('50'))
  })

  describe("excessive price", async function () {
    beforeEach(async function () {
      // twa: 1 million BEAN: 1000 ETH (1000 BEAN : 1 ETH)
      await this.season.mockSetTwaReserves(BEAN_ETH_WELL, to6('1000000'), to18('1000'));
      // USD/TKN = 0.001 ETH = 1 USD
      await this.season.mockSetUsdTokenPrice(
        BEAN_ETH_WELL,
        to18('0.001')
      )
    })

    it("at peg", async function () {
      expect(await this.season.mockTestBeanPrice(BEAN_ETH_WELL)).to.eq(to6('1'));
    })

    it("above peg", async function () {
      // twa: 900k BEAN: 1000 ETH (900 BEAN : 1 ETH)
      await this.season.mockSetTwaReserves(BEAN_ETH_WELL, to6('900000'), to18('1000'));

      expect(await this.season.mockTestBeanPrice(BEAN_ETH_WELL)).to.eq(1111111);
    })

    it("below peg", async function () {
      // twa: 1.1m BEAN: 1000 ETH (110 BEAN : 1 ETH)
      await this.season.mockSetTwaReserves(BEAN_ETH_WELL, to6('1100000'), to18('1000'));

      expect(await this.season.mockTestBeanPrice(BEAN_ETH_WELL)).to.eq(909090);
    })
  })
 

})<|MERGE_RESOLUTION|>--- conflicted
+++ resolved
@@ -313,14 +313,11 @@
         // issue unripe such that unripe supply > 10m. 
         await this.unripeLP.mint(ownerAddress, to6('10000000'))
         await this.unripeBean.mint(ownerAddress, to6('10000000'))
-<<<<<<< HEAD
 
         // update s.recapitalized due to unripe LP change: 
         let recap = (await this.fertilizer.getTotalRecapDollarsNeeded()).div('10')
         await this.fertilizer.connect(owner).setPenaltyParams(recap, to6('1000'))
 
-=======
->>>>>>> 73d8a106
         // urBean supply * 10% recapitalization (underlyingBean/UrBean) * 10% (fertilizerIndex/totalFertilizer)
         // = 10000 urBEAN * 10% = 1000 BEAN * (100-10%) = 900 beans locked.
         // urLP supply * 0.1% recapitalization (underlyingBEANETH/UrBEANETH) * 10% (fertilizerIndex/totalFertilizer)
@@ -353,13 +350,10 @@
         await this.unripeLP.mint(ownerAddress, to6('989999'))
         await this.unripeBean.mint(ownerAddress, to6('989999'))
 
-<<<<<<< HEAD
         // readjust recap rate (due to new lp being issued:)
         let recap = (await this.fertilizer.getTotalRecapDollarsNeeded()).div('10')
         await this.fertilizer.connect(owner).setPenaltyParams(recap, to6('1000'))
 
-=======
->>>>>>> 73d8a106
         expect(await this.unripe.getLockedBeansUnderlyingUnripeBean()).to.be.eq(getLockedBeansUnderlyingUnripeBean)
         expect(await this.unripe.getLockedBeansUnderlyingUnripeLP()).to.be.eq(getLockedBeansUnderlyingUrLP)
         expect(await this.unripe.getLockedBeans()).to.be.eq(lockedBeans)
@@ -372,13 +366,10 @@
         await this.unripeLP.mint(ownerAddress, to6('1000000'))
         await this.unripeBean.mint(ownerAddress, to6('1000000'))
 
-<<<<<<< HEAD
         // readjust recap rate (due to new lp being issued:)
         let recap = (await this.fertilizer.getTotalRecapDollarsNeeded()).div('10')
         await this.fertilizer.connect(owner).setPenaltyParams(recap, to6('1000'))
 
-=======
->>>>>>> 73d8a106
         // verify locked beans amount changed: 
         const getLockedBeansUnderlyingUnripeBean = await this.unripe.getLockedBeansUnderlyingUnripeBean()
         const getLockedBeansUnderlyingUrLP = await this.unripe.getLockedBeansUnderlyingUnripeLP()
@@ -395,13 +386,10 @@
         await this.unripeLP.mint(ownerAddress, to6('3990000'))
         await this.unripeBean.mint(ownerAddress, to6('3990000'))
 
-<<<<<<< HEAD
         // readjust recap rate (due to new lp being issued:)
         recap = (await this.fertilizer.getTotalRecapDollarsNeeded()).div('10')
         await this.fertilizer.connect(owner).setPenaltyParams(recap, to6('1000'))
 
-=======
->>>>>>> 73d8a106
         expect(await this.unripe.getLockedBeansUnderlyingUnripeBean()).to.be.eq(getLockedBeansUnderlyingUnripeBean)
         expect(await this.unripe.getLockedBeansUnderlyingUnripeLP()).to.be.eq(getLockedBeansUnderlyingUrLP)
         expect(await this.unripe.getLockedBeans()).to.be.eq(lockedBeans)
@@ -414,14 +402,11 @@
         await this.unripeLP.mint(ownerAddress, to6('5000000'))
         await this.unripeBean.mint(ownerAddress, to6('5000000'))
 
-<<<<<<< HEAD
         // readjust recap rate (due to new lp being issued:)
         let recap = (await this.fertilizer.getTotalRecapDollarsNeeded()).div('10')
         await this.fertilizer.connect(owner).setPenaltyParams(recap, to6('1000'))
 
 
-=======
->>>>>>> 73d8a106
         // verify locked beans amount changed: 
         const getLockedBeansUnderlyingUnripeBean = await this.unripe.getLockedBeansUnderlyingUnripeBean()
         const getLockedBeansUnderlyingUrLP = await this.unripe.getLockedBeansUnderlyingUnripeLP()
@@ -438,13 +423,10 @@
         await this.unripeLP.mint(ownerAddress, to6('4990000'))
         await this.unripeBean.mint(ownerAddress, to6('4990000'))
 
-<<<<<<< HEAD
         // readjust recap rate (due to new lp being issued:)
         recap = (await this.fertilizer.getTotalRecapDollarsNeeded()).div('10')
         await this.fertilizer.connect(owner).setPenaltyParams(recap, to6('1000'))
 
-=======
->>>>>>> 73d8a106
         expect(await this.unripe.getLockedBeansUnderlyingUnripeBean()).to.be.eq(getLockedBeansUnderlyingUnripeBean)
         expect(await this.unripe.getLockedBeansUnderlyingUnripeLP()).to.be.eq(getLockedBeansUnderlyingUrLP)
         expect(await this.unripe.getLockedBeans()).to.be.eq(lockedBeans)
@@ -457,13 +439,10 @@
         await this.unripeLP.mint(ownerAddress, to6('10000000'))
         await this.unripeBean.mint(ownerAddress, to6('10000000'))
 
-<<<<<<< HEAD
         // readjust recap rate (due to new lp being issued:)
         let recap = (await this.fertilizer.getTotalRecapDollarsNeeded()).div('10')
         await this.fertilizer.connect(owner).setPenaltyParams(recap, to6('1000'))
 
-=======
->>>>>>> 73d8a106
         // verify locked beans amount changed: 
         expect(await this.unripe.getLockedBeansUnderlyingUnripeBean()).to.be.eq(to6('436.332105'))
         expect(await this.unripe.getLockedBeansUnderlyingUnripeLP()).to.be.eq(to6('436.332105'))
@@ -479,14 +458,11 @@
         // issue unripe such that unripe supply > 10m. 
         await this.unripeLP.mint(ownerAddress, to6('10000000'))
         await this.unripeBean.mint(ownerAddress, to6('10000000'))
-<<<<<<< HEAD
 
         // readjust recap rate (due to new lp being issued:)
         let recap = (await this.fertilizer.getTotalRecapDollarsNeeded()).div('10')
         await this.fertilizer.connect(owner).setPenaltyParams(recap, to6('1000'))
 
-=======
->>>>>>> 73d8a106
         expect(await this.unripe.getLockedBeansUnderlyingUnripeLP()).to.be.eq(to6('436.332105'))
 
         await this.well.mint(ownerAddress, to18('1000'))
