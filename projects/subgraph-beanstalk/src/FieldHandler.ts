--- conflicted
+++ resolved
@@ -2,29 +2,14 @@
 import { Harvest, PlotTransfer, Sow, SupplyDecrease, SupplyIncrease, SupplyNeutral, WeatherChange } from "../generated/Field/Beanstalk";
 import { Harvest as HarvestEntity } from "../generated/schema";
 import { BEANSTALK, BEANSTALK_FARMS } from "../../subgraph-core/utils/Constants";
-<<<<<<< HEAD
-<<<<<<< HEAD
-import { ZERO_BI } from "../../subgraph-core/utils/Decimals";
-=======
 import { BI_10, ZERO_BI } from "../../subgraph-core/utils/Decimals";
->>>>>>> master
-=======
-import { BI_10, ZERO_BI } from "../../subgraph-core/utils/Decimals";
->>>>>>> f76f05a2
 import { loadFarmer } from "./utils/Farmer";
 import { handleRateChange, loadField, loadFieldDaily, loadFieldHourly } from "./utils/Field";
 import { loadPlot } from "./utils/Plot";
 import { savePodTransfer } from "./utils/PodTransfer";
 import { getCurrentSeason, getHarvestableIndex, loadSeason } from "./utils/Season";
 import { loadBeanstalk } from "./utils/Beanstalk";
-<<<<<<< HEAD
-<<<<<<< HEAD
-=======
 import { expirePodListingIfExists } from "./utils/PodListing";
->>>>>>> master
-=======
-import { expirePodListingIfExists } from "./utils/PodListing";
->>>>>>> f76f05a2
 
 export function handleWeatherChange(event: WeatherChange): void {
   handleRateChange(event.address, event.block, event.params.season, event.params.caseId, event.params.change);
@@ -297,15 +282,7 @@
     }
   };
 
-<<<<<<< HEAD
-<<<<<<< HEAD
-  let transferredHarvestable = calcHarvestable(event.params.id, event.params.pods, season.harvestableIndex);
-=======
   let transferredHarvestable = calcHarvestable(event.params.id, event.params.pods, currentHarvestable);
->>>>>>> master
-=======
-  let transferredHarvestable = calcHarvestable(event.params.id, event.params.pods, currentHarvestable);
->>>>>>> f76f05a2
 
   // log.debug("\nPodTransfer: ===================\n", []);
   // log.debug("\nPodTransfer: Transfer Season - {}\n", [field.season.toString()]);
@@ -354,15 +331,7 @@
     sourcePlot.updatedAt = event.block.timestamp;
     sourcePlot.updatedAtBlock = event.block.number;
     sourcePlot.pods = event.params.pods;
-<<<<<<< HEAD
-<<<<<<< HEAD
-    sourcePlot.harvestablePods = calcHarvestable(sourcePlot.index, sourcePlot.pods, season.harvestableIndex);
-=======
     sourcePlot.harvestablePods = calcHarvestable(sourcePlot.index, sourcePlot.pods, currentHarvestable);
->>>>>>> master
-=======
-    sourcePlot.harvestablePods = calcHarvestable(sourcePlot.index, sourcePlot.pods, currentHarvestable);
->>>>>>> f76f05a2
     sourcePlot.save();
 
     remainderPlot.farmer = event.params.from.toHexString();
@@ -373,16 +342,7 @@
     remainderPlot.updatedAtBlock = event.block.number;
     remainderPlot.index = remainderIndex;
     remainderPlot.pods = sourceEndIndex.minus(transferEndIndex);
-<<<<<<< HEAD
-<<<<<<< HEAD
-    remainderPlot.harvestablePods = calcHarvestable(remainderPlot.index, remainderPlot.pods, season.harvestableIndex);
-    remainderPlot.temperature = sourcePlot.temperature;
-=======
     remainderPlot.harvestablePods = calcHarvestable(remainderPlot.index, remainderPlot.pods, currentHarvestable);
->>>>>>> master
-=======
-    remainderPlot.harvestablePods = calcHarvestable(remainderPlot.index, remainderPlot.pods, currentHarvestable);
->>>>>>> f76f05a2
     remainderPlot.save();
 
     // log.debug("\nPodTransfer: sourceIndex == transferIndex\n", []);
@@ -398,15 +358,7 @@
     sourcePlot.updatedAt = event.block.timestamp;
     sourcePlot.updatedAtBlock = event.block.number;
     sourcePlot.pods = sourcePlot.pods.minus(event.params.pods);
-<<<<<<< HEAD
-<<<<<<< HEAD
-    sourcePlot.harvestablePods = calcHarvestable(sourcePlot.index, sourcePlot.pods, season.harvestableIndex);
-=======
     sourcePlot.harvestablePods = calcHarvestable(sourcePlot.index, sourcePlot.pods, currentHarvestable);
->>>>>>> master
-=======
-    sourcePlot.harvestablePods = calcHarvestable(sourcePlot.index, sourcePlot.pods, currentHarvestable);
->>>>>>> f76f05a2
     sourcePlot.save();
 
     const isMarket = toPlot.source == "MARKET" && toPlot.sourceHash == event.transaction.hash.toHexString();
@@ -423,16 +375,7 @@
     toPlot.updatedAtBlock = event.block.number;
     toPlot.index = event.params.id;
     toPlot.pods = event.params.pods;
-<<<<<<< HEAD
-<<<<<<< HEAD
-    toPlot.harvestablePods = calcHarvestable(toPlot.index, toPlot.pods, season.harvestableIndex);
-    toPlot.temperature = sourcePlot.temperature;
-=======
     toPlot.harvestablePods = calcHarvestable(toPlot.index, toPlot.pods, currentHarvestable);
->>>>>>> master
-=======
-    toPlot.harvestablePods = calcHarvestable(toPlot.index, toPlot.pods, currentHarvestable);
->>>>>>> f76f05a2
     toPlot.save();
 
     // log.debug("\nPodTransfer: sourceEndIndex == transferEndIndex\n", []);
@@ -449,15 +392,7 @@
     sourcePlot.updatedAt = event.block.timestamp;
     sourcePlot.updatedAtBlock = event.block.number;
     sourcePlot.pods = event.params.id.minus(sourcePlot.index);
-<<<<<<< HEAD
-<<<<<<< HEAD
-    sourcePlot.harvestablePods = calcHarvestable(sourcePlot.index, sourcePlot.pods, season.harvestableIndex);
-=======
     sourcePlot.harvestablePods = calcHarvestable(sourcePlot.index, sourcePlot.pods, currentHarvestable);
->>>>>>> master
-=======
-    sourcePlot.harvestablePods = calcHarvestable(sourcePlot.index, sourcePlot.pods, currentHarvestable);
->>>>>>> f76f05a2
     sourcePlot.save();
 
     const isMarket = toPlot.source == "MARKET" && toPlot.sourceHash == event.transaction.hash.toHexString();
@@ -474,16 +409,7 @@
     toPlot.updatedAtBlock = event.block.number;
     toPlot.index = event.params.id;
     toPlot.pods = event.params.pods;
-<<<<<<< HEAD
-<<<<<<< HEAD
-    toPlot.harvestablePods = calcHarvestable(toPlot.index, toPlot.pods, season.harvestableIndex);
-    toPlot.temperature = sourcePlot.temperature;
-=======
     toPlot.harvestablePods = calcHarvestable(toPlot.index, toPlot.pods, currentHarvestable);
->>>>>>> master
-=======
-    toPlot.harvestablePods = calcHarvestable(toPlot.index, toPlot.pods, currentHarvestable);
->>>>>>> f76f05a2
     toPlot.save();
 
     remainderPlot.farmer = event.params.from.toHexString();
@@ -496,18 +422,8 @@
     remainderPlot.updatedAtBlock = event.block.number;
     remainderPlot.index = remainderIndex;
     remainderPlot.pods = sourceEndIndex.minus(transferEndIndex);
-<<<<<<< HEAD
-<<<<<<< HEAD
-    remainderPlot.harvestablePods = calcHarvestable(remainderPlot.index, remainderPlot.pods, season.harvestableIndex);
-    remainderPlot.temperature = sourcePlot.temperature;
-=======
     remainderPlot.harvestablePods = calcHarvestable(remainderPlot.index, remainderPlot.pods, currentHarvestable);
     remainderPlot.beansPerPod = sourcePlot.beansPerPod;
->>>>>>> master
-=======
-    remainderPlot.harvestablePods = calcHarvestable(remainderPlot.index, remainderPlot.pods, currentHarvestable);
-    remainderPlot.beansPerPod = sourcePlot.beansPerPod;
->>>>>>> f76f05a2
     remainderPlot.save();
 
     // log.debug("\nPodTransfer: split source twice\n", []);
@@ -524,15 +440,7 @@
   if (transferredHarvestable != ZERO_BI) {
     updateFieldTotals(
       event.params.from,
-<<<<<<< HEAD
-<<<<<<< HEAD
-      beanstalk.lastSeason,
-=======
       currentSeason,
->>>>>>> master
-=======
-      currentSeason,
->>>>>>> f76f05a2
       ZERO_BI,
       ZERO_BI,
       ZERO_BI,
@@ -544,15 +452,7 @@
     );
     updateFieldTotals(
       event.params.to,
-<<<<<<< HEAD
-<<<<<<< HEAD
-      beanstalk.lastSeason,
-=======
       currentSeason,
->>>>>>> master
-=======
-      currentSeason,
->>>>>>> f76f05a2
       ZERO_BI,
       ZERO_BI,
       ZERO_BI,
