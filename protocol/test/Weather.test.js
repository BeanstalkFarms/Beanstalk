--- conflicted
+++ resolved
@@ -1,17 +1,10 @@
 const { expect } = require('chai')
 const { deploy } = require('../scripts/deploy.js')
 const { parseJson, to6, to18 } = require('./utils/helpers.js')
-<<<<<<< HEAD
 const { MAX_UINT32, UNRIPE_BEAN, UNRIPE_LP, BEAN_3_CURVE, BEAN_ETH_WELL, BEAN, BEAN_WSTETH_WELL, WSTETH, BEANSTALK_PUMP} = require('./utils/constants.js')
 const { getAltBeanstalk, getBean } = require('../utils/contracts.js');
 const { deployMockWellWithMockPump, whitelistWell} = require('../utils/well.js');
 const { setEthUsdChainlinkPrice, setWstethUsdPrice } = require('../utils/oracle.js');
-=======
-const { MAX_UINT32, UNRIPE_BEAN, UNRIPE_LP, BEAN_3_CURVE, BEAN_ETH_WELL, BEAN} = require('./utils/constants.js')
-const { getAltBeanstalk, getBean } = require('../utils/contracts.js');
-const { deployMockWellWithMockPump, whitelistWell} = require('../utils/well.js');
-const { setEthUsdPrice, setEthUsdcPrice, setEthUsdtPrice } = require('../scripts/usdOracle.js');
->>>>>>> ac8e681c
 
 const { advanceTime } = require('../utils/helpers.js');
 const { impersonateBeanstalkOwner } = require('../utils/signer.js');
@@ -55,7 +48,6 @@
     await this.fertilizer.setFertilizerE(true, to6('10000'))
     await this.unripe.addUnripeToken(UNRIPE_BEAN, BEAN, ZERO_BYTES);
     await this.unripe.addUnripeToken(UNRIPE_LP, BEAN_ETH_WELL, ZERO_BYTES);
-<<<<<<< HEAD
 
     const whitelist = await ethers.getContractAt('WhitelistFacet', contracts.beanstalkDiamond.address);
     await whitelist.connect(await impersonateBeanstalkOwner()).dewhitelistToken(BEAN_3_CURVE);
@@ -78,28 +70,6 @@
 
     await setEthUsdChainlinkPrice('1000')
     await setWstethUsdPrice('1000')
-=======
-
-    const whitelist = await ethers.getContractAt('WhitelistFacet', contracts.beanstalkDiamond.address);
-    await whitelist.connect(await impersonateBeanstalkOwner()).dewhitelistToken(BEAN_3_CURVE);
-
-    // wells
-    [this.well, this.wellFunction, this.pump] = await deployMockWellWithMockPump()
-    await this.well.setReserves([to6('1000000'), to18('1000')])
-    await advanceTime(3600)
-    await owner.sendTransaction({to: user.address, value: 0});
-    await setToSecondsAfterHour(0)
-    await owner.sendTransaction({to: user.address, value: 0});
-    await this.well.connect(user).mint(user.address, to18('1000'))
-    await beanstalk.connect(user).sunrise();
-    await whitelistWell(this.well.address, '10000', to6('4'))
-    await this.season.mockSetSopWell(this.well.address)
-    await this.season.captureWellE(this.well.address);
-
-    await setEthUsdPrice('999.998018')
-    await setEthUsdcPrice('1000')
-    await setEthUsdtPrice('1000')
->>>>>>> ac8e681c
   });
 
   [...Array(numberTests).keys()].map(i => i + startTest).forEach(function(v) {
@@ -111,11 +81,7 @@
         await this.season.setUsdEthPrice(to18('0.001'));
         await this.fertilizer.setFertilizerE(false, to6('0'))
         await this.season.setYieldE(this.testData.startingWeather)
-<<<<<<< HEAD
-        await this.season.setBeanToMaxLpGpPerBdvRatio(to18(this.testData.initalPercentToLp))
-=======
         await this.season.setBeanToMaxLpGpPerBdvRatio(to18(this.testData.initialPercentToLp))
->>>>>>> ac8e681c
         this.bean.connect(user).burn(await this.bean.balanceOf(userAddress))
         this.dsoil = this.testData.lastSoil
         this.startSoil = this.testData.startingSoil
@@ -139,10 +105,7 @@
           this.testData.rainStalk,
           this.aboveQ, // aboveQ
           this.L2SRState, // L2SR
-<<<<<<< HEAD
           BEANSTALK_PUMP
-=======
->>>>>>> ac8e681c
         )
       })
       it('Checks New Weather', async function () {
@@ -161,7 +124,6 @@
       it('Checks New Percent To LP', async function () {
         expect(await this.seasonGetter.getBeanToMaxLpGpPerBdvRatio())
         .to.eq(to18(this.testData.newPercentToLp))
-<<<<<<< HEAD
       })
 
       it('Emits The Correct LP Case', async function () {
@@ -172,18 +134,6 @@
             to18(this.testData.bL)
             )
       })
-=======
-      })
-
-      it('Emits The Correct LP Case', async function () {
-        if (this.testData.totalOutstandingBeans !== 0) await expect(this.result).to.emit(this.season, 'BeanToMaxLpGpPerBdvRatioChange')
-          .withArgs(
-            await this.seasonGetter.season(), 
-            this.testData.Code, 
-            to18(this.testData.bL)
-            )
-      })
->>>>>>> ac8e681c
       
     })
   })
@@ -201,13 +151,8 @@
     })
 
     it("thisSowTime immediately", async function () {
-<<<<<<< HEAD
-        await this.season.setLastSowTimeE('1')
-        await this.season.setNextSowTimeE('10')
-=======
       await this.season.setLastSowTimeE('1')
       await this.season.setNextSowTimeE('10')
->>>>>>> ac8e681c
       await this.season.calcCaseIdE(ethers.utils.parseEther('1'), '1');
         const weather = await this.seasonGetter.weather();
         expect(weather.t).to.equal(7)
@@ -240,39 +185,27 @@
       await this.season.setNextSowTimeE('1000')
       await this.season.calcCaseIdE(ethers.utils.parseEther('1'), '1');
       const weather = await this.seasonGetter.weather();
-<<<<<<< HEAD
+      expect(weather.t).to.equal(7)
+      expect(weather.thisSowTime).to.equal(parseInt(MAX_UINT32))
+      expect(weather.lastSowTime).to.equal(1000)
+    })
+
+    it("lastSowTime max", async function () {
+      await this.season.setLastSowTimeE('940')
+      await this.season.setNextSowTimeE('1000')
+      await this.season.calcCaseIdE(ethers.utils.parseEther('1'), '1');
+      const weather = await this.seasonGetter.weather();
+      expect(weather.t).to.equal(7)
+      expect(weather.thisSowTime).to.equal(parseInt(MAX_UINT32))
+      expect(weather.lastSowTime).to.equal(1000)
+    })
+
+    it("lastSowTime max", async function () {
+      await this.season.setLastSowTimeE('900')
+      await this.season.setNextSowTimeE('1000')
+      await this.season.calcCaseIdE(ethers.utils.parseEther('1'), '1');
+      const weather = await this.seasonGetter.weather();
       expect(weather.t).to.equal(9)
-=======
-      expect(weather.t).to.equal(7)
->>>>>>> ac8e681c
-      expect(weather.thisSowTime).to.equal(parseInt(MAX_UINT32))
-      expect(weather.lastSowTime).to.equal(1000)
-    })
-
-    it("lastSowTime max", async function () {
-      await this.season.setLastSowTimeE('940')
-      await this.season.setNextSowTimeE('1000')
-      await this.season.calcCaseIdE(ethers.utils.parseEther('1'), '1');
-      const weather = await this.seasonGetter.weather();
-<<<<<<< HEAD
-      expect(weather.t).to.equal(9)
-=======
-      expect(weather.t).to.equal(7)
->>>>>>> ac8e681c
-      expect(weather.thisSowTime).to.equal(parseInt(MAX_UINT32))
-      expect(weather.lastSowTime).to.equal(1000)
-    })
-
-    it("lastSowTime max", async function () {
-      await this.season.setLastSowTimeE('900')
-      await this.season.setNextSowTimeE('1000')
-      await this.season.calcCaseIdE(ethers.utils.parseEther('1'), '1');
-      const weather = await this.seasonGetter.weather();
-<<<<<<< HEAD
-      expect(weather.t).to.equal(10)
-=======
-      expect(weather.t).to.equal(9)
->>>>>>> ac8e681c
       expect(weather.thisSowTime).to.equal(parseInt(MAX_UINT32))
       expect(weather.lastSowTime).to.equal(1000)
     })
@@ -282,11 +215,7 @@
       await this.season.setNextSowTimeE(MAX_UINT32)
       await this.season.calcCaseIdE(ethers.utils.parseEther('1'), '1');
       const weather = await this.seasonGetter.weather();
-<<<<<<< HEAD
-      expect(weather.t).to.equal(9)
-=======
-      expect(weather.t).to.equal(7)
->>>>>>> ac8e681c
+      expect(weather.t).to.equal(7)
       expect(weather.thisSowTime).to.equal(parseInt(MAX_UINT32))
       expect(weather.lastSowTime).to.equal(parseInt(MAX_UINT32))
     })
