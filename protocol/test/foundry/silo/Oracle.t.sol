--- conflicted
+++ resolved
@@ -12,6 +12,7 @@
 import {IERC20} from "@openzeppelin/contracts/token/ERC20/IERC20.sol";
 import {IWell} from "contracts/interfaces/basin/IWell.sol";
 import "forge-std/console.sol";
+import {LibConstant} from "test/foundry/utils/LibConstant.sol";
 
 /**
  * @notice Tests the functionality of the Oracles.
@@ -105,13 +106,8 @@
         mockAddRound(ETH_USD_CHAINLINK_PRICE_AGGREGATOR, 1200e6, 600);
 
         // query price
-<<<<<<< HEAD
         uint256 usdTokenPrice = OracleFacet(address(bs)).getUsdTokenTwap(C.WETH, 3600);
         uint256 tokenUsdPrice = OracleFacet(address(bs)).getTokenUsdTwap(C.WETH, 3600);
-=======
-        uint256 usdTokenPrice = OracleFacet(BEANSTALK).getUsdTokenTwap(WETH, 3600);
-        uint256 tokenUsdPrice = OracleFacet(BEANSTALK).getTokenUsdTwap(WETH, 3600);
->>>>>>> d938ad76
 
         // verify math:
         // 1200 + 1000 + 1100 + 1000 + 900 + 1200 = 6400 / 6 = 1066.666666e6
@@ -130,13 +126,8 @@
         mockAddRound(ETH_USD_CHAINLINK_PRICE_AGGREGATOR, 1200e6, 50);
 
         // query price
-<<<<<<< HEAD
         uint256 usdTokenPrice = OracleFacet(address(bs)).getUsdTokenTwap(C.WETH, 3600);
         uint256 tokenUsdPrice = OracleFacet(address(bs)).getTokenUsdTwap(C.WETH, 3600);
-=======
-        uint256 usdTokenPrice = OracleFacet(BEANSTALK).getUsdTokenTwap(WETH, 3600);
-        uint256 tokenUsdPrice = OracleFacet(BEANSTALK).getTokenUsdTwap(WETH, 3600);
->>>>>>> d938ad76
 
         // verify math:
         // (1200 * 600) + (1000 * 1000) + (1100 * 500) + (1000 * 300) + (900 * 1150) + (1200 * 50) / 3600 = 1018.055555 * 1e6
@@ -166,28 +157,10 @@
         address token = address(new MockToken("StakingETH2", "stETH2"));
 
         // add oracle implementation to beanstalk:
-<<<<<<< HEAD
-        vm.prank(address(bs));
-        bs.updateOracleImplementationForToken(
-            token,
-            IMockFBeanstalk.Implementation(
-                oracleAddress,
-                LSDChainlinkOracle.getPrice.selector,
-                bytes1(0x00),
-                abi.encode(
-                    _ethChainlinkOracle,
-                    _ethTimeout,
-                    _xEthChainlinkOracle,
-                    _xEthTimeout,
-                    _token
-                )
-            )
-=======
         setupLSDChainlinkOracleForToken(
             token, // staking eth 2
             address(oracle), // mock chainlink aggregator
             3600 * 4 // 4 hours
->>>>>>> d938ad76
         );
         return token;
     }
@@ -291,19 +264,11 @@
         );
 
         // token price is number of dollars per token, i.e. 50000 USD for 1 WBTC
-<<<<<<< HEAD
         uint256 tokenPriceEth = OracleFacet(address(bs)).getTokenUsdPrice(C.WETH); // 1000e6
         assertEq(tokenPriceEth, 1000e6, "getTokenUsdPrice eth");
 
         // number of tokens received per dollar
         uint256 usdPriceEth = OracleFacet(address(bs)).getUsdTokenPrice(C.WETH); // 1e15 which is 1e18 (1 eth in wei) / 1000 (weth price 1000), you get 1/1000th of 1 eth for $1
-=======
-        uint256 tokenPriceEth = OracleFacet(BEANSTALK).getTokenUsdPrice(WETH); // 1000e6
-        assertEq(tokenPriceEth, 1000e6, "getTokenUsdPrice eth");
-
-        // number of tokens received per dollar
-        uint256 usdPriceEth = OracleFacet(BEANSTALK).getUsdTokenPrice(WETH); // 1e15 which is 1e18 (1 eth in wei) / 1000 (weth price 1000), you get 1/1000th of 1 eth for $1
->>>>>>> d938ad76
         assertEq(usdPriceEth, 1e18 / 1000, "getUsdTokenPrice eth");
 
         uint256 tokenPriceWBTC = OracleFacet(address(bs)).getTokenUsdPrice(WBTC); // should be 50000e6
@@ -329,11 +294,7 @@
         );
 
         // WETH price is 1000
-<<<<<<< HEAD
         uint256 priceWETH = OracleFacet(address(bs)).getUsdTokenPrice(C.WETH);
-=======
-        uint256 priceWETH = OracleFacet(BEANSTALK).getUsdTokenPrice(WETH);
->>>>>>> d938ad76
         assertEq(priceWETH, 1e15); //  1e18/1e3 = 1e15
 
         // WBTC price is 50000
@@ -374,7 +335,7 @@
 
         setupUniswapWstethOracleImplementation();
 
-        uint256 priceWSTETH = OracleFacet(BEANSTALK).getUsdTokenPrice(WSTETH);
+        uint256 priceWSTETH = OracleFacet(BEANSTALK).getUsdTokenPrice(LibConstant.L1_WSTETH);
         assertEq(priceWSTETH, 334243752683826);
     }
 
