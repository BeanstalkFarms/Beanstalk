--- conflicted
+++ resolved
@@ -7913,22 +7913,6 @@
   {
     "inputs": [],
     "name": "totalRainRoots",
-<<<<<<< HEAD
-=======
-    "outputs": [
-      {
-        "internalType": "uint256",
-        "name": "",
-        "type": "uint256"
-      }
-    ],
-    "stateMutability": "view",
-    "type": "function"
-  },
-  {
-    "inputs": [],
-    "name": "totalRoots",
->>>>>>> 8bd11a21
     "outputs": [
       {
         "internalType": "uint256",
@@ -8828,25 +8812,6 @@
     "type": "function"
   },
   {
-    "inputs": [
-      {
-        "internalType": "address",
-        "name": "well",
-        "type": "address"
-      }
-    ],
-    "name": "check",
-    "outputs": [
-      {
-        "internalType": "int256",
-        "name": "deltaB",
-        "type": "int256"
-      }
-    ],
-    "stateMutability": "view",
-    "type": "function"
-  },
-  {
     "inputs": [],
     "name": "getDeltaPodDemand",
     "outputs": [
@@ -9718,11 +9683,6 @@
             "type": "uint16"
           },
           {
-            "internalType": "uint32",
-            "name": "beanEthStartMintingSeason",
-            "type": "uint32"
-          },
-          {
             "internalType": "uint256",
             "name": "start",
             "type": "uint256"
