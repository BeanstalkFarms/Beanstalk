/**
 * SPDX-License-Identifier: MIT
 **/

pragma solidity ^0.7.6;
pragma experimental ABIEncoderV2;

import "contracts/interfaces/IPipeline.sol";
import "contracts/libraries/LibFunction.sol";
import "contracts/libraries/Token/LibEth.sol";
import {Invariable} from "contracts/beanstalk/Invariable.sol";

/**
 * @title Depot Facet
 * @author Publius
 * @notice DepotFacet wraps Pipeline's Pipe functions to facilitate the loading of non-Ether assets in Pipeline
 * in the same transaction that loads Ether, Pipes calls to other protocols and unloads Pipeline.
 **/

<<<<<<< HEAD
contract DepotFacet is Invariable {
=======
contract DepotFacet {
>>>>>>> 9e1a121d
    // Pipeline V1.0.1
    address private constant PIPELINE = 0xb1bE0000C6B3C62749b5F0c92480146452D15423;

    /**
     * @notice Pipe a PipeCall through Pipeline.
     * @param p PipeCall to pipe through Pipeline
     * @return result PipeCall return value
     **/
<<<<<<< HEAD
    function pipe(PipeCall calldata p) external payable fundsSafu noSupplyIncrease returns (bytes memory result) {
=======
    function pipe(PipeCall calldata p) external payable returns (bytes memory result) {
>>>>>>> 9e1a121d
        result = IPipeline(PIPELINE).pipe(p);
    }

    /**
     * @notice Pipe multiple PipeCalls through Pipeline.
     * Does not support sending Ether in the call
     * @param pipes list of PipeCalls to pipe through Pipeline
     * @return results list of return values from each PipeCall
     **/
    function multiPipe(
        PipeCall[] calldata pipes
<<<<<<< HEAD
    ) external payable fundsSafu noSupplyIncrease returns (bytes[] memory results) {
=======
    ) external payable returns (bytes[] memory results) {
>>>>>>> 9e1a121d
        results = IPipeline(PIPELINE).multiPipe(pipes);
    }

    /**
     * @notice Pipe multiple AdvancedPipeCalls through Pipeline.
     * @param pipes list of AdvancedPipeCalls to pipe through Pipeline
     * @return results list of return values from each AdvancedPipeCall
     **/
    function advancedPipe(
        AdvancedPipeCall[] calldata pipes,
        uint256 value
<<<<<<< HEAD
    ) external payable fundsSafu noSupplyIncrease returns (bytes[] memory results) {
=======
    ) external payable returns (bytes[] memory results) {
>>>>>>> 9e1a121d
        results = IPipeline(PIPELINE).advancedPipe{value: value}(pipes);
        LibEth.refundEth();
    }

    /**
     * @notice Pipe a PipeCall through Pipeline with an Ether value.
     * @param p PipeCall to pipe through Pipeline
     * @param value Ether value to send in Pipecall
     * @return result PipeCall return value
     **/
    function etherPipe(
        PipeCall calldata p,
        uint256 value
<<<<<<< HEAD
    ) external payable fundsSafu noSupplyIncrease returns (bytes memory result) {
=======
    ) external payable returns (bytes memory result) {
>>>>>>> 9e1a121d
        result = IPipeline(PIPELINE).pipe{value: value}(p);
        LibEth.refundEth();
    }

    /**
     * @notice Return the return value of a PipeCall without executing it.
     * @param p PipeCall to execute with a staticcall
     * @return result PipeCall return value
     **/
    function readPipe(PipeCall calldata p) external view returns (bytes memory result) {
        bool success;
        // Use a static call to ensure no state modification
        (success, result) = p.target.staticcall(p.data);
        LibFunction.checkReturn(success, result);
    }
}<|MERGE_RESOLUTION|>--- conflicted
+++ resolved
@@ -17,11 +17,7 @@
  * in the same transaction that loads Ether, Pipes calls to other protocols and unloads Pipeline.
  **/
 
-<<<<<<< HEAD
 contract DepotFacet is Invariable {
-=======
-contract DepotFacet {
->>>>>>> 9e1a121d
     // Pipeline V1.0.1
     address private constant PIPELINE = 0xb1bE0000C6B3C62749b5F0c92480146452D15423;
 
@@ -30,11 +26,9 @@
      * @param p PipeCall to pipe through Pipeline
      * @return result PipeCall return value
      **/
-<<<<<<< HEAD
-    function pipe(PipeCall calldata p) external payable fundsSafu noSupplyIncrease returns (bytes memory result) {
-=======
-    function pipe(PipeCall calldata p) external payable returns (bytes memory result) {
->>>>>>> 9e1a121d
+    function pipe(
+        PipeCall calldata p
+    ) external payable fundsSafu noSupplyIncrease returns (bytes memory result) {
         result = IPipeline(PIPELINE).pipe(p);
     }
 
@@ -46,11 +40,7 @@
      **/
     function multiPipe(
         PipeCall[] calldata pipes
-<<<<<<< HEAD
     ) external payable fundsSafu noSupplyIncrease returns (bytes[] memory results) {
-=======
-    ) external payable returns (bytes[] memory results) {
->>>>>>> 9e1a121d
         results = IPipeline(PIPELINE).multiPipe(pipes);
     }
 
@@ -62,11 +52,7 @@
     function advancedPipe(
         AdvancedPipeCall[] calldata pipes,
         uint256 value
-<<<<<<< HEAD
     ) external payable fundsSafu noSupplyIncrease returns (bytes[] memory results) {
-=======
-    ) external payable returns (bytes[] memory results) {
->>>>>>> 9e1a121d
         results = IPipeline(PIPELINE).advancedPipe{value: value}(pipes);
         LibEth.refundEth();
     }
@@ -80,11 +66,7 @@
     function etherPipe(
         PipeCall calldata p,
         uint256 value
-<<<<<<< HEAD
     ) external payable fundsSafu noSupplyIncrease returns (bytes memory result) {
-=======
-    ) external payable returns (bytes memory result) {
->>>>>>> 9e1a121d
         result = IPipeline(PIPELINE).pipe{value: value}(p);
         LibEth.refundEth();
     }
