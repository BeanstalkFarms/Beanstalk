--- conflicted
+++ resolved
@@ -51,12 +51,7 @@
 {
     Pipeline pipeline;
 
-<<<<<<< HEAD
     MockToken bean;
-=======
-    MockToken bean = MockToken(C.BEAN);
-    MockSeasonFacet season = MockSeasonFacet(BEANSTALK);
->>>>>>> 35e81f33
 
     // ideally, timestamp should be set to 1_000_000.
     // however, beanstalk rounds down to the nearest hour.
@@ -129,35 +124,8 @@
         // Initialize Shipment Routes and Plans.
         initShipping(verbose);
 
-<<<<<<< HEAD
-        // TODO: upon deployment, setup these state settings
-        initStateSettings();
-
-        vm.prank(bsAddr);
-        bs.updateOracleImplementationForToken(
-            WBTC,
-            IMockFBeanstalk.Implementation(address(0), bytes4(0), bytes1(0x01))
-        );
-    }
-
-    function initStateSettings() public {
-        AppStorage storage s = LibAppStorage.diamondStorage();
-        s.sys.seedGaugeSettings.maxBeanMaxLpGpPerBdvRatio = 100e18;
-        s.sys.seedGaugeSettings.minBeanMaxLpGpPerBdvRatio = 50e18;
-        s.sys.seedGaugeSettings.targetSeasonsToCatchUp = 4320;
-        s.sys.seedGaugeSettings.podRateLowerBound = 0.05e18;
-        s.sys.seedGaugeSettings.podRateOptimal = 0.15e18;
-        s.sys.seedGaugeSettings.podRateUpperBound = 0.25e18;
-        s.sys.seedGaugeSettings.deltaPodDemandLowerBound = 0.95e18;
-        s.sys.seedGaugeSettings.deltaPodDemandUpperBound = 1.05e18;
-        s.sys.seedGaugeSettings.lpToSupplyRatioUpperBound = 0.8e18;
-        s.sys.seedGaugeSettings.lpToSupplyRatioOptimal = 0.4e18;
-        s.sys.seedGaugeSettings.lpToSupplyRatioLowerBound = 0.12e18;
-        s.sys.seedGaugeSettings.excessivePriceThreshold = 1.05e6;
-=======
         // initialize oracle configuration
         initWhitelistOracles(verbose);
->>>>>>> 35e81f33
     }
 
     /**
@@ -611,7 +579,7 @@
      * and warps the time to that timestamp.
      */
     function warpToNextSeasonTimestamp() internal noGasMetering {
-        uint256 nextTimestamp = season.getNextSeasonStart();
+        uint256 nextTimestamp = bs.getNextSeasonStart();
         vm.warp(nextTimestamp);
     }
 
