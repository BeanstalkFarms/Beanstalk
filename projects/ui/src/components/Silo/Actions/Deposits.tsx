--- conflicted
+++ resolved
@@ -2,11 +2,8 @@
 import { useAccount as useWagmiAccount } from 'wagmi';
 import { Stack, Tooltip, Typography } from '@mui/material';
 import { GridColumns } from '@mui/x-data-grid';
-<<<<<<< HEAD
-=======
 import { ERC20Token } from '@beanstalk/sdk';
 import { BigNumber } from 'ethers';
->>>>>>> 70b4d7af
 import { Token } from '~/classes';
 import { FarmerSiloTokenBalance } from '~/state/farmer/silo';
 import type { LegacyDepositCrate } from '~/state/farmer/silo';
@@ -34,23 +31,17 @@
   const account = useWagmiAccount();
   const newToken = sdk.tokens.findBySymbol(token.symbol) as ERC20Token;
 
-<<<<<<< HEAD
-=======
   const stemTip = useStemTipForToken(newToken) || BigNumber.from(0);
   const lastStem = siloBalance?.mowStatus?.lastStem || BigNumber.from(0);
   const deltaStem = transform(stemTip.sub(lastStem), 'bnjs');
 
   const decimalShift = sdk.tokens.BEAN.decimals - sdk.tokens.STALK.decimals;
 
->>>>>>> 70b4d7af
   const rows: (LegacyDepositCrate & { id: string })[] = useMemo(
     () =>
       siloBalance?.deposited.crates.map((deposit) => ({
         id: deposit.stem?.toString(),
-<<<<<<< HEAD
-=======
         mowableStalk: deposit.bdv?.multipliedBy(deltaStem).shiftedBy(decimalShift),
->>>>>>> 70b4d7af
         ...deposit,
       })) || [],
     [siloBalance?.deposited.crates, deltaStem, decimalShift]
