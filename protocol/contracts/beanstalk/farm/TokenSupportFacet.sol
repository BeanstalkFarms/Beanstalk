/**
 * SPDX-License-Identifier: MIT
 **/

pragma solidity =0.7.6;
pragma experimental ABIEncoderV2;

import "@openzeppelin/contracts/drafts/IERC20Permit.sol";
import "@openzeppelin/contracts/token/ERC1155/IERC1155.sol";
import "@openzeppelin/contracts/token/ERC721/IERC721.sol";
import "../../interfaces/IERC4494.sol";
<<<<<<< HEAD
import {Invariable} from "contracts/beanstalk/Invariable.sol";
=======
import "../../libraries/LibTractor.sol";
>>>>>>> 752450d0

/**
 * @author Publius
 * @title TokenSupportFacet 
 * @notice Permit ERC-20 and ERC-721 tokens and transfer ERC-721 and ERC-1155 tokens.
 * @dev To transfer ERC-20 tokens, use {TokenFacet.transferToken}.
 **/

contract TokenSupportFacet is Invariable {
    /**
     * 
     * ERC-20
     * 
     */

    /// @notice permitERC20 is wrapper function for permit of ERC20Permit token
    /// @dev See {IERC20Permit-permit}.
    function permitERC20(
        IERC20Permit token,
        address owner,
        address spender,
        uint256 value,
        uint256 deadline,
        uint8 v,
        bytes32 r,
        bytes32 s
    ) public payable fundsSafu noNetFlow noSupplyChange {
        token.permit(owner, spender, value, deadline, v, r, s);
    }

    /**
     *
     * ERC-721
     *
     **/

    /**
     * @notice Execute an ERC-721 token transfer
     * @dev Wraps {IERC721-safeBatchTransferFrom}.
<<<<<<< HEAD
     **/
    function transferERC721(IERC721 token, address to, uint256 id) external payable fundsSafu noNetFlow noSupplyChange {
        token.safeTransferFrom(msg.sender, to, id);
=======
    **/
    function transferERC721(
        IERC721 token,
        address to,
        uint256 id
    ) external payable {
        token.safeTransferFrom(LibTractor._user(), to, id);
>>>>>>> 752450d0
    }

    /**
     * @notice Execute a permit for an ERC-721 token.
     * @dev See {IERC4494-permit}.
     **/
    function permitERC721(
        IERC4494 token,
        address spender,
        uint256 tokenId,
        uint256 deadline,
        bytes memory sig
    ) external payable fundsSafu noNetFlow noSupplyChange {
        token.permit(spender, tokenId, deadline, sig);
    }

    /**
     *
     * ERC-1155
     *
     **/

    /**
     * @notice Execute an ERC-1155 token transfer of a single Id.
     * @dev Wraps {IERC1155-safeTransferFrom}.
     **/
    function transferERC1155(
        IERC1155 token,
        address to,
        uint256 id,
        uint256 value
<<<<<<< HEAD
    ) external payable fundsSafu noNetFlow noSupplyChange {
        token.safeTransferFrom(msg.sender, to, id, value, new bytes(0));
=======
    ) external payable {
        token.safeTransferFrom(LibTractor._user(), to, id, value, new bytes(0));
>>>>>>> 752450d0
    }

    /**
     * @notice Execute an ERC-1155 token transfer of multiple Ids.
     * @dev Wraps {IERC1155-safeBatchTransferFrom}.
     **/
    function batchTransferERC1155(
        IERC1155 token,
        address to,
        uint256[] calldata ids,
        uint256[] calldata values
<<<<<<< HEAD
    ) external payable fundsSafu noNetFlow noSupplyChange {
        token.safeBatchTransferFrom(msg.sender, to, ids, values, new bytes(0));
=======
    ) external payable {
        token.safeBatchTransferFrom(LibTractor._user(), to, ids, values, new bytes(0));
>>>>>>> 752450d0
    }
}<|MERGE_RESOLUTION|>--- conflicted
+++ resolved
@@ -9,11 +9,8 @@
 import "@openzeppelin/contracts/token/ERC1155/IERC1155.sol";
 import "@openzeppelin/contracts/token/ERC721/IERC721.sol";
 import "../../interfaces/IERC4494.sol";
-<<<<<<< HEAD
 import {Invariable} from "contracts/beanstalk/Invariable.sol";
-=======
-import "../../libraries/LibTractor.sol";
->>>>>>> 752450d0
+import {LibTractor} from "../../libraries/LibTractor.sol";
 
 /**
  * @author Publius
@@ -53,19 +50,13 @@
     /**
      * @notice Execute an ERC-721 token transfer
      * @dev Wraps {IERC721-safeBatchTransferFrom}.
-<<<<<<< HEAD
-     **/
-    function transferERC721(IERC721 token, address to, uint256 id) external payable fundsSafu noNetFlow noSupplyChange {
-        token.safeTransferFrom(msg.sender, to, id);
-=======
     **/
     function transferERC721(
         IERC721 token,
         address to,
         uint256 id
-    ) external payable {
+    ) external payable fundsSafu noNetFlow noSupplyChange {
         token.safeTransferFrom(LibTractor._user(), to, id);
->>>>>>> 752450d0
     }
 
     /**
@@ -97,13 +88,8 @@
         address to,
         uint256 id,
         uint256 value
-<<<<<<< HEAD
     ) external payable fundsSafu noNetFlow noSupplyChange {
-        token.safeTransferFrom(msg.sender, to, id, value, new bytes(0));
-=======
-    ) external payable {
         token.safeTransferFrom(LibTractor._user(), to, id, value, new bytes(0));
->>>>>>> 752450d0
     }
 
     /**
@@ -115,12 +101,7 @@
         address to,
         uint256[] calldata ids,
         uint256[] calldata values
-<<<<<<< HEAD
     ) external payable fundsSafu noNetFlow noSupplyChange {
-        token.safeBatchTransferFrom(msg.sender, to, ids, values, new bytes(0));
-=======
-    ) external payable {
         token.safeBatchTransferFrom(LibTractor._user(), to, ids, values, new bytes(0));
->>>>>>> 752450d0
     }
 }