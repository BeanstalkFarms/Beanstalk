--- conflicted
+++ resolved
@@ -15,19 +15,11 @@
 import { useGetChainConstant } from '~/hooks/chain/useChainConstant';
 import { resetBeanstalkSilo, updateBeanstalkSilo } from './actions';
 import { BeanstalkSiloBalance } from './index';
-<<<<<<< HEAD
 import { useAppSelector } from '~/state';
-=======
->>>>>>> 27e41b6b
 import useSdk from '~/hooks/sdk';
 
 export const useFetchBeanstalkSilo = () => {
   const dispatch = useDispatch();
-<<<<<<< HEAD
-  const beanstalk = useBeanstalkContract();
-  const WHITELIST = useWhitelist();
-=======
->>>>>>> 27e41b6b
   const sdk = useSdk();
 
   ///
@@ -40,142 +32,8 @@
 
   /// Handlers
   const fetch = useCallback(async () => {
-<<<<<<< HEAD
-    if (beanstalk && sunriseBlock.gt(0)) {
-      console.debug(
-        '[beanstalk/silo/useBeanstalkSilo] FETCH: whitelist = ',
-        WHITELIST
-      );
-
-      const prevSeasonBlockTag = parseInt(sunriseBlock.minus(2).toString(), 10);
-
-      const [
-        // 0
-        stalkTotal,
-        seedsTotal,
-        rootsTotal,
-        earnedBeansTotal,
-        // 4
-        whitelistedAssetTotals,
-        // 5
-        withdrawSeasons,
-        // 6
-        prevSeasonTotalStalk,
-        // 7
-        prevSeasonEarnedBeans,
-      ] = await Promise.all([
-        // 0
-        beanstalk.totalStalk().then(tokenResult(STALK)), // Does NOT include Grown Stalk
-        // FIXME: what metric to put here now?
-        new BigNumberJS(0),
-        beanstalk.totalRoots().then(bigNumberResult), //
-        beanstalk.totalEarnedBeans().then(tokenResult(BEAN)),
-        // 4
-        Promise.all(
-          Object.keys(WHITELIST).map((addr) =>
-            Promise.all([
-              // FIXME: duplicate tokenResult optimization
-              beanstalk
-                .getTotalDeposited(addr)
-                .then(tokenResult(WHITELIST[addr])),
-              beanstalk
-                .getTotalWithdrawn(addr)
-                .then(tokenResult(WHITELIST[addr])),
-              // BEAN will always have a fixed BDV of 1, skip to save a network request
-              WHITELIST[addr] === Bean
-                ? ONE_BN
-                : beanstalk
-                    .bdv(addr, toStringBaseUnitBN(1, WHITELIST[addr].decimals))
-                    .then(tokenResult(BEAN))
-                    .catch((err) => {
-                      console.error(`Failed to fetch BDV: ${addr}`);
-                      console.error(err);
-                      throw err;
-                    }),
-            ]).then((data) => ({
-              token: addr.toLowerCase(),
-              deposited: data[0],
-              withdrawn: data[1],
-              bdvPerToken: data[2],
-            }))
-          )
-        ),
-        // 5
-        new BigNumberJS(0),
-        // 6
-        beanstalk
-          .totalStalk({ blockTag: prevSeasonBlockTag })
-          .then(transformTokenResult(sdk.tokens.STALK)),
-        beanstalk
-          .totalEarnedBeans({ blockTag: prevSeasonBlockTag })
-          .then(transformTokenResult(sdk.tokens.BEAN)),
-      ] as const);
-
-      console.debug('[beanstalk/silo/useBeanstalkSilo] RESULT', [
-        stalkTotal,
-        seedsTotal,
-        whitelistedAssetTotals[0],
-        whitelistedAssetTotals[0].deposited.toString(),
-        withdrawSeasons,
-      ]);
-
-      // farmableStalk and farmableSeed are derived from farmableBeans
-      // because 1 bean = 1 stalk, 2 seeds
-      const activeStalkTotal = stalkTotal;
-      const earnedStalkTotal = earnedBeansTotal.times(BEAN_TO_STALK);
-      const earnedSeedTotal = earnedBeansTotal.times(BEAN_TO_SEEDS);
-
-      /// Aggregate balances
-      const balances = whitelistedAssetTotals.reduce((agg, curr) => {
-        agg[curr.token] = {
-          bdvPerToken: curr.bdvPerToken,
-          deposited: {
-            amount: curr.deposited,
-          },
-          withdrawn: {
-            amount: curr.withdrawn,
-          },
-        };
-
-        return agg;
-      }, {} as TokenMap<BeanstalkSiloBalance>);
-
-      // total:   active & inactive
-      // active:  owned, actively earning other silo assets
-      // earned:  active but not yet deposited into a Season
-      // grown:   inactive
-      dispatch(
-        updateBeanstalkSilo({
-          // Balances
-          balances,
-          // Rewards
-          beans: {
-            earned: earnedBeansTotal,
-            total: balances[Bean.address].deposited.amount,
-            earnedPrevSeason: prevSeasonEarnedBeans,
-          },
-          stalk: {
-            active: activeStalkTotal,
-            earned: earnedStalkTotal,
-            grown: ZERO_BN,
-            total: activeStalkTotal.plus(ZERO_BN),
-            totalPrevSeason: prevSeasonTotalStalk,
-          },
-          seeds: {
-            active: seedsTotal,
-            earned: earnedSeedTotal,
-            total: seedsTotal.plus(earnedSeedTotal),
-          },
-          roots: {
-            total: rootsTotal,
-          },
-          // Metadata
-          withdrawSeasons: withdrawSeasons,
-        })
-      );
-    }
-  }, [beanstalk, WHITELIST, dispatch, Bean, sdk, sunriseBlock]);
-=======
+    const prevSeasonBlockTag = parseInt(sunriseBlock.minus(2).toString(), 10);
+  
     const [
       // 0
       stalkTotal,
@@ -186,6 +44,10 @@
       whitelistedAssetTotals,
       // 5
       stemTips,
+      // 6
+      prevSeasonTotalStalk,
+      // 7
+      prevSeasonEarnedBeans,
     ] = await Promise.all([
       // 0
       sdk.contracts.beanstalk.totalStalk().then(tokenResult(STALK)), // Does NOT include Grown Stalk
@@ -236,6 +98,14 @@
 
       // 5
       sdk.silo.getStemTips([...sdk.tokens.siloWhitelist]),
+      // 6
+      sdk.contracts.beanstalk
+        .totalStalk({ blockTag: prevSeasonBlockTag })
+        .then(transformTokenResult(sdk.tokens.STALK)),
+      // 7
+      sdk.contracts.beanstalk
+        .totalEarnedBeans({ blockTag: prevSeasonBlockTag })
+        .then(transformTokenResult(sdk.tokens.BEAN)),
     ] as const);
 
     console.debug('[beanstalk/silo/useBeanstalkSilo] RESULT', [
@@ -286,12 +156,14 @@
         beans: {
           earned: earnedBeansTotal,
           total: balances[Bean.address].deposited.amount,
+          earnedPrevSeason: prevSeasonEarnedBeans,
         },
         stalk: {
           active: activeStalkTotal,
           earned: earnedStalkTotal,
           grown: ZERO_BN,
           total: activeStalkTotal.plus(ZERO_BN),
+          totalPrevSeason: prevSeasonTotalStalk,
         },
         seeds: {
           active: bdvTotal,
@@ -306,7 +178,6 @@
       })
     );
   }, [sdk, dispatch, Bean.address]);
->>>>>>> 27e41b6b
 
   const clear = useCallback(() => {
     console.debug('[beanstalk/silo/useBeanstalkSilo] CLEAR');
