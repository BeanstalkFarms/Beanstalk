--- conflicted
+++ resolved
@@ -50,25 +50,11 @@
      * @param beans The number of Beans to Sow
      * @param _morningTemperature Pre-calculated {morningTemperature()}
      * @param account The account sowing Beans
+     * @param abovePeg Whether the TWA deltaB of the previous season was positive (true) or negative (false)
      * @dev 
      * 
      * ## Above Peg 
      * 
-<<<<<<< HEAD
-     * | t   | pods  | soil                                   | temperature                    | maxTemperature  |
-     * |-----|-------|----------------------------------------|--------------------------------|-----------------|
-     * | 0   | 500e6 | ~6683e6 (500e6 * (1 + 1250%)/(1+1%))   | 1e6 (1%)                       | 1250 (1250%)    |
-     * | 12  | 500e6 | ~1507e6 (500e6 * (1 + 1250%)/(1+348%)) | 348.75e6 (27.9% * 1250 * 1e6)  | 1250            |
-     * | 300 | 500e6 |  500e6 (500e6 * (1 + 1250%)/(1+1250%)) | 1250e6                         | 1250            |
-     * 
-     * ## Below Peg
-     * 
-     * | t   | pods                            | soil  | temperature                   | maxTemperature  |
-     * |-----|---------------------------------|-------|-------------------------------|-----------------|
-     * | 0   | 505e6 (500e6 * (1+1%))          | 500e6 | 1e6 (1%)                      | 1250 (1250%)    |
-     * | 12  | 2243.75e6 (500e6 * (1+348.75%)) | 500e6 | 348.75e6 (27.9% * 1250 * 1e6) | 1250            |
-     * | 300 | 6750e6 (500e6 * (1+1250%))      | 500e6 | 1250e6                        | 1250            |
-=======
      * | t   | Max pods  | s.f.soil              | soil                    | temperature              | maxTemperature |
      * |-----|-----------|-----------------------|-------------------------|--------------------------|----------------|
      * | 0   | 500e6     | ~37e6 500e6/(1+1250%) | ~495e6 500e6/(1+1%))    | 1e6 (1%)                 | 1250 (1250%)   |
@@ -82,32 +68,21 @@
      * | 0   | 505e6 (500e6 * (1+1%))          | 500e6 | 1e6 (1%)                      | 1250 (1250%)       |
      * | 12  | 2243.75e6 (500e6 * (1+348.75%)) | 500e6 | 348.75e6 (27.9% * 1250 * 1e6) | 1250               |
      * | 300 | 6750e6 (500e6 * (1+1250%))      | 500e6 | 1250e6                        | 1250               |
->>>>>>> f4dd5c65
      */
     function sow(uint256 beans, uint256 _morningTemperature, address account, bool abovePeg) internal returns (uint256) {
         AppStorage storage s = LibAppStorage.diamondStorage();
         
         uint256 pods;
-<<<<<<< HEAD
-        uint256 maxTemperature = uint256(s.w.t).mul(TEMPERATURE_PRECISION);
-
-        if (s.season.abovePeg) {
-=======
         if (abovePeg) {
             uint256 maxTemperature = uint256(s.w.t).mul(TEMPERATURE_PRECISION);
->>>>>>> f4dd5c65
             // amount sown is rounded up, because 
             // 1: temperature is rounded down.
             // 2: pods are rounded down.
             beans = scaleSoilDown(beans, _morningTemperature, maxTemperature);
             pods = beansToPods(beans, maxTemperature);
-<<<<<<< HEAD
-        } else {
-=======
         } 
         
         else {
->>>>>>> f4dd5c65
             pods = beansToPods(beans, _morningTemperature);
         }
 
