--- conflicted
+++ resolved
@@ -135,15 +135,9 @@
     }
 
     /**
-<<<<<<< HEAD
-     * @notice returns the total BDV in beanstalk.
-     * @dev the total BDV may differ from the instaneous BDV,
-     * as BDV is asyncronous.
-=======
      * @notice Returns the total Deposited BDV in Beanstalk.
      * @dev the total Deposited BDV may vary from the instantaneous BDV of all Deposited tokens
      * as the BDV of a Deposit is only updated when a Deposit is interacted with.
->>>>>>> a4d269ba
      */
     function getTotalBdv() external view returns (uint256 totalBdv) {
         return LibGauge.getTotalBdv();
@@ -157,11 +151,7 @@
     }
 
     /**
-<<<<<<< HEAD
-     * @notice returns the average grown stalk per BDV per season.
-=======
      * @notice Returns the average grown stalk per BDV per season.
->>>>>>> a4d269ba
      * @dev 6 decimal precision (1 GrownStalkPerBdvPerSeason = 1e6);
      * note that stalk has 10 decimals.
      */
@@ -170,11 +160,7 @@
     }
 
     /**
-<<<<<<< HEAD
-     * @notice returns the new average grown stalk per BDV per season,
-=======
      * @notice Returns the new average grown stalk per BDV per season,
->>>>>>> a4d269ba
      * if updateStalkPerBdvPerSeason() is called.
      * @dev 6 decimal precision (1 GrownStalkPerBdvPerSeason = 1e6);
      * note that stalk has 10 decimals.
