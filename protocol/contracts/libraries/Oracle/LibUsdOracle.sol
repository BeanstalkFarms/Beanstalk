--- conflicted
+++ resolved
@@ -61,11 +61,7 @@
             return ethUsdPrice;
         }
         if (token == C.WSTETH) {
-<<<<<<< HEAD
-            uint256 wstethUsdPrice = LibWstethUsdOracle.getWstethUsdPrice(0);
-=======
             uint256 wstethUsdPrice = LibWstethUsdOracle.getWstethUsdPrice(lookback);
->>>>>>> 45afeaf1
             if (wstethUsdPrice == 0) return 0;
             return wstethUsdPrice;
         }
