/**
 * SPDX-License-Identifier: MIT
**/

pragma solidity ^0.7.6;
pragma experimental ABIEncoderV2;

import "./Weather.sol";

/**
 * @author Publius
 * @title Sun
**/
contract Sun is Weather {

    using SafeMath for uint256;
    using Decimal for Decimal.D256;

    event SupplyIncrease(
        uint256 indexed season,
        uint256 newHarvestable,
        uint256 newSilo,
        int256 newSoil
    );
    event SupplyDecrease(uint256 indexed season, int256 newSoil);
    event SupplyNeutral(uint256 indexed season, int256 newSoil);

    /**
     * Internal
    **/

    // Sun

    function stepSun(int256 deltaB)
        internal
        returns
        (uint256)
    {
<<<<<<< HEAD
        (uint256 eth_reserve, uint256 bean_reserve) = lockedReserves();

        uint256 currentBeans = LibToolShed.sqrt(
            bean_reserve.mul(eth_reserve).mul(1e6).div(beanPrice.mul(1e18).asUint256())
        );
        uint256 targetBeans = LibToolShed.sqrt(
            bean_reserve.mul(eth_reserve).mul(1e6).div(usdcPrice.mul(1e18).asUint256())
        );

        uint256 price = beanPrice.mul(1e18).div(usdcPrice).asUint256();
=======
>>>>>>> 651ea43e
        uint256 newSilo;

        if (deltaB > 0) {
            newSilo = growSupply(uint256(deltaB));
        } else if (deltaB < 0) {
            shrinkSupply(uint256(-deltaB));
        } else {
            int256 newSoil = setSoil(0);
            emit SupplyNeutral(season(), newSoil);
        }
        s.w.startSoil = s.f.soil;
        return newSilo;
    }

    function shrinkSupply(uint256 beans) private {
        int256 newSoil = setSoil(beans);
        emit SupplyDecrease(season(), newSoil);
    }

    function growSupply(uint256 beans) private returns (uint256) {
        (uint256 newHarvestable, uint256 newSilo) = increaseSupply(beans);
        int256 newSoil = setSoil(getMinSoil(newHarvestable));
        emit SupplyIncrease(season(), newHarvestable, newSilo, newSoil);
        return newSilo;
    }

    // (ethereum, beans)
    function lockedReserves() public view returns (uint256, uint256) {
        (uint ethReserve, uint beanReserve) = reserves();
        uint lp = pair().totalSupply();
        if (lp == 0) return (0,0);
        uint lockedLP = s.lp.deposited.add(s.lp.withdrawn);
        ethReserve = ethReserve.mul(lockedLP).div(lp);
        beanReserve = beanReserve.mul(lockedLP).div(lp);
        return (ethReserve, beanReserve);
    }

}<|MERGE_RESOLUTION|>--- conflicted
+++ resolved
@@ -36,19 +36,6 @@
         returns
         (uint256)
     {
-<<<<<<< HEAD
-        (uint256 eth_reserve, uint256 bean_reserve) = lockedReserves();
-
-        uint256 currentBeans = LibToolShed.sqrt(
-            bean_reserve.mul(eth_reserve).mul(1e6).div(beanPrice.mul(1e18).asUint256())
-        );
-        uint256 targetBeans = LibToolShed.sqrt(
-            bean_reserve.mul(eth_reserve).mul(1e6).div(usdcPrice.mul(1e18).asUint256())
-        );
-
-        uint256 price = beanPrice.mul(1e18).div(usdcPrice).asUint256();
-=======
->>>>>>> 651ea43e
         uint256 newSilo;
 
         if (deltaB > 0) {
