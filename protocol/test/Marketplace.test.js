const { EXTERNAL, INTERNAL, INTERNAL_EXTERNAL, INTERNAL_TOLERANT } = require('./utils/balances.js')
const { expect, use } = require("chai");
const { waffleChai } = require("@ethereum-waffle/chai");
use(waffleChai);
const { deploy } = require('../scripts/deploy.js')
<<<<<<< HEAD
const { BigNumber } = require('bignumber.js')
const { print, printWeather } = require('./utils/print.js')
const { createInterpolant, evaluatePCHIP } = require('./utils/pchip.js')
=======
const { BEAN, ZERO_ADDRESS } = require('./utils/constants')
const { takeSnapshot, revertToSnapshot } = require("./utils/snapshot");
>>>>>>> f99614dc


const ZERO_HASH = '0x0000000000000000000000000000000000000000000000000000000000000000'
let user, user2, owner;
let userAddress, ownerAddress, user2Address;
let snapshotId;

describe('Marketplace', function () {
  let contracts
  before(async function () {
    contracts = await deploy("Test", false, true);
    [owner, user, user2] = await ethers.getSigners();
    userAddress = user.address;
    user2Address = user2.address;
    provider = ethers.getDefaultProvider();

    ownerAddress = contracts.account;
    this.diamond = contracts.beanstalkDiamond
    this.field = await ethers.getContractAt('MockFieldFacet', this.diamond.address);
    this.season = await ethers.getContractAt('MockSeasonFacet', this.diamond.address);
    this.marketplace = await ethers.getContractAt('MockMarketplaceFacet', this.diamond.address);
    this.token = await ethers.getContractAt('TokenFacet', this.diamond.address);
    this.bean = await ethers.getContractAt('MockToken', BEAN);

    await this.bean.mint(userAddress, '500000')
    await this.bean.mint(user2Address, '500000')

    await this.season.siloSunrise(0)

    await this.bean.connect(user).approve(this.field.address, '100000000000')
    await this.bean.connect(user2).approve(this.field.address, '100000000000')

    await this.field.incrementTotalSoilE('100000');
    await this.season.setYieldE('0');
    await this.field.connect(user).sow('1000', EXTERNAL);
    await this.field.connect(user2).sow('1000', EXTERNAL);
  })

  const getHash = async function (tx) {
    let receipt = await tx.wait();
    const args = (receipt.events?.filter((x) => { return x.event == "PodListingCreated" }))[0].args;
    return ethers.utils.solidityKeccak256(
      ['uint256', 'uint256', 'uint24', 'uint256', 'bool'],
      [args.start, args.amount, args.pricePerPod, args.maxHarvestableIndex, args.mode == EXTERNAL]
    );
  }

  const getDynamicHash = async function (tx) {
    let receipt = await tx.wait();
    const args = (receipt.events?.filter((x) => { return x.event == "DynamicPodListingCreated" }))[0].args;
    return ethers.utils.solidityKeccak256(
      ['uint256', 'uint256', 'uint256', 'bool', 'uint256[10]', 'uint256[40]', 'uint8[40]', 'bool[40]'],
      [args.start, args.amount, args.maxHarvestableIndex, args.toWallet, args.subIntervalIndex, args.constants, args.shifts, args.signs]
    );
  }

  const getHashFromListing = function (l) {
    l[4] = l[4] == EXTERNAL
    return ethers.utils.solidityKeccak256(['uint256', 'uint256', 'uint24', 'uint256', 'bool'], l);
  }

  const getHashFromDynamicListing = function (l) {
    return ethers.utils.solidityKeccak256(['uint256', 'uint256', 'uint256', 'bool', 'uint256[10]', 'uint256[40]', 'uint8[40]', 'bool[40]'], l);
  }

  const getOrderId = async function (tx) {
    let receipt = await tx.wait();
    let idx = (receipt.events?.filter((x) => { return x.event == "PodOrderCreated" }))[0].args.id;
    return idx; 
  }

  const getDynamicOrderId = async function (tx) {
    let receipt = await tx.wait();
    let idx = (receipt.events?.filter((x) => { return x.event == "DynamicPodOrderCreated" }))[0].args.id;
    return idx;
  }

  const linearSet = {
    xs:[0,500,1000,1500,2000,2500,3000, 3500, 4000, 4500],
    ys:[ 500000, 500000, 500000, 500000,500000,500000, 500000, 500000, 500000, 500000 ]
  }

  beforeEach(async function () {
    snapshotId = await takeSnapshot();
  });

  afterEach(async function () {
    await revertToSnapshot(snapshotId);
  });

  describe("Pod Listings", async function () {
<<<<<<< HEAD

    describe("Create Dynamic", async function () {
    
      it('Fails to List Unowned Dynamic Plot', async function () {
        let interp = createInterpolant(linearSet.xs, linearSet.ys);
        await expect(this.marketplace.connect(user).createDynamicPodListing('5000', '0', '1000', '0', false,[interp.subIntervalIndex.map(String), interp.constants.map(String), interp.shifts.map(String), interp.signs])).to.be.revertedWith('Marketplace: Invalid Plot/Amount.');
      })

      it('Fails if already expired - dynamic', async function () {
        await this.field.incrementTotalHarvestableE('2000');
        let interp = createInterpolant(linearSet.xs, linearSet.ys);
        await expect(this.marketplace.connect(user).createDynamicPodListing('0', '0', '500', '0', false, [interp.subIntervalIndex.map(String), interp.constants.map(String), interp.shifts.map(String), interp.signs])).to.be.revertedWith('Marketplace: Expired.');
      })

      it('Fails if amount is 0 - dynamic', async function () {
        let interp = createInterpolant(linearSet.xs, linearSet.ys);
        await expect(this.marketplace.connect(user2).createDynamicPodListing('1000', '0', '0', '0', false, [interp.subIntervalIndex.map(String), interp.constants.map(String), interp.shifts.map(String), interp.signs])).to.be.revertedWith('Marketplace: Invalid Plot/Amount.');
      })

      it('Fails if start + amount too large - dynamic', async function () {
        let interp = createInterpolant(linearSet.xs, linearSet.ys);
        await expect(this.marketplace.connect(user2).createDynamicPodListing('1000', '500', '1000', '0', false, [interp.subIntervalIndex.map(String), interp.constants.map(String), interp.shifts.map(String), interp.signs.map(String)])).to.be.revertedWith('Marketplace: Invalid Plot/Amount.');
=======
    describe("Create", async function () {
      it('Fails to List Unowned Plot', async function () {
        await expect(this.marketplace.connect(user).createPodListing('5000', '0', '1000', '100000', '0', INTERNAL)).to.be.revertedWith('Marketplace: Invalid Plot/Amount.');
      })

      it('Fails if already expired', async function () {
        await this.field.incrementTotalHarvestableE('2000');
        await expect(this.marketplace.connect(user).createPodListing('0', '0', '500', '100000', '0', INTERNAL)).to.be.revertedWith('Marketplace: Expired.');
      })

      it('Fails if amount is 0', async function () {
        await expect(this.marketplace.connect(user2).createPodListing('1000', '0', '0', '100000', '0', INTERNAL)).to.be.revertedWith('Marketplace: Invalid Plot/Amount.');
      })

      it('fails if price is 0', async function () {
        await expect(this.marketplace.connect(user2).createPodListing('1000', '0', '1000', '0', '0', INTERNAL)).to.be.revertedWith('Marketplace: Pod price must be greater than 0.');
      })

      it('Fails if start + amount too large', async function () {
        await expect(this.marketplace.connect(user2).createPodListing('1000', '500', '1000', '100000', '0', INTERNAL)).to.be.revertedWith('Marketplace: Invalid Plot/Amount.');
>>>>>>> f99614dc
      })

      describe("List full dynamic plot", async function () {
        beforeEach(async function () {
<<<<<<< HEAD

          let interp = createInterpolant(linearSet.xs, linearSet.ys);
          this.result = await this.marketplace.connect(user).createDynamicPodListing('0', '0', '1000','0', true, [linearSet.xs.map(String), interp.constants.map(String), interp.shifts.map(String), interp.signs]);

=======
          this.result = await this.marketplace.connect(user).createPodListing('0', '0', '1000', '500000', '0', EXTERNAL);
>>>>>>> f99614dc
        })

        it('Lists Dynamic Plot properly', async function () {
          expect(await this.marketplace.podListing(0)).to.be.equal(await getDynamicHash(this.result));
        })

        it('Emits event', async function () {
<<<<<<< HEAD
          let interp = createInterpolant(linearSet.xs, linearSet.ys);
          await expect(this.result).to.emit(this.marketplace, 'DynamicPodListingCreated').withArgs(userAddress, 0, 0, '1000', 0, true, linearSet.xs.map(String), interp.constants.map(String), interp.shifts, interp.signs);
=======
          await expect(this.result).to.emit(this.marketplace, 'PodListingCreated').withArgs(userAddress, 0, 0, '1000', 500000, 0, 0);
>>>>>>> f99614dc
        })
      })

      describe("List partial dynamic plot", async function () {
        beforeEach(async function () {
<<<<<<< HEAD
          this.interp = createInterpolant(linearSet.xs, linearSet.ys);
          this.result = await this.marketplace.connect(user).createDynamicPodListing('0', '0', '500', '0', true, [linearSet.xs.map(String), this.interp.constants.map(String), this.interp.shifts.map(String), this.interp.signs]);
=======
          this.result = await this.marketplace.connect(user).createPodListing('0', '0', '100', '100000', '0', EXTERNAL);
          this.result = await this.marketplace.connect(user).createPodListing('0', '0', '500', '500000', '0', EXTERNAL);
>>>>>>> f99614dc
        })

        it('Lists Plot properly', async function () {
          expect(await this.marketplace.podListing(0)).to.be.equal(await getDynamicHash(this.result));
        })

        it('Emits event', async function () {
<<<<<<< HEAD
          await expect(this.result).to.emit(this.marketplace, 'DynamicPodListingCreated').withArgs(userAddress, 0, 0, '500', 0, true, linearSet.xs.map(String), this.interp.constants.map(String), this.interp.shifts, this.interp.signs);
=======
          await expect(this.result).to.emit(this.marketplace, 'PodListingCreated').withArgs(userAddress, 0, 0, '500', 500000, 0, 0);
>>>>>>> f99614dc
        })
      })
  

      describe("List partial dynamic plot from middle", async function () {
        beforeEach(async function () {
<<<<<<< HEAD
          this.interp = createInterpolant(linearSet.xs, linearSet.ys);
          this.result = await this.marketplace.connect(user).createDynamicPodListing('0', '500', '500', '2000', false, [linearSet.xs.map(String),this.interp.constants.map(String), this.interp.shifts.map(String), this.interp.signs]);
=======
          this.result = await this.marketplace.connect(user).createPodListing('0', '500', '500', '500000', '2000', INTERNAL);
>>>>>>> f99614dc
        })

        it('Lists Plot properly', async function () {
          expect(await this.marketplace.podListing(0)).to.be.equal(await getDynamicHash(this.result));
        })

        it('Emits event', async function () {
<<<<<<< HEAD
          // let interp = createInterpolant(linearSet.xs, linearSet.ys);
          await expect(this.result).to.emit(this.marketplace, 'DynamicPodListingCreated').withArgs(userAddress, 0, 500, '500', 2000, false, this.interp.subIntervalIndex.map(String), this.interp.constants.map(String), this.interp.shifts, this.interp.signs);
=======
          await expect(this.result).to.emit(this.marketplace, 'PodListingCreated').withArgs(userAddress, 0, 500, '500', 500000, 2000, 1);
>>>>>>> f99614dc
        })
      })

      describe("Relist dynamic plot from middle", async function () {
        beforeEach(async function () {
<<<<<<< HEAD
          this.interp = createInterpolant(linearSet.xs, linearSet.ys);
          this.result = await this.marketplace.connect(user).createDynamicPodListing('0', '0', '500', '0', false, [linearSet.xs.map(String),this.interp.constants.map(String), this.interp.shifts.map(String), this.interp.signs]);
          this.result = await this.marketplace.connect(user).createDynamicPodListing('0', '500', '100', '2000', false, [linearSet.xs.map(String),this.interp.constants.map(String), this.interp.shifts.map(String), this.interp.signs]);
=======
          this.result = await this.marketplace.connect(user).createPodListing('0', '0', '500', '500000', '0', INTERNAL);
          this.result = await this.marketplace.connect(user).createPodListing('0', '500', '100', '500000', '2000', INTERNAL);
>>>>>>> f99614dc
        })

        it('Lists Plot properly', async function () {
          expect(await this.marketplace.podListing(0)).to.be.equal(await getDynamicHash(this.result));
        })

        it('Emits event', async function () {
          await expect(this.result).to.emit(this.marketplace, 'PodListingCancelled').withArgs(userAddress, 0);
<<<<<<< HEAD
          await expect(this.result).to.emit(this.marketplace, 'DynamicPodListingCreated').withArgs(userAddress, 0, 500, '100', 2000, false, linearSet.xs.map(String), this.interp.constants.map(String), this.interp.shifts, this.interp.signs);
=======
          await expect(this.result).to.emit(this.marketplace, 'PodListingCreated').withArgs(userAddress, 0, 500, '100', 500000, 2000, 1);
>>>>>>> f99614dc
        })
      })
    })

    describe("Dynamic Fill", async function () {

<<<<<<< HEAD
      beforeEach(async function () {

        //something wrong with interpolant function input
        let xs = [ 0, 100, 200, 300, 400, 500, 600, 700, 800, 900 ];
        let ys = [ 200000, 180000, 160000, 140000, 120000, 100000, 100000, 80000, 60000, 50000 ];
        this.interp = createInterpolant(xs,ys);
        this.orderAmount = evaluatePCHIP(this.interp,0,2500 );
        console.log(orderAmount);
        this.order = [userAddress, '2500', [this.interp.subIntervalIndex.map(String), this.interp.constants.map(String), this.interp.shifts.map(String), this.interp.signs]];
        this.result = await this.marketplace.connect(user).createDynamicPodOrder('50', '2500', [this.interp.subIntervalIndex.map(String), this.interp.constants.map(String), this.interp.shifts.map(String), this.interp.signs])
        this.id = await getDynamicOrderId(this.result);

      })

      describe("revert", async function () {
        it("owner does not own plot", async function () {
          await expect(this.marketplace.fillDynamicPodOrder(this.order, 0, 0, 500, false)).to.revertedWith("Marketplace: Invalid Plot.");
        })

        it("plot amount too large", async function () {
          await expect(this.marketplace.connect(user2).fillDynamicPodOrder(this.order, 1000, 700, 500, false)).to.revertedWith("Marketplace: Invalid Plot.");
        })

        it("plot amount too large", async function () {
          await this.field.connect(user2).sowBeansAndIndex('1200');
          await expect(this.marketplace.connect(user2).fillDynamicPodOrder(this.order, 2000, 700, 500, false)).to.revertedWith("Marketplace: Plot too far in line.");
        })

        it("sell too much", async function () {
          await expect(this.marketplace.connect(user2).fillDynamicPodOrder(this.order, 1000, 0, 1000, false)).to.revertedWith("SafeMath: subtraction overflow");
        })
      })
      describe("Fill Dynamic", async function () {

      describe('reverts', async function () {
        beforeEach(async function () {
          let interp = createInterpolant(linearSet.xs, linearSet.ys);
          this.result = await this.marketplace.connect(user).createDynamicPodListing('0', '0', '1000', '0', true, [interp.subIntervalIndex.map(String), interp.constants.map(String), interp.shifts.map(String), interp.signs]);
          this.listing = [userAddress, '0', '0', '1000', '0', true, [interp.subIntervalIndex.map(String), interp.constants.map(String), interp.shifts.map(String), interp.signs]];
        })
        it('Lists Plot properly', async function () {
          expect(await this.marketplace.podListing(0)).to.be.equal(await getDynamicHash(this.result));
        })
        it('Fails to fill Listing, not enough ETH used', async function () {
          await this.pair.simulateTrade('4000', '1000');
          await expect(this.marketplace.connect(user2).buyBeansAndFillDynamicPodListing(this.listing, 0, 100, { value: '24' })).to.be.revertedWith('UniswapV2Router: EXCESSIVE_INPUT_AMOUNT');
=======
      describe('revert', async function () {
        beforeEach(async function () {
          await this.marketplace.connect(user).createPodListing('0', '0', '1000', '500000', '0', EXTERNAL);
          this.listing = [userAddress, '0', '0', '1000', 500000, '0', EXTERNAL];
>>>>>>> f99614dc
        })

        it('Fill Listing non-listed Index Fails', async function () {
          let brokenListing = this.listing;
          brokenListing[1] = '1'
<<<<<<< HEAD
          await expect(this.marketplace.connect(user).fillDynamicPodListing(brokenListing, 500)).to.be.revertedWith('Marketplace: Listing does not exist.');
=======
          await expect(this.marketplace.connect(user).fillPodListing(brokenListing, 500, EXTERNAL)).to.be.revertedWith('Marketplace: Listing does not exist.');
>>>>>>> f99614dc
        })

        it('Fill Listing wrong start Index Fails', async function () {
          let brokenListing = this.listing;
          brokenListing[2] = '1'
<<<<<<< HEAD
          await expect(this.marketplace.connect(user).fillDynamicPodListing(brokenListing, 500)).to.be.revertedWith('Marketplace: Listing does not exist.');
        })
        it('Fill Listing after expired', async function () {
          await this.field.incrementTotalHarvestableE('2000');
          await expect(this.marketplace.connect(user2).fillDynamicPodListing(this.listing, 500)).to.be.revertedWith('Marketplace: Listing has expired.');
        })

        it('Fill Listing not enough pods in plot', async function () {
          await expect(this.marketplace.connect(user2).fillDynamicPodListing(this.listing, 1001)).to.be.revertedWith('Marketplace: Not enough pods in Listing');
=======
          await expect(this.marketplace.connect(user).fillPodListing(brokenListing, 500, EXTERNAL)).to.be.revertedWith('Marketplace: Listing does not exist.');
        })

        it('Fill Listing wrong price Fails', async function () {
          let brokenListing = this.listing;
          brokenListing[4] = '100001'
          await expect(this.marketplace.connect(user).fillPodListing(brokenListing, 500, EXTERNAL)).to.be.revertedWith('Marketplace: Listing does not exist.');
        })

        it('Fill Listing after expired', async function () {
          await this.field.incrementTotalHarvestableE('2000');
          await expect(this.marketplace.connect(user2).fillPodListing(this.listing, 500, EXTERNAL)).to.be.revertedWith('Marketplace: Listing has expired.');
        })

        it('Fill Listing not enough pods in plot', async function () {
          await expect(this.marketplace.connect(user2).fillPodListing(this.listing, 501, EXTERNAL)).to.be.revertedWith('Marketplace: Not enough pods in Listing');
        })

        it('Fill Listing not enough pods in listing', async function () {
          const l = [userAddress, '0', '0', '500', '500000', '0', INTERNAL]
          await this.marketplace.connect(user).createPodListing('0', '0', '500', '500000', '0', INTERNAL);
          await expect(this.marketplace.connect(user2).fillPodListing(l, 500, EXTERNAL)).to.be.revertedWith('Marketplace: Not enough pods in Listing');
>>>>>>> f99614dc
        })
      })

      describe("Fill dynamic listing", async function () {
        beforeEach(async function () {
<<<<<<< HEAD
          let xs = [ 0, 100, 200, 300, 400, 500, 600, 700, 800, 900 ];
          let ys = [ 500000, 500000, 500000, 500000,500000,500000, 500000, 500000, 500000, 500000  ];
          this.interp = createInterpolant(xs, ys);
          this.listing = [userAddress, '0', '0', '1000', '0', true, [this.interp.subIntervalIndex.map(String), this.interp.constants.map(String), this.interp.shifts.map(String), this.interp.signs]]
          await this.marketplace.connect(user).createDynamicPodListing('0', '0', '1000', '0', true, [this.interp.subIntervalIndex.map(String), this.interp.constants.map(String), this.interp.shifts, this.interp.signs]);
          this.amountBeansBuyingWith = 400;
=======
          this.listing = [userAddress, '0', '0', '1000', '500000', '0', EXTERNAL]
          await this.marketplace.connect(user).createPodListing('0', '0', '1000', '500000', '0', EXTERNAL);
          this.amountBeansBuyingWith = 500;
>>>>>>> f99614dc

          this.userBeanBalance = await this.bean.balanceOf(userAddress)
          this.user2BeanBalance = await this.bean.balanceOf(user2Address)

<<<<<<< HEAD
          this.result = await this.marketplace.connect(user2).fillDynamicPodListing(this.listing, this.amountBeansBuyingWith);
=======
          this.result = await this.marketplace.connect(user2).fillPodListing(this.listing, this.amountBeansBuyingWith, EXTERNAL);
>>>>>>> f99614dc

          this.user2BeanBalanceAfter = await this.bean.balanceOf(user2Address)
          this.userBeanBalanceAfter = await this.bean.balanceOf(userAddress)
        })
        
        it('Transfer Beans properly', async function () {
          expect(this.user2BeanBalance.sub(this.user2BeanBalanceAfter)).to.equal(this.amountBeansBuyingWith);
          expect(this.userBeanBalanceAfter.sub(this.userBeanBalance)).to.equal(this.amountBeansBuyingWith);
          expect(await this.token.getInternalBalance(user.address, this.bean.address)).to.equal(0);
        })

        it('Deletes Pod Listing', async function () {
          expect(await this.marketplace.podListing(0)).to.equal(ZERO_HASH);
        })

        it('transfer pod listing', async function () {
          expect((await this.field.plot(user2Address, 0)).toString()).to.equal('1000');
          expect((await this.field.plot(userAddress, 0)).toString()).to.equal('0');
        })

        it('emits event', async function () {
          await expect(this.result).to.emit(this.marketplace, 'PodListingFilled').withArgs(userAddress, user2Address, 0, 0, '1000');
        })
      })

      describe("Fill partial dynamic listing", async function () {
        beforeEach(async function () {
<<<<<<< HEAD
          let xs = [ 0, 100, 200, 300, 400, 500, 600, 700, 800, 900 ];
          let ys = [ 500000, 500000, 500000, 500000,500000,500000, 500000, 500000, 500000, 500000 ];
          this.interp = createInterpolant(xs,ys);
          this.listing = [userAddress, '0', '0', '1000', '0', true, [this.interp.subIntervalIndex.map(String), this.interp.constants.map(String), this.interp.shifts.map(String), this.interp.signs]];
          await this.marketplace.connect(user).createDynamicPodListing('0', '0', '1000', '0', true, [this.interp.subIntervalIndex.map(String), this.interp.constants.map(String), this.interp.shifts.map(String), this.interp.signs]);
=======
          this.listing = [userAddress, '0', '0', '1000', '500000', '0', EXTERNAL]
          await this.marketplace.connect(user).createPodListing('0', '0', '1000', '500000', '0', EXTERNAL);
>>>>>>> f99614dc
          this.amountBeansBuyingWith = 250;

          this.userBeanBalance = await this.bean.balanceOf(userAddress)
          this.user2BeanBalance = await this.bean.balanceOf(user2Address)

<<<<<<< HEAD
          this.result = await this.marketplace.connect(user2).fillDynamicPodListing(this.listing, this.amountBeansBuyingWith);
=======
          this.result = await this.marketplace.connect(user2).fillPodListing(this.listing, this.amountBeansBuyingWith, EXTERNAL);
>>>>>>> f99614dc

          this.user2BeanBalanceAfter = await this.bean.balanceOf(user2Address)
          this.userBeanBalanceAfter = await this.bean.balanceOf(userAddress)
        })

        it('Transfer Beans properly', async function () {
          expect(this.user2BeanBalance.sub(this.user2BeanBalanceAfter)).to.equal(this.amountBeansBuyingWith);
          expect(this.userBeanBalanceAfter.sub(this.userBeanBalance)).to.equal(this.amountBeansBuyingWith);
          expect(await this.token.getInternalBalance(user.address, this.bean.address)).to.equal(0);
        })

        it('Deletes Pod Listing', async function () {
          expect(await this.marketplace.podListing(0)).to.equal(ZERO_HASH);
          expect(await this.marketplace.podListing(500)).to.equal(getHashFromDynamicListing(['0', '500', this.listing[4], this.listing[5], this.interp.subIntervalIndex.map(String), this.interp.constants.map(String), this.interp.shifts.map(String), this.interp.signs]));
        })

        it('transfer pod listing', async function () {
          expect((await this.field.plot(user2Address, 0)).toString()).to.equal('500');
          expect((await this.field.plot(userAddress, 0)).toString()).to.equal('0');
          expect((await this.field.plot(userAddress, 500)).toString()).to.equal('500');
        })

        it('emits event', async function () {
          await expect(this.result).to.emit(this.marketplace, 'PodListingFilled').withArgs(userAddress, user2Address, 0, 0, '500');
        })
      })

      describe("Fill partial dynamic listing of a partial dynamic listing multiple fills", async function () {
        beforeEach(async function () {
<<<<<<< HEAD
          let xs = [ 0, 100, 200, 300, 400, 500, 600, 700, 800, 900 ];
          let ys = [ 500000, 500000, 500000, 500000,500000,500000, 500000, 500000, 500000, 500000 ];
          this.interp = createInterpolant(xs, ys);
          this.listing = [userAddress, '0', '500', '500', '0', true, [this.interp.subIntervalIndex.map(String), this.interp.constants.map(String), this.interp.shifts.map(String), this.interp.signs]];
          // this.listing = [userAddress, '0', '500', '500', '500000', '0', true]
          await this.marketplace.connect(user).createDynamicPodListing('0', '500', '500', '0', true,[this.interp.subIntervalIndex.map(String), this.interp.constants.map(String), this.interp.shifts.map(String), this.interp.signs]);
=======
          this.listing = [userAddress, '0', '500', '500', '500000', '0', EXTERNAL]
          await this.marketplace.connect(user).createPodListing('0', '500', '500', '500000', '0', EXTERNAL);
>>>>>>> f99614dc
          this.amountBeansBuyingWith = 100;

          this.userBeanBalance = await this.bean.balanceOf(userAddress)
          this.user2BeanBalance = await this.bean.balanceOf(user2Address)

<<<<<<< HEAD
          this.result = await this.marketplace.connect(user2).fillDynamicPodListing(this.listing, this.amountBeansBuyingWith);
=======
          this.result = await this.marketplace.connect(user2).fillPodListing(this.listing, this.amountBeansBuyingWith, EXTERNAL);
>>>>>>> f99614dc

          this.user2BeanBalanceAfter = await this.bean.balanceOf(user2Address)
          this.userBeanBalanceAfter = await this.bean.balanceOf(userAddress)
        })

        it('Transfer Beans properly', async function () {
          expect(this.user2BeanBalance.sub(this.user2BeanBalanceAfter)).to.equal(this.amountBeansBuyingWith);
          expect(this.userBeanBalanceAfter.sub(this.userBeanBalance)).to.equal(this.amountBeansBuyingWith);
          expect(await this.token.getInternalBalance(user.address, this.bean.address)).to.equal(0);
        })

        it('Deletes Pod Listing', async function () {
          expect(await this.marketplace.podListing(0)).to.equal(ZERO_HASH);
          expect(await this.marketplace.podListing(700)).to.equal(getHashFromDynamicListing(['0', '300', this.listing[4], this.listing[5], this.listing[6][0], this.listing[6][1], this.listing[6][2], this.listing[6][3]]));
        })

        it('transfer pod listing', async function () {
          expect((await this.field.plot(user2Address, 500)).toString()).to.equal('200');
          expect((await this.field.plot(userAddress, 0)).toString()).to.equal('500');
          expect((await this.field.plot(userAddress, 700)).toString()).to.equal('300');
        })

        it('emits event', async function () {
          await expect(this.result).to.emit(this.marketplace, 'PodListingFilled').withArgs(userAddress, user2Address, 0, 500, '200');
        })
      })

      describe("Fill partial dynamic listing of a dynamic listing created by partial fill", async function () {
        beforeEach(async function () {
<<<<<<< HEAD
          let xs = [ 0, 100, 200, 300, 400, 500, 600, 700, 800, 900 ];
          let ys = [ 500000, 500000, 500000, 500000,500000,500000, 500000, 500000, 500000, 500000 ];
          this.interp = createInterpolant(xs,ys);
          this.listing = [userAddress, '0', '500', '500', '0', true, [this.interp.subIntervalIndex.map(String), this.interp.constants.map(String), this.interp.shifts.map(String), this.interp.signs]]
          // this.listing = [userAddress, '0', '500', '500', '500000', '0', true]
          await this.marketplace.connect(user).createDynamicPodListing('0', '500', '500', '0', true, [this.interp.subIntervalIndex.map(String), this.interp.constants.map(String), this.interp.shifts.map(String), this.interp.signs]);
=======
          this.listing = [userAddress, '0', '500', '500', '500000', '0', EXTERNAL]
          await this.marketplace.connect(user).createPodListing('0', '500', '500', '500000', '0', EXTERNAL);
>>>>>>> f99614dc
          this.amountBeansBuyingWith = 100;

          this.userBeanBalance = await this.bean.balanceOf(userAddress)
          this.user2BeanBalance = await this.bean.balanceOf(user2Address)
<<<<<<< HEAD
          this.result = await this.marketplace.connect(user2).fillDynamicPodListing(this.listing, this.amountBeansBuyingWith);

          this.user2BeanBalanceAfter = await this.bean.balanceOf(user2Address)
          this.userBeanBalanceAfter = await this.bean.balanceOf(userAddress)
          this.listing = [userAddress, '700', '0', '300', '0', true, [this.interp.subIntervalIndex.map(String), this.interp.constants.map(String), this.interp.shifts.map(String), this.interp.signs]]

          this.result = await this.marketplace.connect(user2).fillDynamicPodListing(this.listing, 100);
=======
          this.result = await this.marketplace.connect(user2).fillPodListing(this.listing, this.amountBeansBuyingWith, EXTERNAL);

          this.user2BeanBalanceAfter = await this.bean.balanceOf(user2Address)
          this.userBeanBalanceAfter = await this.bean.balanceOf(userAddress)
          this.listing = [userAddress, '700', '0', '300', '500000', '0', EXTERNAL]

          this.result = await this.marketplace.connect(user2).fillPodListing(this.listing, 100, EXTERNAL);
>>>>>>> f99614dc

        })
        it('plots correctly transfer', async function () {
          expect((await this.field.plot(userAddress, 0)).toString()).to.equal('500');
          expect((await this.field.plot(userAddress, 700)).toString()).to.equal('0');
          expect((await this.field.plot(userAddress, 900)).toString()).to.equal('100');

          expect((await this.field.plot(user2Address, 0)).toString()).to.equal('0');
          expect((await this.field.plot(user2Address, 500)).toString()).to.equal('200');
          expect((await this.field.plot(user2Address, 700)).toString()).to.equal('200');
          expect((await this.field.plot(user2Address, 900)).toString()).to.equal('0');
        })

        it('listing updates', async function () {
          expect(await this.marketplace.podListing(700)).to.equal(ZERO_HASH);
          expect(await this.marketplace.podListing(900)).to.equal(getHashFromDynamicListing(['0', '100', this.listing[4], this.listing[5], this.listing[6][0], this.listing[6][1], this.listing[6][2], this.listing[6][3]]));
        })
      })

      describe("Fill partial dynamic listing to wallet", async function () {
        beforeEach(async function () {
<<<<<<< HEAD
          let xs = [ 0, 100, 200, 300, 400, 500, 600, 700, 800, 900 ];
          let ys = [ 500000, 500000, 500000, 500000,500000,500000, 500000, 500000, 500000, 500000 ];
          this.interp = createInterpolant(xs,ys);
          this.listing = [userAddress, '0', '0', '1000', '0', false, [this.interp.subIntervalIndex.map(String), this.interp.constants.map(String), this.interp.shifts.map(String), this.interp.signs]]
          await this.marketplace.connect(user).createDynamicPodListing('0', '0', '1000', '0', false, [this.interp.subIntervalIndex.map(String), this.interp.constants.map(String), this.interp.shifts.map(String), this.interp.signs]);
=======
          this.listing = [userAddress, '0', '0', '1000', '500000', '0', INTERNAL]
          await this.marketplace.connect(user).createPodListing('0', '0', '1000', '500000', '0', INTERNAL);
>>>>>>> f99614dc
          this.amountBeansBuyingWith = 250;

          this.userBeanBalance = await this.bean.balanceOf(userAddress)
          this.user2BeanBalance = await this.bean.balanceOf(user2Address)

<<<<<<< HEAD
          this.result = await this.marketplace.connect(user2).fillDynamicPodListing(this.listing, this.amountBeansBuyingWith);
=======
          this.result = await this.marketplace.connect(user2).fillPodListing(this.listing, this.amountBeansBuyingWith, EXTERNAL);
>>>>>>> f99614dc

          this.user2BeanBalanceAfter = await this.bean.balanceOf(user2Address)
          this.userBeanBalanceAfter = await this.bean.balanceOf(userAddress)
        })

        it('Transfer Beans properly', async function () {
          expect(this.user2BeanBalance.sub(this.user2BeanBalanceAfter)).to.equal(this.amountBeansBuyingWith);
          expect(this.userBeanBalanceAfter.sub(this.userBeanBalance)).to.equal(0);
          expect(await this.token.getInternalBalance(user.address, this.bean.address)).to.equal(this.amountBeansBuyingWith);
        })

        it('Deletes Pod Listing', async function () {
          expect(await this.marketplace.podListing(700)).to.equal(ZERO_HASH);
          expect(await this.marketplace.podListing(500)).to.equal(getHashFromDynamicListing(['0', '500', this.listing[4], this.listing[5], this.listing[6][0], this.listing[6][1], this.listing[6][2], this.listing[6][3]]));
        })

        it('transfer pod listing', async function () {
          expect((await this.field.plot(user2Address, 0)).toString()).to.equal('500');
          expect((await this.field.plot(userAddress, 0)).toString()).to.equal('0');
          expect((await this.field.plot(userAddress, 500)).toString()).to.equal('500');
        })

        it('emits event', async function () {
          await expect(this.result).to.emit(this.marketplace, 'PodListingFilled').withArgs(userAddress, user2Address, 0, 0, '500');
        })
      })
<<<<<<< HEAD

      describe("Fill Beans to wallet dynamic", async function () {
        beforeEach(async function () {
          let xs = [ 0, 100, 200, 300, 400, 500, 600, 700, 800, 900 ];
          let ys = [ 500000, 500000, 500000, 500000,500000,500000, 500000, 500000, 500000, 500000 ];
          this.interp = createInterpolant(xs,ys);
          await this.pair.simulateTrade('2500', '1000');
          this.listing = [userAddress, '0', '0', '1000', '0', false, [this.interp.subIntervalIndex.map(String), this.interp.constants.map(String), this.interp.shifts, this.interp.signs]]
          await this.marketplace.connect(user).createDynamicPodListing('0', '0', '1000', '0', false, [this.interp.subIntervalIndex.map(String), this.interp.constants.map(String), this.interp.shifts.map(String), this.interp.signs]);
          this.amountTransferringBeans = 0;
          this.amoutBuyingBeans = 250;

          this.userBeanBalance = await this.bean.balanceOf(userAddress)
          this.user2BeanBalance = await this.bean.balanceOf(user2Address)

          this.result = await this.marketplace.connect(user2).buyBeansAndFillDynamicPodListing(this.listing, this.amountTransferringBeans, this.amoutBuyingBeans, { value: 112 })

          this.user2BeanBalanceAfter = await this.bean.balanceOf(user2Address)
          this.userBeanBalanceAfter = await this.bean.balanceOf(userAddress)
        })

        it('Transfer Beans properly', async function () {
          expect(this.user2BeanBalance.sub(this.user2BeanBalanceAfter)).to.equal(0);
          expect(this.userBeanBalanceAfter.sub(this.userBeanBalance)).to.equal(0);
          expect(await this.claim.wrappedBeans(userAddress)).to.equal(this.amoutBuyingBeans);
        })

        it('transfer pod listing', async function () {
          expect((await this.field.plot(user2Address, 0)).toString()).to.equal('500');
          expect((await this.field.plot(userAddress, 0)).toString()).to.equal('0');
          expect((await this.field.plot(userAddress, 500)).toString()).to.equal('500');
        })
      })

      describe("Fill Beans with amount to wallet dynamic", async function () {
        beforeEach(async function () {
          let xs = [ 0, 100, 200, 300, 400, 500, 600, 700, 800, 900 ];
          let ys = [ 500000, 500000, 500000, 500000,500000,500000, 500000, 500000, 500000, 500000 ];
          this.interp = createInterpolant(xs,ys);
          await this.pair.simulateTrade('2500', '1000');
          this.listing = [userAddress, '0', '0', '1000', '0', false, [this.interp.subIntervalIndex.map(String), this.interp.constants.map(String), this.interp.shifts, this.interp.signs]]
          await this.marketplace.connect(user).createDynamicPodListing('0', '0', '1000', '0', false,[this.interp.subIntervalIndex.map(String), this.interp.constants.map(String), this.interp.shifts, this.interp.signs]);
          this.amountTransferringBeans = 100;
          this.amoutBuyingBeans = 250;

          this.userBeanBalance = await this.bean.balanceOf(userAddress)
          this.user2BeanBalance = await this.bean.balanceOf(user2Address)

          this.result = await this.marketplace.connect(user2).buyBeansAndFillDynamicPodListing(this.listing, this.amountTransferringBeans, this.amoutBuyingBeans, { value: 112 })

          this.user2BeanBalanceAfter = await this.bean.balanceOf(user2Address)
          this.userBeanBalanceAfter = await this.bean.balanceOf(userAddress)
        })

        it('Transfer Beans properly', async function () {
          expect(this.user2BeanBalance.sub(this.user2BeanBalanceAfter)).to.equal(this.amountTransferringBeans);
          expect(this.userBeanBalanceAfter.sub(this.userBeanBalance)).to.equal(0);
          expect(await this.claim.wrappedBeans(userAddress)).to.equal(this.amoutBuyingBeans + this.amountTransferringBeans);
        })

        it('transfer pod listing', async function () {
          expect((await this.field.plot(user2Address, 0)).toString()).to.equal('700');
          expect((await this.field.plot(userAddress, 0)).toString()).to.equal('0');
          expect((await this.field.plot(userAddress, 700)).toString()).to.equal('300');
        })
      })

      describe("Claim Dynamic", async function () {
        beforeEach(async function () {
          await this.silo.connect(user2).depositBeans('250')
          await this.silo.connect(user2).withdrawBeans([2], ['250'])
          await this.season.farmSunrises('25')
        })

        describe("Claim and fill dynamic listing", async function () {
          beforeEach(async function () {
            let xs = [ 0, 100, 200, 300, 400, 500, 600, 700, 800, 900 ];
            let ys = [ 500000, 500000, 500000, 500000,500000,500000, 500000, 500000, 500000, 500000  ];
            this.interp = createInterpolant(xs,ys);
            this.amountBeansBuyingWith = 100;
            this.listing = [userAddress, '0', '0', '1000', '0', true,  [this.interp.subIntervalIndex.map(String), this.interp.constants.map(String), this.interp.shifts, this.interp.signs]]
            await this.marketplace.connect(user).createDynamicPodListing('0', '0', '1000', '0', true, [this.interp.subIntervalIndex.map(String), this.interp.constants.map(String), this.interp.shifts.map(String), this.interp.signs]);

            this.userBeanBalance = await this.bean.balanceOf(userAddress)
            this.user2BeanBalance = await this.bean.balanceOf(user2Address)
            this.result = await this.marketplace.connect(user2).claimAndFillDynamicPodListing(this.listing, this.amountBeansBuyingWith, [['27'], [], [], false, false, 0, 0, false]);
            this.user2BeanBalanceAfter = await this.bean.balanceOf(user2Address)
            this.userBeanBalanceAfter = await this.bean.balanceOf(userAddress)
          })

          it('Transfer Beans properly', async function () {
            expect(this.user2BeanBalance.sub(this.user2BeanBalanceAfter)).to.equal(0);
            expect(await this.claim.wrappedBeans(user2Address)).to.equal('150');
            expect(this.userBeanBalanceAfter.sub(this.userBeanBalance)).to.equal(100);
            expect(await this.claim.wrappedBeans(userAddress)).to.equal('0');
          })
        })

        describe("Claim and fill dynamic listing overallocate", async function () {
          beforeEach(async function () {
            let xs = [ 0, 100, 200, 300, 400, 500, 600, 700, 800, 900 ];
            let ys = [ 500000, 500000, 500000, 500000,500000,500000, 500000, 500000, 500000, 500000 ];
            this.interp = createInterpolant(xs,ys);
            this.amountBeansBuyingWith = 300;
            this.listing = [userAddress, '0', '0', '1000', '0', true,  [this.interp.subIntervalIndex.map(String), this.interp.constants.map(String), this.interp.shifts, this.interp.signs]]
            await this.marketplace.connect(user).createDynamicPodListing('0', '0', '1000', '0', true,[this.interp.subIntervalIndex.map(String), this.interp.constants.map(String), this.interp.shifts.map(String), this.interp.signs]);

            this.userBeanBalance = await this.bean.balanceOf(userAddress)
            this.user2BeanBalance = await this.bean.balanceOf(user2Address)
            this.result = await this.marketplace.connect(user2).claimAndFillDynamicPodListing(this.listing, this.amountBeansBuyingWith, [['27'], [], [], false, false, 0, 0, false]);
            this.user2BeanBalanceAfter = await this.bean.balanceOf(user2Address)
            this.userBeanBalanceAfter = await this.bean.balanceOf(userAddress)
          })

          it('Transfer Beans properly', async function () {
            expect(this.user2BeanBalance.sub(this.user2BeanBalanceAfter)).to.equal(50);
            expect(await this.claim.wrappedBeans(user2Address)).to.equal('0');
            expect(this.userBeanBalanceAfter.sub(this.userBeanBalance)).to.equal(300);
            expect(await this.claim.wrappedBeans(userAddress)).to.equal('0');
          })
        })

        describe("Claim and buy dynamic listing to wrapped", async function () {
          beforeEach(async function () {
            let xs = [ 0, 100, 200, 300, 400, 500, 600, 700, 800, 900 ];
            let ys = [ 500000, 500000, 500000, 500000,500000,500000, 500000, 500000, 500000, 500000  ];
            this.interp = createInterpolant(xs,ys);
            this.amountBeansBuyingWith = 100;
            this.listing = [userAddress, '0', '0', '1000', '0', false,[this.interp.subIntervalIndex.map(String), this.interp.constants.map(String), this.interp.shifts, this.interp.signs]]
            await this.marketplace.connect(user).createDynamicPodListing('0', '0', '1000', '0', false,[this.interp.subIntervalIndex.map(String), this.interp.constants.map(String), this.interp.shifts.map(String), this.interp.signs]);

            this.userBeanBalance = await this.bean.balanceOf(userAddress)
            this.user2BeanBalance = await this.bean.balanceOf(user2Address)
            this.result = await this.marketplace.connect(user2).claimAndFillDynamicPodListing(this.listing, this.amountBeansBuyingWith, [['27'], [], [], false, false, 0, 0, false]);
            this.user2BeanBalanceAfter = await this.bean.balanceOf(user2Address)
            this.userBeanBalanceAfter = await this.bean.balanceOf(userAddress)
          })

          it('Transfer Beans properly', async function () {
            expect(this.user2BeanBalance.sub(this.user2BeanBalanceAfter)).to.equal(0);
            expect(await this.claim.wrappedBeans(user2Address)).to.equal('150');
            expect(this.userBeanBalanceAfter.sub(this.userBeanBalance)).to.equal(0);
            expect(await this.claim.wrappedBeans(userAddress)).to.equal('100');
          })
        })

        describe("Claim, fill Beans with amount to wallet", async function () {

          beforeEach(async function () {

            let xs = [ 0, 100, 200, 300, 400, 500, 600, 700, 800, 900 ];
            let ys = [ 500000, 500000, 500000, 500000,500000,500000, 500000, 500000, 500000, 500000 ];
            this.interp = createInterpolant(xs,ys);
            await this.pair.simulateTrade('2500', '1000');
            this.listing = [userAddress, '0', '0', '1000', '0', true, [this.interp.subIntervalIndex.map(String), this.interp.constants.map(String), this.interp.shifts.map(String), this.interp.signs]]
            await this.marketplace.connect(user).createDynamicPodListing('0', '0', '1000', '0', true, [this.interp.subIntervalIndex.map(String), this.interp.constants.map(String), this.interp.shifts.map(String), this.interp.signs]);
            this.amountTransferringBeans = 100;
            this.amoutBuyingBeans = 250;

            this.userBeanBalance = await this.bean.balanceOf(userAddress)
            this.user2BeanBalance = await this.bean.balanceOf(user2Address)

            this.result = await this.marketplace.connect(user2).claimBuyBeansAndFillDynamicPodListing(this.listing, this.amountTransferringBeans, this.amoutBuyingBeans, [['27'], [], [], false, false, 0, 0, false], { value: 112 })

            this.user2BeanBalanceAfter = await this.bean.balanceOf(user2Address)
            this.userBeanBalanceAfter = await this.bean.balanceOf(userAddress)

          })

          it('Transfer Beans properly', async function () {
            expect(this.user2BeanBalance.sub(this.user2BeanBalanceAfter)).to.equal(0);
            expect(await this.claim.wrappedBeans(user2Address)).to.equal('150');
            expect(this.userBeanBalanceAfter.sub(this.userBeanBalance)).to.equal(this.amoutBuyingBeans + this.amountTransferringBeans);
            expect(await this.claim.wrappedBeans(userAddress)).to.equal(0);
          })
        })
      })
    })

      describe("Full dynamic order", async function () {
        beforeEach(async function () {
          this.beanstalkBalance = await this.bean.balanceOf(this.marketplace.address)
          this.user2BeanBalance = await this.bean.balanceOf(user2Address)
          this.result = await this.marketplace.connect(user2).fillDynamicPodOrder(this.order, 1000, 0, 500, true);
=======
    })

    describe("Cancel", async function () {
      it('Re-list plot cancels and re-lists', async function () {
        result = await this.marketplace.connect(user).createPodListing('0', '0', '1000', '500000', '0', EXTERNAL);
        expect(await this.marketplace.podListing(0)).to.be.equal(await getHash(result));
        result = await this.marketplace.connect(user).createPodListing('0', '0', '1000', '200000', '2000', INTERNAL);
        await expect(result).to.emit(this.marketplace, 'PodListingCreated').withArgs(userAddress, '0', 0, 1000, 200000, 2000, 1);
        await expect(result).to.emit(this.marketplace, 'PodListingCancelled').withArgs(userAddress, '0');
        expect(await this.marketplace.podListing(0)).to.be.equal(await getHash(result));
      })

      it('Reverts on Cancel Listing, not owned by user', async function () {
        await this.marketplace.connect(user).createPodListing('0', '0', '1000', '500000', '0', EXTERNAL);
        await expect(this.marketplace.connect(user2).cancelPodListing('0')).to.be.revertedWith('Marketplace: Listing not owned by sender.');
      })

      it('Cancels Listing, Emits Listing Cancelled Event', async function () {
        result = await this.marketplace.connect(user).createPodListing('0', '0', '1000', '500000', '2000', EXTERNAL);
        expect(await this.marketplace.podListing(0)).to.be.equal(await getHash(result));
        result = (await this.marketplace.connect(user).cancelPodListing('0'));
        expect(await this.marketplace.podListing(0)).to.be.equal(ZERO_HASH);
        expect(result).to.emit(this.marketplace, 'PodListingCancelled').withArgs(userAddress, '0');
      })
    })
  })

  describe("Plot Transfer", async function () {
    describe("Create", async function () {
      describe('revert', async function () {
        it('Reverts if price is 0', async function () {
          await expect(this.marketplace.connect(user2).createPodOrder('100', '0', '100000', EXTERNAL)).to.be.revertedWith("Marketplace: Pod price must be greater than 0.");
        })
        it('Reverts if amount is 0', async function () {
          await expect(this.marketplace.connect(user2).createPodOrder('0', '100000', '100000', EXTERNAL)).to.be.revertedWith("Marketplace: Order amount must be > 0.");
        })
      })

      describe('create order', async function () {
        beforeEach(async function () {
          this.userBeanBalance = await this.bean.balanceOf(userAddress)
          this.beanstalkBeanBalance = await this.bean.balanceOf(this.marketplace.address)
          this.result = await this.marketplace.connect(user).createPodOrder('500', '100000', '1000', EXTERNAL)
          this.id = await getOrderId(this.result)
          this.userBeanBalanceAfter = await this.bean.balanceOf(userAddress)
          this.beanstalkBeanBalanceAfter = await this.bean.balanceOf(this.marketplace.address)
        })

        it('Transfer Beans properly', async function () {
          expect(this.beanstalkBeanBalanceAfter.sub(this.beanstalkBeanBalance)).to.equal('500');
          expect(this.userBeanBalance.sub(this.userBeanBalanceAfter)).to.equal('500');
        })

        it('Creates the order', async function () {
          expect(await this.marketplace.podOrderById(this.id)).to.equal('5000');
          expect(await this.marketplace.podOrder(userAddress, '100000', '1000')).to.equal('5000');
        })

        it('emits an event', async function () {
          expect(this.result).to.emit(this.marketplace, 'PodOrderCreated').withArgs(userAddress, this.id, '5000', 100000, '1000')
        })
      })
    })

    describe("Fill", async function () {
      beforeEach(async function () {
        this.order = [userAddress, '100000', '2500'];
        this.result = await this.marketplace.connect(user).createPodOrder('50', '100000', '2500', EXTERNAL)
        this.id = await getOrderId(this.result)
      })

      describe("revert", async function () {
        it("owner does not own plot", async function () {
          await expect(this.marketplace.fillPodOrder(this.order, 0, 0, 500, INTERNAL)).to.revertedWith("Marketplace: Invalid Plot.");
        })

        it("plot amount too large", async function () {
          await expect(this.marketplace.connect(user2).fillPodOrder(this.order, 1000, 700, 500, INTERNAL)).to.revertedWith("Marketplace: Invalid Plot.");
        })

        it("plot amount too large", async function () {
          await this.field.connect(user2).sow('1200', EXTERNAL);
          await expect(this.marketplace.connect(user2).fillPodOrder(this.order, 2000, 700, 500, INTERNAL)).to.revertedWith("Marketplace: Plot too far in line.");
        })

        it("sell too much", async function () {
          await expect(this.marketplace.connect(user2).fillPodOrder(this.order, 1000, 0, 1000, INTERNAL)).to.revertedWith("SafeMath: subtraction overflow");
        })
      })

      describe("Full order", async function () {
        beforeEach(async function () {
          this.beanstalkBalance = await this.bean.balanceOf(this.marketplace.address)
          this.user2BeanBalance = await this.bean.balanceOf(user2Address)
          this.result = await this.marketplace.connect(user2).fillPodOrder(this.order, 1000, 0, 500, EXTERNAL);
>>>>>>> f99614dc
          this.beanstalkBalanceAfter = await this.bean.balanceOf(this.marketplace.address)
          this.user2BeanBalanceAfter = await this.bean.balanceOf(user2Address)
        })

        it('Transfer Beans properly', async function () {
          expect(this.user2BeanBalanceAfter.sub(this.user2BeanBalance)).to.equal('50');
          expect(this.beanstalkBalance.sub(this.beanstalkBalanceAfter)).to.equal('50');
          expect(await this.token.getInternalBalance(user2.address, this.bean.address)).to.equal(0);
        })

        it('transfer the plot', async function () {
          expect(await this.field.plot(user2Address, 1000)).to.be.equal(0);
          expect(await this.field.plot(user2Address, 1500)).to.be.equal(500);
          expect(await this.field.plot(userAddress, 1000)).to.be.equal(500);
        })

        it('Updates the offer', async function () {
          expect(await this.marketplace.podOrderById(this.id)).to.equal('0');
        })

        it('Emits an event', async function () {
          expect(this.result).to.emit(this.marketplace, 'PodOrderFilled').withArgs(user2Address, userAddress, this.id, 1000, 0, 500);
        })
      })

      describe("Partial fill dynamic order", async function () {

        beforeEach(async function () {
          this.beanstalkBalance = await this.bean.balanceOf(this.marketplace.address)
          this.user2BeanBalance = await this.bean.balanceOf(user2Address)
<<<<<<< HEAD
          this.result = await this.marketplace.connect(user2).fillDynamicPodOrder(this.order, 1000, 250, 250, true);
=======
          this.result = await this.marketplace.connect(user2).fillPodOrder(this.order, 1000, 250, 250, EXTERNAL);
>>>>>>> f99614dc
          this.beanstalkBalanceAfter = await this.bean.balanceOf(this.marketplace.address)
          this.user2BeanBalanceAfter = await this.bean.balanceOf(user2Address)
        })

        it('Transfer Beans properly', async function () {
          expect(this.user2BeanBalanceAfter.sub(this.user2BeanBalance)).to.equal('25');
          expect(this.beanstalkBalance.sub(this.beanstalkBalanceAfter)).to.equal('25');
          expect(await this.token.getInternalBalance(user2.address, this.bean.address)).to.equal(0);
        })

        it('transfer the plot', async function () {
          expect(await this.field.plot(user2Address, 1000)).to.be.equal(250);
          expect(await this.field.plot(user2Address, 1500)).to.be.equal(500);
          expect(await this.field.plot(userAddress, 1250)).to.be.equal(250);
        })

        it('Updates the offer', async function () {
          expect(await this.marketplace.podOrderById(this.id)).to.equal('250');
        })

        it('Emits an event', async function () {
          expect(this.result).to.emit(this.marketplace, 'PodOrderFilled').withArgs(user2Address, userAddress, this.id, 1000, 250, 250);
        })
      
      })

      describe("Full partial order to wallet", async function () {

        beforeEach(async function () {
          this.beanstalkBalance = await this.bean.balanceOf(this.marketplace.address)
          this.user2BeanBalance = await this.bean.balanceOf(user2Address)
<<<<<<< HEAD
          this.result = await this.marketplace.connect(user2).fillDynamicPodOrder(this.order, 1000, 0, 500, false);
=======
          this.result = await this.marketplace.connect(user2).fillPodOrder(this.order, 1000, 0, 500, INTERNAL);
>>>>>>> f99614dc
          this.beanstalkBalanceAfter = await this.bean.balanceOf(this.marketplace.address)
          this.user2BeanBalanceAfter = await this.bean.balanceOf(user2Address)
        })

        it('Transfer Beans properly', async function () {
          expect(this.user2BeanBalanceAfter.sub(this.user2BeanBalance)).to.equal(0);
          expect(this.beanstalkBalance.sub(this.beanstalkBalanceAfter)).to.equal(0);
          expect(await this.token.getInternalBalance(user2.address, this.bean.address)).to.equal('50');
        })

        it('transfer the plot', async function () {
          expect(await this.field.plot(user2Address, 1000)).to.be.equal(0);
          expect(await this.field.plot(user2Address, 1500)).to.be.equal(500);
          expect(await this.field.plot(userAddress, 1000)).to.be.equal(500);
        })

        it('Updates the offer', async function () {
          expect(await this.marketplace.podOrderById(this.id)).to.equal('0');
        })

        it('Emits an event', async function () {
          expect(this.result).to.emit(this.marketplace, 'PodOrderFilled').withArgs(user2Address, userAddress, this.id, 1000, 0, 500);
        })
      })

      describe("Full dynamic order with active dynamic listing", async function () {
        beforeEach(async function () {
<<<<<<< HEAD
          let xs = [ 0, 100, 200, 300, 400, 500, 600, 700, 800, 900 ];
          let ys = [ 1000000, 900000, 800000, 700000, 600000, 450000, 300000, 200000, 100000, 50000 ];
          this.interp = createInterpolant(xs,ys);
          await this.marketplace.connect(user2).createDynamicPodListing('1000', '500', '500', '5000', false, [this.interp.subIntervalIndex.map(String), this.interp.constants.map(String), this.interp.shifts.map(String), this.interp.signs]);
          this.beanstalkBalance = await this.bean.balanceOf(this.marketplace.address);
          this.user2BeanBalance = await this.bean.balanceOf(user2Address);
          this.result = await this.marketplace.connect(user2).fillDynamicPodOrder(this.order, 1000, 0, 500, false);
=======
          await this.marketplace.connect(user2).createPodListing('1000', '500', '500', '50000', '5000', EXTERNAL);
          this.beanstalkBalance = await this.bean.balanceOf(this.marketplace.address)
          this.user2BeanBalance = await this.bean.balanceOf(user2Address)
          this.result = await this.marketplace.connect(user2).fillPodOrder(this.order, 1000, 0, 500, INTERNAL);
>>>>>>> f99614dc
          this.beanstalkBalanceAfter = await this.bean.balanceOf(this.marketplace.address)
          this.user2BeanBalanceAfter = await this.bean.balanceOf(user2Address)
        })

        it('Transfer Beans properly', async function () {
          expect(this.user2BeanBalanceAfter.sub(this.user2BeanBalance)).to.equal(0);
          expect(this.beanstalkBalance.sub(this.beanstalkBalanceAfter)).to.equal(0);
          expect(await this.token.getInternalBalance(user2.address, this.bean.address)).to.equal('50');
        })

        it('transfer the plot', async function () {
          expect(await this.field.plot(user2Address, 1000)).to.be.equal(0);
          expect(await this.field.plot(user2Address, 1500)).to.be.equal(500);
          expect(await this.field.plot(userAddress, 1000)).to.be.equal(500);
        })

        it('Updates the offer', async function () {
          expect(await this.marketplace.podOrderById(this.id)).to.equal('0');
        })

        it('deletes the listing', async function () {
          expect(await this.marketplace.podListing('1000')).to.equal(ZERO_HASH);
        })

        it('Emits an event', async function () {
          expect(this.result).to.emit(this.marketplace, 'PodListingCancelled').withArgs(user2Address, '1000');
          expect(this.result).to.emit(this.marketplace, 'PodOrderFilled').withArgs(user2Address, userAddress, this.id, 1000, 0, 500);
        })
      })
    })

    describe("Cancel dynamic", async function () {
      beforeEach(async function () {
<<<<<<< HEAD
        let xs = [ 0, 100, 200, 300, 400, 500, 600, 700, 800, 900 ];
        let ys = [ 800000, 750000, 690000, 640000, 600000, 500000, 400000, 600000, 530000, 500000 ];
        this.interp = createInterpolant(xs,ys);
        this.result = await this.marketplace.connect(user).createDynamicPodOrder('500', '1000', [this.interp.subIntervalIndex.map(String), this.interp.constants.map(String), this.interp.shifts.map(String), this.interp.signs])
        this.id = await getDynamicOrderId(this.result)
        this.orderIds.push(this.id)
=======
        this.result = await this.marketplace.connect(user).createPodOrder('500', '100000', '1000', EXTERNAL)
        this.id = await getOrderId(this.result)
>>>>>>> f99614dc
      })

      describe('Cancel owner', async function () {
        beforeEach(async function () {
          this.userBeanBalance = await this.bean.balanceOf(userAddress)
          this.beanstalkBeanBalance = await this.bean.balanceOf(this.marketplace.address)
<<<<<<< HEAD
          this.result = await this.marketplace.connect(user).cancelDynamicPodOrder('1000', true, [this.interp.subIntervalIndex.map(String), this.interp.constants.map(String), this.interp.shifts.map(String), this.interp.signs]);
=======
          this.result = await this.marketplace.connect(user).cancelPodOrder('100000', '1000', EXTERNAL);
>>>>>>> f99614dc
          this.userBeanBalanceAfter = await this.bean.balanceOf(userAddress)
          this.beanstalkBeanBalanceAfter = await this.bean.balanceOf(this.marketplace.address)
        })

        it('deletes the offer', async function () {
          expect(await this.marketplace.podOrderById(this.id)).to.equal('0');
        })

        it('transfer beans', async function () {
          expect(this.beanstalkBeanBalance.sub(this.beanstalkBeanBalanceAfter)).to.equal('500');
          expect(this.userBeanBalanceAfter.sub(this.userBeanBalance)).to.equal('500');
          expect(await this.token.getInternalBalance(user.address, this.bean.address)).to.equal('0');
        })

        it('Emits an event', async function () {
          expect(this.result).to.emit(this.marketplace, 'PodOrderCancelled').withArgs(userAddress, this.id);
        })
      })

      describe('Cancel to wrapped', async function () {
        beforeEach(async function () {
          this.userBeanBalance = await this.bean.balanceOf(userAddress)
          this.beanstalkBeanBalance = await this.bean.balanceOf(this.marketplace.address)
<<<<<<< HEAD
          this.result = await this.marketplace.connect(user).cancelDynamicPodOrder('1000', false, [this.interp.subIntervalIndex.map(String), this.interp.constants.map(String), this.interp.shifts.map(String), this.interp.signs]);
=======
          this.result = await this.marketplace.connect(user).cancelPodOrder('100000', '1000', INTERNAL);
>>>>>>> f99614dc
          this.userBeanBalanceAfter = await this.bean.balanceOf(userAddress)
          this.beanstalkBeanBalanceAfter = await this.bean.balanceOf(this.marketplace.address)
        })

        it('deletes the offer', async function () {
          expect(await this.marketplace.podOrderById(this.id)).to.equal('0');
        })

        it('transfer beans', async function () {
          expect(this.beanstalkBeanBalance.sub(this.beanstalkBeanBalanceAfter)).to.equal('0');
          expect(this.userBeanBalanceAfter.sub(this.userBeanBalance)).to.equal('0');
<<<<<<< HEAD
          expect(await this.claim.wrappedBeans(userAddress)).to.equal('430791131');
=======
          expect(await this.token.getInternalBalance(user.address, this.bean.address)).to.equal('500');
>>>>>>> f99614dc
        })

        it('Emits an event', async function () {
          expect(this.result).to.emit(this.marketplace, 'PodOrderCancelled').withArgs(userAddress, this.id);
        })
      })
    })

  //   describe("Create", async function () {
  //     it('Fails to List Unowned Plot', async function () {
  //       await expect(this.marketplace.connect(user).createPodListing('5000', '0', '1000', '100000', '0', false)).to.be.revertedWith('Marketplace: Invalid Plot/Amount.');
  //     })
      
  //     it('Fails if already expired', async function () {
  //       await this.field.incrementTotalHarvestableE('2000');
  //       await expect(this.marketplace.connect(user).createPodListing('0', '0', '500', '100000', '0', false)).to.be.revertedWith('Marketplace: Expired.');
  //     })

  //     it('Fails if amount is 0', async function () {
  //       await expect(this.marketplace.connect(user2).createPodListing('1000', '0', '0', '100000', '0', false)).to.be.revertedWith('Marketplace: Invalid Plot/Amount.');
  //     })

  //     it('fails if price is 0', async function () {
  //       await expect(this.marketplace.connect(user2).createPodListing('1000', '0', '1000', '0', '0', false)).to.be.revertedWith('Marketplace: Pod price must be greater than 0.');
  //     })

  //     it('Fails if start + amount too large', async function () {
  //       await expect(this.marketplace.connect(user2).createPodListing('1000', '500', '1000', '100000', '0', false)).to.be.revertedWith('Marketplace: Invalid Plot/Amount.');
  //     })
    
  //     describe("List full plot", async function () {
  //       beforeEach(async function () {
  //         this.result = await this.marketplace.connect(user).createPodListing('0', '0', '1000', '500000', '0', true);
  //       })

  //       it('Lists Plot properly', async function () {
  //         expect(await this.marketplace.podListing(0)).to.be.equal(await getHash(this.result));
  //       })

  //       it('Emits event', async function () {
  //         await expect(this.result).to.emit(this.marketplace, 'PodListingCreated').withArgs(userAddress, 0, 0, '1000', 500000, 0, true);
  //       })
  //     })

  //     describe("List partial plot", async function () {
  //       beforeEach(async function () {
  //         this.result = await this.marketplace.connect(user).createPodListing('0', '0', '500', '500000', '0', true);
  //       })

  //       it('Lists Plot properly', async function () {
  //         expect(await this.marketplace.podListing(0)).to.be.equal(await getHash(this.result));
  //       })

  //       it('Emits event', async function () {
  //         await expect(this.result).to.emit(this.marketplace, 'PodListingCreated').withArgs(userAddress, 0, 0, '500', 500000, 0, true);
  //       })
  //     })

  //     describe("List partial plot from middle", async function () {
  //       beforeEach(async function () {
  //         this.result = await this.marketplace.connect(user).createPodListing('0', '500', '500', '500000', '2000', false);
  //       })

  //       it('Lists Plot properly', async function () {
  //         expect(await this.marketplace.podListing(0)).to.be.equal(await getHash(this.result));
  //       })

  //       it('Emits event', async function () {
  //         await expect(this.result).to.emit(this.marketplace, 'PodListingCreated').withArgs(userAddress, 0, 500, '500', 500000, 2000, false);
  //       })
  //     })

  //     describe("Relist plot from middle", async function () {
  //       beforeEach(async function () {
  //         this.result = await this.marketplace.connect(user).createPodListing('0', '0', '500', '500000', '0', false);
  //         this.result = await this.marketplace.connect(user).createPodListing('0', '500', '100', '500000', '2000', false);
  //       })

  //       it('Lists Plot properly', async function () {
  //         expect(await this.marketplace.podListing(0)).to.be.equal(await getHash(this.result));
  //       })

  //       it('Emits event', async function () {
  //         await expect(this.result).to.emit(this.marketplace, 'PodListingCancelled').withArgs(userAddress, 0);
  //         await expect(this.result).to.emit(this.marketplace, 'PodListingCreated').withArgs(userAddress, 0, 500, '100', 500000, 2000, false);
  //       })
  //     })

  //   })

  //   describe("Fill", async function () {
  //     describe('revert', async function () {

  //       beforeEach(async function () {
  //         this.result = await this.marketplace.connect(user).createPodListing('0', '0', '1000', '500000', '0', true);
  //         this.listing = [userAddress, '0', '0', '1000', 500000, '0', true];
  //       })

  //       it('Lists Plot properly', async function () {
  //         expect(await this.marketplace.podListing(0)).to.be.equal(await getHash(this.result));
  //       })

  //       it('Fails to fill Listing, not enough ETH used', async function () {
  //         await this.pair.simulateTrade('4000', '1000');
  //         await expect(this.marketplace.connect(user2).buyBeansAndFillPodListing(this.listing, 0, 100, { value: '24' })).to.be.revertedWith('UniswapV2Router: EXCESSIVE_INPUT_AMOUNT');
  //       })

  //       it('Fill Listing non-listed Index Fails', async function () {
  //         let brokenListing = this.listing;
  //         brokenListing[1] = '1'
  //         await expect(this.marketplace.connect(user).fillPodListing(brokenListing, 500)).to.be.revertedWith('Marketplace: Listing does not exist.');
  //       })

  //       it('Fill Listing wrong start Index Fails', async function () {
  //         let brokenListing = this.listing;
  //         brokenListing[2] = '1'
  //         await expect(this.marketplace.connect(user).fillPodListing(brokenListing, 500)).to.be.revertedWith('Marketplace: Listing does not exist.');
  //       })

  //       it('Fill Listing wrong price Fails', async function () {
  //         let brokenListing = this.listing;
  //         brokenListing[4] = '100001'
  //         await expect(this.marketplace.connect(user).fillPodListing(brokenListing, 500)).to.be.revertedWith('Marketplace: Listing does not exist.');
  //       })

  //       it('Fill Listing after expired', async function () {
  //         await this.field.incrementTotalHarvestableE('2000');
  //         await expect(this.marketplace.connect(user2).fillPodListing(this.listing, 500)).to.be.revertedWith('Marketplace: Listing has expired.');
  //       })

  //       it('Fill Listing not enough pods in plot', async function () {
  //         await expect(this.marketplace.connect(user2).fillPodListing(this.listing, 501)).to.be.revertedWith('Marketplace: Not enough pods in Listing');
  //       })

  //       it('Fill Listing not enough pods in listing', async function () {
  //         const l = [userAddress, '0', '0', '500', '500000', '0', false]
  //         await this.marketplace.connect(user).createPodListing('0', '0', '500', '500000', '0', false);
  //         await expect(this.marketplace.connect(user2).fillPodListing(l, 500)).to.be.revertedWith('Marketplace: Not enough pods in Listing.');
  //       })
  //     })

  //     describe("Fill listing", async function () {
  //       beforeEach(async function () {
  //         this.listing = [userAddress, '0', '0', '1000', '500000', '0', true]
  //         await this.marketplace.connect(user).createPodListing('0', '0', '1000', '500000', '0', true);
  //         this.amountBeansBuyingWith = 500;

  //         this.userBeanBalance = await this.bean.balanceOf(userAddress)
  //         this.user2BeanBalance = await this.bean.balanceOf(user2Address)

  //         this.result = await this.marketplace.connect(user2).fillPodListing(this.listing, this.amountBeansBuyingWith);

  //         this.user2BeanBalanceAfter = await this.bean.balanceOf(user2Address)
  //         this.userBeanBalanceAfter = await this.bean.balanceOf(userAddress)
  //       })

  //       it('Transfer Beans properly', async function () {
  //         expect(this.user2BeanBalance.sub(this.user2BeanBalanceAfter)).to.equal(this.amountBeansBuyingWith);
  //         expect(this.userBeanBalanceAfter.sub(this.userBeanBalance)).to.equal(this.amountBeansBuyingWith);
  //         expect(await this.claim.wrappedBeans(userAddress)).to.equal(0);
  //       })

  //       it('Deletes Pod Listing', async function () {
  //         expect(await this.marketplace.podListing(0)).to.equal(ZERO_HASH);
  //       })

  //       it('transfer pod listing', async function () {
  //         expect((await this.field.plot(user2Address, 0)).toString()).to.equal('1000');
  //         expect((await this.field.plot(userAddress, 0)).toString()).to.equal('0');
  //       })

  //       it('emits event', async function () {
  //         await expect(this.result).to.emit(this.marketplace, 'PodListingFilled').withArgs(userAddress, user2Address, 0, 0, '1000');
  //       })
  //     })

  //     describe("Fill partial listing", async function () {
  //       beforeEach(async function () {

  //         this.listing = [userAddress, '0', '0', '1000', '500000', '0', true]
  //         await this.marketplace.connect(user).createPodListing('0', '0', '1000', '500000', '0', true);
  //         this.amountBeansBuyingWith = 250;

  //         this.userBeanBalance = await this.bean.balanceOf(userAddress)
  //         this.user2BeanBalance = await this.bean.balanceOf(user2Address)

  //         this.result = await this.marketplace.connect(user2).fillPodListing(this.listing, this.amountBeansBuyingWith);

  //         this.user2BeanBalanceAfter = await this.bean.balanceOf(user2Address)
  //         this.userBeanBalanceAfter = await this.bean.balanceOf(userAddress)

  //       })

  //       it('Transfer Beans properly', async function () {

  //         expect(this.user2BeanBalance.sub(this.user2BeanBalanceAfter)).to.equal(this.amountBeansBuyingWith);
  //         expect(this.userBeanBalanceAfter.sub(this.userBeanBalance)).to.equal(this.amountBeansBuyingWith);
  //         expect(await this.claim.wrappedBeans(userAddress)).to.equal(0);

  //       })

  //       it('Deletes Pod Listing', async function () {

  //         expect(await this.marketplace.podListing(0)).to.equal(ZERO_HASH);
  //         expect(await this.marketplace.podListing(500)).to.equal(getHashFromListing(['0', '500', this.listing[4], this.listing[5], this.listing[6]]));

  //       })

  //       it('transfer pod listing', async function () {

  //         expect((await this.field.plot(user2Address, 0)).toString()).to.equal('500');
  //         expect((await this.field.plot(userAddress, 0)).toString()).to.equal('0');
  //         expect((await this.field.plot(userAddress, 500)).toString()).to.equal('500');

  //       })

  //       it('emits event', async function () {
  //         await expect(this.result).to.emit(this.marketplace, 'PodListingFilled').withArgs(userAddress, user2Address, 0, 0, '500');
  //       })
  //     })

  //     describe("Fill partial listing of a partial listing multiple fills", async function () {

  //       beforeEach(async function () {
  //         this.listing = [userAddress, '0', '500', '500', '500000', '0', true]
  //         await this.marketplace.connect(user).createPodListing('0', '500', '500', '500000', '0', true);
  //         this.amountBeansBuyingWith = 100;

  //         this.userBeanBalance = await this.bean.balanceOf(userAddress)
  //         this.user2BeanBalance = await this.bean.balanceOf(user2Address)

  //         this.result = await this.marketplace.connect(user2).fillPodListing(this.listing, this.amountBeansBuyingWith);

  //         this.user2BeanBalanceAfter = await this.bean.balanceOf(user2Address)
  //         this.userBeanBalanceAfter = await this.bean.balanceOf(userAddress)
  //       })

  //       it('Transfer Beans properly', async function () {
  //         expect(this.user2BeanBalance.sub(this.user2BeanBalanceAfter)).to.equal(this.amountBeansBuyingWith);
  //         expect(this.userBeanBalanceAfter.sub(this.userBeanBalance)).to.equal(this.amountBeansBuyingWith);
  //         expect(await this.claim.wrappedBeans(userAddress)).to.equal(0);
  //       })

  //       it('Deletes Pod Listing', async function () {
  //         expect(await this.marketplace.podListing(0)).to.equal(ZERO_HASH);
  //         expect(await this.marketplace.podListing(700)).to.equal(getHashFromListing(['0', '300', this.listing[4], this.listing[5], this.listing[6]]));
  //       })

  //       it('transfer pod listing', async function () {
  //         expect((await this.field.plot(user2Address, 500)).toString()).to.equal('200');
  //         expect((await this.field.plot(userAddress, 0)).toString()).to.equal('500');
  //         expect((await this.field.plot(userAddress, 700)).toString()).to.equal('300');
  //       })

  //       it('emits event', async function () {
  //         await expect(this.result).to.emit(this.marketplace, 'PodListingFilled').withArgs(userAddress, user2Address, 0, 500, '200');
  //       })
  //     })

  //     describe("Fill partial listing of a listing created by partial fill", async function () {
  //       beforeEach(async function () {
  //         this.listing = [userAddress, '0', '500', '500', '500000', '0', true]
  //         await this.marketplace.connect(user).createPodListing('0', '500', '500', '500000', '0', true);
  //         this.amountBeansBuyingWith = 100;

  //         this.userBeanBalance = await this.bean.balanceOf(userAddress)
  //         this.user2BeanBalance = await this.bean.balanceOf(user2Address)
  //         this.result = await this.marketplace.connect(user2).fillPodListing(this.listing, this.amountBeansBuyingWith);

  //         this.user2BeanBalanceAfter = await this.bean.balanceOf(user2Address)
  //         this.userBeanBalanceAfter = await this.bean.balanceOf(userAddress)
  //         this.listing = [userAddress, '700', '0', '300', '500000', '0', true]

  //         this.result = await this.marketplace.connect(user2).fillPodListing(this.listing, 100);

  //       })
  //       it('plots correctly transfer', async function () {
  //         expect((await this.field.plot(userAddress, 0)).toString()).to.equal('500');
  //         expect((await this.field.plot(userAddress, 700)).toString()).to.equal('0');
  //         expect((await this.field.plot(userAddress, 900)).toString()).to.equal('100');

  //         expect((await this.field.plot(user2Address, 0)).toString()).to.equal('0');
  //         expect((await this.field.plot(user2Address, 500)).toString()).to.equal('200');
  //         expect((await this.field.plot(user2Address, 700)).toString()).to.equal('200');
  //         expect((await this.field.plot(user2Address, 900)).toString()).to.equal('0');
  //       })

  //       it('listing updates', async function () {
  //         expect(await this.marketplace.podListing(700)).to.equal(ZERO_HASH);
  //         expect(await this.marketplace.podListing(900)).to.equal(getHashFromListing(['0', '100', this.listing[4], this.listing[5], this.listing[6]]));
  //       })
  //     })

  //     describe("Fill partial listing to wallet", async function () {
  //       beforeEach(async function () {
  //         this.listing = [userAddress, '0', '0', '1000', '500000', '0', false]
  //         await this.marketplace.connect(user).createPodListing('0', '0', '1000', '500000', '0', false);
  //         this.amountBeansBuyingWith = 250;

  //         this.userBeanBalance = await this.bean.balanceOf(userAddress)
  //         this.user2BeanBalance = await this.bean.balanceOf(user2Address)

  //         this.result = await this.marketplace.connect(user2).fillPodListing(this.listing, this.amountBeansBuyingWith);

  //         this.user2BeanBalanceAfter = await this.bean.balanceOf(user2Address)
  //         this.userBeanBalanceAfter = await this.bean.balanceOf(userAddress)
  //       })

  //       it('Transfer Beans properly', async function () {
  //         expect(this.user2BeanBalance.sub(this.user2BeanBalanceAfter)).to.equal(this.amountBeansBuyingWith);
  //         expect(this.userBeanBalanceAfter.sub(this.userBeanBalance)).to.equal(0);
  //         expect(await this.claim.wrappedBeans(userAddress)).to.equal(this.amountBeansBuyingWith);
  //       })

  //       it('Deletes Pod Listing', async function () {
  //         expect(await this.marketplace.podListing(700)).to.equal(ZERO_HASH);
  //         expect(await this.marketplace.podListing(500)).to.equal(getHashFromListing(['0', '500', this.listing[4], this.listing[5], this.listing[6]]));
  //       })

  //       it('transfer pod listing', async function () {
  //         expect((await this.field.plot(user2Address, 0)).toString()).to.equal('500');
  //         expect((await this.field.plot(userAddress, 0)).toString()).to.equal('0');
  //         expect((await this.field.plot(userAddress, 500)).toString()).to.equal('500');
  //       })

  //       it('emits event', async function () {
  //         await expect(this.result).to.emit(this.marketplace, 'PodListingFilled').withArgs(userAddress, user2Address, 0, 0, '500');
  //       })
  //     })

  //     describe("Fill Beans to wallet", async function () {
  //       beforeEach(async function () {
  //         await this.pair.simulateTrade('2500', '1000');
  //         this.listing = [userAddress, '0', '0', '1000', '500000', '0', false]
  //         await this.marketplace.connect(user).createPodListing('0', '0', '1000', '500000', '0', false);
  //         this.amountTransferringBeans = 0;
  //         this.amoutBuyingBeans = 250;

  //         this.userBeanBalance = await this.bean.balanceOf(userAddress)
  //         this.user2BeanBalance = await this.bean.balanceOf(user2Address)

  //         this.result = await this.marketplace.connect(user2).buyBeansAndFillPodListing(this.listing, this.amountTransferringBeans, this.amoutBuyingBeans, { value: 112 })

  //         this.user2BeanBalanceAfter = await this.bean.balanceOf(user2Address)
  //         this.userBeanBalanceAfter = await this.bean.balanceOf(userAddress)
  //       })

  //       it('Transfer Beans properly', async function () {
  //         expect(this.user2BeanBalance.sub(this.user2BeanBalanceAfter)).to.equal(0);
  //         expect(this.userBeanBalanceAfter.sub(this.userBeanBalance)).to.equal(0);
  //         expect(await this.claim.wrappedBeans(userAddress)).to.equal(this.amoutBuyingBeans);
  //       })

  //       it('transfer pod listing', async function () {
  //         expect((await this.field.plot(user2Address, 0)).toString()).to.equal('500');
  //         expect((await this.field.plot(userAddress, 0)).toString()).to.equal('0');
  //         expect((await this.field.plot(userAddress, 500)).toString()).to.equal('500');
  //       })
  //     })

  //     describe("Fill Beans with amount to wallet", async function () {
  //       beforeEach(async function () {
  //         await this.pair.simulateTrade('2500', '1000');
  //         this.listing = [userAddress, '0', '0', '1000', '500000', '0', false]
  //         await this.marketplace.connect(user).createPodListing('0', '0', '1000', '500000', '0', false);
  //         this.amountTransferringBeans = 100;
  //         this.amoutBuyingBeans = 250;

  //         this.userBeanBalance = await this.bean.balanceOf(userAddress)
  //         this.user2BeanBalance = await this.bean.balanceOf(user2Address)

  //         this.result = await this.marketplace.connect(user2).buyBeansAndFillPodListing(this.listing, this.amountTransferringBeans, this.amoutBuyingBeans, { value: 112 })

  //         this.user2BeanBalanceAfter = await this.bean.balanceOf(user2Address)
  //         this.userBeanBalanceAfter = await this.bean.balanceOf(userAddress)
  //       })

  //       it('Transfer Beans properly', async function () {
  //         expect(this.user2BeanBalance.sub(this.user2BeanBalanceAfter)).to.equal(this.amountTransferringBeans);
  //         expect(this.userBeanBalanceAfter.sub(this.userBeanBalance)).to.equal(0);
  //         expect(await this.claim.wrappedBeans(userAddress)).to.equal(this.amoutBuyingBeans + this.amountTransferringBeans);
  //       })

  //       it('transfer pod listing', async function () {
  //         expect((await this.field.plot(user2Address, 0)).toString()).to.equal('700');
  //         expect((await this.field.plot(userAddress, 0)).toString()).to.equal('0');
  //         expect((await this.field.plot(userAddress, 700)).toString()).to.equal('300');
  //       })
  //     })

  //     describe("Claim", async function () {
  //       beforeEach(async function () {
  //         await this.silo.connect(user2).depositBeans('250')
  //         await this.silo.connect(user2).withdrawBeans([2], ['250'])
  //         await this.season.farmSunrises('25')
  //       })

  //       describe("Claim and fill listing", async function () {
  //         beforeEach(async function () {
  //           this.amountBeansBuyingWith = 100;
  //           this.listing = [userAddress, '0', '0', '1000', '500000', '0', true]
  //           await this.marketplace.connect(user).createPodListing('0', '0', '1000', '500000', '0', true);

  //           this.userBeanBalance = await this.bean.balanceOf(userAddress)
  //           this.user2BeanBalance = await this.bean.balanceOf(user2Address)
  //           this.result = await this.marketplace.connect(user2).claimAndFillPodListing(this.listing, this.amountBeansBuyingWith, [['27'], [], [], false, false, 0, 0, false]);
  //           this.user2BeanBalanceAfter = await this.bean.balanceOf(user2Address)
  //           this.userBeanBalanceAfter = await this.bean.balanceOf(userAddress)
  //         })

  //         it('Transfer Beans properly', async function () {
  //           expect(this.user2BeanBalance.sub(this.user2BeanBalanceAfter)).to.equal(0);
  //           expect(await this.claim.wrappedBeans(user2Address)).to.equal('150');
  //           expect(this.userBeanBalanceAfter.sub(this.userBeanBalance)).to.equal(100);
  //           expect(await this.claim.wrappedBeans(userAddress)).to.equal('0');
  //         })
  //       })

  //       describe("Claim and fill listing overallocate", async function () {
  //         beforeEach(async function () {
  //           this.amountBeansBuyingWith = 300;
  //           this.listing = [userAddress, '0', '0', '1000', '500000', '0', true]
  //           await this.marketplace.connect(user).createPodListing('0', '0', '1000', '500000', '0', true);

  //           this.userBeanBalance = await this.bean.balanceOf(userAddress)
  //           this.user2BeanBalance = await this.bean.balanceOf(user2Address)
  //           this.result = await this.marketplace.connect(user2).claimAndFillPodListing(this.listing, this.amountBeansBuyingWith, [['27'], [], [], false, false, 0, 0, false]);
  //           this.user2BeanBalanceAfter = await this.bean.balanceOf(user2Address)
  //           this.userBeanBalanceAfter = await this.bean.balanceOf(userAddress)
  //         })

  //         it('Transfer Beans properly', async function () {
  //           expect(this.user2BeanBalance.sub(this.user2BeanBalanceAfter)).to.equal(50);
  //           expect(await this.claim.wrappedBeans(user2Address)).to.equal('0');
  //           expect(this.userBeanBalanceAfter.sub(this.userBeanBalance)).to.equal(300);
  //           expect(await this.claim.wrappedBeans(userAddress)).to.equal('0');
  //         })
  //       })

  //       describe("Claim and buy listing to wrapped", async function () {
  //         beforeEach(async function () {
  //           this.amountBeansBuyingWith = 100;
  //           this.listing = [userAddress, '0', '0', '1000', '500000', '0', false]
  //           await this.marketplace.connect(user).createPodListing('0', '0', '1000', '500000', '0', false);

  //           this.userBeanBalance = await this.bean.balanceOf(userAddress)
  //           this.user2BeanBalance = await this.bean.balanceOf(user2Address)
  //           this.result = await this.marketplace.connect(user2).claimAndFillPodListing(this.listing, this.amountBeansBuyingWith, [['27'], [], [], false, false, 0, 0, false]);
  //           this.user2BeanBalanceAfter = await this.bean.balanceOf(user2Address)
  //           this.userBeanBalanceAfter = await this.bean.balanceOf(userAddress)
  //         })

  //         it('Transfer Beans properly', async function () {
  //           expect(this.user2BeanBalance.sub(this.user2BeanBalanceAfter)).to.equal(0);
  //           expect(await this.claim.wrappedBeans(user2Address)).to.equal('150');
  //           expect(this.userBeanBalanceAfter.sub(this.userBeanBalance)).to.equal(0);
  //           expect(await this.claim.wrappedBeans(userAddress)).to.equal('100');
  //         })
  //       })

  //       describe("Claim, fill Beans with amount to wallet", async function () {
  //         beforeEach(async function () {
  //           await this.pair.simulateTrade('2500', '1000');
  //           this.listing = [userAddress, '0', '0', '1000', '500000', '0', true]
  //           await this.marketplace.connect(user).createPodListing('0', '0', '1000', '500000', '0', true);
  //           this.amountTransferringBeans = 100;
  //           this.amoutBuyingBeans = 250;

  //           this.userBeanBalance = await this.bean.balanceOf(userAddress)
  //           this.user2BeanBalance = await this.bean.balanceOf(user2Address)

  //           this.result = await this.marketplace.connect(user2).claimBuyBeansAndFillPodListing(this.listing, this.amountTransferringBeans, this.amoutBuyingBeans, [['27'], [], [], false, false, 0, 0, false], { value: 112 })

  //           this.user2BeanBalanceAfter = await this.bean.balanceOf(user2Address)
  //           this.userBeanBalanceAfter = await this.bean.balanceOf(userAddress)
  //         })

  //         it('Transfer Beans properly', async function () {
  //           expect(this.user2BeanBalance.sub(this.user2BeanBalanceAfter)).to.equal(0);
  //           expect(await this.claim.wrappedBeans(user2Address)).to.equal('150');
  //           expect(this.userBeanBalanceAfter.sub(this.userBeanBalance)).to.equal(this.amoutBuyingBeans + this.amountTransferringBeans);
  //           expect(await this.claim.wrappedBeans(userAddress)).to.equal(0);
  //         })
  //       })
  //     })
  //   })

    

  //   describe("Cancel", async function () {
  //     it('Re-list plot cancels and re-lists', async function () {
  //       let xs = [ 0, 100, 200, 300, 400, 500, 600, 700, 800, 900 ];
  //       let ys = [ 500000, 500000, 500000, 500000,500000,500000, 500000, 500000, 500000, 500000 ];
  //       this.interp = createInterpolant(xs,ys);
  //       result = await this.marketplace.connect(user).createDynamicPodListing('0', '0', '1000', '0', true, [this.interp.subIntervalIndex.map(String), this.interp.constants.map(String), this.interp.shifts.map(String), this.interp.signs]);
  //       expect(await this.marketplace.podListing(0)).to.be.equal(await getDynamicHash(result));
  //       result = await this.marketplace.connect(user).createDynamicPodListing('0', '0', '1000', '2000', false,[this.interp.subIntervalIndex.map(String), this.interp.constants.map(String), this.interp.shifts.map(String), this.interp.signs]);
  //       await expect(result).to.emit(this.marketplace, 'DynamicPodListingCreated').withArgs(userAddress, '0', '0', '1000', '2000', false, this.interp.subIntervalIndex.map(String), this.interp.constants.map(String),this.interp.shifts,this.interp.signs);
  //       await expect(result).to.emit(this.marketplace, 'PodListingCancelled').withArgs(userAddress, '0');
  //       expect(await this.marketplace.podListing(0)).to.be.equal(await getDynamicHash(result));
  //     })

  //     it('Reverts on Cancel Listing, not owned by user', async function () {
  //       let xs = [ 0, 100, 200, 300, 400, 500, 600, 700, 800, 900 ];
  //       let ys = [ 500000, 500000, 500000, 500000,500000,500000, 500000, 500000, 500000, 500000  ];
  //       this.interp = createInterpolant(xs,ys);
  //       await this.marketplace.connect(user).createDynamicPodListing('0', '0', '1000', '0', true, [this.interp.subIntervalIndex.map(String), this.interp.constants.map(String), this.interp.shifts.map(String), this.interp.signs]);
  //       await expect(this.marketplace.connect(user2).cancelPodListing('0')).to.be.revertedWith('Marketplace: Listing not owned by sender.');
  //     })

  //     it('Cancels Listing, Emits Listing Cancelled Event', async function () {
  //       let xs = [ 0, 100, 200, 300, 400, 500, 600, 700, 800, 900 ];
  //       let ys = [ 500000, 500000, 500000, 500000,500000,500000, 500000, 500000, 500000, 500000  ];
  //       this.interp = createInterpolant(xs,ys);
  //       result = await this.marketplace.connect(user).createDynamicPodListing('0', '0', '1000', '2000', true,[this.interp.subIntervalIndex.map(String), this.interp.constants.map(String), this.interp.shifts.map(String), this.interp.signs]);
  //       expect(await this.marketplace.podListing(0)).to.be.equal(await getDynamicHash(result));
  //       result = (await this.marketplace.connect(user).cancelPodListing('0'));
  //       expect(await this.marketplace.podListing(0)).to.be.equal(ZERO_HASH);
  //       expect(result).to.emit(this.marketplace, 'PodListingCancelled').withArgs(userAddress, '0');
  //     })
  //   })
  // })

  // describe("Pod Offers", async function () {
  //   describe("Create", async function () {
  //     describe('revert', async function () {
  //       it('Reverts if price is 0', async function () {
  //         await expect(this.marketplace.connect(user2).createPodOrder('100', '0', '100000')).to.be.revertedWith("Marketplace: Pod price must be greater than 0.");
  //       })
  //       it('Reverts if amount is 0', async function () {
  //         await expect(this.marketplace.connect(user2).createPodOrder('0', '100000', '100000')).to.be.revertedWith("Marketplace: Order amount must be > 0.");
  //       })
  //     })

  //     describe('create order', async function () {
  //       beforeEach(async function () {
  //         this.userBeanBalance = await this.bean.balanceOf(userAddress)
  //         this.beanstalkBeanBalance = await this.bean.balanceOf(this.marketplace.address)
  //         this.result = await this.marketplace.connect(user).createPodOrder('500', '100000', '1000')
  //         this.id = await getOrderId(this.result)
  //         this.orderIds.push(this.id)
  //         this.userBeanBalanceAfter = await this.bean.balanceOf(userAddress)
  //         this.beanstalkBeanBalanceAfter = await this.bean.balanceOf(this.marketplace.address)
  //       })

  //       it('Transfer Beans properly', async function () {
  //         expect(this.beanstalkBeanBalanceAfter.sub(this.beanstalkBeanBalance)).to.equal('500');
  //         expect(this.userBeanBalance.sub(this.userBeanBalanceAfter)).to.equal('500');
  //       })

  //       it('Creates the order', async function () {
  //         expect(await this.marketplace.podOrderById(this.id)).to.equal('5000');
  //         expect(await this.marketplace.podOrder(userAddress, '100000', '1000')).to.equal('5000');
  //       })

  //       it('emits an event', async function () {
  //         expect(this.result).to.emit(this.marketplace, 'PodOrderCreated').withArgs(userAddress, this.id, '5000', 100000, '1000')
  //       })
  //     })

  //     describe('buy beans and create order', async function () {
  //       beforeEach(async function () {
  //         await this.pair.simulateTrade('2500', '1000');
  //         this.userBeanBalance = await this.bean.balanceOf(userAddress)
  //         this.beanstalkBeanBalance = await this.bean.balanceOf(this.marketplace.address)
  //         this.result = await this.marketplace.connect(user).buyBeansAndCreatePodOrder('0', '250', '100000', '1000', { value: 112 })
  //         this.id = await getOrderId(this.result)
  //         this.orderIds.push(this.id)
  //         this.userBeanBalanceAfter = await this.bean.balanceOf(userAddress)
  //         this.beanstalkBeanBalanceAfter = await this.bean.balanceOf(this.marketplace.address)
  //       })

  //       it('Transfer Beans properly', async function () {
  //         expect(this.beanstalkBeanBalanceAfter.sub(this.beanstalkBeanBalance)).to.equal('250');
  //         expect(this.userBeanBalance.sub(this.userBeanBalanceAfter)).to.equal('0');
  //       })

  //       it('Creates the offer', async function () {
  //         expect(await this.marketplace.podOrderById(this.id)).to.equal('2500');
  //         expect(await this.marketplace.podOrder(userAddress, '100000', '1000')).to.equal('2500');
  //       })

  //       it('emits an event', async function () {
  //         expect(this.result).to.emit(this.marketplace, 'PodOrderCreated').withArgs(userAddress, this.id, '2500', 100000, '1000')
  //       })
  //     })

  //     describe('buy and transfer beans and create order', async function () {
  //       beforeEach(async function () {
  //         await this.pair.simulateTrade('2500', '1000');
  //         this.userBeanBalance = await this.bean.balanceOf(userAddress)
  //         this.beanstalkBeanBalance = await this.bean.balanceOf(this.marketplace.address)
  //         this.result = await this.marketplace.connect(user).buyBeansAndCreatePodOrder('100', '250', 100000, '1000', { value: 112 })
  //         this.id = await getOrderId(this.result)
  //         this.orderIds.push(this.id)
  //         this.userBeanBalanceAfter = await this.bean.balanceOf(userAddress)
  //         this.beanstalkBeanBalanceAfter = await this.bean.balanceOf(this.marketplace.address)
  //       })

  //       it('Transfer Beans properly', async function () {
  //         expect(this.beanstalkBeanBalanceAfter.sub(this.beanstalkBeanBalance)).to.equal('350');
  //         expect(this.userBeanBalance.sub(this.userBeanBalanceAfter)).to.equal('100');
  //       })

  //       it('Creates the offer', async function () {
  //         expect(await this.marketplace.podOrderById(this.id)).to.equal('3500');
  //       })

  //       it('emits an event', async function () {
  //         expect(this.result).to.emit(this.marketplace, 'PodOrderCreated').withArgs(userAddress, this.id, '3500', 100000, '1000')
  //       })
  //     })

  //     describe("Claim", async function () {
  //       beforeEach(async function () {
  //         await this.silo.connect(user).depositBeans('250')
  //         await this.silo.connect(user).withdrawBeans([2], ['250'])
  //         await this.season.farmSunrises('25')
  //       })

  //       describe('normal order', async function () {
  //         beforeEach(async function () {
  //           this.userBeanBalance = await this.bean.balanceOf(userAddress)
  //           this.beanstalkBeanBalance = await this.bean.balanceOf(this.marketplace.address)
  //           this.result = await this.marketplace.connect(user).claimAndCreatePodOrder('250', '100000', '1000', [['27'], [], [], false, false, 0, 0, false])
  //           this.id = await getOrderId(this.result)
  //           this.orderIds.push(this.id)
  //           this.userBeanBalanceAfter = await this.bean.balanceOf(userAddress)
  //           this.beanstalkBeanBalanceAfter = await this.bean.balanceOf(this.marketplace.address)
  //         })

  //         it('Transfer Beans properly', async function () {
  //           expect(this.beanstalkBeanBalanceAfter.sub(this.beanstalkBeanBalance)).to.equal('0');
  //           expect(this.userBeanBalance.sub(this.userBeanBalanceAfter)).to.equal('0');
  //           expect(await this.claim.wrappedBeans(userAddress)).to.equal('0');
  //         })

  //         it('Creates the offer', async function () {
  //           expect(await this.marketplace.podOrderById(this.id)).to.equal('2500');
  //         })
  //       })

  //       describe('normal order overallocate', async function () {
  //         beforeEach(async function () {
  //           this.userBeanBalance = await this.bean.balanceOf(userAddress)
  //           this.beanstalkBeanBalance = await this.bean.balanceOf(this.marketplace.address)
  //           this.result = await this.marketplace.connect(user).claimAndCreatePodOrder('300', '100000', '1000', [['27'], [], [], false, false, 0, 0, false])
  //           this.id = await getOrderId(this.result)
  //           this.orderIds.push(this.id)
  //           this.userBeanBalanceAfter = await this.bean.balanceOf(userAddress)
  //           this.beanstalkBeanBalanceAfter = await this.bean.balanceOf(this.marketplace.address)
  //         })

  //         it('Transfer Beans properly', async function () {
  //           expect(this.beanstalkBeanBalanceAfter.sub(this.beanstalkBeanBalance)).to.equal('50');
  //           expect(this.userBeanBalance.sub(this.userBeanBalanceAfter)).to.equal('50');
  //           expect(await this.claim.wrappedBeans(userAddress)).to.equal('0');
  //         })

  //         it('Creates the offer', async function () {
  //           expect(await this.marketplace.podOrderById(this.id)).to.equal('3000');
  //         })
  //       })

  //       describe('normal under overallocate', async function () {
  //         beforeEach(async function () {
  //           this.userBeanBalance = await this.bean.balanceOf(userAddress)
  //           this.beanstalkBeanBalance = await this.bean.balanceOf(this.marketplace.address)
  //           this.result = await this.marketplace.connect(user).claimAndCreatePodOrder('100', '100000', '1000', [['27'], [], [], false, false, 0, 0, false])
  //           this.id = await getOrderId(this.result)
  //           this.orderIds.push(this.id)
  //           this.userBeanBalanceAfter = await this.bean.balanceOf(userAddress)
  //           this.beanstalkBeanBalanceAfter = await this.bean.balanceOf(this.marketplace.address)
  //         })

  //         it('Transfer Beans properly', async function () {
  //           expect(this.beanstalkBeanBalanceAfter.sub(this.beanstalkBeanBalance)).to.equal('0');
  //           expect(this.userBeanBalance.sub(this.userBeanBalanceAfter)).to.equal('0');
  //           expect(await this.claim.wrappedBeans(userAddress)).to.equal('150');
  //         })

  //         it('Creates the offer', async function () {
  //           expect(await this.marketplace.podOrderById(this.id)).to.equal('1000');
  //         })
  //       })

  //       describe('buy and claim', async function () {
  //         beforeEach(async function () {
  //           await this.pair.simulateTrade('2500', '1000');
  //           this.userBeanBalance = await this.bean.balanceOf(userAddress)
  //           this.beanstalkBeanBalance = await this.bean.balanceOf(this.marketplace.address)
  //           this.result = await this.marketplace.connect(user).claimBuyBeansAndCreatePodOrder('100', '250', '100000', '1000', [['27'], [], [], false, false, 0, 0, false], { value: 112 })
  //           this.id = await getOrderId(this.result)
  //           this.orderIds.push(this.id)
  //           this.userBeanBalanceAfter = await this.bean.balanceOf(userAddress)
  //           this.beanstalkBeanBalanceAfter = await this.bean.balanceOf(this.marketplace.address)
  //         })

  //         it('Transfer Beans properly', async function () {
  //           expect(this.beanstalkBeanBalanceAfter.sub(this.beanstalkBeanBalance)).to.equal('250');
  //           expect(this.userBeanBalance.sub(this.userBeanBalanceAfter)).to.equal('0');
  //           expect(await this.claim.wrappedBeans(userAddress)).to.equal('150');
  //         })

  //         it('Creates the offer', async function () {
  //           expect(await this.marketplace.podOrderById(this.id)).to.equal('3500');
  //         })
  //       })
  //     })
  //   })

  //   describe("Fill", async function () {
  //     beforeEach(async function () {
  //       this.order = [userAddress, '100000', '2500'];
  //       this.result = await this.marketplace.connect(user).createPodOrder('50', '100000', '2500')
  //       this.id = await getOrderId(this.result)
  //     })

  //     describe("revert", async function () {
  //       it("owner does not own plot", async function () {
  //         await expect(this.marketplace.fillPodOrder(this.order, 0, 0, 500, false)).to.revertedWith("Marketplace: Invalid Plot.");
  //       })

  //       it("plot amount too large", async function () {
  //         await expect(this.marketplace.connect(user2).fillPodOrder(this.order, 1000, 700, 500, false)).to.revertedWith("Marketplace: Invalid Plot.");
  //       })

  //       it("plot amount too large", async function () {
  //         await this.field.connect(user2).sowBeansAndIndex('1200');
  //         await expect(this.marketplace.connect(user2).fillPodOrder(this.order, 2000, 700, 500, false)).to.revertedWith("Marketplace: Plot too far in line.");
  //       })

  //       it("sell too much", async function () {
  //         await expect(this.marketplace.connect(user2).fillPodOrder(this.order, 1000, 0, 1000, false)).to.revertedWith("SafeMath: subtraction overflow");
  //       })
  //     })

  //     describe("Full order", async function () {
  //       beforeEach(async function () {
  //         this.beanstalkBalance = await this.bean.balanceOf(this.marketplace.address)
  //         this.user2BeanBalance = await this.bean.balanceOf(user2Address)
  //         this.result = await this.marketplace.connect(user2).fillPodOrder(this.order, 1000, 0, 500, true);
  //         this.beanstalkBalanceAfter = await this.bean.balanceOf(this.marketplace.address)
  //         this.user2BeanBalanceAfter = await this.bean.balanceOf(user2Address)
  //       })

  //       it('Transfer Beans properly', async function () {
  //         expect(this.user2BeanBalanceAfter.sub(this.user2BeanBalance)).to.equal('50');
  //         expect(this.beanstalkBalance.sub(this.beanstalkBalanceAfter)).to.equal('50');
  //         expect(await this.claim.wrappedBeans(user2Address)).to.equal(0);
  //       })

  //       it('transfer the plot', async function () {
  //         expect(await this.field.plot(user2Address, 1000)).to.be.equal(0);
  //         expect(await this.field.plot(user2Address, 1500)).to.be.equal(500);
  //         expect(await this.field.plot(userAddress, 1000)).to.be.equal(500);
  //       })

  //       it('Updates the offer', async function () {
  //         expect(await this.marketplace.podOrderById(this.id)).to.equal('0');
  //       })

  //       it('Emits an event', async function () {
  //         expect(this.result).to.emit(this.marketplace, 'PodOrderFilled').withArgs(user2Address, userAddress, this.id, 1000, 0, 500);
  //       })
  //     })

  //     describe("Partial fill order", async function () {
  //       beforeEach(async function () {
  //         this.beanstalkBalance = await this.bean.balanceOf(this.marketplace.address)
  //         this.user2BeanBalance = await this.bean.balanceOf(user2Address)
  //         this.result = await this.marketplace.connect(user2).fillPodOrder(this.order, 1000, 250, 250, true);
  //         this.beanstalkBalanceAfter = await this.bean.balanceOf(this.marketplace.address)
  //         this.user2BeanBalanceAfter = await this.bean.balanceOf(user2Address)
  //       })

  //       it('Transfer Beans properly', async function () {
  //         expect(this.user2BeanBalanceAfter.sub(this.user2BeanBalance)).to.equal('25');
  //         expect(this.beanstalkBalance.sub(this.beanstalkBalanceAfter)).to.equal('25');
  //         expect(await this.claim.wrappedBeans(user2Address)).to.equal(0);
  //       })

  //       it('transfer the plot', async function () {
  //         expect(await this.field.plot(user2Address, 1000)).to.be.equal(250);
  //         expect(await this.field.plot(user2Address, 1500)).to.be.equal(500);
  //         expect(await this.field.plot(userAddress, 1250)).to.be.equal(250);
  //       })

  //       it('Updates the offer', async function () {
  //         expect(await this.marketplace.podOrderById(this.id)).to.equal('250');
  //       })

  //       it('Emits an event', async function () {
  //         expect(this.result).to.emit(this.marketplace, 'PodOrderFilled').withArgs(user2Address, userAddress, this.id, 1000, 250, 250);
  //       })
  //     })

  //     describe("Full order to wallet", async function () {
  //       beforeEach(async function () {
  //         this.beanstalkBalance = await this.bean.balanceOf(this.marketplace.address)
  //         this.user2BeanBalance = await this.bean.balanceOf(user2Address)
  //         this.result = await this.marketplace.connect(user2).fillPodOrder(this.order, 1000, 0, 500, false);
  //         this.beanstalkBalanceAfter = await this.bean.balanceOf(this.marketplace.address)
  //         this.user2BeanBalanceAfter = await this.bean.balanceOf(user2Address)
  //       })

  //       it('Transfer Beans properly', async function () {
  //         expect(this.user2BeanBalanceAfter.sub(this.user2BeanBalance)).to.equal(0);
  //         expect(this.beanstalkBalance.sub(this.beanstalkBalanceAfter)).to.equal(0);
  //         expect(await this.claim.wrappedBeans(user2Address)).to.equal('50');
  //       })

  //       it('transfer the plot', async function () {
  //         expect(await this.field.plot(user2Address, 1000)).to.be.equal(0);
  //         expect(await this.field.plot(user2Address, 1500)).to.be.equal(500);
  //         expect(await this.field.plot(userAddress, 1000)).to.be.equal(500);
  //       })

  //       it('Updates the offer', async function () {
  //         expect(await this.marketplace.podOrderById(this.id)).to.equal('0');
  //       })

  //       it('Emits an event', async function () {
  //         expect(this.result).to.emit(this.marketplace, 'PodOrderFilled').withArgs(user2Address, userAddress, this.id, 1000, 0, 500);
  //       })
  //     })

  //     describe("Full order with active listing", async function () {
  //       beforeEach(async function () {
  //         await this.marketplace.connect(user2).createPodListing('1000', '500', '500', '50000', '5000', false);
  //         this.beanstalkBalance = await this.bean.balanceOf(this.marketplace.address)
  //         this.user2BeanBalance = await this.bean.balanceOf(user2Address)
  //         this.result = await this.marketplace.connect(user2).fillPodOrder(this.order, 1000, 0, 500, false);
  //         this.beanstalkBalanceAfter = await this.bean.balanceOf(this.marketplace.address)
  //         this.user2BeanBalanceAfter = await this.bean.balanceOf(user2Address)
  //       })

  //       it('Transfer Beans properly', async function () {
  //         expect(this.user2BeanBalanceAfter.sub(this.user2BeanBalance)).to.equal(0);
  //         expect(this.beanstalkBalance.sub(this.beanstalkBalanceAfter)).to.equal(0);
  //         expect(await this.claim.wrappedBeans(user2Address)).to.equal('50');
  //       })

  //       it('transfer the plot', async function () {
  //         expect(await this.field.plot(user2Address, 1000)).to.be.equal(0);
  //         expect(await this.field.plot(user2Address, 1500)).to.be.equal(500);
  //         expect(await this.field.plot(userAddress, 1000)).to.be.equal(500);
  //       })

  //       it('Updates the offer', async function () {
  //         expect(await this.marketplace.podOrderById(this.id)).to.equal('0');
  //       })

  //       it('deletes the listing', async function () {
  //         expect(await this.marketplace.podListing('1000')).to.equal(ZERO_HASH);
  //       })

  //       it('Emits an event', async function () {
  //         expect(this.result).to.emit(this.marketplace, 'PodListingCancelled').withArgs(user2Address, '1000');
  //         expect(this.result).to.emit(this.marketplace, 'PodOrderFilled').withArgs(user2Address, userAddress, this.id, 1000, 0, 500);
  //       })
  //     })
  //   })

  //   describe("Cancel", async function () {
  //     beforeEach(async function () {
  //       this.result = await this.marketplace.connect(user).createPodOrder('500', '100000', '1000')
  //       this.id = await getOrderId(this.result)
  //       this.orderIds.push(this.id)
  //     })

  //     describe('Cancel owner', async function () {
  //       beforeEach(async function () {
  //         this.userBeanBalance = await this.bean.balanceOf(userAddress)
  //         this.beanstalkBeanBalance = await this.bean.balanceOf(this.marketplace.address)
  //         this.result = await this.marketplace.connect(user).cancelPodOrder('100000', '1000', true);
  //         this.userBeanBalanceAfter = await this.bean.balanceOf(userAddress)
  //         this.beanstalkBeanBalanceAfter = await this.bean.balanceOf(this.marketplace.address)
  //       })

  //       it('deletes the offer', async function () {
  //         expect(await this.marketplace.podOrderById(this.id)).to.equal('0');
  //       })

  //       it('transfer beans', async function () {
  //         expect(this.beanstalkBeanBalance.sub(this.beanstalkBeanBalanceAfter)).to.equal('500');
  //         expect(this.userBeanBalanceAfter.sub(this.userBeanBalance)).to.equal('500');
  //         expect(await this.claim.wrappedBeans(userAddress)).to.equal('0');
  //       })

  //       it('Emits an event', async function () {
  //         expect(this.result).to.emit(this.marketplace, 'PodOrderCancelled').withArgs(userAddress, this.id);
  //       })
  //     })

  //     describe('Cancel to wrapped', async function () {
  //       beforeEach(async function () {
  //         this.userBeanBalance = await this.bean.balanceOf(userAddress)
  //         this.beanstalkBeanBalance = await this.bean.balanceOf(this.marketplace.address)
  //         this.result = await this.marketplace.connect(user).cancelPodOrder('100000', '1000', false);
  //         this.userBeanBalanceAfter = await this.bean.balanceOf(userAddress)
  //         this.beanstalkBeanBalanceAfter = await this.bean.balanceOf(this.marketplace.address)
  //       })

  //       it('deletes the offer', async function () {
  //         expect(await this.marketplace.podOrderById(this.id)).to.equal('0');
  //       })

  //       it('transfer beans', async function () {
  //         expect(this.beanstalkBeanBalance.sub(this.beanstalkBeanBalanceAfter)).to.equal('0');
  //         expect(this.userBeanBalanceAfter.sub(this.userBeanBalance)).to.equal('0');
  //         expect(await this.claim.wrappedBeans(userAddress)).to.equal('500');
  //       })

  //       it('Emits an event', async function () {
  //         expect(this.result).to.emit(this.marketplace, 'PodOrderCancelled').withArgs(userAddress, this.id);
  //       })
  //     })
  //   })
  // })

  // describe("Dynamic Pod Offers", async function () {

  //   describe("Create Dynamic", async function () {

  //     describe('revert', async function () {
  //       it('Reverts if price is 0', async function () {
  //         let xs = [0, 100, 200, 300, 400, 500, 600, 700, 800, 900];
  //         let ys = [0, 0, 0, 0, 0,0,0,0,0,0];
  //         let interp = createInterpolant(xs,ys); 
  //         await expect(this.marketplace.connect(user2).createDynamicPodOrder('100', '100000', [interp.subIntervalIndex.map(String), interp.constants.map(String), interp.shifts.map(String), interp.signs])).to.be.revertedWith("Marketplace: Pod Amount must be > 0.");
  //       })
  //       it('Reverts if amount is 0', async function () {
  //         let xs = [0, 100, 200, 300, 400, 500, 600, 700, 800, 900];
  //         let ys = [ 800000, 750000, 690000, 640000, 600000, 500000, 400000, 600000, 530000, 500000 ];
  //         let interp = createInterpolant(xs,ys); 
  //         await expect(this.marketplace.connect(user2).createDynamicPodOrder('0', '100000', [interp.subIntervalIndex.map(String), interp.constants.map(String), interp.shifts.map(String), interp.signs])).to.be.revertedWith("Marketplace: Order amount must be > 0.");
  //       })
  //     })

  //     describe('create order', async function () {
  //       beforeEach(async function () {
  //         let xs = [ 0, 100, 200, 300, 400, 500, 600, 700, 800, 900 ];
  //         let ys = [ 800000, 750000, 690000, 640000, 600000, 500000, 400000, 600000, 530000, 500000 ];
  //         this.interp = createInterpolant(xs,ys);
  //         this.userBeanBalance = await this.bean.balanceOf(userAddress);
  //         this.beanstalkBeanBalance = await this.bean.balanceOf(this.marketplace.address);
  //         //creating order with 500 beans, willing to buy pods from 0.8-0.5 
  //         // if we create an 
  //         this.result = await this.marketplace.connect(user).createDynamicPodOrder('500', '1000', [this.interp.subIntervalIndex.map(String), this.interp.constants.map(String), this.interp.shifts.map(String), this.interp.signs] )
  //         this.id = await getDynamicOrderId(this.result);
  //         this.orderIds.push(this.id);
  //         this.userBeanBalanceAfter = await this.bean.balanceOf(userAddress);
  //         this.beanstalkBeanBalanceAfter = await this.bean.balanceOf(this.marketplace.address);
  //       })
  //       it('emits an event', async function () {
  //         expect(this.result).to.emit(this.marketplace, 'OrderFill').withArgs("205")
  //       })

  //       it('Transfer Beans properly', async function () {
  //         expect(this.beanstalkBeanBalanceAfter.sub(this.beanstalkBeanBalance)).to.equal('500');
  //         expect(this.userBeanBalance.sub(this.userBeanBalanceAfter)).to.equal('500');
  //       })

  //       it('Creates the order', async function () {
  //         expect(await this.marketplace.podOrderById(this.id)).to.equal('205');
  //         expect(await this.marketplace.podOrder(userAddress, '100000', '1000')).to.equal('0');
  //       })

  //       it('emits an event', async function () {
  //         expect(this.result).to.emit(this.marketplace, 'DynamicPodOrderCreated').withArgs(userAddress, this.id, '205', '1000', this.interp.subIntervalIndex.map(String), this.interp.constants.map(String), this.interp.shifts, this.interp.signs)
  //       })
  //     })

  //     describe('buy beans and create order', async function () {
  //       beforeEach(async function () {

  //         let xs = [ 0, 100, 200, 300, 400, 500, 600, 700, 800, 900 ];
  //         let ys = [ 800000, 750000, 690000, 640000, 600000, 500000, 400000, 600000, 530000, 500000 ];
  //         this.interp = createInterpolant( xs , ys );
  //         await this.pair.simulateTrade('2500', '1000');
  //         this.userBeanBalance = await this.bean.balanceOf(userAddress)
  //         this.beanstalkBeanBalance = await this.bean.balanceOf(this.marketplace.address)
  //         this.result = await this.marketplace.connect(user).buyBeansAndCreateDynamicPodOrder('0', '250', '1000', [this.interp.subIntervalIndex.map(String), this.interp.constants.map(String), this.interp.shifts, this.interp.signs], { value: 112 })
  //         this.id = await getDynamicOrderId(this.result);
  //         this.orderIds.push(this.id)
  //         this.userBeanBalanceAfter = await this.bean.balanceOf(userAddress)
  //         this.beanstalkBeanBalanceAfter = await this.bean.balanceOf(this.marketplace.address)

  //       })

  //       it('Transfer Beans properly', async function () {

  //         expect(this.beanstalkBeanBalanceAfter.sub(this.beanstalkBeanBalance)).to.equal('250');
  //         expect(this.userBeanBalance.sub(this.userBeanBalanceAfter)).to.equal('0');

  //       })

  //       it('Creates the offer', async function () {

  //         expect(await this.marketplace.podOrderById(this.id)).to.equal('73');
  //         expect(await this.marketplace.dynamicPodOrder(userAddress, '1000',[this.interp.subIntervalIndex.map(String), this.interp.constants.map(String), this.interp.shifts.map(String), this.interp.signs])).to.equal('73');

  //       })

  //       it('emits an event', async function () {
  //         expect(this.result).to.emit(this.marketplace, 'DynamicPodOrderCreated').withArgs(userAddress, this.id, '73', '1000', this.interp.subIntervalIndex.map(String), this.interp.constants.map(String), this.interp.shifts, this.interp.signs)
  //       })
  //     })

  //     describe('buy and transfer beans and create order', async function () {
  //       beforeEach(async function () {

  //         let xs = [ 0, 100, 200, 300, 400, 500, 600, 700, 800, 900 ];
  //         let ys = [ 800000, 750000, 690000, 640000, 600000, 500000, 400000, 600000, 530000, 500000 ];
  //         this.interp = createInterpolant(xs,ys);
  //         await this.pair.simulateTrade('2500', '1000');
  //         this.userBeanBalance = await this.bean.balanceOf(userAddress)
  //         this.beanstalkBeanBalance = await this.bean.balanceOf(this.marketplace.address)
  //         this.result = await this.marketplace.connect(user).buyBeansAndCreateDynamicPodOrder('100', '250', '1000', [this.interp.subIntervalIndex.map(String), this.interp.constants.map(String), this.interp.shifts.map(String), this.interp.signs], { value: 112 })
  //         this.id = await getDynamicOrderId(this.result)
  //         this.orderIds.push(this.id)
  //         this.userBeanBalanceAfter = await this.bean.balanceOf(userAddress)
  //         this.beanstalkBeanBalanceAfter = await this.bean.balanceOf(this.marketplace.address);

  //       })

  //       it('Transfer Beans properly', async function () {
  //         expect(this.beanstalkBeanBalanceAfter.sub(this.beanstalkBeanBalance)).to.equal('350');
  //         expect(this.userBeanBalance.sub(this.userBeanBalanceAfter)).to.equal('100');
  //       })

  //       it('Creates the offer', async function () {
  //         expect(await this.marketplace.podOrderById(this.id)).to.equal('73');
  //       })

  //       it('emits an event', async function () {
  //         expect(this.result).to.emit(this.marketplace, 'DynamicPodOrderCreated').withArgs(userAddress, this.id, '73', '1000',this.interp.subIntervalIndex.map(String), this.interp.constants.map(String), this.interp.shifts, this.interp.signs)
  //       })
  //     })

  //     describe("Claim Dynamic", async function () {
  //       beforeEach(async function () {
  //         await this.silo.connect(user).depositBeans('250')
  //         await this.silo.connect(user).withdrawBeans([2], ['250'])
  //         await this.season.farmSunrises('25')
  //       })

  //       describe('normal dynamic order', async function () {
  //         beforeEach(async function () {
  //           let xs = [ 0, 100, 200, 300, 400, 500, 600, 700, 800, 900 ];
  //           let ys = [ 800000, 750000, 690000, 640000, 600000, 500000, 400000, 600000, 530000, 500000 ];
  //           this.interp = createInterpolant(xs,ys);
  //           this.userBeanBalance = await this.bean.balanceOf(userAddress)
  //           this.beanstalkBeanBalance = await this.bean.balanceOf(this.marketplace.address)
  //           this.result = await this.marketplace.connect(user).claimAndCreateDynamicPodOrder('250', '1000', [this.interp.subIntervalIndex.map(String), this.interp.constants.map(String), this.interp.shifts.map(String), this.interp.signs], [['27'], [], [], false, false, 0, 0, false])
  //           this.id = await getDynamicOrderId(this.result)
  //           this.orderIds.push(this.id)
  //           this.userBeanBalanceAfter = await this.bean.balanceOf(userAddress)
  //           this.beanstalkBeanBalanceAfter = await this.bean.balanceOf(this.marketplace.address)
  //         })

  //         it('Transfer Beans properly', async function () {
  //           expect(this.beanstalkBeanBalanceAfter.sub(this.beanstalkBeanBalance)).to.equal('0');
  //           expect(this.userBeanBalance.sub(this.userBeanBalanceAfter)).to.equal('0');
  //           expect(await this.claim.wrappedBeans(userAddress)).to.equal('0');
  //         })

  //         it('Creates the offer', async function () {
  //           expect(await this.marketplace.podOrderById(this.id)).to.equal('73');
  //         })
  //       })

  //       describe('normal dynamic order overallocate', async function () {

  //         beforeEach(async function () {

  //           let xs = [ 0, 100, 200, 300, 400, 500, 600, 700, 800, 900 ];
  //           let ys = [ 800000, 750000, 690000, 640000, 600000, 500000, 400000, 600000, 530000, 500000 ];
  //           this.interp = createInterpolant(xs,ys);
  //           this.userBeanBalance = await this.bean.balanceOf(userAddress)
  //           this.beanstalkBeanBalance = await this.bean.balanceOf(this.marketplace.address)
  //           this.result = await this.marketplace.connect(user).claimAndCreateDynamicPodOrder('300', '1000', [this.interp.subIntervalIndex.map(String), this.interp.constants.map(String), this.interp.shifts.map(String), this.interp.signs], [['27'], [], [], false, false, 0, 0, false])
  //           this.id = await getDynamicOrderId(this.result);
  //           this.orderIds.push(this.id);
  //           this.userBeanBalanceAfter = await this.bean.balanceOf(userAddress);
  //           this.beanstalkBeanBalanceAfter = await this.bean.balanceOf(this.marketplace.address);

  //         })

  //         it('Transfer Beans properly', async function () {
  //           expect(this.beanstalkBeanBalanceAfter.sub(this.beanstalkBeanBalance)).to.equal('50');
  //           expect(this.userBeanBalance.sub(this.userBeanBalanceAfter)).to.equal('50');
  //           expect(await this.claim.wrappedBeans(userAddress)).to.equal('0');
  //         })

  //         it('Creates the offer', async function () {
  //           expect(await this.marketplace.podOrderById(this.id)).to.equal('73');
  //         })
  //       })

  //       describe('normal under overallocate', async function () {

  //         beforeEach(async function () {
  //           let xs = [ 0, 100, 200, 300, 400, 500, 600, 700, 800, 900 ];
  //           let ys = [ 800000, 750000, 690000, 640000, 600000, 500000, 400000, 600000, 530000, 500000 ];
  //           this.interp = createInterpolant(xs,ys);
  //           this.userBeanBalance = await this.bean.balanceOf(userAddress)
  //           this.beanstalkBeanBalance = await this.bean.balanceOf(this.marketplace.address)
  //           this.result = await this.marketplace.connect(user).claimAndCreateDynamicPodOrder('200', '1000', [this.interp.subIntervalIndex.map(String), this.interp.constants.map(String), this.interp.shifts.map(String), this.interp.signs], [['27'], [], [], false, false, 0, 0, false])
  //           this.id = await getDynamicOrderId(this.result)
  //           this.orderIds.push(this.id)
  //           this.userBeanBalanceAfter = await this.bean.balanceOf(userAddress)
  //           this.beanstalkBeanBalanceAfter = await this.bean.balanceOf(this.marketplace.address)
  //         })

  //         it('Transfer Beans properly', async function () {
  //           expect(this.beanstalkBeanBalanceAfter.sub(this.beanstalkBeanBalance)).to.equal('0');
  //           expect(this.userBeanBalance.sub(this.userBeanBalanceAfter)).to.equal('0');
  //           expect(await this.claim.wrappedBeans(userAddress)).to.equal('150');
  //         })

  //         it('Creates the offer', async function () {
  //           expect(await this.marketplace.podOrderById(this.id)).to.equal('1000');
  //         })

  //       })

  //       describe('buy and claim', async function () {

  //         beforeEach(async function () {

  //           let xs = [ 0, 100, 200, 300, 400, 500, 600, 700, 800, 900 ];
  //           let ys = [ 800000, 750000, 690000, 640000, 600000, 500000, 400000, 600000, 530000, 500000 ];
  //           this.interp = createInterpolant(xs,ys);
  //           await this.pair.simulateTrade('2500', '1000');
  //           this.userBeanBalance = await this.bean.balanceOf(userAddress)
  //           this.beanstalkBeanBalance = await this.bean.balanceOf(this.marketplace.address)
  //           this.result = await this.marketplace.connect(user).claimBuyBeansAndCreateDynamicPodOrder('100', '250','1000', [this.interp.subIntervalIndex.map(String), this.interp.constants.map(String), this.interp.shifts.map(String), this.interp.signs], [['27'], [], [], false, false, 0, 0, false], { value: 112 })
  //           this.id = await getDynamicOrderId(this.result);
  //           this.orderIds.push(this.id);
  //           this.userBeanBalanceAfter = await this.bean.balanceOf(userAddress);
  //           this.beanstalkBeanBalanceAfter = await this.bean.balanceOf(this.marketplace.address);

  //         })

  //         it('Transfer Beans properly', async function () {
  //           expect(this.beanstalkBeanBalanceAfter.sub(this.beanstalkBeanBalance)).to.equal('250');
  //           expect(this.userBeanBalance.sub(this.userBeanBalanceAfter)).to.equal('0');
  //           expect(await this.claim.wrappedBeans(userAddress)).to.equal('150');
  //         })

  //         it('Creates the offer', async function () {
  //           expect(await this.marketplace.podOrderById(this.id)).to.equal('73');
  //         })

  //       })
  //     })
  //   })


    // describe("Pod Marketplace Function", async function () {
    //   beforeEach(async function () {

    //   })

    //   it('', async function () {
    //     expect()
    //   })
    // })
  })

<<<<<<< HEAD

=======
  describe("Plot Transfer", async function () {
    describe("reverts", async function () {
      it('doesn\'t sent to 0 address', async function () {
        await expect(this.marketplace.connect(user).transferPlot(userAddress, ZERO_ADDRESS, '0', '0', '100')).to.be.revertedWith('Field: Transfer to/from 0 address.')
      })

      it('Plot not owned by user.', async function () {
        await expect(this.marketplace.connect(user2).transferPlot(user2Address, userAddress, '0', '0', '100')).to.be.revertedWith('Field: Plot not owned by user.')
      })

      it('Allowance is 0 not owned by user.', async function () {
        await expect(this.marketplace.connect(user2).transferPlot(userAddress, user2Address, '0', '0', '100')).to.be.revertedWith('Field: Insufficient approval.')
      })

      it('Pod Range invalid', async function () {
        await expect(this.marketplace.connect(user).transferPlot(userAddress, userAddress, '0', '150', '100')).to.be.revertedWith('Field: Pod range invalid.')
      })

      it('transfers to self', async function () {
        await expect(this.marketplace.connect(user).transferPlot(userAddress, userAddress, '0', '0', '100')).to.be.revertedWith('Field: Cannot transfer Pods to oneself.')
      })
    })

    describe('transfers beginning of plot', async function () {
      beforeEach(async function () {
        this.result = await this.marketplace.connect(user).transferPlot(userAddress, user2Address, '0', '0', '100')
      })

      it('transfers the plot', async function () {
        expect(await this.field.plot(user2Address, '0')).to.be.equal('100')
        expect(await this.field.plot(userAddress, '0')).to.be.equal('0')
        expect(await this.field.plot(userAddress, '100')).to.be.equal('900')
      })

      it('emits plot transfer the plot', async function () {
        await expect(this.result).to.emit(this.marketplace, 'PlotTransfer').withArgs(userAddress, user2Address, '0', '100');
      })
    })

    describe('transfers with allowance', async function () {
      beforeEach(async function () {
        await expect(this.marketplace.connect(user).approvePods(user2Address, '100'))
        this.result = await this.marketplace.connect(user2).transferPlot(userAddress, user2Address, '0', '0', '100')
      })

      it('transfers the plot', async function () {
        expect(await this.field.plot(user2Address, '0')).to.be.equal('100')
        expect(await this.field.plot(userAddress, '0')).to.be.equal('0')
        expect(await this.field.plot(userAddress, '100')).to.be.equal('900')
        expect(await this.marketplace.allowancePods(userAddress, user2Address)).to.be.equal('0')
      })

      it('emits plot transfer the plot', async function () {
        await expect(this.result).to.emit(this.marketplace, 'PlotTransfer').withArgs(userAddress, user2Address, '0', '100');
      })
    })

    describe('transfers with existing pod listing', async function () {
      beforeEach(async function () {
        await this.marketplace.connect(user).createPodListing('0', '0', '1000', '500000', '0', EXTERNAL);
        this.result = await this.marketplace.connect(user).transferPlot(userAddress, user2Address, '0', '0', '100')
      })

      it('transfers the plot', async function () {
        expect(await this.field.plot(user2Address, '0')).to.be.equal('100')
        expect(await this.field.plot(userAddress, '0')).to.be.equal('0')
        expect(await this.field.plot(userAddress, '100')).to.be.equal('900')
        expect(await this.marketplace.podListing('0')).to.be.equal('0x0000000000000000000000000000000000000000000000000000000000000000')
      })

      it('emits plot transfer the plot', async function () {
        await expect(this.result).to.emit(this.marketplace, 'PlotTransfer').withArgs(userAddress, user2Address, '0', '100');
        await expect(this.result).to.emit(this.marketplace, 'PodListingCancelled').withArgs(userAddress, '0');
      })
    })

    describe('transfers with existing pod listing from other', async function () {
      beforeEach(async function () {
        await this.marketplace.connect(user).createPodListing('0', '0', '1000', '500000', '0', EXTERNAL);
        this.result = await expect(this.marketplace.connect(user).approvePods(user2Address, '100'))
        this.result = await this.marketplace.connect(user2).transferPlot(userAddress, user2Address, '0', '0', '100')
      })

      it('transfers the plot', async function () {
        expect(await this.field.plot(user2Address, '0')).to.be.equal('100')
        expect(await this.field.plot(userAddress, '0')).to.be.equal('0')
        expect(await this.field.plot(userAddress, '100')).to.be.equal('900')
        expect(await this.marketplace.podListing('0')).to.be.equal('0x0000000000000000000000000000000000000000000000000000000000000000')
      })

      it('removes the listing', async function () {
        expect(await this.marketplace.podListing('0')).to.be.equal(ZERO_HASH)
      })

      it('emits events', async function () {
        await expect(this.result).to.emit(this.marketplace, 'PlotTransfer').withArgs(userAddress, user2Address, '0', '100');
        await expect(this.result).to.emit(this.marketplace, 'PodListingCancelled').withArgs(userAddress, '0');
      })
    })
  })

  describe('approve pods', async function () {
    it('reverts if 0 address', async function () {
      await expect(this.marketplace.connect(user).approvePods(ZERO_ADDRESS, '1')).to.be.revertedWith('Field: Pod Approve to 0 address.')
    })

    it('approves', async function () {
      this.result = await expect(this.marketplace.connect(user).approvePods(user2Address, '100'))
      expect(await this.marketplace.allowancePods(userAddress, user2Address)).to.be.equal('100')
      expect(this.result).to.emit(this.marketplace, 'PodApproval').withArgs(userAddress, user2Address, '100')
    })
  })
>>>>>>> f99614dc
})<|MERGE_RESOLUTION|>--- conflicted
+++ resolved
@@ -3,14 +3,8 @@
 const { waffleChai } = require("@ethereum-waffle/chai");
 use(waffleChai);
 const { deploy } = require('../scripts/deploy.js')
-<<<<<<< HEAD
-const { BigNumber } = require('bignumber.js')
-const { print, printWeather } = require('./utils/print.js')
-const { createInterpolant, evaluatePCHIP } = require('./utils/pchip.js')
-=======
 const { BEAN, ZERO_ADDRESS } = require('./utils/constants')
 const { takeSnapshot, revertToSnapshot } = require("./utils/snapshot");
->>>>>>> f99614dc
 
 
 const ZERO_HASH = '0x0000000000000000000000000000000000000000000000000000000000000000'
@@ -20,6 +14,7 @@
 
 describe('Marketplace', function () {
   let contracts
+  let provider
   before(async function () {
     contracts = await deploy("Test", false, true);
     [owner, user, user2] = await ethers.getSigners();
@@ -58,39 +53,15 @@
     );
   }
 
-  const getDynamicHash = async function (tx) {
-    let receipt = await tx.wait();
-    const args = (receipt.events?.filter((x) => { return x.event == "DynamicPodListingCreated" }))[0].args;
-    return ethers.utils.solidityKeccak256(
-      ['uint256', 'uint256', 'uint256', 'bool', 'uint256[10]', 'uint256[40]', 'uint8[40]', 'bool[40]'],
-      [args.start, args.amount, args.maxHarvestableIndex, args.toWallet, args.subIntervalIndex, args.constants, args.shifts, args.signs]
-    );
-  }
-
   const getHashFromListing = function (l) {
     l[4] = l[4] == EXTERNAL
     return ethers.utils.solidityKeccak256(['uint256', 'uint256', 'uint24', 'uint256', 'bool'], l);
   }
 
-  const getHashFromDynamicListing = function (l) {
-    return ethers.utils.solidityKeccak256(['uint256', 'uint256', 'uint256', 'bool', 'uint256[10]', 'uint256[40]', 'uint8[40]', 'bool[40]'], l);
-  }
-
   const getOrderId = async function (tx) {
     let receipt = await tx.wait();
     let idx = (receipt.events?.filter((x) => { return x.event == "PodOrderCreated" }))[0].args.id;
-    return idx; 
-  }
-
-  const getDynamicOrderId = async function (tx) {
-    let receipt = await tx.wait();
-    let idx = (receipt.events?.filter((x) => { return x.event == "DynamicPodOrderCreated" }))[0].args.id;
     return idx;
-  }
-
-  const linearSet = {
-    xs:[0,500,1000,1500,2000,2500,3000, 3500, 4000, 4500],
-    ys:[ 500000, 500000, 500000, 500000,500000,500000, 500000, 500000, 500000, 500000 ]
   }
 
   beforeEach(async function () {
@@ -102,30 +73,6 @@
   });
 
   describe("Pod Listings", async function () {
-<<<<<<< HEAD
-
-    describe("Create Dynamic", async function () {
-    
-      it('Fails to List Unowned Dynamic Plot', async function () {
-        let interp = createInterpolant(linearSet.xs, linearSet.ys);
-        await expect(this.marketplace.connect(user).createDynamicPodListing('5000', '0', '1000', '0', false,[interp.subIntervalIndex.map(String), interp.constants.map(String), interp.shifts.map(String), interp.signs])).to.be.revertedWith('Marketplace: Invalid Plot/Amount.');
-      })
-
-      it('Fails if already expired - dynamic', async function () {
-        await this.field.incrementTotalHarvestableE('2000');
-        let interp = createInterpolant(linearSet.xs, linearSet.ys);
-        await expect(this.marketplace.connect(user).createDynamicPodListing('0', '0', '500', '0', false, [interp.subIntervalIndex.map(String), interp.constants.map(String), interp.shifts.map(String), interp.signs])).to.be.revertedWith('Marketplace: Expired.');
-      })
-
-      it('Fails if amount is 0 - dynamic', async function () {
-        let interp = createInterpolant(linearSet.xs, linearSet.ys);
-        await expect(this.marketplace.connect(user2).createDynamicPodListing('1000', '0', '0', '0', false, [interp.subIntervalIndex.map(String), interp.constants.map(String), interp.shifts.map(String), interp.signs])).to.be.revertedWith('Marketplace: Invalid Plot/Amount.');
-      })
-
-      it('Fails if start + amount too large - dynamic', async function () {
-        let interp = createInterpolant(linearSet.xs, linearSet.ys);
-        await expect(this.marketplace.connect(user2).createDynamicPodListing('1000', '500', '1000', '0', false, [interp.subIntervalIndex.map(String), interp.constants.map(String), interp.shifts.map(String), interp.signs.map(String)])).to.be.revertedWith('Marketplace: Invalid Plot/Amount.');
-=======
     describe("Create", async function () {
       it('Fails to List Unowned Plot', async function () {
         await expect(this.marketplace.connect(user).createPodListing('5000', '0', '1000', '100000', '0', INTERNAL)).to.be.revertedWith('Marketplace: Invalid Plot/Amount.');
@@ -146,192 +93,85 @@
 
       it('Fails if start + amount too large', async function () {
         await expect(this.marketplace.connect(user2).createPodListing('1000', '500', '1000', '100000', '0', INTERNAL)).to.be.revertedWith('Marketplace: Invalid Plot/Amount.');
->>>>>>> f99614dc
-      })
-
-      describe("List full dynamic plot", async function () {
-        beforeEach(async function () {
-<<<<<<< HEAD
-
-          let interp = createInterpolant(linearSet.xs, linearSet.ys);
-          this.result = await this.marketplace.connect(user).createDynamicPodListing('0', '0', '1000','0', true, [linearSet.xs.map(String), interp.constants.map(String), interp.shifts.map(String), interp.signs]);
-
-=======
+      })
+
+      describe("List full plot", async function () {
+        beforeEach(async function () {
           this.result = await this.marketplace.connect(user).createPodListing('0', '0', '1000', '500000', '0', EXTERNAL);
->>>>>>> f99614dc
-        })
-
-        it('Lists Dynamic Plot properly', async function () {
-          expect(await this.marketplace.podListing(0)).to.be.equal(await getDynamicHash(this.result));
+        })
+
+        it('Lists Plot properly', async function () {
+          expect(await this.marketplace.podListing(0)).to.be.equal(await getHash(this.result));
         })
 
         it('Emits event', async function () {
-<<<<<<< HEAD
-          let interp = createInterpolant(linearSet.xs, linearSet.ys);
-          await expect(this.result).to.emit(this.marketplace, 'DynamicPodListingCreated').withArgs(userAddress, 0, 0, '1000', 0, true, linearSet.xs.map(String), interp.constants.map(String), interp.shifts, interp.signs);
-=======
           await expect(this.result).to.emit(this.marketplace, 'PodListingCreated').withArgs(userAddress, 0, 0, '1000', 500000, 0, 0);
->>>>>>> f99614dc
-        })
-      })
-
-      describe("List partial dynamic plot", async function () {
-        beforeEach(async function () {
-<<<<<<< HEAD
-          this.interp = createInterpolant(linearSet.xs, linearSet.ys);
-          this.result = await this.marketplace.connect(user).createDynamicPodListing('0', '0', '500', '0', true, [linearSet.xs.map(String), this.interp.constants.map(String), this.interp.shifts.map(String), this.interp.signs]);
-=======
+        })
+      })
+
+      describe("List partial plot", async function () {
+        beforeEach(async function () {
           this.result = await this.marketplace.connect(user).createPodListing('0', '0', '100', '100000', '0', EXTERNAL);
           this.result = await this.marketplace.connect(user).createPodListing('0', '0', '500', '500000', '0', EXTERNAL);
->>>>>>> f99614dc
         })
 
         it('Lists Plot properly', async function () {
-          expect(await this.marketplace.podListing(0)).to.be.equal(await getDynamicHash(this.result));
+          expect(await this.marketplace.podListing(0)).to.be.equal(await getHash(this.result));
         })
 
         it('Emits event', async function () {
-<<<<<<< HEAD
-          await expect(this.result).to.emit(this.marketplace, 'DynamicPodListingCreated').withArgs(userAddress, 0, 0, '500', 0, true, linearSet.xs.map(String), this.interp.constants.map(String), this.interp.shifts, this.interp.signs);
-=======
           await expect(this.result).to.emit(this.marketplace, 'PodListingCreated').withArgs(userAddress, 0, 0, '500', 500000, 0, 0);
->>>>>>> f99614dc
-        })
-      })
-  
-
-      describe("List partial dynamic plot from middle", async function () {
-        beforeEach(async function () {
-<<<<<<< HEAD
-          this.interp = createInterpolant(linearSet.xs, linearSet.ys);
-          this.result = await this.marketplace.connect(user).createDynamicPodListing('0', '500', '500', '2000', false, [linearSet.xs.map(String),this.interp.constants.map(String), this.interp.shifts.map(String), this.interp.signs]);
-=======
+        })
+      })
+
+      describe("List partial plot from middle", async function () {
+        beforeEach(async function () {
           this.result = await this.marketplace.connect(user).createPodListing('0', '500', '500', '500000', '2000', INTERNAL);
->>>>>>> f99614dc
         })
 
         it('Lists Plot properly', async function () {
-          expect(await this.marketplace.podListing(0)).to.be.equal(await getDynamicHash(this.result));
+          expect(await this.marketplace.podListing(0)).to.be.equal(await getHash(this.result));
         })
 
         it('Emits event', async function () {
-<<<<<<< HEAD
-          // let interp = createInterpolant(linearSet.xs, linearSet.ys);
-          await expect(this.result).to.emit(this.marketplace, 'DynamicPodListingCreated').withArgs(userAddress, 0, 500, '500', 2000, false, this.interp.subIntervalIndex.map(String), this.interp.constants.map(String), this.interp.shifts, this.interp.signs);
-=======
           await expect(this.result).to.emit(this.marketplace, 'PodListingCreated').withArgs(userAddress, 0, 500, '500', 500000, 2000, 1);
->>>>>>> f99614dc
-        })
-      })
-
-      describe("Relist dynamic plot from middle", async function () {
-        beforeEach(async function () {
-<<<<<<< HEAD
-          this.interp = createInterpolant(linearSet.xs, linearSet.ys);
-          this.result = await this.marketplace.connect(user).createDynamicPodListing('0', '0', '500', '0', false, [linearSet.xs.map(String),this.interp.constants.map(String), this.interp.shifts.map(String), this.interp.signs]);
-          this.result = await this.marketplace.connect(user).createDynamicPodListing('0', '500', '100', '2000', false, [linearSet.xs.map(String),this.interp.constants.map(String), this.interp.shifts.map(String), this.interp.signs]);
-=======
+        })
+      })
+
+      describe("Relist plot from middle", async function () {
+        beforeEach(async function () {
           this.result = await this.marketplace.connect(user).createPodListing('0', '0', '500', '500000', '0', INTERNAL);
           this.result = await this.marketplace.connect(user).createPodListing('0', '500', '100', '500000', '2000', INTERNAL);
->>>>>>> f99614dc
         })
 
         it('Lists Plot properly', async function () {
-          expect(await this.marketplace.podListing(0)).to.be.equal(await getDynamicHash(this.result));
+          expect(await this.marketplace.podListing(0)).to.be.equal(await getHash(this.result));
         })
 
         it('Emits event', async function () {
           await expect(this.result).to.emit(this.marketplace, 'PodListingCancelled').withArgs(userAddress, 0);
-<<<<<<< HEAD
-          await expect(this.result).to.emit(this.marketplace, 'DynamicPodListingCreated').withArgs(userAddress, 0, 500, '100', 2000, false, linearSet.xs.map(String), this.interp.constants.map(String), this.interp.shifts, this.interp.signs);
-=======
           await expect(this.result).to.emit(this.marketplace, 'PodListingCreated').withArgs(userAddress, 0, 500, '100', 500000, 2000, 1);
->>>>>>> f99614dc
-        })
-      })
-    })
-
-    describe("Dynamic Fill", async function () {
-
-<<<<<<< HEAD
-      beforeEach(async function () {
-
-        //something wrong with interpolant function input
-        let xs = [ 0, 100, 200, 300, 400, 500, 600, 700, 800, 900 ];
-        let ys = [ 200000, 180000, 160000, 140000, 120000, 100000, 100000, 80000, 60000, 50000 ];
-        this.interp = createInterpolant(xs,ys);
-        this.orderAmount = evaluatePCHIP(this.interp,0,2500 );
-        console.log(orderAmount);
-        this.order = [userAddress, '2500', [this.interp.subIntervalIndex.map(String), this.interp.constants.map(String), this.interp.shifts.map(String), this.interp.signs]];
-        this.result = await this.marketplace.connect(user).createDynamicPodOrder('50', '2500', [this.interp.subIntervalIndex.map(String), this.interp.constants.map(String), this.interp.shifts.map(String), this.interp.signs])
-        this.id = await getDynamicOrderId(this.result);
-
-      })
-
-      describe("revert", async function () {
-        it("owner does not own plot", async function () {
-          await expect(this.marketplace.fillDynamicPodOrder(this.order, 0, 0, 500, false)).to.revertedWith("Marketplace: Invalid Plot.");
-        })
-
-        it("plot amount too large", async function () {
-          await expect(this.marketplace.connect(user2).fillDynamicPodOrder(this.order, 1000, 700, 500, false)).to.revertedWith("Marketplace: Invalid Plot.");
-        })
-
-        it("plot amount too large", async function () {
-          await this.field.connect(user2).sowBeansAndIndex('1200');
-          await expect(this.marketplace.connect(user2).fillDynamicPodOrder(this.order, 2000, 700, 500, false)).to.revertedWith("Marketplace: Plot too far in line.");
-        })
-
-        it("sell too much", async function () {
-          await expect(this.marketplace.connect(user2).fillDynamicPodOrder(this.order, 1000, 0, 1000, false)).to.revertedWith("SafeMath: subtraction overflow");
-        })
-      })
-      describe("Fill Dynamic", async function () {
-
-      describe('reverts', async function () {
-        beforeEach(async function () {
-          let interp = createInterpolant(linearSet.xs, linearSet.ys);
-          this.result = await this.marketplace.connect(user).createDynamicPodListing('0', '0', '1000', '0', true, [interp.subIntervalIndex.map(String), interp.constants.map(String), interp.shifts.map(String), interp.signs]);
-          this.listing = [userAddress, '0', '0', '1000', '0', true, [interp.subIntervalIndex.map(String), interp.constants.map(String), interp.shifts.map(String), interp.signs]];
-        })
-        it('Lists Plot properly', async function () {
-          expect(await this.marketplace.podListing(0)).to.be.equal(await getDynamicHash(this.result));
-        })
-        it('Fails to fill Listing, not enough ETH used', async function () {
-          await this.pair.simulateTrade('4000', '1000');
-          await expect(this.marketplace.connect(user2).buyBeansAndFillDynamicPodListing(this.listing, 0, 100, { value: '24' })).to.be.revertedWith('UniswapV2Router: EXCESSIVE_INPUT_AMOUNT');
-=======
+        })
+      })
+    })
+
+    describe("Fill", async function () {
+
       describe('revert', async function () {
         beforeEach(async function () {
           await this.marketplace.connect(user).createPodListing('0', '0', '1000', '500000', '0', EXTERNAL);
           this.listing = [userAddress, '0', '0', '1000', 500000, '0', EXTERNAL];
->>>>>>> f99614dc
         })
 
         it('Fill Listing non-listed Index Fails', async function () {
           let brokenListing = this.listing;
           brokenListing[1] = '1'
-<<<<<<< HEAD
-          await expect(this.marketplace.connect(user).fillDynamicPodListing(brokenListing, 500)).to.be.revertedWith('Marketplace: Listing does not exist.');
-=======
           await expect(this.marketplace.connect(user).fillPodListing(brokenListing, 500, EXTERNAL)).to.be.revertedWith('Marketplace: Listing does not exist.');
->>>>>>> f99614dc
         })
 
         it('Fill Listing wrong start Index Fails', async function () {
           let brokenListing = this.listing;
           brokenListing[2] = '1'
-<<<<<<< HEAD
-          await expect(this.marketplace.connect(user).fillDynamicPodListing(brokenListing, 500)).to.be.revertedWith('Marketplace: Listing does not exist.');
-        })
-        it('Fill Listing after expired', async function () {
-          await this.field.incrementTotalHarvestableE('2000');
-          await expect(this.marketplace.connect(user2).fillDynamicPodListing(this.listing, 500)).to.be.revertedWith('Marketplace: Listing has expired.');
-        })
-
-        it('Fill Listing not enough pods in plot', async function () {
-          await expect(this.marketplace.connect(user2).fillDynamicPodListing(this.listing, 1001)).to.be.revertedWith('Marketplace: Not enough pods in Listing');
-=======
           await expect(this.marketplace.connect(user).fillPodListing(brokenListing, 500, EXTERNAL)).to.be.revertedWith('Marketplace: Listing does not exist.');
         })
 
@@ -354,38 +194,24 @@
           const l = [userAddress, '0', '0', '500', '500000', '0', INTERNAL]
           await this.marketplace.connect(user).createPodListing('0', '0', '500', '500000', '0', INTERNAL);
           await expect(this.marketplace.connect(user2).fillPodListing(l, 500, EXTERNAL)).to.be.revertedWith('Marketplace: Not enough pods in Listing');
->>>>>>> f99614dc
-        })
-      })
-
-      describe("Fill dynamic listing", async function () {
-        beforeEach(async function () {
-<<<<<<< HEAD
-          let xs = [ 0, 100, 200, 300, 400, 500, 600, 700, 800, 900 ];
-          let ys = [ 500000, 500000, 500000, 500000,500000,500000, 500000, 500000, 500000, 500000  ];
-          this.interp = createInterpolant(xs, ys);
-          this.listing = [userAddress, '0', '0', '1000', '0', true, [this.interp.subIntervalIndex.map(String), this.interp.constants.map(String), this.interp.shifts.map(String), this.interp.signs]]
-          await this.marketplace.connect(user).createDynamicPodListing('0', '0', '1000', '0', true, [this.interp.subIntervalIndex.map(String), this.interp.constants.map(String), this.interp.shifts, this.interp.signs]);
-          this.amountBeansBuyingWith = 400;
-=======
+        })
+      })
+
+      describe("Fill listing", async function () {
+        beforeEach(async function () {
           this.listing = [userAddress, '0', '0', '1000', '500000', '0', EXTERNAL]
           await this.marketplace.connect(user).createPodListing('0', '0', '1000', '500000', '0', EXTERNAL);
           this.amountBeansBuyingWith = 500;
->>>>>>> f99614dc
 
           this.userBeanBalance = await this.bean.balanceOf(userAddress)
           this.user2BeanBalance = await this.bean.balanceOf(user2Address)
 
-<<<<<<< HEAD
-          this.result = await this.marketplace.connect(user2).fillDynamicPodListing(this.listing, this.amountBeansBuyingWith);
-=======
           this.result = await this.marketplace.connect(user2).fillPodListing(this.listing, this.amountBeansBuyingWith, EXTERNAL);
->>>>>>> f99614dc
 
           this.user2BeanBalanceAfter = await this.bean.balanceOf(user2Address)
           this.userBeanBalanceAfter = await this.bean.balanceOf(userAddress)
         })
-        
+
         it('Transfer Beans properly', async function () {
           expect(this.user2BeanBalance.sub(this.user2BeanBalanceAfter)).to.equal(this.amountBeansBuyingWith);
           expect(this.userBeanBalanceAfter.sub(this.userBeanBalance)).to.equal(this.amountBeansBuyingWith);
@@ -406,28 +232,16 @@
         })
       })
 
-      describe("Fill partial dynamic listing", async function () {
-        beforeEach(async function () {
-<<<<<<< HEAD
-          let xs = [ 0, 100, 200, 300, 400, 500, 600, 700, 800, 900 ];
-          let ys = [ 500000, 500000, 500000, 500000,500000,500000, 500000, 500000, 500000, 500000 ];
-          this.interp = createInterpolant(xs,ys);
-          this.listing = [userAddress, '0', '0', '1000', '0', true, [this.interp.subIntervalIndex.map(String), this.interp.constants.map(String), this.interp.shifts.map(String), this.interp.signs]];
-          await this.marketplace.connect(user).createDynamicPodListing('0', '0', '1000', '0', true, [this.interp.subIntervalIndex.map(String), this.interp.constants.map(String), this.interp.shifts.map(String), this.interp.signs]);
-=======
+      describe("Fill partial listing", async function () {
+        beforeEach(async function () {
           this.listing = [userAddress, '0', '0', '1000', '500000', '0', EXTERNAL]
           await this.marketplace.connect(user).createPodListing('0', '0', '1000', '500000', '0', EXTERNAL);
->>>>>>> f99614dc
           this.amountBeansBuyingWith = 250;
 
           this.userBeanBalance = await this.bean.balanceOf(userAddress)
           this.user2BeanBalance = await this.bean.balanceOf(user2Address)
 
-<<<<<<< HEAD
-          this.result = await this.marketplace.connect(user2).fillDynamicPodListing(this.listing, this.amountBeansBuyingWith);
-=======
           this.result = await this.marketplace.connect(user2).fillPodListing(this.listing, this.amountBeansBuyingWith, EXTERNAL);
->>>>>>> f99614dc
 
           this.user2BeanBalanceAfter = await this.bean.balanceOf(user2Address)
           this.userBeanBalanceAfter = await this.bean.balanceOf(userAddress)
@@ -441,7 +255,7 @@
 
         it('Deletes Pod Listing', async function () {
           expect(await this.marketplace.podListing(0)).to.equal(ZERO_HASH);
-          expect(await this.marketplace.podListing(500)).to.equal(getHashFromDynamicListing(['0', '500', this.listing[4], this.listing[5], this.interp.subIntervalIndex.map(String), this.interp.constants.map(String), this.interp.shifts.map(String), this.interp.signs]));
+          expect(await this.marketplace.podListing(500)).to.equal(getHashFromListing(['0', '500', this.listing[4], this.listing[5], this.listing[6]]));
         })
 
         it('transfer pod listing', async function () {
@@ -455,29 +269,16 @@
         })
       })
 
-      describe("Fill partial dynamic listing of a partial dynamic listing multiple fills", async function () {
-        beforeEach(async function () {
-<<<<<<< HEAD
-          let xs = [ 0, 100, 200, 300, 400, 500, 600, 700, 800, 900 ];
-          let ys = [ 500000, 500000, 500000, 500000,500000,500000, 500000, 500000, 500000, 500000 ];
-          this.interp = createInterpolant(xs, ys);
-          this.listing = [userAddress, '0', '500', '500', '0', true, [this.interp.subIntervalIndex.map(String), this.interp.constants.map(String), this.interp.shifts.map(String), this.interp.signs]];
-          // this.listing = [userAddress, '0', '500', '500', '500000', '0', true]
-          await this.marketplace.connect(user).createDynamicPodListing('0', '500', '500', '0', true,[this.interp.subIntervalIndex.map(String), this.interp.constants.map(String), this.interp.shifts.map(String), this.interp.signs]);
-=======
+      describe("Fill partial listing of a partial listing multiple fills", async function () {
+        beforeEach(async function () {
           this.listing = [userAddress, '0', '500', '500', '500000', '0', EXTERNAL]
           await this.marketplace.connect(user).createPodListing('0', '500', '500', '500000', '0', EXTERNAL);
->>>>>>> f99614dc
           this.amountBeansBuyingWith = 100;
 
           this.userBeanBalance = await this.bean.balanceOf(userAddress)
           this.user2BeanBalance = await this.bean.balanceOf(user2Address)
 
-<<<<<<< HEAD
-          this.result = await this.marketplace.connect(user2).fillDynamicPodListing(this.listing, this.amountBeansBuyingWith);
-=======
           this.result = await this.marketplace.connect(user2).fillPodListing(this.listing, this.amountBeansBuyingWith, EXTERNAL);
->>>>>>> f99614dc
 
           this.user2BeanBalanceAfter = await this.bean.balanceOf(user2Address)
           this.userBeanBalanceAfter = await this.bean.balanceOf(userAddress)
@@ -491,7 +292,7 @@
 
         it('Deletes Pod Listing', async function () {
           expect(await this.marketplace.podListing(0)).to.equal(ZERO_HASH);
-          expect(await this.marketplace.podListing(700)).to.equal(getHashFromDynamicListing(['0', '300', this.listing[4], this.listing[5], this.listing[6][0], this.listing[6][1], this.listing[6][2], this.listing[6][3]]));
+          expect(await this.marketplace.podListing(700)).to.equal(getHashFromListing(['0', '300', this.listing[4], this.listing[5], this.listing[6]]));
         })
 
         it('transfer pod listing', async function () {
@@ -505,32 +306,14 @@
         })
       })
 
-      describe("Fill partial dynamic listing of a dynamic listing created by partial fill", async function () {
-        beforeEach(async function () {
-<<<<<<< HEAD
-          let xs = [ 0, 100, 200, 300, 400, 500, 600, 700, 800, 900 ];
-          let ys = [ 500000, 500000, 500000, 500000,500000,500000, 500000, 500000, 500000, 500000 ];
-          this.interp = createInterpolant(xs,ys);
-          this.listing = [userAddress, '0', '500', '500', '0', true, [this.interp.subIntervalIndex.map(String), this.interp.constants.map(String), this.interp.shifts.map(String), this.interp.signs]]
-          // this.listing = [userAddress, '0', '500', '500', '500000', '0', true]
-          await this.marketplace.connect(user).createDynamicPodListing('0', '500', '500', '0', true, [this.interp.subIntervalIndex.map(String), this.interp.constants.map(String), this.interp.shifts.map(String), this.interp.signs]);
-=======
+      describe("Fill partial listing of a listing created by partial fill", async function () {
+        beforeEach(async function () {
           this.listing = [userAddress, '0', '500', '500', '500000', '0', EXTERNAL]
           await this.marketplace.connect(user).createPodListing('0', '500', '500', '500000', '0', EXTERNAL);
->>>>>>> f99614dc
           this.amountBeansBuyingWith = 100;
 
           this.userBeanBalance = await this.bean.balanceOf(userAddress)
           this.user2BeanBalance = await this.bean.balanceOf(user2Address)
-<<<<<<< HEAD
-          this.result = await this.marketplace.connect(user2).fillDynamicPodListing(this.listing, this.amountBeansBuyingWith);
-
-          this.user2BeanBalanceAfter = await this.bean.balanceOf(user2Address)
-          this.userBeanBalanceAfter = await this.bean.balanceOf(userAddress)
-          this.listing = [userAddress, '700', '0', '300', '0', true, [this.interp.subIntervalIndex.map(String), this.interp.constants.map(String), this.interp.shifts.map(String), this.interp.signs]]
-
-          this.result = await this.marketplace.connect(user2).fillDynamicPodListing(this.listing, 100);
-=======
           this.result = await this.marketplace.connect(user2).fillPodListing(this.listing, this.amountBeansBuyingWith, EXTERNAL);
 
           this.user2BeanBalanceAfter = await this.bean.balanceOf(user2Address)
@@ -538,7 +321,6 @@
           this.listing = [userAddress, '700', '0', '300', '500000', '0', EXTERNAL]
 
           this.result = await this.marketplace.connect(user2).fillPodListing(this.listing, 100, EXTERNAL);
->>>>>>> f99614dc
 
         })
         it('plots correctly transfer', async function () {
@@ -554,32 +336,20 @@
 
         it('listing updates', async function () {
           expect(await this.marketplace.podListing(700)).to.equal(ZERO_HASH);
-          expect(await this.marketplace.podListing(900)).to.equal(getHashFromDynamicListing(['0', '100', this.listing[4], this.listing[5], this.listing[6][0], this.listing[6][1], this.listing[6][2], this.listing[6][3]]));
-        })
-      })
-
-      describe("Fill partial dynamic listing to wallet", async function () {
-        beforeEach(async function () {
-<<<<<<< HEAD
-          let xs = [ 0, 100, 200, 300, 400, 500, 600, 700, 800, 900 ];
-          let ys = [ 500000, 500000, 500000, 500000,500000,500000, 500000, 500000, 500000, 500000 ];
-          this.interp = createInterpolant(xs,ys);
-          this.listing = [userAddress, '0', '0', '1000', '0', false, [this.interp.subIntervalIndex.map(String), this.interp.constants.map(String), this.interp.shifts.map(String), this.interp.signs]]
-          await this.marketplace.connect(user).createDynamicPodListing('0', '0', '1000', '0', false, [this.interp.subIntervalIndex.map(String), this.interp.constants.map(String), this.interp.shifts.map(String), this.interp.signs]);
-=======
+          expect(await this.marketplace.podListing(900)).to.equal(getHashFromListing(['0', '100', this.listing[4], this.listing[5], this.listing[6]]));
+        })
+      })
+
+      describe("Fill partial listing to wallet", async function () {
+        beforeEach(async function () {
           this.listing = [userAddress, '0', '0', '1000', '500000', '0', INTERNAL]
           await this.marketplace.connect(user).createPodListing('0', '0', '1000', '500000', '0', INTERNAL);
->>>>>>> f99614dc
           this.amountBeansBuyingWith = 250;
 
           this.userBeanBalance = await this.bean.balanceOf(userAddress)
           this.user2BeanBalance = await this.bean.balanceOf(user2Address)
 
-<<<<<<< HEAD
-          this.result = await this.marketplace.connect(user2).fillDynamicPodListing(this.listing, this.amountBeansBuyingWith);
-=======
           this.result = await this.marketplace.connect(user2).fillPodListing(this.listing, this.amountBeansBuyingWith, EXTERNAL);
->>>>>>> f99614dc
 
           this.user2BeanBalanceAfter = await this.bean.balanceOf(user2Address)
           this.userBeanBalanceAfter = await this.bean.balanceOf(userAddress)
@@ -593,7 +363,7 @@
 
         it('Deletes Pod Listing', async function () {
           expect(await this.marketplace.podListing(700)).to.equal(ZERO_HASH);
-          expect(await this.marketplace.podListing(500)).to.equal(getHashFromDynamicListing(['0', '500', this.listing[4], this.listing[5], this.listing[6][0], this.listing[6][1], this.listing[6][2], this.listing[6][3]]));
+          expect(await this.marketplace.podListing(500)).to.equal(getHashFromListing(['0', '500', this.listing[4], this.listing[5], this.listing[6]]));
         })
 
         it('transfer pod listing', async function () {
@@ -606,192 +376,6 @@
           await expect(this.result).to.emit(this.marketplace, 'PodListingFilled').withArgs(userAddress, user2Address, 0, 0, '500');
         })
       })
-<<<<<<< HEAD
-
-      describe("Fill Beans to wallet dynamic", async function () {
-        beforeEach(async function () {
-          let xs = [ 0, 100, 200, 300, 400, 500, 600, 700, 800, 900 ];
-          let ys = [ 500000, 500000, 500000, 500000,500000,500000, 500000, 500000, 500000, 500000 ];
-          this.interp = createInterpolant(xs,ys);
-          await this.pair.simulateTrade('2500', '1000');
-          this.listing = [userAddress, '0', '0', '1000', '0', false, [this.interp.subIntervalIndex.map(String), this.interp.constants.map(String), this.interp.shifts, this.interp.signs]]
-          await this.marketplace.connect(user).createDynamicPodListing('0', '0', '1000', '0', false, [this.interp.subIntervalIndex.map(String), this.interp.constants.map(String), this.interp.shifts.map(String), this.interp.signs]);
-          this.amountTransferringBeans = 0;
-          this.amoutBuyingBeans = 250;
-
-          this.userBeanBalance = await this.bean.balanceOf(userAddress)
-          this.user2BeanBalance = await this.bean.balanceOf(user2Address)
-
-          this.result = await this.marketplace.connect(user2).buyBeansAndFillDynamicPodListing(this.listing, this.amountTransferringBeans, this.amoutBuyingBeans, { value: 112 })
-
-          this.user2BeanBalanceAfter = await this.bean.balanceOf(user2Address)
-          this.userBeanBalanceAfter = await this.bean.balanceOf(userAddress)
-        })
-
-        it('Transfer Beans properly', async function () {
-          expect(this.user2BeanBalance.sub(this.user2BeanBalanceAfter)).to.equal(0);
-          expect(this.userBeanBalanceAfter.sub(this.userBeanBalance)).to.equal(0);
-          expect(await this.claim.wrappedBeans(userAddress)).to.equal(this.amoutBuyingBeans);
-        })
-
-        it('transfer pod listing', async function () {
-          expect((await this.field.plot(user2Address, 0)).toString()).to.equal('500');
-          expect((await this.field.plot(userAddress, 0)).toString()).to.equal('0');
-          expect((await this.field.plot(userAddress, 500)).toString()).to.equal('500');
-        })
-      })
-
-      describe("Fill Beans with amount to wallet dynamic", async function () {
-        beforeEach(async function () {
-          let xs = [ 0, 100, 200, 300, 400, 500, 600, 700, 800, 900 ];
-          let ys = [ 500000, 500000, 500000, 500000,500000,500000, 500000, 500000, 500000, 500000 ];
-          this.interp = createInterpolant(xs,ys);
-          await this.pair.simulateTrade('2500', '1000');
-          this.listing = [userAddress, '0', '0', '1000', '0', false, [this.interp.subIntervalIndex.map(String), this.interp.constants.map(String), this.interp.shifts, this.interp.signs]]
-          await this.marketplace.connect(user).createDynamicPodListing('0', '0', '1000', '0', false,[this.interp.subIntervalIndex.map(String), this.interp.constants.map(String), this.interp.shifts, this.interp.signs]);
-          this.amountTransferringBeans = 100;
-          this.amoutBuyingBeans = 250;
-
-          this.userBeanBalance = await this.bean.balanceOf(userAddress)
-          this.user2BeanBalance = await this.bean.balanceOf(user2Address)
-
-          this.result = await this.marketplace.connect(user2).buyBeansAndFillDynamicPodListing(this.listing, this.amountTransferringBeans, this.amoutBuyingBeans, { value: 112 })
-
-          this.user2BeanBalanceAfter = await this.bean.balanceOf(user2Address)
-          this.userBeanBalanceAfter = await this.bean.balanceOf(userAddress)
-        })
-
-        it('Transfer Beans properly', async function () {
-          expect(this.user2BeanBalance.sub(this.user2BeanBalanceAfter)).to.equal(this.amountTransferringBeans);
-          expect(this.userBeanBalanceAfter.sub(this.userBeanBalance)).to.equal(0);
-          expect(await this.claim.wrappedBeans(userAddress)).to.equal(this.amoutBuyingBeans + this.amountTransferringBeans);
-        })
-
-        it('transfer pod listing', async function () {
-          expect((await this.field.plot(user2Address, 0)).toString()).to.equal('700');
-          expect((await this.field.plot(userAddress, 0)).toString()).to.equal('0');
-          expect((await this.field.plot(userAddress, 700)).toString()).to.equal('300');
-        })
-      })
-
-      describe("Claim Dynamic", async function () {
-        beforeEach(async function () {
-          await this.silo.connect(user2).depositBeans('250')
-          await this.silo.connect(user2).withdrawBeans([2], ['250'])
-          await this.season.farmSunrises('25')
-        })
-
-        describe("Claim and fill dynamic listing", async function () {
-          beforeEach(async function () {
-            let xs = [ 0, 100, 200, 300, 400, 500, 600, 700, 800, 900 ];
-            let ys = [ 500000, 500000, 500000, 500000,500000,500000, 500000, 500000, 500000, 500000  ];
-            this.interp = createInterpolant(xs,ys);
-            this.amountBeansBuyingWith = 100;
-            this.listing = [userAddress, '0', '0', '1000', '0', true,  [this.interp.subIntervalIndex.map(String), this.interp.constants.map(String), this.interp.shifts, this.interp.signs]]
-            await this.marketplace.connect(user).createDynamicPodListing('0', '0', '1000', '0', true, [this.interp.subIntervalIndex.map(String), this.interp.constants.map(String), this.interp.shifts.map(String), this.interp.signs]);
-
-            this.userBeanBalance = await this.bean.balanceOf(userAddress)
-            this.user2BeanBalance = await this.bean.balanceOf(user2Address)
-            this.result = await this.marketplace.connect(user2).claimAndFillDynamicPodListing(this.listing, this.amountBeansBuyingWith, [['27'], [], [], false, false, 0, 0, false]);
-            this.user2BeanBalanceAfter = await this.bean.balanceOf(user2Address)
-            this.userBeanBalanceAfter = await this.bean.balanceOf(userAddress)
-          })
-
-          it('Transfer Beans properly', async function () {
-            expect(this.user2BeanBalance.sub(this.user2BeanBalanceAfter)).to.equal(0);
-            expect(await this.claim.wrappedBeans(user2Address)).to.equal('150');
-            expect(this.userBeanBalanceAfter.sub(this.userBeanBalance)).to.equal(100);
-            expect(await this.claim.wrappedBeans(userAddress)).to.equal('0');
-          })
-        })
-
-        describe("Claim and fill dynamic listing overallocate", async function () {
-          beforeEach(async function () {
-            let xs = [ 0, 100, 200, 300, 400, 500, 600, 700, 800, 900 ];
-            let ys = [ 500000, 500000, 500000, 500000,500000,500000, 500000, 500000, 500000, 500000 ];
-            this.interp = createInterpolant(xs,ys);
-            this.amountBeansBuyingWith = 300;
-            this.listing = [userAddress, '0', '0', '1000', '0', true,  [this.interp.subIntervalIndex.map(String), this.interp.constants.map(String), this.interp.shifts, this.interp.signs]]
-            await this.marketplace.connect(user).createDynamicPodListing('0', '0', '1000', '0', true,[this.interp.subIntervalIndex.map(String), this.interp.constants.map(String), this.interp.shifts.map(String), this.interp.signs]);
-
-            this.userBeanBalance = await this.bean.balanceOf(userAddress)
-            this.user2BeanBalance = await this.bean.balanceOf(user2Address)
-            this.result = await this.marketplace.connect(user2).claimAndFillDynamicPodListing(this.listing, this.amountBeansBuyingWith, [['27'], [], [], false, false, 0, 0, false]);
-            this.user2BeanBalanceAfter = await this.bean.balanceOf(user2Address)
-            this.userBeanBalanceAfter = await this.bean.balanceOf(userAddress)
-          })
-
-          it('Transfer Beans properly', async function () {
-            expect(this.user2BeanBalance.sub(this.user2BeanBalanceAfter)).to.equal(50);
-            expect(await this.claim.wrappedBeans(user2Address)).to.equal('0');
-            expect(this.userBeanBalanceAfter.sub(this.userBeanBalance)).to.equal(300);
-            expect(await this.claim.wrappedBeans(userAddress)).to.equal('0');
-          })
-        })
-
-        describe("Claim and buy dynamic listing to wrapped", async function () {
-          beforeEach(async function () {
-            let xs = [ 0, 100, 200, 300, 400, 500, 600, 700, 800, 900 ];
-            let ys = [ 500000, 500000, 500000, 500000,500000,500000, 500000, 500000, 500000, 500000  ];
-            this.interp = createInterpolant(xs,ys);
-            this.amountBeansBuyingWith = 100;
-            this.listing = [userAddress, '0', '0', '1000', '0', false,[this.interp.subIntervalIndex.map(String), this.interp.constants.map(String), this.interp.shifts, this.interp.signs]]
-            await this.marketplace.connect(user).createDynamicPodListing('0', '0', '1000', '0', false,[this.interp.subIntervalIndex.map(String), this.interp.constants.map(String), this.interp.shifts.map(String), this.interp.signs]);
-
-            this.userBeanBalance = await this.bean.balanceOf(userAddress)
-            this.user2BeanBalance = await this.bean.balanceOf(user2Address)
-            this.result = await this.marketplace.connect(user2).claimAndFillDynamicPodListing(this.listing, this.amountBeansBuyingWith, [['27'], [], [], false, false, 0, 0, false]);
-            this.user2BeanBalanceAfter = await this.bean.balanceOf(user2Address)
-            this.userBeanBalanceAfter = await this.bean.balanceOf(userAddress)
-          })
-
-          it('Transfer Beans properly', async function () {
-            expect(this.user2BeanBalance.sub(this.user2BeanBalanceAfter)).to.equal(0);
-            expect(await this.claim.wrappedBeans(user2Address)).to.equal('150');
-            expect(this.userBeanBalanceAfter.sub(this.userBeanBalance)).to.equal(0);
-            expect(await this.claim.wrappedBeans(userAddress)).to.equal('100');
-          })
-        })
-
-        describe("Claim, fill Beans with amount to wallet", async function () {
-
-          beforeEach(async function () {
-
-            let xs = [ 0, 100, 200, 300, 400, 500, 600, 700, 800, 900 ];
-            let ys = [ 500000, 500000, 500000, 500000,500000,500000, 500000, 500000, 500000, 500000 ];
-            this.interp = createInterpolant(xs,ys);
-            await this.pair.simulateTrade('2500', '1000');
-            this.listing = [userAddress, '0', '0', '1000', '0', true, [this.interp.subIntervalIndex.map(String), this.interp.constants.map(String), this.interp.shifts.map(String), this.interp.signs]]
-            await this.marketplace.connect(user).createDynamicPodListing('0', '0', '1000', '0', true, [this.interp.subIntervalIndex.map(String), this.interp.constants.map(String), this.interp.shifts.map(String), this.interp.signs]);
-            this.amountTransferringBeans = 100;
-            this.amoutBuyingBeans = 250;
-
-            this.userBeanBalance = await this.bean.balanceOf(userAddress)
-            this.user2BeanBalance = await this.bean.balanceOf(user2Address)
-
-            this.result = await this.marketplace.connect(user2).claimBuyBeansAndFillDynamicPodListing(this.listing, this.amountTransferringBeans, this.amoutBuyingBeans, [['27'], [], [], false, false, 0, 0, false], { value: 112 })
-
-            this.user2BeanBalanceAfter = await this.bean.balanceOf(user2Address)
-            this.userBeanBalanceAfter = await this.bean.balanceOf(userAddress)
-
-          })
-
-          it('Transfer Beans properly', async function () {
-            expect(this.user2BeanBalance.sub(this.user2BeanBalanceAfter)).to.equal(0);
-            expect(await this.claim.wrappedBeans(user2Address)).to.equal('150');
-            expect(this.userBeanBalanceAfter.sub(this.userBeanBalance)).to.equal(this.amoutBuyingBeans + this.amountTransferringBeans);
-            expect(await this.claim.wrappedBeans(userAddress)).to.equal(0);
-          })
-        })
-      })
-    })
-
-      describe("Full dynamic order", async function () {
-        beforeEach(async function () {
-          this.beanstalkBalance = await this.bean.balanceOf(this.marketplace.address)
-          this.user2BeanBalance = await this.bean.balanceOf(user2Address)
-          this.result = await this.marketplace.connect(user2).fillDynamicPodOrder(this.order, 1000, 0, 500, true);
-=======
     })
 
     describe("Cancel", async function () {
@@ -887,7 +471,6 @@
           this.beanstalkBalance = await this.bean.balanceOf(this.marketplace.address)
           this.user2BeanBalance = await this.bean.balanceOf(user2Address)
           this.result = await this.marketplace.connect(user2).fillPodOrder(this.order, 1000, 0, 500, EXTERNAL);
->>>>>>> f99614dc
           this.beanstalkBalanceAfter = await this.bean.balanceOf(this.marketplace.address)
           this.user2BeanBalanceAfter = await this.bean.balanceOf(user2Address)
         })
@@ -913,16 +496,11 @@
         })
       })
 
-      describe("Partial fill dynamic order", async function () {
-
+      describe("Partial fill order", async function () {
         beforeEach(async function () {
           this.beanstalkBalance = await this.bean.balanceOf(this.marketplace.address)
           this.user2BeanBalance = await this.bean.balanceOf(user2Address)
-<<<<<<< HEAD
-          this.result = await this.marketplace.connect(user2).fillDynamicPodOrder(this.order, 1000, 250, 250, true);
-=======
           this.result = await this.marketplace.connect(user2).fillPodOrder(this.order, 1000, 250, 250, EXTERNAL);
->>>>>>> f99614dc
           this.beanstalkBalanceAfter = await this.bean.balanceOf(this.marketplace.address)
           this.user2BeanBalanceAfter = await this.bean.balanceOf(user2Address)
         })
@@ -946,19 +524,13 @@
         it('Emits an event', async function () {
           expect(this.result).to.emit(this.marketplace, 'PodOrderFilled').withArgs(user2Address, userAddress, this.id, 1000, 250, 250);
         })
-      
-      })
-
-      describe("Full partial order to wallet", async function () {
-
+      })
+
+      describe("Full order to wallet", async function () {
         beforeEach(async function () {
           this.beanstalkBalance = await this.bean.balanceOf(this.marketplace.address)
           this.user2BeanBalance = await this.bean.balanceOf(user2Address)
-<<<<<<< HEAD
-          this.result = await this.marketplace.connect(user2).fillDynamicPodOrder(this.order, 1000, 0, 500, false);
-=======
           this.result = await this.marketplace.connect(user2).fillPodOrder(this.order, 1000, 0, 500, INTERNAL);
->>>>>>> f99614dc
           this.beanstalkBalanceAfter = await this.bean.balanceOf(this.marketplace.address)
           this.user2BeanBalanceAfter = await this.bean.balanceOf(user2Address)
         })
@@ -984,22 +556,12 @@
         })
       })
 
-      describe("Full dynamic order with active dynamic listing", async function () {
-        beforeEach(async function () {
-<<<<<<< HEAD
-          let xs = [ 0, 100, 200, 300, 400, 500, 600, 700, 800, 900 ];
-          let ys = [ 1000000, 900000, 800000, 700000, 600000, 450000, 300000, 200000, 100000, 50000 ];
-          this.interp = createInterpolant(xs,ys);
-          await this.marketplace.connect(user2).createDynamicPodListing('1000', '500', '500', '5000', false, [this.interp.subIntervalIndex.map(String), this.interp.constants.map(String), this.interp.shifts.map(String), this.interp.signs]);
-          this.beanstalkBalance = await this.bean.balanceOf(this.marketplace.address);
-          this.user2BeanBalance = await this.bean.balanceOf(user2Address);
-          this.result = await this.marketplace.connect(user2).fillDynamicPodOrder(this.order, 1000, 0, 500, false);
-=======
+      describe("Full order with active listing", async function () {
+        beforeEach(async function () {
           await this.marketplace.connect(user2).createPodListing('1000', '500', '500', '50000', '5000', EXTERNAL);
           this.beanstalkBalance = await this.bean.balanceOf(this.marketplace.address)
           this.user2BeanBalance = await this.bean.balanceOf(user2Address)
           this.result = await this.marketplace.connect(user2).fillPodOrder(this.order, 1000, 0, 500, INTERNAL);
->>>>>>> f99614dc
           this.beanstalkBalanceAfter = await this.bean.balanceOf(this.marketplace.address)
           this.user2BeanBalanceAfter = await this.bean.balanceOf(user2Address)
         })
@@ -1031,30 +593,17 @@
       })
     })
 
-    describe("Cancel dynamic", async function () {
+    describe("Cancel", async function () {
       beforeEach(async function () {
-<<<<<<< HEAD
-        let xs = [ 0, 100, 200, 300, 400, 500, 600, 700, 800, 900 ];
-        let ys = [ 800000, 750000, 690000, 640000, 600000, 500000, 400000, 600000, 530000, 500000 ];
-        this.interp = createInterpolant(xs,ys);
-        this.result = await this.marketplace.connect(user).createDynamicPodOrder('500', '1000', [this.interp.subIntervalIndex.map(String), this.interp.constants.map(String), this.interp.shifts.map(String), this.interp.signs])
-        this.id = await getDynamicOrderId(this.result)
-        this.orderIds.push(this.id)
-=======
         this.result = await this.marketplace.connect(user).createPodOrder('500', '100000', '1000', EXTERNAL)
         this.id = await getOrderId(this.result)
->>>>>>> f99614dc
       })
 
       describe('Cancel owner', async function () {
         beforeEach(async function () {
           this.userBeanBalance = await this.bean.balanceOf(userAddress)
           this.beanstalkBeanBalance = await this.bean.balanceOf(this.marketplace.address)
-<<<<<<< HEAD
-          this.result = await this.marketplace.connect(user).cancelDynamicPodOrder('1000', true, [this.interp.subIntervalIndex.map(String), this.interp.constants.map(String), this.interp.shifts.map(String), this.interp.signs]);
-=======
           this.result = await this.marketplace.connect(user).cancelPodOrder('100000', '1000', EXTERNAL);
->>>>>>> f99614dc
           this.userBeanBalanceAfter = await this.bean.balanceOf(userAddress)
           this.beanstalkBeanBalanceAfter = await this.bean.balanceOf(this.marketplace.address)
         })
@@ -1078,11 +627,7 @@
         beforeEach(async function () {
           this.userBeanBalance = await this.bean.balanceOf(userAddress)
           this.beanstalkBeanBalance = await this.bean.balanceOf(this.marketplace.address)
-<<<<<<< HEAD
-          this.result = await this.marketplace.connect(user).cancelDynamicPodOrder('1000', false, [this.interp.subIntervalIndex.map(String), this.interp.constants.map(String), this.interp.shifts.map(String), this.interp.signs]);
-=======
           this.result = await this.marketplace.connect(user).cancelPodOrder('100000', '1000', INTERNAL);
->>>>>>> f99614dc
           this.userBeanBalanceAfter = await this.bean.balanceOf(userAddress)
           this.beanstalkBeanBalanceAfter = await this.bean.balanceOf(this.marketplace.address)
         })
@@ -1094,11 +639,7 @@
         it('transfer beans', async function () {
           expect(this.beanstalkBeanBalance.sub(this.beanstalkBeanBalanceAfter)).to.equal('0');
           expect(this.userBeanBalanceAfter.sub(this.userBeanBalance)).to.equal('0');
-<<<<<<< HEAD
-          expect(await this.claim.wrappedBeans(userAddress)).to.equal('430791131');
-=======
           expect(await this.token.getInternalBalance(user.address, this.bean.address)).to.equal('500');
->>>>>>> f99614dc
         })
 
         it('Emits an event', async function () {
@@ -1106,1174 +647,8 @@
         })
       })
     })
-
-  //   describe("Create", async function () {
-  //     it('Fails to List Unowned Plot', async function () {
-  //       await expect(this.marketplace.connect(user).createPodListing('5000', '0', '1000', '100000', '0', false)).to.be.revertedWith('Marketplace: Invalid Plot/Amount.');
-  //     })
-      
-  //     it('Fails if already expired', async function () {
-  //       await this.field.incrementTotalHarvestableE('2000');
-  //       await expect(this.marketplace.connect(user).createPodListing('0', '0', '500', '100000', '0', false)).to.be.revertedWith('Marketplace: Expired.');
-  //     })
-
-  //     it('Fails if amount is 0', async function () {
-  //       await expect(this.marketplace.connect(user2).createPodListing('1000', '0', '0', '100000', '0', false)).to.be.revertedWith('Marketplace: Invalid Plot/Amount.');
-  //     })
-
-  //     it('fails if price is 0', async function () {
-  //       await expect(this.marketplace.connect(user2).createPodListing('1000', '0', '1000', '0', '0', false)).to.be.revertedWith('Marketplace: Pod price must be greater than 0.');
-  //     })
-
-  //     it('Fails if start + amount too large', async function () {
-  //       await expect(this.marketplace.connect(user2).createPodListing('1000', '500', '1000', '100000', '0', false)).to.be.revertedWith('Marketplace: Invalid Plot/Amount.');
-  //     })
-    
-  //     describe("List full plot", async function () {
-  //       beforeEach(async function () {
-  //         this.result = await this.marketplace.connect(user).createPodListing('0', '0', '1000', '500000', '0', true);
-  //       })
-
-  //       it('Lists Plot properly', async function () {
-  //         expect(await this.marketplace.podListing(0)).to.be.equal(await getHash(this.result));
-  //       })
-
-  //       it('Emits event', async function () {
-  //         await expect(this.result).to.emit(this.marketplace, 'PodListingCreated').withArgs(userAddress, 0, 0, '1000', 500000, 0, true);
-  //       })
-  //     })
-
-  //     describe("List partial plot", async function () {
-  //       beforeEach(async function () {
-  //         this.result = await this.marketplace.connect(user).createPodListing('0', '0', '500', '500000', '0', true);
-  //       })
-
-  //       it('Lists Plot properly', async function () {
-  //         expect(await this.marketplace.podListing(0)).to.be.equal(await getHash(this.result));
-  //       })
-
-  //       it('Emits event', async function () {
-  //         await expect(this.result).to.emit(this.marketplace, 'PodListingCreated').withArgs(userAddress, 0, 0, '500', 500000, 0, true);
-  //       })
-  //     })
-
-  //     describe("List partial plot from middle", async function () {
-  //       beforeEach(async function () {
-  //         this.result = await this.marketplace.connect(user).createPodListing('0', '500', '500', '500000', '2000', false);
-  //       })
-
-  //       it('Lists Plot properly', async function () {
-  //         expect(await this.marketplace.podListing(0)).to.be.equal(await getHash(this.result));
-  //       })
-
-  //       it('Emits event', async function () {
-  //         await expect(this.result).to.emit(this.marketplace, 'PodListingCreated').withArgs(userAddress, 0, 500, '500', 500000, 2000, false);
-  //       })
-  //     })
-
-  //     describe("Relist plot from middle", async function () {
-  //       beforeEach(async function () {
-  //         this.result = await this.marketplace.connect(user).createPodListing('0', '0', '500', '500000', '0', false);
-  //         this.result = await this.marketplace.connect(user).createPodListing('0', '500', '100', '500000', '2000', false);
-  //       })
-
-  //       it('Lists Plot properly', async function () {
-  //         expect(await this.marketplace.podListing(0)).to.be.equal(await getHash(this.result));
-  //       })
-
-  //       it('Emits event', async function () {
-  //         await expect(this.result).to.emit(this.marketplace, 'PodListingCancelled').withArgs(userAddress, 0);
-  //         await expect(this.result).to.emit(this.marketplace, 'PodListingCreated').withArgs(userAddress, 0, 500, '100', 500000, 2000, false);
-  //       })
-  //     })
-
-  //   })
-
-  //   describe("Fill", async function () {
-  //     describe('revert', async function () {
-
-  //       beforeEach(async function () {
-  //         this.result = await this.marketplace.connect(user).createPodListing('0', '0', '1000', '500000', '0', true);
-  //         this.listing = [userAddress, '0', '0', '1000', 500000, '0', true];
-  //       })
-
-  //       it('Lists Plot properly', async function () {
-  //         expect(await this.marketplace.podListing(0)).to.be.equal(await getHash(this.result));
-  //       })
-
-  //       it('Fails to fill Listing, not enough ETH used', async function () {
-  //         await this.pair.simulateTrade('4000', '1000');
-  //         await expect(this.marketplace.connect(user2).buyBeansAndFillPodListing(this.listing, 0, 100, { value: '24' })).to.be.revertedWith('UniswapV2Router: EXCESSIVE_INPUT_AMOUNT');
-  //       })
-
-  //       it('Fill Listing non-listed Index Fails', async function () {
-  //         let brokenListing = this.listing;
-  //         brokenListing[1] = '1'
-  //         await expect(this.marketplace.connect(user).fillPodListing(brokenListing, 500)).to.be.revertedWith('Marketplace: Listing does not exist.');
-  //       })
-
-  //       it('Fill Listing wrong start Index Fails', async function () {
-  //         let brokenListing = this.listing;
-  //         brokenListing[2] = '1'
-  //         await expect(this.marketplace.connect(user).fillPodListing(brokenListing, 500)).to.be.revertedWith('Marketplace: Listing does not exist.');
-  //       })
-
-  //       it('Fill Listing wrong price Fails', async function () {
-  //         let brokenListing = this.listing;
-  //         brokenListing[4] = '100001'
-  //         await expect(this.marketplace.connect(user).fillPodListing(brokenListing, 500)).to.be.revertedWith('Marketplace: Listing does not exist.');
-  //       })
-
-  //       it('Fill Listing after expired', async function () {
-  //         await this.field.incrementTotalHarvestableE('2000');
-  //         await expect(this.marketplace.connect(user2).fillPodListing(this.listing, 500)).to.be.revertedWith('Marketplace: Listing has expired.');
-  //       })
-
-  //       it('Fill Listing not enough pods in plot', async function () {
-  //         await expect(this.marketplace.connect(user2).fillPodListing(this.listing, 501)).to.be.revertedWith('Marketplace: Not enough pods in Listing');
-  //       })
-
-  //       it('Fill Listing not enough pods in listing', async function () {
-  //         const l = [userAddress, '0', '0', '500', '500000', '0', false]
-  //         await this.marketplace.connect(user).createPodListing('0', '0', '500', '500000', '0', false);
-  //         await expect(this.marketplace.connect(user2).fillPodListing(l, 500)).to.be.revertedWith('Marketplace: Not enough pods in Listing.');
-  //       })
-  //     })
-
-  //     describe("Fill listing", async function () {
-  //       beforeEach(async function () {
-  //         this.listing = [userAddress, '0', '0', '1000', '500000', '0', true]
-  //         await this.marketplace.connect(user).createPodListing('0', '0', '1000', '500000', '0', true);
-  //         this.amountBeansBuyingWith = 500;
-
-  //         this.userBeanBalance = await this.bean.balanceOf(userAddress)
-  //         this.user2BeanBalance = await this.bean.balanceOf(user2Address)
-
-  //         this.result = await this.marketplace.connect(user2).fillPodListing(this.listing, this.amountBeansBuyingWith);
-
-  //         this.user2BeanBalanceAfter = await this.bean.balanceOf(user2Address)
-  //         this.userBeanBalanceAfter = await this.bean.balanceOf(userAddress)
-  //       })
-
-  //       it('Transfer Beans properly', async function () {
-  //         expect(this.user2BeanBalance.sub(this.user2BeanBalanceAfter)).to.equal(this.amountBeansBuyingWith);
-  //         expect(this.userBeanBalanceAfter.sub(this.userBeanBalance)).to.equal(this.amountBeansBuyingWith);
-  //         expect(await this.claim.wrappedBeans(userAddress)).to.equal(0);
-  //       })
-
-  //       it('Deletes Pod Listing', async function () {
-  //         expect(await this.marketplace.podListing(0)).to.equal(ZERO_HASH);
-  //       })
-
-  //       it('transfer pod listing', async function () {
-  //         expect((await this.field.plot(user2Address, 0)).toString()).to.equal('1000');
-  //         expect((await this.field.plot(userAddress, 0)).toString()).to.equal('0');
-  //       })
-
-  //       it('emits event', async function () {
-  //         await expect(this.result).to.emit(this.marketplace, 'PodListingFilled').withArgs(userAddress, user2Address, 0, 0, '1000');
-  //       })
-  //     })
-
-  //     describe("Fill partial listing", async function () {
-  //       beforeEach(async function () {
-
-  //         this.listing = [userAddress, '0', '0', '1000', '500000', '0', true]
-  //         await this.marketplace.connect(user).createPodListing('0', '0', '1000', '500000', '0', true);
-  //         this.amountBeansBuyingWith = 250;
-
-  //         this.userBeanBalance = await this.bean.balanceOf(userAddress)
-  //         this.user2BeanBalance = await this.bean.balanceOf(user2Address)
-
-  //         this.result = await this.marketplace.connect(user2).fillPodListing(this.listing, this.amountBeansBuyingWith);
-
-  //         this.user2BeanBalanceAfter = await this.bean.balanceOf(user2Address)
-  //         this.userBeanBalanceAfter = await this.bean.balanceOf(userAddress)
-
-  //       })
-
-  //       it('Transfer Beans properly', async function () {
-
-  //         expect(this.user2BeanBalance.sub(this.user2BeanBalanceAfter)).to.equal(this.amountBeansBuyingWith);
-  //         expect(this.userBeanBalanceAfter.sub(this.userBeanBalance)).to.equal(this.amountBeansBuyingWith);
-  //         expect(await this.claim.wrappedBeans(userAddress)).to.equal(0);
-
-  //       })
-
-  //       it('Deletes Pod Listing', async function () {
-
-  //         expect(await this.marketplace.podListing(0)).to.equal(ZERO_HASH);
-  //         expect(await this.marketplace.podListing(500)).to.equal(getHashFromListing(['0', '500', this.listing[4], this.listing[5], this.listing[6]]));
-
-  //       })
-
-  //       it('transfer pod listing', async function () {
-
-  //         expect((await this.field.plot(user2Address, 0)).toString()).to.equal('500');
-  //         expect((await this.field.plot(userAddress, 0)).toString()).to.equal('0');
-  //         expect((await this.field.plot(userAddress, 500)).toString()).to.equal('500');
-
-  //       })
-
-  //       it('emits event', async function () {
-  //         await expect(this.result).to.emit(this.marketplace, 'PodListingFilled').withArgs(userAddress, user2Address, 0, 0, '500');
-  //       })
-  //     })
-
-  //     describe("Fill partial listing of a partial listing multiple fills", async function () {
-
-  //       beforeEach(async function () {
-  //         this.listing = [userAddress, '0', '500', '500', '500000', '0', true]
-  //         await this.marketplace.connect(user).createPodListing('0', '500', '500', '500000', '0', true);
-  //         this.amountBeansBuyingWith = 100;
-
-  //         this.userBeanBalance = await this.bean.balanceOf(userAddress)
-  //         this.user2BeanBalance = await this.bean.balanceOf(user2Address)
-
-  //         this.result = await this.marketplace.connect(user2).fillPodListing(this.listing, this.amountBeansBuyingWith);
-
-  //         this.user2BeanBalanceAfter = await this.bean.balanceOf(user2Address)
-  //         this.userBeanBalanceAfter = await this.bean.balanceOf(userAddress)
-  //       })
-
-  //       it('Transfer Beans properly', async function () {
-  //         expect(this.user2BeanBalance.sub(this.user2BeanBalanceAfter)).to.equal(this.amountBeansBuyingWith);
-  //         expect(this.userBeanBalanceAfter.sub(this.userBeanBalance)).to.equal(this.amountBeansBuyingWith);
-  //         expect(await this.claim.wrappedBeans(userAddress)).to.equal(0);
-  //       })
-
-  //       it('Deletes Pod Listing', async function () {
-  //         expect(await this.marketplace.podListing(0)).to.equal(ZERO_HASH);
-  //         expect(await this.marketplace.podListing(700)).to.equal(getHashFromListing(['0', '300', this.listing[4], this.listing[5], this.listing[6]]));
-  //       })
-
-  //       it('transfer pod listing', async function () {
-  //         expect((await this.field.plot(user2Address, 500)).toString()).to.equal('200');
-  //         expect((await this.field.plot(userAddress, 0)).toString()).to.equal('500');
-  //         expect((await this.field.plot(userAddress, 700)).toString()).to.equal('300');
-  //       })
-
-  //       it('emits event', async function () {
-  //         await expect(this.result).to.emit(this.marketplace, 'PodListingFilled').withArgs(userAddress, user2Address, 0, 500, '200');
-  //       })
-  //     })
-
-  //     describe("Fill partial listing of a listing created by partial fill", async function () {
-  //       beforeEach(async function () {
-  //         this.listing = [userAddress, '0', '500', '500', '500000', '0', true]
-  //         await this.marketplace.connect(user).createPodListing('0', '500', '500', '500000', '0', true);
-  //         this.amountBeansBuyingWith = 100;
-
-  //         this.userBeanBalance = await this.bean.balanceOf(userAddress)
-  //         this.user2BeanBalance = await this.bean.balanceOf(user2Address)
-  //         this.result = await this.marketplace.connect(user2).fillPodListing(this.listing, this.amountBeansBuyingWith);
-
-  //         this.user2BeanBalanceAfter = await this.bean.balanceOf(user2Address)
-  //         this.userBeanBalanceAfter = await this.bean.balanceOf(userAddress)
-  //         this.listing = [userAddress, '700', '0', '300', '500000', '0', true]
-
-  //         this.result = await this.marketplace.connect(user2).fillPodListing(this.listing, 100);
-
-  //       })
-  //       it('plots correctly transfer', async function () {
-  //         expect((await this.field.plot(userAddress, 0)).toString()).to.equal('500');
-  //         expect((await this.field.plot(userAddress, 700)).toString()).to.equal('0');
-  //         expect((await this.field.plot(userAddress, 900)).toString()).to.equal('100');
-
-  //         expect((await this.field.plot(user2Address, 0)).toString()).to.equal('0');
-  //         expect((await this.field.plot(user2Address, 500)).toString()).to.equal('200');
-  //         expect((await this.field.plot(user2Address, 700)).toString()).to.equal('200');
-  //         expect((await this.field.plot(user2Address, 900)).toString()).to.equal('0');
-  //       })
-
-  //       it('listing updates', async function () {
-  //         expect(await this.marketplace.podListing(700)).to.equal(ZERO_HASH);
-  //         expect(await this.marketplace.podListing(900)).to.equal(getHashFromListing(['0', '100', this.listing[4], this.listing[5], this.listing[6]]));
-  //       })
-  //     })
-
-  //     describe("Fill partial listing to wallet", async function () {
-  //       beforeEach(async function () {
-  //         this.listing = [userAddress, '0', '0', '1000', '500000', '0', false]
-  //         await this.marketplace.connect(user).createPodListing('0', '0', '1000', '500000', '0', false);
-  //         this.amountBeansBuyingWith = 250;
-
-  //         this.userBeanBalance = await this.bean.balanceOf(userAddress)
-  //         this.user2BeanBalance = await this.bean.balanceOf(user2Address)
-
-  //         this.result = await this.marketplace.connect(user2).fillPodListing(this.listing, this.amountBeansBuyingWith);
-
-  //         this.user2BeanBalanceAfter = await this.bean.balanceOf(user2Address)
-  //         this.userBeanBalanceAfter = await this.bean.balanceOf(userAddress)
-  //       })
-
-  //       it('Transfer Beans properly', async function () {
-  //         expect(this.user2BeanBalance.sub(this.user2BeanBalanceAfter)).to.equal(this.amountBeansBuyingWith);
-  //         expect(this.userBeanBalanceAfter.sub(this.userBeanBalance)).to.equal(0);
-  //         expect(await this.claim.wrappedBeans(userAddress)).to.equal(this.amountBeansBuyingWith);
-  //       })
-
-  //       it('Deletes Pod Listing', async function () {
-  //         expect(await this.marketplace.podListing(700)).to.equal(ZERO_HASH);
-  //         expect(await this.marketplace.podListing(500)).to.equal(getHashFromListing(['0', '500', this.listing[4], this.listing[5], this.listing[6]]));
-  //       })
-
-  //       it('transfer pod listing', async function () {
-  //         expect((await this.field.plot(user2Address, 0)).toString()).to.equal('500');
-  //         expect((await this.field.plot(userAddress, 0)).toString()).to.equal('0');
-  //         expect((await this.field.plot(userAddress, 500)).toString()).to.equal('500');
-  //       })
-
-  //       it('emits event', async function () {
-  //         await expect(this.result).to.emit(this.marketplace, 'PodListingFilled').withArgs(userAddress, user2Address, 0, 0, '500');
-  //       })
-  //     })
-
-  //     describe("Fill Beans to wallet", async function () {
-  //       beforeEach(async function () {
-  //         await this.pair.simulateTrade('2500', '1000');
-  //         this.listing = [userAddress, '0', '0', '1000', '500000', '0', false]
-  //         await this.marketplace.connect(user).createPodListing('0', '0', '1000', '500000', '0', false);
-  //         this.amountTransferringBeans = 0;
-  //         this.amoutBuyingBeans = 250;
-
-  //         this.userBeanBalance = await this.bean.balanceOf(userAddress)
-  //         this.user2BeanBalance = await this.bean.balanceOf(user2Address)
-
-  //         this.result = await this.marketplace.connect(user2).buyBeansAndFillPodListing(this.listing, this.amountTransferringBeans, this.amoutBuyingBeans, { value: 112 })
-
-  //         this.user2BeanBalanceAfter = await this.bean.balanceOf(user2Address)
-  //         this.userBeanBalanceAfter = await this.bean.balanceOf(userAddress)
-  //       })
-
-  //       it('Transfer Beans properly', async function () {
-  //         expect(this.user2BeanBalance.sub(this.user2BeanBalanceAfter)).to.equal(0);
-  //         expect(this.userBeanBalanceAfter.sub(this.userBeanBalance)).to.equal(0);
-  //         expect(await this.claim.wrappedBeans(userAddress)).to.equal(this.amoutBuyingBeans);
-  //       })
-
-  //       it('transfer pod listing', async function () {
-  //         expect((await this.field.plot(user2Address, 0)).toString()).to.equal('500');
-  //         expect((await this.field.plot(userAddress, 0)).toString()).to.equal('0');
-  //         expect((await this.field.plot(userAddress, 500)).toString()).to.equal('500');
-  //       })
-  //     })
-
-  //     describe("Fill Beans with amount to wallet", async function () {
-  //       beforeEach(async function () {
-  //         await this.pair.simulateTrade('2500', '1000');
-  //         this.listing = [userAddress, '0', '0', '1000', '500000', '0', false]
-  //         await this.marketplace.connect(user).createPodListing('0', '0', '1000', '500000', '0', false);
-  //         this.amountTransferringBeans = 100;
-  //         this.amoutBuyingBeans = 250;
-
-  //         this.userBeanBalance = await this.bean.balanceOf(userAddress)
-  //         this.user2BeanBalance = await this.bean.balanceOf(user2Address)
-
-  //         this.result = await this.marketplace.connect(user2).buyBeansAndFillPodListing(this.listing, this.amountTransferringBeans, this.amoutBuyingBeans, { value: 112 })
-
-  //         this.user2BeanBalanceAfter = await this.bean.balanceOf(user2Address)
-  //         this.userBeanBalanceAfter = await this.bean.balanceOf(userAddress)
-  //       })
-
-  //       it('Transfer Beans properly', async function () {
-  //         expect(this.user2BeanBalance.sub(this.user2BeanBalanceAfter)).to.equal(this.amountTransferringBeans);
-  //         expect(this.userBeanBalanceAfter.sub(this.userBeanBalance)).to.equal(0);
-  //         expect(await this.claim.wrappedBeans(userAddress)).to.equal(this.amoutBuyingBeans + this.amountTransferringBeans);
-  //       })
-
-  //       it('transfer pod listing', async function () {
-  //         expect((await this.field.plot(user2Address, 0)).toString()).to.equal('700');
-  //         expect((await this.field.plot(userAddress, 0)).toString()).to.equal('0');
-  //         expect((await this.field.plot(userAddress, 700)).toString()).to.equal('300');
-  //       })
-  //     })
-
-  //     describe("Claim", async function () {
-  //       beforeEach(async function () {
-  //         await this.silo.connect(user2).depositBeans('250')
-  //         await this.silo.connect(user2).withdrawBeans([2], ['250'])
-  //         await this.season.farmSunrises('25')
-  //       })
-
-  //       describe("Claim and fill listing", async function () {
-  //         beforeEach(async function () {
-  //           this.amountBeansBuyingWith = 100;
-  //           this.listing = [userAddress, '0', '0', '1000', '500000', '0', true]
-  //           await this.marketplace.connect(user).createPodListing('0', '0', '1000', '500000', '0', true);
-
-  //           this.userBeanBalance = await this.bean.balanceOf(userAddress)
-  //           this.user2BeanBalance = await this.bean.balanceOf(user2Address)
-  //           this.result = await this.marketplace.connect(user2).claimAndFillPodListing(this.listing, this.amountBeansBuyingWith, [['27'], [], [], false, false, 0, 0, false]);
-  //           this.user2BeanBalanceAfter = await this.bean.balanceOf(user2Address)
-  //           this.userBeanBalanceAfter = await this.bean.balanceOf(userAddress)
-  //         })
-
-  //         it('Transfer Beans properly', async function () {
-  //           expect(this.user2BeanBalance.sub(this.user2BeanBalanceAfter)).to.equal(0);
-  //           expect(await this.claim.wrappedBeans(user2Address)).to.equal('150');
-  //           expect(this.userBeanBalanceAfter.sub(this.userBeanBalance)).to.equal(100);
-  //           expect(await this.claim.wrappedBeans(userAddress)).to.equal('0');
-  //         })
-  //       })
-
-  //       describe("Claim and fill listing overallocate", async function () {
-  //         beforeEach(async function () {
-  //           this.amountBeansBuyingWith = 300;
-  //           this.listing = [userAddress, '0', '0', '1000', '500000', '0', true]
-  //           await this.marketplace.connect(user).createPodListing('0', '0', '1000', '500000', '0', true);
-
-  //           this.userBeanBalance = await this.bean.balanceOf(userAddress)
-  //           this.user2BeanBalance = await this.bean.balanceOf(user2Address)
-  //           this.result = await this.marketplace.connect(user2).claimAndFillPodListing(this.listing, this.amountBeansBuyingWith, [['27'], [], [], false, false, 0, 0, false]);
-  //           this.user2BeanBalanceAfter = await this.bean.balanceOf(user2Address)
-  //           this.userBeanBalanceAfter = await this.bean.balanceOf(userAddress)
-  //         })
-
-  //         it('Transfer Beans properly', async function () {
-  //           expect(this.user2BeanBalance.sub(this.user2BeanBalanceAfter)).to.equal(50);
-  //           expect(await this.claim.wrappedBeans(user2Address)).to.equal('0');
-  //           expect(this.userBeanBalanceAfter.sub(this.userBeanBalance)).to.equal(300);
-  //           expect(await this.claim.wrappedBeans(userAddress)).to.equal('0');
-  //         })
-  //       })
-
-  //       describe("Claim and buy listing to wrapped", async function () {
-  //         beforeEach(async function () {
-  //           this.amountBeansBuyingWith = 100;
-  //           this.listing = [userAddress, '0', '0', '1000', '500000', '0', false]
-  //           await this.marketplace.connect(user).createPodListing('0', '0', '1000', '500000', '0', false);
-
-  //           this.userBeanBalance = await this.bean.balanceOf(userAddress)
-  //           this.user2BeanBalance = await this.bean.balanceOf(user2Address)
-  //           this.result = await this.marketplace.connect(user2).claimAndFillPodListing(this.listing, this.amountBeansBuyingWith, [['27'], [], [], false, false, 0, 0, false]);
-  //           this.user2BeanBalanceAfter = await this.bean.balanceOf(user2Address)
-  //           this.userBeanBalanceAfter = await this.bean.balanceOf(userAddress)
-  //         })
-
-  //         it('Transfer Beans properly', async function () {
-  //           expect(this.user2BeanBalance.sub(this.user2BeanBalanceAfter)).to.equal(0);
-  //           expect(await this.claim.wrappedBeans(user2Address)).to.equal('150');
-  //           expect(this.userBeanBalanceAfter.sub(this.userBeanBalance)).to.equal(0);
-  //           expect(await this.claim.wrappedBeans(userAddress)).to.equal('100');
-  //         })
-  //       })
-
-  //       describe("Claim, fill Beans with amount to wallet", async function () {
-  //         beforeEach(async function () {
-  //           await this.pair.simulateTrade('2500', '1000');
-  //           this.listing = [userAddress, '0', '0', '1000', '500000', '0', true]
-  //           await this.marketplace.connect(user).createPodListing('0', '0', '1000', '500000', '0', true);
-  //           this.amountTransferringBeans = 100;
-  //           this.amoutBuyingBeans = 250;
-
-  //           this.userBeanBalance = await this.bean.balanceOf(userAddress)
-  //           this.user2BeanBalance = await this.bean.balanceOf(user2Address)
-
-  //           this.result = await this.marketplace.connect(user2).claimBuyBeansAndFillPodListing(this.listing, this.amountTransferringBeans, this.amoutBuyingBeans, [['27'], [], [], false, false, 0, 0, false], { value: 112 })
-
-  //           this.user2BeanBalanceAfter = await this.bean.balanceOf(user2Address)
-  //           this.userBeanBalanceAfter = await this.bean.balanceOf(userAddress)
-  //         })
-
-  //         it('Transfer Beans properly', async function () {
-  //           expect(this.user2BeanBalance.sub(this.user2BeanBalanceAfter)).to.equal(0);
-  //           expect(await this.claim.wrappedBeans(user2Address)).to.equal('150');
-  //           expect(this.userBeanBalanceAfter.sub(this.userBeanBalance)).to.equal(this.amoutBuyingBeans + this.amountTransferringBeans);
-  //           expect(await this.claim.wrappedBeans(userAddress)).to.equal(0);
-  //         })
-  //       })
-  //     })
-  //   })
-
-    
-
-  //   describe("Cancel", async function () {
-  //     it('Re-list plot cancels and re-lists', async function () {
-  //       let xs = [ 0, 100, 200, 300, 400, 500, 600, 700, 800, 900 ];
-  //       let ys = [ 500000, 500000, 500000, 500000,500000,500000, 500000, 500000, 500000, 500000 ];
-  //       this.interp = createInterpolant(xs,ys);
-  //       result = await this.marketplace.connect(user).createDynamicPodListing('0', '0', '1000', '0', true, [this.interp.subIntervalIndex.map(String), this.interp.constants.map(String), this.interp.shifts.map(String), this.interp.signs]);
-  //       expect(await this.marketplace.podListing(0)).to.be.equal(await getDynamicHash(result));
-  //       result = await this.marketplace.connect(user).createDynamicPodListing('0', '0', '1000', '2000', false,[this.interp.subIntervalIndex.map(String), this.interp.constants.map(String), this.interp.shifts.map(String), this.interp.signs]);
-  //       await expect(result).to.emit(this.marketplace, 'DynamicPodListingCreated').withArgs(userAddress, '0', '0', '1000', '2000', false, this.interp.subIntervalIndex.map(String), this.interp.constants.map(String),this.interp.shifts,this.interp.signs);
-  //       await expect(result).to.emit(this.marketplace, 'PodListingCancelled').withArgs(userAddress, '0');
-  //       expect(await this.marketplace.podListing(0)).to.be.equal(await getDynamicHash(result));
-  //     })
-
-  //     it('Reverts on Cancel Listing, not owned by user', async function () {
-  //       let xs = [ 0, 100, 200, 300, 400, 500, 600, 700, 800, 900 ];
-  //       let ys = [ 500000, 500000, 500000, 500000,500000,500000, 500000, 500000, 500000, 500000  ];
-  //       this.interp = createInterpolant(xs,ys);
-  //       await this.marketplace.connect(user).createDynamicPodListing('0', '0', '1000', '0', true, [this.interp.subIntervalIndex.map(String), this.interp.constants.map(String), this.interp.shifts.map(String), this.interp.signs]);
-  //       await expect(this.marketplace.connect(user2).cancelPodListing('0')).to.be.revertedWith('Marketplace: Listing not owned by sender.');
-  //     })
-
-  //     it('Cancels Listing, Emits Listing Cancelled Event', async function () {
-  //       let xs = [ 0, 100, 200, 300, 400, 500, 600, 700, 800, 900 ];
-  //       let ys = [ 500000, 500000, 500000, 500000,500000,500000, 500000, 500000, 500000, 500000  ];
-  //       this.interp = createInterpolant(xs,ys);
-  //       result = await this.marketplace.connect(user).createDynamicPodListing('0', '0', '1000', '2000', true,[this.interp.subIntervalIndex.map(String), this.interp.constants.map(String), this.interp.shifts.map(String), this.interp.signs]);
-  //       expect(await this.marketplace.podListing(0)).to.be.equal(await getDynamicHash(result));
-  //       result = (await this.marketplace.connect(user).cancelPodListing('0'));
-  //       expect(await this.marketplace.podListing(0)).to.be.equal(ZERO_HASH);
-  //       expect(result).to.emit(this.marketplace, 'PodListingCancelled').withArgs(userAddress, '0');
-  //     })
-  //   })
-  // })
-
-  // describe("Pod Offers", async function () {
-  //   describe("Create", async function () {
-  //     describe('revert', async function () {
-  //       it('Reverts if price is 0', async function () {
-  //         await expect(this.marketplace.connect(user2).createPodOrder('100', '0', '100000')).to.be.revertedWith("Marketplace: Pod price must be greater than 0.");
-  //       })
-  //       it('Reverts if amount is 0', async function () {
-  //         await expect(this.marketplace.connect(user2).createPodOrder('0', '100000', '100000')).to.be.revertedWith("Marketplace: Order amount must be > 0.");
-  //       })
-  //     })
-
-  //     describe('create order', async function () {
-  //       beforeEach(async function () {
-  //         this.userBeanBalance = await this.bean.balanceOf(userAddress)
-  //         this.beanstalkBeanBalance = await this.bean.balanceOf(this.marketplace.address)
-  //         this.result = await this.marketplace.connect(user).createPodOrder('500', '100000', '1000')
-  //         this.id = await getOrderId(this.result)
-  //         this.orderIds.push(this.id)
-  //         this.userBeanBalanceAfter = await this.bean.balanceOf(userAddress)
-  //         this.beanstalkBeanBalanceAfter = await this.bean.balanceOf(this.marketplace.address)
-  //       })
-
-  //       it('Transfer Beans properly', async function () {
-  //         expect(this.beanstalkBeanBalanceAfter.sub(this.beanstalkBeanBalance)).to.equal('500');
-  //         expect(this.userBeanBalance.sub(this.userBeanBalanceAfter)).to.equal('500');
-  //       })
-
-  //       it('Creates the order', async function () {
-  //         expect(await this.marketplace.podOrderById(this.id)).to.equal('5000');
-  //         expect(await this.marketplace.podOrder(userAddress, '100000', '1000')).to.equal('5000');
-  //       })
-
-  //       it('emits an event', async function () {
-  //         expect(this.result).to.emit(this.marketplace, 'PodOrderCreated').withArgs(userAddress, this.id, '5000', 100000, '1000')
-  //       })
-  //     })
-
-  //     describe('buy beans and create order', async function () {
-  //       beforeEach(async function () {
-  //         await this.pair.simulateTrade('2500', '1000');
-  //         this.userBeanBalance = await this.bean.balanceOf(userAddress)
-  //         this.beanstalkBeanBalance = await this.bean.balanceOf(this.marketplace.address)
-  //         this.result = await this.marketplace.connect(user).buyBeansAndCreatePodOrder('0', '250', '100000', '1000', { value: 112 })
-  //         this.id = await getOrderId(this.result)
-  //         this.orderIds.push(this.id)
-  //         this.userBeanBalanceAfter = await this.bean.balanceOf(userAddress)
-  //         this.beanstalkBeanBalanceAfter = await this.bean.balanceOf(this.marketplace.address)
-  //       })
-
-  //       it('Transfer Beans properly', async function () {
-  //         expect(this.beanstalkBeanBalanceAfter.sub(this.beanstalkBeanBalance)).to.equal('250');
-  //         expect(this.userBeanBalance.sub(this.userBeanBalanceAfter)).to.equal('0');
-  //       })
-
-  //       it('Creates the offer', async function () {
-  //         expect(await this.marketplace.podOrderById(this.id)).to.equal('2500');
-  //         expect(await this.marketplace.podOrder(userAddress, '100000', '1000')).to.equal('2500');
-  //       })
-
-  //       it('emits an event', async function () {
-  //         expect(this.result).to.emit(this.marketplace, 'PodOrderCreated').withArgs(userAddress, this.id, '2500', 100000, '1000')
-  //       })
-  //     })
-
-  //     describe('buy and transfer beans and create order', async function () {
-  //       beforeEach(async function () {
-  //         await this.pair.simulateTrade('2500', '1000');
-  //         this.userBeanBalance = await this.bean.balanceOf(userAddress)
-  //         this.beanstalkBeanBalance = await this.bean.balanceOf(this.marketplace.address)
-  //         this.result = await this.marketplace.connect(user).buyBeansAndCreatePodOrder('100', '250', 100000, '1000', { value: 112 })
-  //         this.id = await getOrderId(this.result)
-  //         this.orderIds.push(this.id)
-  //         this.userBeanBalanceAfter = await this.bean.balanceOf(userAddress)
-  //         this.beanstalkBeanBalanceAfter = await this.bean.balanceOf(this.marketplace.address)
-  //       })
-
-  //       it('Transfer Beans properly', async function () {
-  //         expect(this.beanstalkBeanBalanceAfter.sub(this.beanstalkBeanBalance)).to.equal('350');
-  //         expect(this.userBeanBalance.sub(this.userBeanBalanceAfter)).to.equal('100');
-  //       })
-
-  //       it('Creates the offer', async function () {
-  //         expect(await this.marketplace.podOrderById(this.id)).to.equal('3500');
-  //       })
-
-  //       it('emits an event', async function () {
-  //         expect(this.result).to.emit(this.marketplace, 'PodOrderCreated').withArgs(userAddress, this.id, '3500', 100000, '1000')
-  //       })
-  //     })
-
-  //     describe("Claim", async function () {
-  //       beforeEach(async function () {
-  //         await this.silo.connect(user).depositBeans('250')
-  //         await this.silo.connect(user).withdrawBeans([2], ['250'])
-  //         await this.season.farmSunrises('25')
-  //       })
-
-  //       describe('normal order', async function () {
-  //         beforeEach(async function () {
-  //           this.userBeanBalance = await this.bean.balanceOf(userAddress)
-  //           this.beanstalkBeanBalance = await this.bean.balanceOf(this.marketplace.address)
-  //           this.result = await this.marketplace.connect(user).claimAndCreatePodOrder('250', '100000', '1000', [['27'], [], [], false, false, 0, 0, false])
-  //           this.id = await getOrderId(this.result)
-  //           this.orderIds.push(this.id)
-  //           this.userBeanBalanceAfter = await this.bean.balanceOf(userAddress)
-  //           this.beanstalkBeanBalanceAfter = await this.bean.balanceOf(this.marketplace.address)
-  //         })
-
-  //         it('Transfer Beans properly', async function () {
-  //           expect(this.beanstalkBeanBalanceAfter.sub(this.beanstalkBeanBalance)).to.equal('0');
-  //           expect(this.userBeanBalance.sub(this.userBeanBalanceAfter)).to.equal('0');
-  //           expect(await this.claim.wrappedBeans(userAddress)).to.equal('0');
-  //         })
-
-  //         it('Creates the offer', async function () {
-  //           expect(await this.marketplace.podOrderById(this.id)).to.equal('2500');
-  //         })
-  //       })
-
-  //       describe('normal order overallocate', async function () {
-  //         beforeEach(async function () {
-  //           this.userBeanBalance = await this.bean.balanceOf(userAddress)
-  //           this.beanstalkBeanBalance = await this.bean.balanceOf(this.marketplace.address)
-  //           this.result = await this.marketplace.connect(user).claimAndCreatePodOrder('300', '100000', '1000', [['27'], [], [], false, false, 0, 0, false])
-  //           this.id = await getOrderId(this.result)
-  //           this.orderIds.push(this.id)
-  //           this.userBeanBalanceAfter = await this.bean.balanceOf(userAddress)
-  //           this.beanstalkBeanBalanceAfter = await this.bean.balanceOf(this.marketplace.address)
-  //         })
-
-  //         it('Transfer Beans properly', async function () {
-  //           expect(this.beanstalkBeanBalanceAfter.sub(this.beanstalkBeanBalance)).to.equal('50');
-  //           expect(this.userBeanBalance.sub(this.userBeanBalanceAfter)).to.equal('50');
-  //           expect(await this.claim.wrappedBeans(userAddress)).to.equal('0');
-  //         })
-
-  //         it('Creates the offer', async function () {
-  //           expect(await this.marketplace.podOrderById(this.id)).to.equal('3000');
-  //         })
-  //       })
-
-  //       describe('normal under overallocate', async function () {
-  //         beforeEach(async function () {
-  //           this.userBeanBalance = await this.bean.balanceOf(userAddress)
-  //           this.beanstalkBeanBalance = await this.bean.balanceOf(this.marketplace.address)
-  //           this.result = await this.marketplace.connect(user).claimAndCreatePodOrder('100', '100000', '1000', [['27'], [], [], false, false, 0, 0, false])
-  //           this.id = await getOrderId(this.result)
-  //           this.orderIds.push(this.id)
-  //           this.userBeanBalanceAfter = await this.bean.balanceOf(userAddress)
-  //           this.beanstalkBeanBalanceAfter = await this.bean.balanceOf(this.marketplace.address)
-  //         })
-
-  //         it('Transfer Beans properly', async function () {
-  //           expect(this.beanstalkBeanBalanceAfter.sub(this.beanstalkBeanBalance)).to.equal('0');
-  //           expect(this.userBeanBalance.sub(this.userBeanBalanceAfter)).to.equal('0');
-  //           expect(await this.claim.wrappedBeans(userAddress)).to.equal('150');
-  //         })
-
-  //         it('Creates the offer', async function () {
-  //           expect(await this.marketplace.podOrderById(this.id)).to.equal('1000');
-  //         })
-  //       })
-
-  //       describe('buy and claim', async function () {
-  //         beforeEach(async function () {
-  //           await this.pair.simulateTrade('2500', '1000');
-  //           this.userBeanBalance = await this.bean.balanceOf(userAddress)
-  //           this.beanstalkBeanBalance = await this.bean.balanceOf(this.marketplace.address)
-  //           this.result = await this.marketplace.connect(user).claimBuyBeansAndCreatePodOrder('100', '250', '100000', '1000', [['27'], [], [], false, false, 0, 0, false], { value: 112 })
-  //           this.id = await getOrderId(this.result)
-  //           this.orderIds.push(this.id)
-  //           this.userBeanBalanceAfter = await this.bean.balanceOf(userAddress)
-  //           this.beanstalkBeanBalanceAfter = await this.bean.balanceOf(this.marketplace.address)
-  //         })
-
-  //         it('Transfer Beans properly', async function () {
-  //           expect(this.beanstalkBeanBalanceAfter.sub(this.beanstalkBeanBalance)).to.equal('250');
-  //           expect(this.userBeanBalance.sub(this.userBeanBalanceAfter)).to.equal('0');
-  //           expect(await this.claim.wrappedBeans(userAddress)).to.equal('150');
-  //         })
-
-  //         it('Creates the offer', async function () {
-  //           expect(await this.marketplace.podOrderById(this.id)).to.equal('3500');
-  //         })
-  //       })
-  //     })
-  //   })
-
-  //   describe("Fill", async function () {
-  //     beforeEach(async function () {
-  //       this.order = [userAddress, '100000', '2500'];
-  //       this.result = await this.marketplace.connect(user).createPodOrder('50', '100000', '2500')
-  //       this.id = await getOrderId(this.result)
-  //     })
-
-  //     describe("revert", async function () {
-  //       it("owner does not own plot", async function () {
-  //         await expect(this.marketplace.fillPodOrder(this.order, 0, 0, 500, false)).to.revertedWith("Marketplace: Invalid Plot.");
-  //       })
-
-  //       it("plot amount too large", async function () {
-  //         await expect(this.marketplace.connect(user2).fillPodOrder(this.order, 1000, 700, 500, false)).to.revertedWith("Marketplace: Invalid Plot.");
-  //       })
-
-  //       it("plot amount too large", async function () {
-  //         await this.field.connect(user2).sowBeansAndIndex('1200');
-  //         await expect(this.marketplace.connect(user2).fillPodOrder(this.order, 2000, 700, 500, false)).to.revertedWith("Marketplace: Plot too far in line.");
-  //       })
-
-  //       it("sell too much", async function () {
-  //         await expect(this.marketplace.connect(user2).fillPodOrder(this.order, 1000, 0, 1000, false)).to.revertedWith("SafeMath: subtraction overflow");
-  //       })
-  //     })
-
-  //     describe("Full order", async function () {
-  //       beforeEach(async function () {
-  //         this.beanstalkBalance = await this.bean.balanceOf(this.marketplace.address)
-  //         this.user2BeanBalance = await this.bean.balanceOf(user2Address)
-  //         this.result = await this.marketplace.connect(user2).fillPodOrder(this.order, 1000, 0, 500, true);
-  //         this.beanstalkBalanceAfter = await this.bean.balanceOf(this.marketplace.address)
-  //         this.user2BeanBalanceAfter = await this.bean.balanceOf(user2Address)
-  //       })
-
-  //       it('Transfer Beans properly', async function () {
-  //         expect(this.user2BeanBalanceAfter.sub(this.user2BeanBalance)).to.equal('50');
-  //         expect(this.beanstalkBalance.sub(this.beanstalkBalanceAfter)).to.equal('50');
-  //         expect(await this.claim.wrappedBeans(user2Address)).to.equal(0);
-  //       })
-
-  //       it('transfer the plot', async function () {
-  //         expect(await this.field.plot(user2Address, 1000)).to.be.equal(0);
-  //         expect(await this.field.plot(user2Address, 1500)).to.be.equal(500);
-  //         expect(await this.field.plot(userAddress, 1000)).to.be.equal(500);
-  //       })
-
-  //       it('Updates the offer', async function () {
-  //         expect(await this.marketplace.podOrderById(this.id)).to.equal('0');
-  //       })
-
-  //       it('Emits an event', async function () {
-  //         expect(this.result).to.emit(this.marketplace, 'PodOrderFilled').withArgs(user2Address, userAddress, this.id, 1000, 0, 500);
-  //       })
-  //     })
-
-  //     describe("Partial fill order", async function () {
-  //       beforeEach(async function () {
-  //         this.beanstalkBalance = await this.bean.balanceOf(this.marketplace.address)
-  //         this.user2BeanBalance = await this.bean.balanceOf(user2Address)
-  //         this.result = await this.marketplace.connect(user2).fillPodOrder(this.order, 1000, 250, 250, true);
-  //         this.beanstalkBalanceAfter = await this.bean.balanceOf(this.marketplace.address)
-  //         this.user2BeanBalanceAfter = await this.bean.balanceOf(user2Address)
-  //       })
-
-  //       it('Transfer Beans properly', async function () {
-  //         expect(this.user2BeanBalanceAfter.sub(this.user2BeanBalance)).to.equal('25');
-  //         expect(this.beanstalkBalance.sub(this.beanstalkBalanceAfter)).to.equal('25');
-  //         expect(await this.claim.wrappedBeans(user2Address)).to.equal(0);
-  //       })
-
-  //       it('transfer the plot', async function () {
-  //         expect(await this.field.plot(user2Address, 1000)).to.be.equal(250);
-  //         expect(await this.field.plot(user2Address, 1500)).to.be.equal(500);
-  //         expect(await this.field.plot(userAddress, 1250)).to.be.equal(250);
-  //       })
-
-  //       it('Updates the offer', async function () {
-  //         expect(await this.marketplace.podOrderById(this.id)).to.equal('250');
-  //       })
-
-  //       it('Emits an event', async function () {
-  //         expect(this.result).to.emit(this.marketplace, 'PodOrderFilled').withArgs(user2Address, userAddress, this.id, 1000, 250, 250);
-  //       })
-  //     })
-
-  //     describe("Full order to wallet", async function () {
-  //       beforeEach(async function () {
-  //         this.beanstalkBalance = await this.bean.balanceOf(this.marketplace.address)
-  //         this.user2BeanBalance = await this.bean.balanceOf(user2Address)
-  //         this.result = await this.marketplace.connect(user2).fillPodOrder(this.order, 1000, 0, 500, false);
-  //         this.beanstalkBalanceAfter = await this.bean.balanceOf(this.marketplace.address)
-  //         this.user2BeanBalanceAfter = await this.bean.balanceOf(user2Address)
-  //       })
-
-  //       it('Transfer Beans properly', async function () {
-  //         expect(this.user2BeanBalanceAfter.sub(this.user2BeanBalance)).to.equal(0);
-  //         expect(this.beanstalkBalance.sub(this.beanstalkBalanceAfter)).to.equal(0);
-  //         expect(await this.claim.wrappedBeans(user2Address)).to.equal('50');
-  //       })
-
-  //       it('transfer the plot', async function () {
-  //         expect(await this.field.plot(user2Address, 1000)).to.be.equal(0);
-  //         expect(await this.field.plot(user2Address, 1500)).to.be.equal(500);
-  //         expect(await this.field.plot(userAddress, 1000)).to.be.equal(500);
-  //       })
-
-  //       it('Updates the offer', async function () {
-  //         expect(await this.marketplace.podOrderById(this.id)).to.equal('0');
-  //       })
-
-  //       it('Emits an event', async function () {
-  //         expect(this.result).to.emit(this.marketplace, 'PodOrderFilled').withArgs(user2Address, userAddress, this.id, 1000, 0, 500);
-  //       })
-  //     })
-
-  //     describe("Full order with active listing", async function () {
-  //       beforeEach(async function () {
-  //         await this.marketplace.connect(user2).createPodListing('1000', '500', '500', '50000', '5000', false);
-  //         this.beanstalkBalance = await this.bean.balanceOf(this.marketplace.address)
-  //         this.user2BeanBalance = await this.bean.balanceOf(user2Address)
-  //         this.result = await this.marketplace.connect(user2).fillPodOrder(this.order, 1000, 0, 500, false);
-  //         this.beanstalkBalanceAfter = await this.bean.balanceOf(this.marketplace.address)
-  //         this.user2BeanBalanceAfter = await this.bean.balanceOf(user2Address)
-  //       })
-
-  //       it('Transfer Beans properly', async function () {
-  //         expect(this.user2BeanBalanceAfter.sub(this.user2BeanBalance)).to.equal(0);
-  //         expect(this.beanstalkBalance.sub(this.beanstalkBalanceAfter)).to.equal(0);
-  //         expect(await this.claim.wrappedBeans(user2Address)).to.equal('50');
-  //       })
-
-  //       it('transfer the plot', async function () {
-  //         expect(await this.field.plot(user2Address, 1000)).to.be.equal(0);
-  //         expect(await this.field.plot(user2Address, 1500)).to.be.equal(500);
-  //         expect(await this.field.plot(userAddress, 1000)).to.be.equal(500);
-  //       })
-
-  //       it('Updates the offer', async function () {
-  //         expect(await this.marketplace.podOrderById(this.id)).to.equal('0');
-  //       })
-
-  //       it('deletes the listing', async function () {
-  //         expect(await this.marketplace.podListing('1000')).to.equal(ZERO_HASH);
-  //       })
-
-  //       it('Emits an event', async function () {
-  //         expect(this.result).to.emit(this.marketplace, 'PodListingCancelled').withArgs(user2Address, '1000');
-  //         expect(this.result).to.emit(this.marketplace, 'PodOrderFilled').withArgs(user2Address, userAddress, this.id, 1000, 0, 500);
-  //       })
-  //     })
-  //   })
-
-  //   describe("Cancel", async function () {
-  //     beforeEach(async function () {
-  //       this.result = await this.marketplace.connect(user).createPodOrder('500', '100000', '1000')
-  //       this.id = await getOrderId(this.result)
-  //       this.orderIds.push(this.id)
-  //     })
-
-  //     describe('Cancel owner', async function () {
-  //       beforeEach(async function () {
-  //         this.userBeanBalance = await this.bean.balanceOf(userAddress)
-  //         this.beanstalkBeanBalance = await this.bean.balanceOf(this.marketplace.address)
-  //         this.result = await this.marketplace.connect(user).cancelPodOrder('100000', '1000', true);
-  //         this.userBeanBalanceAfter = await this.bean.balanceOf(userAddress)
-  //         this.beanstalkBeanBalanceAfter = await this.bean.balanceOf(this.marketplace.address)
-  //       })
-
-  //       it('deletes the offer', async function () {
-  //         expect(await this.marketplace.podOrderById(this.id)).to.equal('0');
-  //       })
-
-  //       it('transfer beans', async function () {
-  //         expect(this.beanstalkBeanBalance.sub(this.beanstalkBeanBalanceAfter)).to.equal('500');
-  //         expect(this.userBeanBalanceAfter.sub(this.userBeanBalance)).to.equal('500');
-  //         expect(await this.claim.wrappedBeans(userAddress)).to.equal('0');
-  //       })
-
-  //       it('Emits an event', async function () {
-  //         expect(this.result).to.emit(this.marketplace, 'PodOrderCancelled').withArgs(userAddress, this.id);
-  //       })
-  //     })
-
-  //     describe('Cancel to wrapped', async function () {
-  //       beforeEach(async function () {
-  //         this.userBeanBalance = await this.bean.balanceOf(userAddress)
-  //         this.beanstalkBeanBalance = await this.bean.balanceOf(this.marketplace.address)
-  //         this.result = await this.marketplace.connect(user).cancelPodOrder('100000', '1000', false);
-  //         this.userBeanBalanceAfter = await this.bean.balanceOf(userAddress)
-  //         this.beanstalkBeanBalanceAfter = await this.bean.balanceOf(this.marketplace.address)
-  //       })
-
-  //       it('deletes the offer', async function () {
-  //         expect(await this.marketplace.podOrderById(this.id)).to.equal('0');
-  //       })
-
-  //       it('transfer beans', async function () {
-  //         expect(this.beanstalkBeanBalance.sub(this.beanstalkBeanBalanceAfter)).to.equal('0');
-  //         expect(this.userBeanBalanceAfter.sub(this.userBeanBalance)).to.equal('0');
-  //         expect(await this.claim.wrappedBeans(userAddress)).to.equal('500');
-  //       })
-
-  //       it('Emits an event', async function () {
-  //         expect(this.result).to.emit(this.marketplace, 'PodOrderCancelled').withArgs(userAddress, this.id);
-  //       })
-  //     })
-  //   })
-  // })
-
-  // describe("Dynamic Pod Offers", async function () {
-
-  //   describe("Create Dynamic", async function () {
-
-  //     describe('revert', async function () {
-  //       it('Reverts if price is 0', async function () {
-  //         let xs = [0, 100, 200, 300, 400, 500, 600, 700, 800, 900];
-  //         let ys = [0, 0, 0, 0, 0,0,0,0,0,0];
-  //         let interp = createInterpolant(xs,ys); 
-  //         await expect(this.marketplace.connect(user2).createDynamicPodOrder('100', '100000', [interp.subIntervalIndex.map(String), interp.constants.map(String), interp.shifts.map(String), interp.signs])).to.be.revertedWith("Marketplace: Pod Amount must be > 0.");
-  //       })
-  //       it('Reverts if amount is 0', async function () {
-  //         let xs = [0, 100, 200, 300, 400, 500, 600, 700, 800, 900];
-  //         let ys = [ 800000, 750000, 690000, 640000, 600000, 500000, 400000, 600000, 530000, 500000 ];
-  //         let interp = createInterpolant(xs,ys); 
-  //         await expect(this.marketplace.connect(user2).createDynamicPodOrder('0', '100000', [interp.subIntervalIndex.map(String), interp.constants.map(String), interp.shifts.map(String), interp.signs])).to.be.revertedWith("Marketplace: Order amount must be > 0.");
-  //       })
-  //     })
-
-  //     describe('create order', async function () {
-  //       beforeEach(async function () {
-  //         let xs = [ 0, 100, 200, 300, 400, 500, 600, 700, 800, 900 ];
-  //         let ys = [ 800000, 750000, 690000, 640000, 600000, 500000, 400000, 600000, 530000, 500000 ];
-  //         this.interp = createInterpolant(xs,ys);
-  //         this.userBeanBalance = await this.bean.balanceOf(userAddress);
-  //         this.beanstalkBeanBalance = await this.bean.balanceOf(this.marketplace.address);
-  //         //creating order with 500 beans, willing to buy pods from 0.8-0.5 
-  //         // if we create an 
-  //         this.result = await this.marketplace.connect(user).createDynamicPodOrder('500', '1000', [this.interp.subIntervalIndex.map(String), this.interp.constants.map(String), this.interp.shifts.map(String), this.interp.signs] )
-  //         this.id = await getDynamicOrderId(this.result);
-  //         this.orderIds.push(this.id);
-  //         this.userBeanBalanceAfter = await this.bean.balanceOf(userAddress);
-  //         this.beanstalkBeanBalanceAfter = await this.bean.balanceOf(this.marketplace.address);
-  //       })
-  //       it('emits an event', async function () {
-  //         expect(this.result).to.emit(this.marketplace, 'OrderFill').withArgs("205")
-  //       })
-
-  //       it('Transfer Beans properly', async function () {
-  //         expect(this.beanstalkBeanBalanceAfter.sub(this.beanstalkBeanBalance)).to.equal('500');
-  //         expect(this.userBeanBalance.sub(this.userBeanBalanceAfter)).to.equal('500');
-  //       })
-
-  //       it('Creates the order', async function () {
-  //         expect(await this.marketplace.podOrderById(this.id)).to.equal('205');
-  //         expect(await this.marketplace.podOrder(userAddress, '100000', '1000')).to.equal('0');
-  //       })
-
-  //       it('emits an event', async function () {
-  //         expect(this.result).to.emit(this.marketplace, 'DynamicPodOrderCreated').withArgs(userAddress, this.id, '205', '1000', this.interp.subIntervalIndex.map(String), this.interp.constants.map(String), this.interp.shifts, this.interp.signs)
-  //       })
-  //     })
-
-  //     describe('buy beans and create order', async function () {
-  //       beforeEach(async function () {
-
-  //         let xs = [ 0, 100, 200, 300, 400, 500, 600, 700, 800, 900 ];
-  //         let ys = [ 800000, 750000, 690000, 640000, 600000, 500000, 400000, 600000, 530000, 500000 ];
-  //         this.interp = createInterpolant( xs , ys );
-  //         await this.pair.simulateTrade('2500', '1000');
-  //         this.userBeanBalance = await this.bean.balanceOf(userAddress)
-  //         this.beanstalkBeanBalance = await this.bean.balanceOf(this.marketplace.address)
-  //         this.result = await this.marketplace.connect(user).buyBeansAndCreateDynamicPodOrder('0', '250', '1000', [this.interp.subIntervalIndex.map(String), this.interp.constants.map(String), this.interp.shifts, this.interp.signs], { value: 112 })
-  //         this.id = await getDynamicOrderId(this.result);
-  //         this.orderIds.push(this.id)
-  //         this.userBeanBalanceAfter = await this.bean.balanceOf(userAddress)
-  //         this.beanstalkBeanBalanceAfter = await this.bean.balanceOf(this.marketplace.address)
-
-  //       })
-
-  //       it('Transfer Beans properly', async function () {
-
-  //         expect(this.beanstalkBeanBalanceAfter.sub(this.beanstalkBeanBalance)).to.equal('250');
-  //         expect(this.userBeanBalance.sub(this.userBeanBalanceAfter)).to.equal('0');
-
-  //       })
-
-  //       it('Creates the offer', async function () {
-
-  //         expect(await this.marketplace.podOrderById(this.id)).to.equal('73');
-  //         expect(await this.marketplace.dynamicPodOrder(userAddress, '1000',[this.interp.subIntervalIndex.map(String), this.interp.constants.map(String), this.interp.shifts.map(String), this.interp.signs])).to.equal('73');
-
-  //       })
-
-  //       it('emits an event', async function () {
-  //         expect(this.result).to.emit(this.marketplace, 'DynamicPodOrderCreated').withArgs(userAddress, this.id, '73', '1000', this.interp.subIntervalIndex.map(String), this.interp.constants.map(String), this.interp.shifts, this.interp.signs)
-  //       })
-  //     })
-
-  //     describe('buy and transfer beans and create order', async function () {
-  //       beforeEach(async function () {
-
-  //         let xs = [ 0, 100, 200, 300, 400, 500, 600, 700, 800, 900 ];
-  //         let ys = [ 800000, 750000, 690000, 640000, 600000, 500000, 400000, 600000, 530000, 500000 ];
-  //         this.interp = createInterpolant(xs,ys);
-  //         await this.pair.simulateTrade('2500', '1000');
-  //         this.userBeanBalance = await this.bean.balanceOf(userAddress)
-  //         this.beanstalkBeanBalance = await this.bean.balanceOf(this.marketplace.address)
-  //         this.result = await this.marketplace.connect(user).buyBeansAndCreateDynamicPodOrder('100', '250', '1000', [this.interp.subIntervalIndex.map(String), this.interp.constants.map(String), this.interp.shifts.map(String), this.interp.signs], { value: 112 })
-  //         this.id = await getDynamicOrderId(this.result)
-  //         this.orderIds.push(this.id)
-  //         this.userBeanBalanceAfter = await this.bean.balanceOf(userAddress)
-  //         this.beanstalkBeanBalanceAfter = await this.bean.balanceOf(this.marketplace.address);
-
-  //       })
-
-  //       it('Transfer Beans properly', async function () {
-  //         expect(this.beanstalkBeanBalanceAfter.sub(this.beanstalkBeanBalance)).to.equal('350');
-  //         expect(this.userBeanBalance.sub(this.userBeanBalanceAfter)).to.equal('100');
-  //       })
-
-  //       it('Creates the offer', async function () {
-  //         expect(await this.marketplace.podOrderById(this.id)).to.equal('73');
-  //       })
-
-  //       it('emits an event', async function () {
-  //         expect(this.result).to.emit(this.marketplace, 'DynamicPodOrderCreated').withArgs(userAddress, this.id, '73', '1000',this.interp.subIntervalIndex.map(String), this.interp.constants.map(String), this.interp.shifts, this.interp.signs)
-  //       })
-  //     })
-
-  //     describe("Claim Dynamic", async function () {
-  //       beforeEach(async function () {
-  //         await this.silo.connect(user).depositBeans('250')
-  //         await this.silo.connect(user).withdrawBeans([2], ['250'])
-  //         await this.season.farmSunrises('25')
-  //       })
-
-  //       describe('normal dynamic order', async function () {
-  //         beforeEach(async function () {
-  //           let xs = [ 0, 100, 200, 300, 400, 500, 600, 700, 800, 900 ];
-  //           let ys = [ 800000, 750000, 690000, 640000, 600000, 500000, 400000, 600000, 530000, 500000 ];
-  //           this.interp = createInterpolant(xs,ys);
-  //           this.userBeanBalance = await this.bean.balanceOf(userAddress)
-  //           this.beanstalkBeanBalance = await this.bean.balanceOf(this.marketplace.address)
-  //           this.result = await this.marketplace.connect(user).claimAndCreateDynamicPodOrder('250', '1000', [this.interp.subIntervalIndex.map(String), this.interp.constants.map(String), this.interp.shifts.map(String), this.interp.signs], [['27'], [], [], false, false, 0, 0, false])
-  //           this.id = await getDynamicOrderId(this.result)
-  //           this.orderIds.push(this.id)
-  //           this.userBeanBalanceAfter = await this.bean.balanceOf(userAddress)
-  //           this.beanstalkBeanBalanceAfter = await this.bean.balanceOf(this.marketplace.address)
-  //         })
-
-  //         it('Transfer Beans properly', async function () {
-  //           expect(this.beanstalkBeanBalanceAfter.sub(this.beanstalkBeanBalance)).to.equal('0');
-  //           expect(this.userBeanBalance.sub(this.userBeanBalanceAfter)).to.equal('0');
-  //           expect(await this.claim.wrappedBeans(userAddress)).to.equal('0');
-  //         })
-
-  //         it('Creates the offer', async function () {
-  //           expect(await this.marketplace.podOrderById(this.id)).to.equal('73');
-  //         })
-  //       })
-
-  //       describe('normal dynamic order overallocate', async function () {
-
-  //         beforeEach(async function () {
-
-  //           let xs = [ 0, 100, 200, 300, 400, 500, 600, 700, 800, 900 ];
-  //           let ys = [ 800000, 750000, 690000, 640000, 600000, 500000, 400000, 600000, 530000, 500000 ];
-  //           this.interp = createInterpolant(xs,ys);
-  //           this.userBeanBalance = await this.bean.balanceOf(userAddress)
-  //           this.beanstalkBeanBalance = await this.bean.balanceOf(this.marketplace.address)
-  //           this.result = await this.marketplace.connect(user).claimAndCreateDynamicPodOrder('300', '1000', [this.interp.subIntervalIndex.map(String), this.interp.constants.map(String), this.interp.shifts.map(String), this.interp.signs], [['27'], [], [], false, false, 0, 0, false])
-  //           this.id = await getDynamicOrderId(this.result);
-  //           this.orderIds.push(this.id);
-  //           this.userBeanBalanceAfter = await this.bean.balanceOf(userAddress);
-  //           this.beanstalkBeanBalanceAfter = await this.bean.balanceOf(this.marketplace.address);
-
-  //         })
-
-  //         it('Transfer Beans properly', async function () {
-  //           expect(this.beanstalkBeanBalanceAfter.sub(this.beanstalkBeanBalance)).to.equal('50');
-  //           expect(this.userBeanBalance.sub(this.userBeanBalanceAfter)).to.equal('50');
-  //           expect(await this.claim.wrappedBeans(userAddress)).to.equal('0');
-  //         })
-
-  //         it('Creates the offer', async function () {
-  //           expect(await this.marketplace.podOrderById(this.id)).to.equal('73');
-  //         })
-  //       })
-
-  //       describe('normal under overallocate', async function () {
-
-  //         beforeEach(async function () {
-  //           let xs = [ 0, 100, 200, 300, 400, 500, 600, 700, 800, 900 ];
-  //           let ys = [ 800000, 750000, 690000, 640000, 600000, 500000, 400000, 600000, 530000, 500000 ];
-  //           this.interp = createInterpolant(xs,ys);
-  //           this.userBeanBalance = await this.bean.balanceOf(userAddress)
-  //           this.beanstalkBeanBalance = await this.bean.balanceOf(this.marketplace.address)
-  //           this.result = await this.marketplace.connect(user).claimAndCreateDynamicPodOrder('200', '1000', [this.interp.subIntervalIndex.map(String), this.interp.constants.map(String), this.interp.shifts.map(String), this.interp.signs], [['27'], [], [], false, false, 0, 0, false])
-  //           this.id = await getDynamicOrderId(this.result)
-  //           this.orderIds.push(this.id)
-  //           this.userBeanBalanceAfter = await this.bean.balanceOf(userAddress)
-  //           this.beanstalkBeanBalanceAfter = await this.bean.balanceOf(this.marketplace.address)
-  //         })
-
-  //         it('Transfer Beans properly', async function () {
-  //           expect(this.beanstalkBeanBalanceAfter.sub(this.beanstalkBeanBalance)).to.equal('0');
-  //           expect(this.userBeanBalance.sub(this.userBeanBalanceAfter)).to.equal('0');
-  //           expect(await this.claim.wrappedBeans(userAddress)).to.equal('150');
-  //         })
-
-  //         it('Creates the offer', async function () {
-  //           expect(await this.marketplace.podOrderById(this.id)).to.equal('1000');
-  //         })
-
-  //       })
-
-  //       describe('buy and claim', async function () {
-
-  //         beforeEach(async function () {
-
-  //           let xs = [ 0, 100, 200, 300, 400, 500, 600, 700, 800, 900 ];
-  //           let ys = [ 800000, 750000, 690000, 640000, 600000, 500000, 400000, 600000, 530000, 500000 ];
-  //           this.interp = createInterpolant(xs,ys);
-  //           await this.pair.simulateTrade('2500', '1000');
-  //           this.userBeanBalance = await this.bean.balanceOf(userAddress)
-  //           this.beanstalkBeanBalance = await this.bean.balanceOf(this.marketplace.address)
-  //           this.result = await this.marketplace.connect(user).claimBuyBeansAndCreateDynamicPodOrder('100', '250','1000', [this.interp.subIntervalIndex.map(String), this.interp.constants.map(String), this.interp.shifts.map(String), this.interp.signs], [['27'], [], [], false, false, 0, 0, false], { value: 112 })
-  //           this.id = await getDynamicOrderId(this.result);
-  //           this.orderIds.push(this.id);
-  //           this.userBeanBalanceAfter = await this.bean.balanceOf(userAddress);
-  //           this.beanstalkBeanBalanceAfter = await this.bean.balanceOf(this.marketplace.address);
-
-  //         })
-
-  //         it('Transfer Beans properly', async function () {
-  //           expect(this.beanstalkBeanBalanceAfter.sub(this.beanstalkBeanBalance)).to.equal('250');
-  //           expect(this.userBeanBalance.sub(this.userBeanBalanceAfter)).to.equal('0');
-  //           expect(await this.claim.wrappedBeans(userAddress)).to.equal('150');
-  //         })
-
-  //         it('Creates the offer', async function () {
-  //           expect(await this.marketplace.podOrderById(this.id)).to.equal('73');
-  //         })
-
-  //       })
-  //     })
-  //   })
-
-
-    // describe("Pod Marketplace Function", async function () {
-    //   beforeEach(async function () {
-
-    //   })
-
-    //   it('', async function () {
-    //     expect()
-    //   })
-    // })
   })
 
-<<<<<<< HEAD
-
-=======
   describe("Plot Transfer", async function () {
     describe("reverts", async function () {
       it('doesn\'t sent to 0 address', async function () {
@@ -2386,5 +761,4 @@
       expect(this.result).to.emit(this.marketplace, 'PodApproval').withArgs(userAddress, user2Address, '100')
     })
   })
->>>>>>> f99614dc
 })