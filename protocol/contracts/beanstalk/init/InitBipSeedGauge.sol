--- conflicted
+++ resolved
@@ -44,11 +44,6 @@
     uint256 private constant PRECISION = 1e6;
 
     uint256 internal constant BEAN_UNMIGRATED_BDV = 347_206_927197; // ~347k BDV
-<<<<<<< HEAD
-    uint256 internal constant BEAN_3CRV_UNMIGRATED_BDV = 26_512_602_424; // ~26k BDV
-    uint256 internal constant UNRIPE_BEAN_UNMIGRATED_BDV = 3_736_196_158_417; // ~3.7m BDV
-    uint256 internal constant UNRIPE_LP_UNMIGRATED_BDV = 7_119_564_766_493; // ~7.1m BDV
-=======
     uint256 internal constant BEAN_3CRV_UNMIGRATED_BDV = 26_512_602424; // ~26k BDV
     uint256 internal constant UNRIPE_BEAN_UNMIGRATED_BDV = 3_736_196_158417; // ~3.7m BDV
     uint256 internal constant UNRIPE_LP_UNMIGRATED_BDV = 7_119_564_766493; // ~7.12m BDV
@@ -56,7 +51,6 @@
 
     // gauge point factor is used to scale up the gauge points of the bean and bean3crv pools.
     uint128 internal constant BEAN_ETH_INITIAL_GAUGE_POINTS = 1000e18;
->>>>>>> a9fe4cc7
 
     // assumption is that unripe assets has been migrated to the bean-eth Wells.
     function init() external {
