const { BEANSTALK } = require("../test/utils/constants");
const { getBeanstalk, impersonateBeanstalkOwner, mintEth, impersonateSigner } = require("../utils");
const { deployContract } = require("./contracts");
const { upgradeWithNewFacets } = require("./diamond");
const { impersonatePipeline, deployPipeline } = require("./pipeline");

async function bip30(mock = true, account = undefined) {
  if (account == undefined) {
    account = await impersonateBeanstalkOwner();
    await mintEth(account.address);
  }

  await upgradeWithNewFacets({
    diamondAddress: BEANSTALK,
    facetNames: [
      "DepotFacet", // Add Depot
      "TokenSupportFacet", // Add ERC-20 permit function
      "FarmFacet", // Add AdvancedFarm
      "SeasonFacet"
    ],
    bip: false,
    object: !mock,
    verbose: true,
    account: account
  });
}

async function bip29(mock = true, account = undefined) {
  if (account == undefined) {
    account = await impersonateBeanstalkOwner();
    await mintEth(account.address);
  }

  beanstalk = await getBeanstalk();
  await upgradeWithNewFacets({
    diamondAddress: BEANSTALK,
    facetNames: [
      "MarketplaceFacet", // Marketplace V2
      "SiloFacet", // Add Deposit Permit System
      "TokenFacet" // Add ERC-20 Token Approval System
    ],
    selectorsToRemove: ["0xeb6fa84f", "0xed778f8e", "0x72db799f", "0x56e70811", "0x6d679775", "0x1aac9789"],
    bip: false,
    object: !mock,
    verbose: true,
    account: account
  });
}

async function bipMorningAuction(mock = true, account = undefined) {
  if (account == undefined) {
    account = await impersonateBeanstalkOwner();
    await mintEth(account.address);
  }
  
  await upgradeWithNewFacets({
    diamondAddress: BEANSTALK,
    facetNames: [
      "FieldFacet", // Add Morning Auction
      "SeasonFacet", // Add ERC-20 permit function
      "FundraiserFacet" // update fundraiser with new soil spec
      // 'MockAdminFacet' // Add MockAdmin for testing purposes
    ],
    initFacetName: "InitBipSunriseImprovements",
    initArgs: [],
    bip: false,
    verbose: true,
    account: account
  });
}

//BIP for Silo migration to stem
async function bipNewSilo(mock = true, account = undefined) {
  if (account == undefined) {
    account = await impersonateBeanstalkOwner();
    await mintEth(account.address);
  }

  await upgradeWithNewFacets({
    diamondAddress: BEANSTALK,
    facetNames: [
      'SeasonFacet',
      'SiloFacet',
      'ConvertFacet',
      'WhitelistFacet',
      'MigrationFacet',
      'MetadataFacet',
      'TokenFacet',
      'ApprovalFacet',
      'LegacyClaimWithdrawalFacet',
    ],
    initFacetName: 'InitBipNewSilo',
    bip: false,
    object: !mock, //if this is true, something would get spit out in the diamond cuts folder with all the data (due to gnosis safe deployment flow)
    verbose: true,
    account: account
  })
}

//BIP to integration Basin into Beanstalk
async function bipBasinIntegration(mock = true, account = undefined) {
  if (account == undefined) {
    account = await impersonateBeanstalkOwner();
    await mintEth(account.address);
  }

  await upgradeWithNewFacets({
    diamondAddress: BEANSTALK,
    facetNames: [
      'DepotFacet',
      'BDVFacet',
      'ConvertFacet',
      'ConvertGettersFacet',
      'SiloFacet',
      'EnrootFacet',
      'WhitelistFacet',
      'SeasonFacet',
      'MetadataFacet'
    ],
    initFacetName: 'InitBipBasinIntegration',
    bip: false,
    object: !mock, //if this is true, something would get spit out in the diamond cuts folder with all the data (due to gnosis safe deployment flow)
    verbose: true,
    selectorsToRemove: ['0x8f742d16'],
    account: account
  })
}

async function mockBeanstalkAdmin(mock = true, account = undefined) {
  if (account == undefined) {
    account = await impersonateBeanstalkOwner()
    await mintEth(account.address)
  }

  await upgradeWithNewFacets({
    diamondAddress: BEANSTALK,
    facetNames: [
      'MockAdminFacet',
    ],
    bip: false,
    object: !mock,
    verbose: true,
    account: account,
    verify: false
  });
}

async function bip34(mock = true, account = undefined) {
  if (account == undefined) {
    account = await impersonateBeanstalkOwner();
    await mintEth(account.address);
  }

  await upgradeWithNewFacets({
    diamondAddress: BEANSTALK,
    facetNames: [
      "FieldFacet", // Add Morning Auction
      "SeasonFacet", // Add ERC-20 permit function
      "FundraiserFacet" // update fundraiser with new soil spec
    ],
    initFacetName: "InitBipSunriseImprovements",
    selectorsToRemove: ["0x78309c85", "0x6c8d548e"],
    bip: false,
    object: !mock,
    verbose: true,
    account: account,
    verify: false
  });
}

async function bipMigrateUnripeBean3CrvToBeanEth(mock = true, account = undefined, verbose = true, oracleAccount = undefined) {
  if (account == undefined) {
    account = await impersonateBeanstalkOwner();
    await mintEth(account.address);
  }

  await upgradeWithNewFacets({
    diamondAddress: BEANSTALK,
    facetNames: [
      "BDVFacet",
      "ConvertFacet",
      "ConvertGettersFacet",
      "FertilizerFacet",
      "MetadataFacet",
      "MigrationFacet",
      "UnripeFacet",
    ],
    libraryNames: [
      'LibConvert',
      'LibLockedUnderlying',
    ],
    facetLibraries: {
      'ConvertFacet': [
        'LibConvert'
      ],
      'UnripeFacet': [
        'LibLockedUnderlying'
      ]
    },
    initFacetName: "InitMigrateUnripeBean3CrvToBeanEth",
    selectorsToRemove: [
      '0x0bfca7e3',
      '0x8cd31ca0'
    ],
    bip: false,
    object: !mock,
    verbose: verbose,
    account: account,
    verify: false
  });


  if (oracleAccount == undefined) {
    oracleAccount = await impersonateSigner('0x30a1976d5d087ef0BA0B4CDe87cc224B74a9c752', true); // Oracle deployer
    await mintEth(oracleAccount.address);
  }
  await deployContract('UsdOracle', oracleAccount, verbose)

}

async function bipSeedGauge(mock = true, account = undefined, verbose = true) {
  if (account == undefined) {
    account = await impersonateBeanstalkOwner();
    await mintEth(account.address);
  }

  await upgradeWithNewFacets({
    diamondAddress: BEANSTALK,
    facetNames: [
      "SeasonFacet", // Add Seed Gauge system
      "SeasonGettersFacet", // season getters
      "GaugePointFacet", // gauge point function caller
      "UnripeFacet", // new view functions
      "SiloFacet", // new view functions
      "ConvertFacet", // add unripe convert
      "ConvertGettersFacet", // add unripe convert getters
      "WhitelistFacet", // update whitelist abilities.
      "MetadataFacet", // update metadata
      "BDVFacet", // update bdv functions
      "SiloGettersFacet", // add silo getters
      "LiquidityWeightFacet" // add liquidity weight facet
    ],
    initFacetName: "InitBipSeedGauge",
    selectorsToRemove: [],
    libraryNames: [
      'LibGauge', 'LibConvert', 'LibLockedUnderlying', 'LibIncentive', 'LibWellMinting', 'LibGerminate'
    ],
    facetLibraries: {
      'SeasonFacet': [
        'LibGauge',
        'LibIncentive',
        'LibLockedUnderlying',
        'LibWellMinting',
        'LibGerminate'
      ],
      'SeasonGettersFacet': [
        'LibLockedUnderlying',
        'LibWellMinting',
      ],
      'ConvertFacet': [
        'LibConvert'
      ],
      'UnripeFacet': [
        'LibLockedUnderlying'
      ]
    },
    bip: false,
    object: !mock,
    verbose: verbose,
    account: account,
    verify: false
  });
}


async function bipMigrateUnripeBeanEthToBeanSteth(mock = true, account = undefined, verbose = true, oracleAccount = undefined) {
  if (account == undefined) {
    account = await impersonateBeanstalkOwner();
    await mintEth(account.address);
}

  await upgradeWithNewFacets({
    diamondAddress: BEANSTALK,
    facetNames: [
      "BDVFacet",
      "ConvertFacet",
      "ConvertGettersFacet",
      "EnrootFacet",
      "FertilizerFacet",
      "MetadataFacet",
      "MigrationFacet",
      "SeasonFacet",
      "SeasonGettersFacet",
      "UnripeFacet",
      "WhitelistFacet" // update whitelist abilities.
    ],
    libraryNames: [
      'LibGauge',
      'LibIncentive',
      'LibConvert',
      'LibLockedUnderlying',
      'LibWellMinting',
      'LibGerminate'
    ],
    facetLibraries: {
      'ConvertFacet': [
        'LibConvert'
      ],
      'UnripeFacet': [
        'LibLockedUnderlying'
      ],
      'SeasonFacet': [
        'LibGauge',
        'LibIncentive',
        'LibLockedUnderlying',
        'LibWellMinting',
        'LibGerminate'
      ],
      'SeasonGettersFacet': [
        'LibLockedUnderlying',
        'LibWellMinting',
      ],
    },
    initFacetName: "InitMigrateUnripeBeanEthToBeanSteth",
    selectorsToRemove: [],
    bip: false,
    object: !mock,
    verbose: verbose,
    account: account,
    verify: false
  });


  if (oracleAccount == undefined) {
    oracleAccount = await impersonateSigner('0x30a1976d5d087ef0BA0B4CDe87cc224B74a9c752', true); // Oracle deployer
    await mintEth(oracleAccount.address);
  }
  await deployContract('UsdOracle', oracleAccount, verbose)
}

<<<<<<< HEAD
=======
async function bipSeedGauge(mock = true, account = undefined, verbose = true) {
    if (account == undefined) {
      account = await impersonateBeanstalkOwner();
      await mintEth(account.address);
    }
  
    await upgradeWithNewFacets({
      diamondAddress: BEANSTALK,
      facetNames: [
        "SeasonFacet", // Add Seed Gauge system
        "SeasonGettersFacet", // season getters
        "GaugePointFacet", // gauge point function caller
        "UnripeFacet", // new view functions
        "SiloFacet", // new view functions
        "ConvertFacet", // add unripe convert
        "ConvertGettersFacet", // add unripe convert getters
        "WhitelistFacet", // update whitelist abilities.
        "MetadataFacet", // update metadata
        "BDVFacet", // update bdv functions
        "SiloGettersFacet", // add silo getters
        "LiquidityWeightFacet", // add liquidity weight facet
        "EnrootFacet", // update stem functions
        "MigrationFacet" // update migration functions
      ],
      initFacetName: "InitBipSeedGauge",
      selectorsToRemove: [
        '0xd8a6aafe', // remove old whitelist
        '0xb4f55be8', // remove old whitelistWithEncodeType
        '0x07a3b202', // remove Curve Oracle
        '0x9f9962e4', // remove getSeedsPerToken
        '0x0b2939d1' // remove InVestingPeriod
      ],
      libraryNames: [
        'LibGauge', 'LibConvert', 'LibLockedUnderlying', 'LibIncentive', 'LibGerminate'
      ],
      facetLibraries: {
        'SeasonFacet': [
          'LibGauge',
          'LibIncentive',
          'LibLockedUnderlying',
          'LibGerminate'
        ],
        'SeasonGettersFacet': [
          'LibLockedUnderlying'
        ],
        'ConvertFacet': [
          'LibConvert'
        ],
        'UnripeFacet': [
          'LibLockedUnderlying'
        ]
      },
      bip: false,
      object: !mock,
      verbose: verbose,
      account: account,
      verify: false
    });
  }
>>>>>>> ac8e681c

exports.bip29 = bip29
exports.bip30 = bip30
exports.bip34 = bip34
exports.bipMorningAuction = bipMorningAuction
exports.bipNewSilo = bipNewSilo
exports.bipBasinIntegration = bipBasinIntegration
exports.bipSeedGauge = bipSeedGauge
exports.mockBeanstalkAdmin = mockBeanstalkAdmin
exports.bipMigrateUnripeBean3CrvToBeanEth = bipMigrateUnripeBean3CrvToBeanEth
exports.bipMigrateUnripeBeanEthToBeanSteth = bipMigrateUnripeBeanEthToBeanSteth<|MERGE_RESOLUTION|>--- conflicted
+++ resolved
@@ -218,128 +218,6 @@
 
 }
 
-async function bipSeedGauge(mock = true, account = undefined, verbose = true) {
-  if (account == undefined) {
-    account = await impersonateBeanstalkOwner();
-    await mintEth(account.address);
-  }
-
-  await upgradeWithNewFacets({
-    diamondAddress: BEANSTALK,
-    facetNames: [
-      "SeasonFacet", // Add Seed Gauge system
-      "SeasonGettersFacet", // season getters
-      "GaugePointFacet", // gauge point function caller
-      "UnripeFacet", // new view functions
-      "SiloFacet", // new view functions
-      "ConvertFacet", // add unripe convert
-      "ConvertGettersFacet", // add unripe convert getters
-      "WhitelistFacet", // update whitelist abilities.
-      "MetadataFacet", // update metadata
-      "BDVFacet", // update bdv functions
-      "SiloGettersFacet", // add silo getters
-      "LiquidityWeightFacet" // add liquidity weight facet
-    ],
-    initFacetName: "InitBipSeedGauge",
-    selectorsToRemove: [],
-    libraryNames: [
-      'LibGauge', 'LibConvert', 'LibLockedUnderlying', 'LibIncentive', 'LibWellMinting', 'LibGerminate'
-    ],
-    facetLibraries: {
-      'SeasonFacet': [
-        'LibGauge',
-        'LibIncentive',
-        'LibLockedUnderlying',
-        'LibWellMinting',
-        'LibGerminate'
-      ],
-      'SeasonGettersFacet': [
-        'LibLockedUnderlying',
-        'LibWellMinting',
-      ],
-      'ConvertFacet': [
-        'LibConvert'
-      ],
-      'UnripeFacet': [
-        'LibLockedUnderlying'
-      ]
-    },
-    bip: false,
-    object: !mock,
-    verbose: verbose,
-    account: account,
-    verify: false
-  });
-}
-
-
-async function bipMigrateUnripeBeanEthToBeanSteth(mock = true, account = undefined, verbose = true, oracleAccount = undefined) {
-  if (account == undefined) {
-    account = await impersonateBeanstalkOwner();
-    await mintEth(account.address);
-}
-
-  await upgradeWithNewFacets({
-    diamondAddress: BEANSTALK,
-    facetNames: [
-      "BDVFacet",
-      "ConvertFacet",
-      "ConvertGettersFacet",
-      "EnrootFacet",
-      "FertilizerFacet",
-      "MetadataFacet",
-      "MigrationFacet",
-      "SeasonFacet",
-      "SeasonGettersFacet",
-      "UnripeFacet",
-      "WhitelistFacet" // update whitelist abilities.
-    ],
-    libraryNames: [
-      'LibGauge',
-      'LibIncentive',
-      'LibConvert',
-      'LibLockedUnderlying',
-      'LibWellMinting',
-      'LibGerminate'
-    ],
-    facetLibraries: {
-      'ConvertFacet': [
-        'LibConvert'
-      ],
-      'UnripeFacet': [
-        'LibLockedUnderlying'
-      ],
-      'SeasonFacet': [
-        'LibGauge',
-        'LibIncentive',
-        'LibLockedUnderlying',
-        'LibWellMinting',
-        'LibGerminate'
-      ],
-      'SeasonGettersFacet': [
-        'LibLockedUnderlying',
-        'LibWellMinting',
-      ],
-    },
-    initFacetName: "InitMigrateUnripeBeanEthToBeanSteth",
-    selectorsToRemove: [],
-    bip: false,
-    object: !mock,
-    verbose: verbose,
-    account: account,
-    verify: false
-  });
-
-
-  if (oracleAccount == undefined) {
-    oracleAccount = await impersonateSigner('0x30a1976d5d087ef0BA0B4CDe87cc224B74a9c752', true); // Oracle deployer
-    await mintEth(oracleAccount.address);
-  }
-  await deployContract('UsdOracle', oracleAccount, verbose)
-}
-
-<<<<<<< HEAD
-=======
 async function bipSeedGauge(mock = true, account = undefined, verbose = true) {
     if (account == undefined) {
       account = await impersonateBeanstalkOwner();
@@ -375,31 +253,87 @@
       libraryNames: [
         'LibGauge', 'LibConvert', 'LibLockedUnderlying', 'LibIncentive', 'LibGerminate'
       ],
-      facetLibraries: {
-        'SeasonFacet': [
-          'LibGauge',
-          'LibIncentive',
-          'LibLockedUnderlying',
-          'LibGerminate'
-        ],
-        'SeasonGettersFacet': [
-          'LibLockedUnderlying'
-        ],
-        'ConvertFacet': [
-          'LibConvert'
-        ],
-        'UnripeFacet': [
-          'LibLockedUnderlying'
-        ]
-      },
-      bip: false,
-      object: !mock,
-      verbose: verbose,
-      account: account,
-      verify: false
-    });
-  }
->>>>>>> ac8e681c
+      'ConvertFacet': [
+        'LibConvert'
+      ],
+      'UnripeFacet': [
+        'LibLockedUnderlying'
+      ]
+    },
+    bip: false,
+    object: !mock,
+    verbose: verbose,
+    account: account,
+    verify: false
+  });
+}
+
+
+async function bipMigrateUnripeBeanEthToBeanSteth(mock = true, account = undefined, verbose = true, oracleAccount = undefined) {
+  if (account == undefined) {
+    account = await impersonateBeanstalkOwner();
+    await mintEth(account.address);
+}
+
+  await upgradeWithNewFacets({
+    diamondAddress: BEANSTALK,
+    facetNames: [
+      "BDVFacet",
+      "ConvertFacet",
+      "ConvertGettersFacet",
+      "EnrootFacet",
+      "FertilizerFacet",
+      "MetadataFacet",
+      "MigrationFacet",
+      "SeasonFacet",
+      "SeasonGettersFacet",
+      "UnripeFacet",
+      "WhitelistFacet" // update whitelist abilities.
+    ],
+    libraryNames: [
+      'LibGauge',
+      'LibIncentive',
+      'LibConvert',
+      'LibLockedUnderlying',
+      'LibWellMinting',
+      'LibGerminate'
+    ],
+    facetLibraries: {
+      'ConvertFacet': [
+        'LibConvert'
+      ],
+      'UnripeFacet': [
+        'LibLockedUnderlying'
+      ],
+      'SeasonFacet': [
+        'LibGauge',
+        'LibIncentive',
+        'LibLockedUnderlying',
+        'LibWellMinting',
+        'LibGerminate'
+      ],
+      'SeasonGettersFacet': [
+        'LibLockedUnderlying',
+        'LibWellMinting',
+      ],
+    },
+    initFacetName: "InitMigrateUnripeBeanEthToBeanSteth",
+    selectorsToRemove: [],
+    bip: false,
+    object: !mock,
+    verbose: verbose,
+    account: account,
+    verify: false
+  });
+
+
+  if (oracleAccount == undefined) {
+    oracleAccount = await impersonateSigner('0x30a1976d5d087ef0BA0B4CDe87cc224B74a9c752', true); // Oracle deployer
+    await mintEth(oracleAccount.address);
+  }
+  await deployContract('UsdOracle', oracleAccount, verbose)
+}
+
 
 exports.bip29 = bip29
 exports.bip30 = bip30
