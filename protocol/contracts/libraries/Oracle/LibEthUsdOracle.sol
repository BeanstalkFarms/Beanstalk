/**
 * SPDX-License-Identifier: MIT
 **/

pragma solidity =0.7.6;
pragma experimental ABIEncoderV2;

import {LibChainlinkOracle} from "./LibChainlinkOracle.sol";
import {LibUniswapOracle} from "./LibUniswapOracle.sol";
import {SafeMath} from "@openzeppelin/contracts/math/SafeMath.sol";
import "contracts/libraries/LibAppStorage.sol";


/**
 * @title Eth Usd Oracle Library
 * @notice Contains functionalty to fetch a manipulation resistant ETH/USD price.
 * @dev
 * The Oracle uses a greedy approach to return the average price between the
 * current price returned ETH/USD Chainlink Oracle and either the ETH/USDC
 * Uniswap V3 0.05% fee pool and the ETH/USDT Uniswap V3 0.05% fee pool depending
 * on which is closer. 
 * 
 * If the prices in the ETH/USDC Uniswap V3 0.05% fee pool and USD/USDT Uniswap V3 0.05% fee pool are
 * greater than `MAX_DIFFERENCE` apart, then the oracle uses the Chainlink price to maximize liveness.
 * 
 * The approach is greedy as if the ETH/USDC Uniswap price is sufficiently close
 * to the Chainlink Oracle price (See {MAX_GREEDY_DIFFERENCE}), then the Oracle
 * will not check the ETH/USDT Uniswap Price to save gas.
 * 
<<<<<<< HEAD
 * There are several conditions that will cause the oracle to fail:
 * 1. If the price in both Uniswap pools deviate from the Chainlink price 
 *    by a sufficiently large percent (See {MAX_DIFFERENCE}).
 * 2. If the Chainlink Oracle is broken or frozen (See: {LibChainlinkOracle}).
 * 
 * Contains a function to store and read the USD/ETH price in storage.
 * When evaluating the state of beanstalk, beanstalk checks whether bean is 
 * below, above, and excessively above peg. the USD/ETH price is used in
 * conjunction with the BEAN/ETH price to get the BEAN/USD price.
=======
 * The oracle will fail if the Chainlink Oracle is broken or frozen (See: {LibChainlinkOracle}).
>>>>>>> 76066733
 **/
library LibEthUsdOracle {

    using SafeMath for uint256;

    // The maximum percent different such that it is acceptable to use the greedy approach.
    uint256 constant MAX_GREEDY_DIFFERENCE = 0.003e18; // 0.3%

    // The maximum percent difference such that the oracle assumes no manipulation is occuring.
    uint256 constant MAX_DIFFERENCE = 0.01e18; // 1%
    uint256 constant ONE = 1e18;

    // The index of the ETH token address in the BEAN/ETH Well.
    uint256 internal constant BEAN_ETH_WELL_ETH_INDEX = 1;


    /**
     * @dev Returns the ETH/USD price.
     * Return value has 6 decimal precision.
     * Returns 0 if the Eth Usd Oracle cannot fetch a manipulation resistant price.
    **/
    function getEthUsdPrice() internal view returns (uint256) {

        uint256 chainlinkPrice = LibChainlinkOracle.getEthUsdPrice();
        // Check if the chainlink price is broken or frozen.
        if (chainlinkPrice == 0) return 0;

        uint256 usdcPrice = LibUniswapOracle.getEthUsdcPrice();
        uint256 usdcChainlinkPercentDiff = getPercentDifference(usdcPrice, chainlinkPrice);

        // Check if the USDC price and the Chainlink Price are sufficiently close enough
        // to warrant using the greedy approach.
        if (usdcChainlinkPercentDiff < MAX_GREEDY_DIFFERENCE) {
            return chainlinkPrice.add(usdcPrice).div(2);
        }

        uint256 usdtPrice = LibUniswapOracle.getEthUsdtPrice();
        uint256 usdtChainlinkPercentDiff = getPercentDifference(usdtPrice, chainlinkPrice);

        // Check whether the USDT or USDC price is closer to the Chainlink price.
        if (usdtChainlinkPercentDiff < usdcChainlinkPercentDiff) {
            // Check whether the USDT price is too far from the Chainlink price.
            if (usdtChainlinkPercentDiff < MAX_DIFFERENCE) {
                return chainlinkPrice.add(usdtPrice).div(2);
            }
            return chainlinkPrice;
        } else {
            // Check whether the USDC price is too far from the Chainlink price.
            if (usdcChainlinkPercentDiff < MAX_DIFFERENCE) {
                return chainlinkPrice.add(usdcPrice).div(2);
            }
            return chainlinkPrice;
        }
    }

    /**
     * Gets the percent difference between two values with 18 decimal precision.
     * @dev If x == 0 (Such as in the case of Uniswap Oracle failure), then the percent difference is calculated as 100%.
     */
    function getPercentDifference(uint x, uint y) internal pure returns (uint256 percentDifference) {
        percentDifference = x.mul(ONE).div(y);
        percentDifference = x > y ?
            percentDifference - ONE :
            ONE - percentDifference; // SafeMath unnecessary due to conditional check
    }

    /**
     * @dev Sets the USD/ETH price in {AppStorage} given a set of ratios.
     * It assumes that the ratios correspond to a BEAN/ETH Constant Product Well indexes.
     */
    function setUsdEthPrice(uint256[] memory ratios) internal {
        AppStorage storage s = LibAppStorage.diamondStorage();

        // If the reserves length is 0, then {LibWellMinting} failed to compute
        // valid manipulation resistant reserves and thus the price is set to 0
        // indicating that the oracle failed to compute a valid price this Season.
        if (ratios.length == 0) {
            s.usdEthPrice = 0;
        } else {
            s.usdEthPrice = ratios[BEAN_ETH_WELL_ETH_INDEX];
        }
    }

    /**
     * @dev Returns the USD / ETH price stored in {AppStorage}.
     * The USD / ETH price is used twice in sunrise(): Once during {LibEvaluate.EvalPrice}
     * and another at {LibEvaluate.Calc}. After use, {resetUsdEthPrice} should be called.
     */
    function getUsdEthPrice() internal view returns (uint price) {
        AppStorage storage s = LibAppStorage.diamondStorage();
        price = s.usdEthPrice;
    }

    /**
     * @notice resets s.usdEthPrice to 1. 
     * @dev should be called at the end of sunrise() once the 
     * usdEthPrice is not needed anymore to save gas.
     */
    function resetUsdEthPrice() internal {
        AppStorage storage s = LibAppStorage.diamondStorage();
        s.usdEthPrice = 1;
    }
}<|MERGE_RESOLUTION|>--- conflicted
+++ resolved
@@ -27,19 +27,7 @@
  * to the Chainlink Oracle price (See {MAX_GREEDY_DIFFERENCE}), then the Oracle
  * will not check the ETH/USDT Uniswap Price to save gas.
  * 
-<<<<<<< HEAD
- * There are several conditions that will cause the oracle to fail:
- * 1. If the price in both Uniswap pools deviate from the Chainlink price 
- *    by a sufficiently large percent (See {MAX_DIFFERENCE}).
- * 2. If the Chainlink Oracle is broken or frozen (See: {LibChainlinkOracle}).
- * 
- * Contains a function to store and read the USD/ETH price in storage.
- * When evaluating the state of beanstalk, beanstalk checks whether bean is 
- * below, above, and excessively above peg. the USD/ETH price is used in
- * conjunction with the BEAN/ETH price to get the BEAN/USD price.
-=======
  * The oracle will fail if the Chainlink Oracle is broken or frozen (See: {LibChainlinkOracle}).
->>>>>>> 76066733
  **/
 library LibEthUsdOracle {
 
