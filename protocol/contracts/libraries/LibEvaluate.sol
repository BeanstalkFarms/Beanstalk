// SPDX-License-Identifier: MIT

pragma solidity ^0.8.20;

import {Decimal} from "contracts/libraries/Decimal.sol";
import {LibWhitelistedTokens, C} from "contracts/libraries/Silo/LibWhitelistedTokens.sol";
import {LibUnripe} from "contracts/libraries/LibUnripe.sol";
import {IERC20} from "@openzeppelin/contracts/token/ERC20/IERC20.sol";
import {LibRedundantMath32} from "contracts/libraries/LibRedundantMath32.sol";
import {LibWell} from "contracts/libraries/Well/LibWell.sol";
import {LibBarnRaise} from "contracts/libraries/LibBarnRaise.sol";
import {LibRedundantMath256} from "contracts/libraries/LibRedundantMath256.sol";
import {AppStorage} from "contracts/beanstalk/storage/AppStorage.sol";
import {LibAppStorage} from "contracts/libraries/LibAppStorage.sol";
import {Implementation} from "contracts/beanstalk/storage/System.sol";

/**
 * @author Brean
 * @title LibEvaluate calculates the caseId based on the state of Beanstalk.
 * @dev the current parameters that beanstalk uses to evaluate its state are:
 * - DeltaB, the amount of Beans needed to be bought/sold to reach peg.
 * - PodRate, the ratio of Pods outstanding against the bean supply.
 * - Delta Soil demand, the change in demand of Soil between the current and previous Season.
 * - LpToSupplyRatio (L2SR), the ratio of liquidity to the circulating Bean supply.
 *
 * based on the caseId, Beanstalk adjusts:
 * - the Temperature
 * - the ratio of the gaugePoints per BDV of bean and the largest GpPerBdv for a given LP token.
 */

library DecimalExtended {
    uint256 private constant PERCENT_BASE = 1e18;

    function toDecimal(uint256 a) internal pure returns (Decimal.D256 memory) {
        return Decimal.D256({value: a});
    }
}

library LibEvaluate {
    using LibRedundantMath256 for uint256;
    using DecimalExtended for uint256;
    using Decimal for Decimal.D256;
    using LibRedundantMath32 for uint32;

    // Pod rate bounds
    // uint256 internal constant POD_RATE_LOWER_BOUND = 0.05e18; // 5%
    // uint256 internal constant POD_RATE_OPTIMAL = 0.15e18; // 15%
    // uint256 internal constant POD_RATE_UPPER_BOUND = 0.25e18; // 25%

    // Change in Soil demand bounds
    // uint256 internal constant DELTA_POD_DEMAND_LOWER_BOUND = 0.95e18; // 95%
    // uint256 internal constant DELTA_POD_DEMAND_UPPER_BOUND = 1.05e18; // 105%

    /// @dev If all Soil is Sown faster than this, Beanstalk considers demand for Soil to be increasing.
    uint256 internal constant SOW_TIME_DEMAND_INCR = 600; // seconds

    uint32 internal constant SOW_TIME_STEADY = 60; // seconds

    // Liquidity to supply ratio bounds
    // uint256 internal constant LP_TO_SUPPLY_RATIO_UPPER_BOUND = 0.8e18; // 80%
    // uint256 internal constant LP_TO_SUPPLY_RATIO_OPTIMAL = 0.4e18; // 40%
    // uint256 internal constant LP_TO_SUPPLY_RATIO_LOWER_BOUND = 0.12e18; // 12%

    // Excessive price threshold constant
    // uint256 internal constant EXCESSIVE_PRICE_THRESHOLD = 1.05e6;

    uint256 internal constant LIQUIDITY_PRECISION = 1e12;

    struct BeanstalkState {
        Decimal.D256 deltaPodDemand;
        Decimal.D256 lpToSupplyRatio;
        Decimal.D256 podRate;
        address largestLiqWell;
        bool oracleFailure;
    }

    /**
     * @notice evaluates the pod rate and returns the caseId
     * @param podRate the length of the podline (debt), divided by the bean supply.
     */
    function evalPodRate(Decimal.D256 memory podRate) internal view returns (uint256 caseId) {
        AppStorage storage s = LibAppStorage.diamondStorage();
        if (podRate.greaterThanOrEqualTo(s.sys.seedGaugeSettings.podRateUpperBound.toDecimal())) {
            caseId = 27;
        } else if (
            podRate.greaterThanOrEqualTo(s.sys.seedGaugeSettings.podRateOptimal.toDecimal())
        ) {
            caseId = 18;
        } else if (
            podRate.greaterThanOrEqualTo(s.sys.seedGaugeSettings.podRateLowerBound.toDecimal())
        ) {
            caseId = 9;
        }
    }

    /**
     * @notice updates the caseId based on the price of bean (deltaB)
     * @param deltaB the amount of beans needed to be sold or bought to get bean to peg.
     * @param well the well address to get the bean price from.
     */
<<<<<<< HEAD
    function evalPrice(int256 deltaB, address well) internal view returns (uint256 caseId) {
        AppStorage storage s = LibAppStorage.diamondStorage();
=======
    function evalPrice(
        int256 deltaB,
        address well
    ) internal view returns (uint256 caseId) {
>>>>>>> 36b8574b
        // p > 1
        if (deltaB > 0) {
            // Beanstalk will only use the largest liquidity well to compute the Bean price,
            // and thus will skip the p > EXCESSIVE_PRICE_THRESHOLD check if the well oracle fails to
            // compute a valid price this Season.
            // deltaB > 0 implies that address(well) != address(0).
<<<<<<< HEAD
            uint256 beanTknPrice = LibWell.getBeanTokenPriceFromTwaReserves(well);
            if (beanTknPrice > 1) {
                uint256 beanUsdPrice = uint256(1e30).div(
                    LibWell.getUsdTokenPriceForWell(well).mul(beanTknPrice)
                );
                if (beanUsdPrice > s.sys.seedGaugeSettings.excessivePriceThreshold) {
                    // p > excessivePriceThreshold
=======
            uint256 beanTokenPrice = LibWell.getBeanTokenPriceFromTwaReserves(well);
            if (beanTokenPrice > 1) {
                // USD/TOKEN * TOKEN/BEAN = USD/BEAN
                // 1/USD/BEAN = BEAN/USD
                uint256 beanUsdPrice = uint256(1e30).div(
                    LibWell.getUsdTokenPriceForWell(well).mul(beanTokenPrice)
                );
                if (beanUsdPrice > EXCESSIVE_PRICE_THRESHOLD) {
                    // p > EXCESSIVE_PRICE_THRESHOLD
>>>>>>> 36b8574b
                    return caseId = 6;
                }
            }
            caseId = 3;
        }
        // p < 1
    }

    /**
     * @notice Updates the caseId based on the change in Soil demand.
     * @param deltaPodDemand The change in Soil demand from the previous Season.
     */
    function evalDeltaPodDemand(
        Decimal.D256 memory deltaPodDemand
    ) internal view returns (uint256 caseId) {
        AppStorage storage s = LibAppStorage.diamondStorage();
        // increasing
        if (
            deltaPodDemand.greaterThanOrEqualTo(
                s.sys.seedGaugeSettings.deltaPodDemandUpperBound.toDecimal()
            )
        ) {
            caseId = 2;
            // steady
<<<<<<< HEAD
        } else if (
            deltaPodDemand.greaterThanOrEqualTo(
                s.sys.seedGaugeSettings.deltaPodDemandLowerBound.toDecimal()
            )
        ) {
=======
        } else if (deltaPodDemand.greaterThanOrEqualTo(DELTA_POD_DEMAND_LOWER_BOUND.toDecimal())) {
>>>>>>> 36b8574b
            caseId = 1;
        }
        // decreasing (caseId = 0)
    }

    /**
     * @notice Evaluates the lp to supply ratio and returns the caseId.
     * @param lpToSupplyRatio The ratio of liquidity to supply.
     *
     * @dev 'liquidity' is definied as the non-bean value in a pool that trades beans.
     */
    function evalLpToSupplyRatio(
        Decimal.D256 memory lpToSupplyRatio
    ) internal view returns (uint256 caseId) {
        AppStorage storage s = LibAppStorage.diamondStorage();
        // Extremely High
        if (
            lpToSupplyRatio.greaterThanOrEqualTo(
                s.sys.seedGaugeSettings.lpToSupplyRatioUpperBound.toDecimal()
            )
        ) {
            caseId = 108;
            // Reasonably High
<<<<<<< HEAD
        } else if (
            lpToSupplyRatio.greaterThanOrEqualTo(
                s.sys.seedGaugeSettings.lpToSupplyRatioOptimal.toDecimal()
            )
        ) {
=======
        } else if (lpToSupplyRatio.greaterThanOrEqualTo(LP_TO_SUPPLY_RATIO_OPTIMAL.toDecimal())) {
>>>>>>> 36b8574b
            caseId = 72;
            // Reasonably Low
        } else if (
            lpToSupplyRatio.greaterThanOrEqualTo(
                s.sys.seedGaugeSettings.lpToSupplyRatioLowerBound.toDecimal()
            )
        ) {
            caseId = 36;
        }
        // excessively low (caseId = 0)
    }

    /**
     * @notice Calculates the change in soil demand from the previous season.
     * @param dsoil The amount of soil sown this season.
     */
    function calcDeltaPodDemand(
        uint256 dsoil
    )
        internal
        view
        returns (Decimal.D256 memory deltaPodDemand, uint32 lastSowTime, uint32 thisSowTime)
    {
        AppStorage storage s = LibAppStorage.diamondStorage();

        // `s.weather.thisSowTime` is set to the number of seconds in it took for
        // Soil to sell out during the current Season. If Soil didn't sell out,
        // it remains `type(uint32).max`.
        if (s.sys.weather.thisSowTime < type(uint32).max) {
            if (
                s.sys.weather.lastSowTime == type(uint32).max || // Didn't Sow all last Season
                s.sys.weather.thisSowTime < SOW_TIME_DEMAND_INCR || // Sow'd all instantly this Season
                (s.sys.weather.lastSowTime > SOW_TIME_STEADY &&
                    s.sys.weather.thisSowTime < s.sys.weather.lastSowTime.sub(SOW_TIME_STEADY)) // Sow'd all faster
            ) {
                deltaPodDemand = Decimal.from(1e18);
            } else if (
                s.sys.weather.thisSowTime <= s.sys.weather.lastSowTime.add(SOW_TIME_STEADY)
            ) {
                // Sow'd all in same time
                deltaPodDemand = Decimal.one();
            } else {
                deltaPodDemand = Decimal.zero();
            }
        } else {
            // Soil didn't sell out
            uint256 lastDeltaSoil = s.sys.weather.lastDeltaSoil;

            if (dsoil == 0) {
                deltaPodDemand = Decimal.zero(); // If no one Sow'd
            } else if (lastDeltaSoil == 0) {
                deltaPodDemand = Decimal.from(1e18); // If no one Sow'd last Season
            } else {
                deltaPodDemand = Decimal.ratio(dsoil, lastDeltaSoil);
            }
        }

        lastSowTime = s.sys.weather.thisSowTime; // Overwrite last Season
        thisSowTime = type(uint32).max; // Reset for next Season
    }

    /**
     * @notice Calculates the liquidity to supply ratio, where liquidity is measured in USD.
     * @param beanSupply The total supply of Beans.
     * corresponding to the well addresses in the whitelist.
     * @dev No support for non-well AMMs at this time.
     */
    function calcLPToSupplyRatio(
        uint256 beanSupply
<<<<<<< HEAD
    )
        internal
        view
        returns (Decimal.D256 memory lpToSupplyRatio, address largestLiqWell, bool oracleFailure)
    {
=======
    ) internal view returns (Decimal.D256 memory lpToSupplyRatio, address largestLiqWell, bool oracleFailure) {
        AppStorage storage s = LibAppStorage.diamondStorage();

>>>>>>> 36b8574b
        // prevent infinite L2SR
        if (beanSupply == 0) return (Decimal.zero(), address(0), true);

        address[] memory pools = LibWhitelistedTokens.getWhitelistedLpTokens();
        uint256[] memory twaReserves;
        uint256 totalUsdLiquidity;
        uint256 largestLiq;
        uint256 wellLiquidity;
        for (uint256 i; i < pools.length; i++) {
<<<<<<< HEAD
=======

>>>>>>> 36b8574b
            // get the non-bean value in an LP.
            twaReserves = LibWell.getTwaReservesFromStorageOrBeanstalkPump(pools[i]);

            // calculate the non-bean usd liquidity value.
            uint256 usdLiquidity = LibWell.getWellTwaUsdLiquidityFromReserves(
                pools[i],
                twaReserves
            );

            // if the usdLiquidty is 0, beanstalk assumes oracle failure.
            if (usdLiquidity == 0) {
                oracleFailure = true;
            }

            // calculate the scaled, non-bean liquidity in the pool.
<<<<<<< HEAD
            wellLiquidity = getLiquidityWeight(pools[i]).mul(usdLiquidity).div(1e18);
=======
            wellLiquidity = getLiquidityWeight(s.ss[pools[i]].lwSelector).mul(usdLiquidity).div(1e18);
>>>>>>> 36b8574b

            // if the liquidity is the largest, update `largestLiqWell`,
            // and add the liquidity to the total.
            // `largestLiqWell` is only used to initialize `s.sopWell` upon a sop,
<<<<<<< HEAD
            // but a hot storage load to skip the block below
            // is significantly more expensive than performing the logic on every sunrise.
=======
            // if it has not been initialized.
            // A hot storage load to skip the block below is significantly more expensive
            //  than performing the logic on every sunrise.
>>>>>>> 36b8574b
            if (wellLiquidity > largestLiq) {
                largestLiq = wellLiquidity;
                largestLiqWell = pools[i];
            }

            totalUsdLiquidity = totalUsdLiquidity.add(wellLiquidity);

<<<<<<< HEAD
            if (pools[i] == LibBarnRaise.getBarnRaiseWell()) {
=======
            if (pools[i] == C.BEAN_ETH_WELL) {
>>>>>>> 36b8574b
                // Scale down bean supply by the locked beans, if there is fertilizer to be paid off.
                // Note: This statement is put into the for loop to prevent another extraneous read of
                // the twaReserves from storage as `twaReserves` are already loaded into memory.
                if (LibAppStorage.diamondStorage().sys.season.fertilizing == true) {
                    beanSupply = beanSupply.sub(LibUnripe.getLockedBeans(twaReserves));
                }
            }

            // If a new non-Well LP is added, functionality to calculate the USD value of the
            // liquidity should be added here.
        }

        // if there is no liquidity,
        // return 0 to save gas.
        if (totalUsdLiquidity == 0) return (Decimal.zero(), address(0), true);

        // USD liquidity is scaled down from 1e18 to match Bean precision (1e6).
        lpToSupplyRatio = Decimal.ratio(totalUsdLiquidity.div(LIQUIDITY_PRECISION), beanSupply);
    }

    /**
     * @notice Get the deltaPodDemand, lpToSupplyRatio, and podRate, and update soil demand
     * parameters.
     */
<<<<<<< HEAD
    function updateAndGetBeanstalkState(
        uint256 beanSupply
    ) internal returns (BeanstalkState memory bs) {
        AppStorage storage s = LibAppStorage.diamondStorage();
        // Calculate Delta Soil Demand
        uint256 dsoil = s.sys.beanSown;
        s.sys.beanSown = 0;
        (
            bs.deltaPodDemand,
            s.sys.weather.lastSowTime,
            s.sys.weather.thisSowTime
        ) = calcDeltaPodDemand(dsoil);
        s.sys.weather.lastDeltaSoil = uint128(dsoil); // SafeCast not necessary as `s.beanSown` is uint128.

        // Calculate Lp To Supply Ratio, fetching the twaReserves in storage:
        (bs.lpToSupplyRatio, bs.largestLiqWell, bs.oracleFailure) = calcLPToSupplyRatio(beanSupply);

        // Calculate PodRate
        bs.podRate = Decimal.ratio(
            s.sys.fields[s.sys.activeField].pods.sub(s.sys.fields[s.sys.activeField].harvestable),
            beanSupply
        ); // Pod Rate
=======
    function getBeanstalkState(uint256 beanSupply) internal returns (BeanstalkState memory state) {
        AppStorage storage s = LibAppStorage.diamondStorage();
        // Calculate Delta Soil Demand
        uint256 dsoil = s.f.beanSown;
        s.f.beanSown = 0;
        (state.deltaPodDemand, s.w.lastSowTime, s.w.thisSowTime) = calcDeltaPodDemand(dsoil);
        s.w.lastDSoil = uint128(dsoil); // SafeCast not necessary as `s.f.beanSown` is uint128.

        // Calculate Lp To Supply Ratio, fetching the twaReserves in storage:
        (state.lpToSupplyRatio, state.largestLiqWell, state.oracleFailure) = calcLPToSupplyRatio(beanSupply);

        // Calculate PodRate
        state.podRate = Decimal.ratio(s.f.pods.sub(s.f.harvestable), beanSupply); // Pod Rate
>>>>>>> 36b8574b
    }

    /**
     * @notice Evaluates beanstalk based on deltaB, podRate, deltaPodDemand and lpToSupplyRatio.
     * and returns the associated caseId.
     */
<<<<<<< HEAD
    function evaluateBeanstalk(int256 deltaB, uint256 beanSupply) internal returns (uint256, bool) {
        BeanstalkState memory bs = updateAndGetBeanstalkState(beanSupply);
        uint256 caseId = evalPodRate(bs.podRate) // Evaluate Pod Rate
            .add(evalPrice(deltaB, bs.largestLiqWell))
            .add(evalDeltaPodDemand(bs.deltaPodDemand))
            .add(evalLpToSupplyRatio(bs.lpToSupplyRatio)); // Evaluate Price // Evaluate Delta Soil Demand // Evaluate LP to Supply Ratio
        return (caseId, bs.oracleFailure);
=======
    function evaluateBeanstalk(
        int256 deltaB,
        uint256 beanSupply
    ) internal returns (uint256, address, bool) {
        BeanstalkState memory bs = getBeanstalkState(beanSupply);
        uint256 caseId = evalPodRate(bs.podRate) // Evaluate Pod Rate
        .add(evalPrice(deltaB, bs.largestLiqWell)) // Evaluate Price
        .add(evalDeltaPodDemand(bs.deltaPodDemand)) // Evaluate Delta Soil Demand
        .add(evalLpToSupplyRatio(bs.lpToSupplyRatio));  // Evaluate LP to Supply Ratio
        return (caseId, bs.largestLiqWell, bs.oracleFailure);
>>>>>>> 36b8574b
    }

    /**
     * @notice calculates the liquidity weight of a token.
     * @dev the liquidity weight determines the percentage of
     * liquidity that is used in evaluating the liquidity of bean.
     * At 0, no liquidity is added. at 1e18, all liquidity is added.
<<<<<<< HEAD
     * The function must be a non state, viewable function that returns a uint256.
=======
     *
>>>>>>> 36b8574b
     * if failure, returns 0 (no liquidity is considered) instead of reverting.
     * if the pool does not have a target, uses address(this).
     */
    function getLiquidityWeight(address pool) internal view returns (uint256 liquidityWeight) {
        AppStorage storage s = LibAppStorage.diamondStorage();
        Implementation memory lw = s.sys.silo.assetSettings[pool].liquidityWeightImplementation;

        // if the target is 0, use address(this).
        address target = lw.target;
        if (target == address(0)) target = address(this);

        (bool success, bytes memory data) = target.staticcall(abi.encodeWithSelector(lw.selector));

        if (!success) return 0;
        assembly {
            liquidityWeight := mload(add(data, add(0x20, 0)))
        }
    }
}<|MERGE_RESOLUTION|>--- conflicted
+++ resolved
@@ -78,16 +78,26 @@
      * @notice evaluates the pod rate and returns the caseId
      * @param podRate the length of the podline (debt), divided by the bean supply.
      */
-    function evalPodRate(Decimal.D256 memory podRate) internal view returns (uint256 caseId) {
-        AppStorage storage s = LibAppStorage.diamondStorage();
-        if (podRate.greaterThanOrEqualTo(s.sys.seedGaugeSettings.podRateUpperBound.toDecimal())) {
+    function evalPodRate(
+        Decimal.D256 memory podRate
+    ) internal view returns (uint256 caseId) {
+        AppStorage storage s = LibAppStorage.diamondStorage();
+        if (
+            podRate.greaterThanOrEqualTo(
+                s.sys.seedGaugeSettings.podRateUpperBound.toDecimal()
+            )
+        ) {
             caseId = 27;
         } else if (
-            podRate.greaterThanOrEqualTo(s.sys.seedGaugeSettings.podRateOptimal.toDecimal())
+            podRate.greaterThanOrEqualTo(
+                s.sys.seedGaugeSettings.podRateOptimal.toDecimal()
+            )
         ) {
             caseId = 18;
         } else if (
-            podRate.greaterThanOrEqualTo(s.sys.seedGaugeSettings.podRateLowerBound.toDecimal())
+            podRate.greaterThanOrEqualTo(
+                s.sys.seedGaugeSettings.podRateLowerBound.toDecimal()
+            )
         ) {
             caseId = 9;
         }
@@ -98,40 +108,29 @@
      * @param deltaB the amount of beans needed to be sold or bought to get bean to peg.
      * @param well the well address to get the bean price from.
      */
-<<<<<<< HEAD
-    function evalPrice(int256 deltaB, address well) internal view returns (uint256 caseId) {
-        AppStorage storage s = LibAppStorage.diamondStorage();
-=======
     function evalPrice(
         int256 deltaB,
         address well
     ) internal view returns (uint256 caseId) {
->>>>>>> 36b8574b
+        AppStorage storage s = LibAppStorage.diamondStorage();
         // p > 1
         if (deltaB > 0) {
             // Beanstalk will only use the largest liquidity well to compute the Bean price,
             // and thus will skip the p > EXCESSIVE_PRICE_THRESHOLD check if the well oracle fails to
             // compute a valid price this Season.
             // deltaB > 0 implies that address(well) != address(0).
-<<<<<<< HEAD
-            uint256 beanTknPrice = LibWell.getBeanTokenPriceFromTwaReserves(well);
+            uint256 beanTknPrice = LibWell.getBeanTokenPriceFromTwaReserves(
+                well
+            );
             if (beanTknPrice > 1) {
                 uint256 beanUsdPrice = uint256(1e30).div(
                     LibWell.getUsdTokenPriceForWell(well).mul(beanTknPrice)
                 );
-                if (beanUsdPrice > s.sys.seedGaugeSettings.excessivePriceThreshold) {
+                if (
+                    beanUsdPrice >
+                    s.sys.seedGaugeSettings.excessivePriceThreshold
+                ) {
                     // p > excessivePriceThreshold
-=======
-            uint256 beanTokenPrice = LibWell.getBeanTokenPriceFromTwaReserves(well);
-            if (beanTokenPrice > 1) {
-                // USD/TOKEN * TOKEN/BEAN = USD/BEAN
-                // 1/USD/BEAN = BEAN/USD
-                uint256 beanUsdPrice = uint256(1e30).div(
-                    LibWell.getUsdTokenPriceForWell(well).mul(beanTokenPrice)
-                );
-                if (beanUsdPrice > EXCESSIVE_PRICE_THRESHOLD) {
-                    // p > EXCESSIVE_PRICE_THRESHOLD
->>>>>>> 36b8574b
                     return caseId = 6;
                 }
             }
@@ -156,15 +155,11 @@
         ) {
             caseId = 2;
             // steady
-<<<<<<< HEAD
         } else if (
             deltaPodDemand.greaterThanOrEqualTo(
                 s.sys.seedGaugeSettings.deltaPodDemandLowerBound.toDecimal()
             )
         ) {
-=======
-        } else if (deltaPodDemand.greaterThanOrEqualTo(DELTA_POD_DEMAND_LOWER_BOUND.toDecimal())) {
->>>>>>> 36b8574b
             caseId = 1;
         }
         // decreasing (caseId = 0)
@@ -188,15 +183,11 @@
         ) {
             caseId = 108;
             // Reasonably High
-<<<<<<< HEAD
         } else if (
             lpToSupplyRatio.greaterThanOrEqualTo(
                 s.sys.seedGaugeSettings.lpToSupplyRatioOptimal.toDecimal()
             )
         ) {
-=======
-        } else if (lpToSupplyRatio.greaterThanOrEqualTo(LP_TO_SUPPLY_RATIO_OPTIMAL.toDecimal())) {
->>>>>>> 36b8574b
             caseId = 72;
             // Reasonably Low
         } else if (
@@ -218,7 +209,11 @@
     )
         internal
         view
-        returns (Decimal.D256 memory deltaPodDemand, uint32 lastSowTime, uint32 thisSowTime)
+        returns (
+            Decimal.D256 memory deltaPodDemand,
+            uint32 lastSowTime,
+            uint32 thisSowTime
+        )
     {
         AppStorage storage s = LibAppStorage.diamondStorage();
 
@@ -230,11 +225,13 @@
                 s.sys.weather.lastSowTime == type(uint32).max || // Didn't Sow all last Season
                 s.sys.weather.thisSowTime < SOW_TIME_DEMAND_INCR || // Sow'd all instantly this Season
                 (s.sys.weather.lastSowTime > SOW_TIME_STEADY &&
-                    s.sys.weather.thisSowTime < s.sys.weather.lastSowTime.sub(SOW_TIME_STEADY)) // Sow'd all faster
+                    s.sys.weather.thisSowTime <
+                    s.sys.weather.lastSowTime.sub(SOW_TIME_STEADY)) // Sow'd all faster
             ) {
                 deltaPodDemand = Decimal.from(1e18);
             } else if (
-                s.sys.weather.thisSowTime <= s.sys.weather.lastSowTime.add(SOW_TIME_STEADY)
+                s.sys.weather.thisSowTime <=
+                s.sys.weather.lastSowTime.add(SOW_TIME_STEADY)
             ) {
                 // Sow'd all in same time
                 deltaPodDemand = Decimal.one();
@@ -266,17 +263,15 @@
      */
     function calcLPToSupplyRatio(
         uint256 beanSupply
-<<<<<<< HEAD
     )
         internal
         view
-        returns (Decimal.D256 memory lpToSupplyRatio, address largestLiqWell, bool oracleFailure)
+        returns (
+            Decimal.D256 memory lpToSupplyRatio,
+            address largestLiqWell,
+            bool oracleFailure
+        )
     {
-=======
-    ) internal view returns (Decimal.D256 memory lpToSupplyRatio, address largestLiqWell, bool oracleFailure) {
-        AppStorage storage s = LibAppStorage.diamondStorage();
-
->>>>>>> 36b8574b
         // prevent infinite L2SR
         if (beanSupply == 0) return (Decimal.zero(), address(0), true);
 
@@ -286,12 +281,10 @@
         uint256 largestLiq;
         uint256 wellLiquidity;
         for (uint256 i; i < pools.length; i++) {
-<<<<<<< HEAD
-=======
-
->>>>>>> 36b8574b
             // get the non-bean value in an LP.
-            twaReserves = LibWell.getTwaReservesFromStorageOrBeanstalkPump(pools[i]);
+            twaReserves = LibWell.getTwaReservesFromStorageOrBeanstalkPump(
+                pools[i]
+            );
 
             // calculate the non-bean usd liquidity value.
             uint256 usdLiquidity = LibWell.getWellTwaUsdLiquidityFromReserves(
@@ -305,23 +298,15 @@
             }
 
             // calculate the scaled, non-bean liquidity in the pool.
-<<<<<<< HEAD
-            wellLiquidity = getLiquidityWeight(pools[i]).mul(usdLiquidity).div(1e18);
-=======
-            wellLiquidity = getLiquidityWeight(s.ss[pools[i]].lwSelector).mul(usdLiquidity).div(1e18);
->>>>>>> 36b8574b
+            wellLiquidity = getLiquidityWeight(pools[i]).mul(usdLiquidity).div(
+                1e18
+            );
 
             // if the liquidity is the largest, update `largestLiqWell`,
             // and add the liquidity to the total.
             // `largestLiqWell` is only used to initialize `s.sopWell` upon a sop,
-<<<<<<< HEAD
             // but a hot storage load to skip the block below
             // is significantly more expensive than performing the logic on every sunrise.
-=======
-            // if it has not been initialized.
-            // A hot storage load to skip the block below is significantly more expensive
-            //  than performing the logic on every sunrise.
->>>>>>> 36b8574b
             if (wellLiquidity > largestLiq) {
                 largestLiq = wellLiquidity;
                 largestLiqWell = pools[i];
@@ -329,16 +314,17 @@
 
             totalUsdLiquidity = totalUsdLiquidity.add(wellLiquidity);
 
-<<<<<<< HEAD
             if (pools[i] == LibBarnRaise.getBarnRaiseWell()) {
-=======
-            if (pools[i] == C.BEAN_ETH_WELL) {
->>>>>>> 36b8574b
                 // Scale down bean supply by the locked beans, if there is fertilizer to be paid off.
                 // Note: This statement is put into the for loop to prevent another extraneous read of
                 // the twaReserves from storage as `twaReserves` are already loaded into memory.
-                if (LibAppStorage.diamondStorage().sys.season.fertilizing == true) {
-                    beanSupply = beanSupply.sub(LibUnripe.getLockedBeans(twaReserves));
+                if (
+                    LibAppStorage.diamondStorage().sys.season.fertilizing ==
+                    true
+                ) {
+                    beanSupply = beanSupply.sub(
+                        LibUnripe.getLockedBeans(twaReserves)
+                    );
                 }
             }
 
@@ -351,14 +337,16 @@
         if (totalUsdLiquidity == 0) return (Decimal.zero(), address(0), true);
 
         // USD liquidity is scaled down from 1e18 to match Bean precision (1e6).
-        lpToSupplyRatio = Decimal.ratio(totalUsdLiquidity.div(LIQUIDITY_PRECISION), beanSupply);
+        lpToSupplyRatio = Decimal.ratio(
+            totalUsdLiquidity.div(LIQUIDITY_PRECISION),
+            beanSupply
+        );
     }
 
     /**
      * @notice Get the deltaPodDemand, lpToSupplyRatio, and podRate, and update soil demand
      * parameters.
      */
-<<<<<<< HEAD
     function updateAndGetBeanstalkState(
         uint256 beanSupply
     ) internal returns (BeanstalkState memory bs) {
@@ -374,54 +362,35 @@
         s.sys.weather.lastDeltaSoil = uint128(dsoil); // SafeCast not necessary as `s.beanSown` is uint128.
 
         // Calculate Lp To Supply Ratio, fetching the twaReserves in storage:
-        (bs.lpToSupplyRatio, bs.largestLiqWell, bs.oracleFailure) = calcLPToSupplyRatio(beanSupply);
+        (
+            bs.lpToSupplyRatio,
+            bs.largestLiqWell,
+            bs.oracleFailure
+        ) = calcLPToSupplyRatio(beanSupply);
 
         // Calculate PodRate
         bs.podRate = Decimal.ratio(
-            s.sys.fields[s.sys.activeField].pods.sub(s.sys.fields[s.sys.activeField].harvestable),
+            s.sys.fields[s.sys.activeField].pods.sub(
+                s.sys.fields[s.sys.activeField].harvestable
+            ),
             beanSupply
         ); // Pod Rate
-=======
-    function getBeanstalkState(uint256 beanSupply) internal returns (BeanstalkState memory state) {
-        AppStorage storage s = LibAppStorage.diamondStorage();
-        // Calculate Delta Soil Demand
-        uint256 dsoil = s.f.beanSown;
-        s.f.beanSown = 0;
-        (state.deltaPodDemand, s.w.lastSowTime, s.w.thisSowTime) = calcDeltaPodDemand(dsoil);
-        s.w.lastDSoil = uint128(dsoil); // SafeCast not necessary as `s.f.beanSown` is uint128.
-
-        // Calculate Lp To Supply Ratio, fetching the twaReserves in storage:
-        (state.lpToSupplyRatio, state.largestLiqWell, state.oracleFailure) = calcLPToSupplyRatio(beanSupply);
-
-        // Calculate PodRate
-        state.podRate = Decimal.ratio(s.f.pods.sub(s.f.harvestable), beanSupply); // Pod Rate
->>>>>>> 36b8574b
     }
 
     /**
      * @notice Evaluates beanstalk based on deltaB, podRate, deltaPodDemand and lpToSupplyRatio.
      * and returns the associated caseId.
      */
-<<<<<<< HEAD
-    function evaluateBeanstalk(int256 deltaB, uint256 beanSupply) internal returns (uint256, bool) {
+    function evaluateBeanstalk(
+        int256 deltaB,
+        uint256 beanSupply
+    ) internal returns (uint256, bool) {
         BeanstalkState memory bs = updateAndGetBeanstalkState(beanSupply);
         uint256 caseId = evalPodRate(bs.podRate) // Evaluate Pod Rate
             .add(evalPrice(deltaB, bs.largestLiqWell))
             .add(evalDeltaPodDemand(bs.deltaPodDemand))
             .add(evalLpToSupplyRatio(bs.lpToSupplyRatio)); // Evaluate Price // Evaluate Delta Soil Demand // Evaluate LP to Supply Ratio
         return (caseId, bs.oracleFailure);
-=======
-    function evaluateBeanstalk(
-        int256 deltaB,
-        uint256 beanSupply
-    ) internal returns (uint256, address, bool) {
-        BeanstalkState memory bs = getBeanstalkState(beanSupply);
-        uint256 caseId = evalPodRate(bs.podRate) // Evaluate Pod Rate
-        .add(evalPrice(deltaB, bs.largestLiqWell)) // Evaluate Price
-        .add(evalDeltaPodDemand(bs.deltaPodDemand)) // Evaluate Delta Soil Demand
-        .add(evalLpToSupplyRatio(bs.lpToSupplyRatio));  // Evaluate LP to Supply Ratio
-        return (caseId, bs.largestLiqWell, bs.oracleFailure);
->>>>>>> 36b8574b
     }
 
     /**
@@ -429,23 +398,27 @@
      * @dev the liquidity weight determines the percentage of
      * liquidity that is used in evaluating the liquidity of bean.
      * At 0, no liquidity is added. at 1e18, all liquidity is added.
-<<<<<<< HEAD
      * The function must be a non state, viewable function that returns a uint256.
-=======
-     *
->>>>>>> 36b8574b
      * if failure, returns 0 (no liquidity is considered) instead of reverting.
      * if the pool does not have a target, uses address(this).
      */
-    function getLiquidityWeight(address pool) internal view returns (uint256 liquidityWeight) {
-        AppStorage storage s = LibAppStorage.diamondStorage();
-        Implementation memory lw = s.sys.silo.assetSettings[pool].liquidityWeightImplementation;
+    function getLiquidityWeight(
+        address pool
+    ) internal view returns (uint256 liquidityWeight) {
+        AppStorage storage s = LibAppStorage.diamondStorage();
+        Implementation memory lw = s
+            .sys
+            .silo
+            .assetSettings[pool]
+            .liquidityWeightImplementation;
 
         // if the target is 0, use address(this).
         address target = lw.target;
         if (target == address(0)) target = address(this);
 
-        (bool success, bytes memory data) = target.staticcall(abi.encodeWithSelector(lw.selector));
+        (bool success, bytes memory data) = target.staticcall(
+            abi.encodeWithSelector(lw.selector)
+        );
 
         if (!success) return 0;
         assembly {
