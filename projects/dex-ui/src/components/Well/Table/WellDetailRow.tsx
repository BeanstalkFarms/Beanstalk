import { TokenValue } from "@beanstalk/sdk";
import React, { FC, ReactNode } from "react";
import { useNavigate } from "react-router-dom";
import { Row, Td } from "src/components/Table";
import { TokenLogo } from "src/components/TokenLogo";
import styled from "styled-components";
import { mediaQuery, size } from "src/breakpoints";
import { formatNum } from "src/utils/format";
import { Well } from "@beanstalk/sdk/Wells";
import { Skeleton } from "src/components/Skeleton";
import { WellYieldWithTooltip } from "../WellYieldWithTooltip";
import { Item } from "src/components/Layout";

/// format value with 2 decimals, if value is less than 1M, otherwise use short format
const formatMayDecimals = (tv: TokenValue | undefined) => {
  if (!tv) return "-.--";
  if (tv.gt(0) && tv.lt(0.001)) return "<0.001";
  if (tv.lt(1_000_000)) {
    return formatNum(tv, { minDecimals: 2, maxDecimals: 2 });
  }
  return tv.toHuman("short");
};

export const WellDetailRow: FC<{
  well: Well | undefined;
  liquidity: TokenValue | undefined;
  functionName: string | undefined;
  price: TokenValue | undefined;
  volume: TokenValue | undefined;
}> = ({ well, liquidity, functionName, price, volume }) => {
  const navigate = useNavigate();

  if (!well) return null;

  const tokens = well?.tokens || [];
  const logos: ReactNode[] = [];
  const smallLogos: ReactNode[] = [];
  const symbols: string[] = [];
  const gotoWell = () => navigate(`/wells/${well?.address}`);

  tokens.map((token: any) => {
    logos.push(<TokenLogo token={token} size={25} key={token.symbol} />);
    smallLogos.push(<TokenLogo token={token} size={16} key={token.symbol} />);
    symbols.push(token.symbol);
  });

  return (
    <TableRow onClick={gotoWell}>
      <DesktopContainer>
        <WellDetail>
          <TokenLogos>{logos}</TokenLogos>
          <TokenSymbols>{symbols.join("/")}</TokenSymbols>
        </WellDetail>
      </DesktopContainer>
      <DesktopContainer>
        <PricingFunction>
          <div className="function-name">{functionName || "Price Function"}</div>
          <div className="trading-fee">{"0.00% Trading Fees"}</div>
        </PricingFunction>
      </DesktopContainer>
      <DesktopContainer align="right">
        <Item column right>
          <WellYieldWithTooltip well={well} />
        </Item>
      </DesktopContainer>
      <DesktopContainer align="right">
        <Amount>${liquidity ? liquidity.toHuman("short") : "-.--"}</Amount>
      </DesktopContainer>
      <DesktopContainer align="right">
<<<<<<< HEAD
<<<<<<< HEAD
        <Amount>${price ? price.toHuman("short") : "-.--"}</Amount>
=======
        <Amount>${price && price.gt(0) ? price.toHuman("short") : "-.--"}</Amount>
>>>>>>> master
=======
        <Amount>${price && price.gt(0) ? price.toHuman("short") : "-.--"}</Amount>
>>>>>>> f76f05a2
      </DesktopContainer>
      <DesktopContainer align="right">
        <Amount>${volume ? volume.toHuman("short") : "-.--"}</Amount>
      </DesktopContainer>
      <DesktopContainer align="right">
        <Reserves>
          {<TokenLogoWrapper>{smallLogos[0]}</TokenLogoWrapper>}
          {formatMayDecimals(well.reserves?.[0])}
        </Reserves>
        <Reserves>
          {<TokenLogoWrapper>{smallLogos[1]}</TokenLogoWrapper>}
          {formatMayDecimals(well.reserves?.[1])}
        </Reserves>
        {well.reserves && well.reserves.length > 2 ? <MoreReserves>{`+ ${well.reserves.length - 2} MORE`}</MoreReserves> : null}
      </DesktopContainer>
      <MobileContainer>
        <WellDetail>
          <TokenLogos>{logos}</TokenLogos>
          <TokenSymbols>{symbols.join("/")}</TokenSymbols>
        </WellDetail>
        <Amount>${formatNum(liquidity, { minDecimals: 2 })}</Amount>
      </MobileContainer>
    </TableRow>
  );
};

export const WellDetailLoadingRow: FC<{}> = () => {
  return (
    <TableRow onClick={() => {}}>
      <DesktopContainer>
        <LoadingColumn>
          <Skeleton height={25} width={40} />
          <Skeleton height={24} width={115} />
        </LoadingColumn>
      </DesktopContainer>
      <DesktopContainer>
        <Skeleton height={24} width={125} />
      </DesktopContainer>
      <DesktopContainer align="right">
        <Skeleton height={32} width={75} />
      </DesktopContainer>
      <DesktopContainer align="right">
        <Skeleton height={24} width={90} />
      </DesktopContainer>
      <DesktopContainer align="right">
        <Skeleton height={24} width={90} />
      </DesktopContainer>
      <DesktopContainer align="right">
        <Skeleton height={24} width={90} />
      </DesktopContainer>
      <DesktopContainer align="right">
        <LoadingColumn align="right">
          <Skeleton height={24} width={50} />
          <Skeleton height={24} width={50} />
        </LoadingColumn>
      </DesktopContainer>
      <MobileContainer>
        <LoadingColumn>
          <Skeleton height={26} width={200} />
          <Skeleton height={20} width={50} />
        </LoadingColumn>
      </MobileContainer>
    </TableRow>
  );
};

const LoadingColumn = styled.div<{ align?: "right" | "left" }>`
  display: flex;
  flex-direction: column;
  gap: 8px;
  ${(props) => `
    align-items: ${props.align === "right" ? "flex-end" : "flex-start"};
  `}

  ${mediaQuery.sm.only} {
    gap: 4px;
  }
`;

const TableRow = styled(Row)`
  @media (max-width: ${size.mobile}) {
    height: 66px;
  }
`;

const DesktopContainer = styled(Td)`
  :nth-child(5) {
    @media (max-width: ${size.desktop}) {
      display: none;
    }
  }
  :nth-child(6) {
    @media (max-width: ${size.desktop}) {
      display: none;
    }
  }
<<<<<<< HEAD
<<<<<<< HEAD
=======
=======
>>>>>>> f76f05a2

  :nth-child(3) {
    @media (max-width: ${size.tablet}) {
      display: none;
    }
  }

<<<<<<< HEAD
>>>>>>> master
=======
>>>>>>> f76f05a2
  @media (max-width: ${size.mobile}) {
    display: none;
  }
`;

const MobileContainer = styled(Td)`
  padding: 8px 16px;
  @media (min-width: ${size.mobile}) {
    display: none;
  }
`;

const WellDetail = styled.div`
  display: flex;
  flex-direction: row;
  gap: 8px;
  @media (min-width: ${size.mobile}) {
    flex-direction: column;
  }
`;

const TokenLogos = styled.div`
  display: flex;
  div:not(:first-child) {
    margin-left: -8px;
  }
`;
const TokenSymbols = styled.div`
  font-size: 20px;
  line-height: 24px;
  color: #1c1917;
  @media (max-width: ${size.mobile}) {
    font-size: 14px;
    margin-top: 2px;
  }
`;

const Amount = styled.div`
  font-weight: 500;
  font-size: 20px;
  line-height: 24px;
  color: #1c1917;

  @media (max-width: ${size.mobile}) {
    font-size: 14px;
    font-weight: normal;
  }
`;

const Reserves = styled.div`
  display: flex;
  flex-direction: row;
  justify-content: flex-end;
  align-items: center;
  gap: 4px;
  flex: 1;
`;

const MoreReserves = styled.div`
  color: #9ca3af;
`;

const TokenLogoWrapper = styled.div`
  margin-bottom: 2px;
`;

const PricingFunction = styled.div`
  .function-name {
    color: #1c1917;
    font-size: 20px;
    line-height: 24px;
    text-transform: capitalize;
  }

  .trading-fee {
    color: #4b5563;
    font-size: 16px;
    line-height: 24px;
  }
`;<|MERGE_RESOLUTION|>--- conflicted
+++ resolved
@@ -67,15 +67,7 @@
         <Amount>${liquidity ? liquidity.toHuman("short") : "-.--"}</Amount>
       </DesktopContainer>
       <DesktopContainer align="right">
-<<<<<<< HEAD
-<<<<<<< HEAD
-        <Amount>${price ? price.toHuman("short") : "-.--"}</Amount>
-=======
         <Amount>${price && price.gt(0) ? price.toHuman("short") : "-.--"}</Amount>
->>>>>>> master
-=======
-        <Amount>${price && price.gt(0) ? price.toHuman("short") : "-.--"}</Amount>
->>>>>>> f76f05a2
       </DesktopContainer>
       <DesktopContainer align="right">
         <Amount>${volume ? volume.toHuman("short") : "-.--"}</Amount>
@@ -172,11 +164,6 @@
       display: none;
     }
   }
-<<<<<<< HEAD
-<<<<<<< HEAD
-=======
-=======
->>>>>>> f76f05a2
 
   :nth-child(3) {
     @media (max-width: ${size.tablet}) {
@@ -184,10 +171,6 @@
     }
   }
 
-<<<<<<< HEAD
->>>>>>> master
-=======
->>>>>>> f76f05a2
   @media (max-width: ${size.mobile}) {
     display: none;
   }
