const { expect } = require('chai');
const { deploy } = require('../scripts/deploy.js')

let user,user2,owner;
let userAddress, ownerAddress, user2Address;
describe('Silo', function () {
  before(async function () {
    [owner,user,user2] = await ethers.getSigners();
    userAddress = user.address;
    user2Address = user2.address;
    const contracts = await deploy("Test", false, true);
    ownerAddress = contracts.account;
    this.diamond = contracts.beanstalkDiamond;
    this.season = await ethers.getContractAt('MockSeasonFacet', this.diamond.address);
    this.diamondLoupeFacet = await ethers.getContractAt('DiamondLoupeFacet', this.diamond.address)
    this.silo = await ethers.getContractAt('MockSiloFacet', this.diamond.address);
    this.convert = await ethers.getContractAt('ConvertFacet', this.diamond.address);
    this.pair = await ethers.getContractAt('MockUniswapV2Pair', contracts.pair);
    this.pegPair = await ethers.getContractAt('MockUniswapV2Pair', contracts.pegPair);
    this.bean = await ethers.getContractAt('MockToken', contracts.bean);
    this.claim = await ethers.getContractAt('MockClaimFacet', this.diamond.address)
    this.seed = await ethers.getContractAt('MockToken', contracts.seed);

    await this.pair.simulateTrade('2000', '2');
    await this.season.siloSunrise(0);
    await this.pair.faucet(userAddress, '1');
    await this.bean.mint(userAddress, '1000000000');
    await this.bean.mint(user2Address, '1000000000');
    await this.pair.connect(user).approve(this.silo.address, '100000000000');
    await this.pair.connect(user2).approve(this.silo.address, '100000000000');
    await this.bean.connect(user).approve(this.silo.address, '100000000000');
    await this.bean.connect(user2).approve(this.silo.address, '100000000000'); 
    await this.seed.connect(user).approve(this.silo.address, '100000000000');
    await this.seed.connect(user2).approve(this.silo.address, '100000000000');
  });

  beforeEach (async function () {
    await this.season.resetAccount(userAddress)
    await this.season.resetAccount(user2Address)
    await this.season.resetAccount(ownerAddress)
    await this.pair.burnAllLP(this.silo.address);
    await this.pair.burnAllLP(userAddress);
    await this.pair.burnAllLP(user2Address);
    await this.pair.burnAllLP(ownerAddress);
    await this.season.resetState();
    await this.season.siloSunrise(0);
  });

  describe('deposit', function () {
    describe('single deposit', function () {
      beforeEach(async function () {
	await this.silo.resetSeedsAndStalk([userAddress, user2Address]);
<<<<<<< HEAD
        this.result = await this.silo.connect(user).depositBeans('1000', [false, false, false]);
=======
        this.result = await this.silo.connect(user).depositBeans('1000');
>>>>>>> fcd69d4c
      });
  
      it('properly updates the total balances', async function () {
        expect(await this.silo.totalDepositedBeans()).to.eq('1000');
        expect(await this.silo.totalSeeds()).to.eq('0');
	expect(await this.seed.totalSupply()).to.eq('2000');
        expect(await this.silo.totalSupply()).to.eq('10000000');
        expect(await this.silo.totalStalk()).to.eq('0');
      });
  
      it('properly updates the user balance', async function () {
        expect(await this.silo.balanceOfSeeds(userAddress)).to.eq('0');
	expect(await this.seed.balanceOf(userAddress)).to.eq('2000');
        expect(await this.silo.balanceOf(userAddress)).to.eq('10000000');
	expect(await this.silo.balanceOfStalk(userAddress)).to.eq('0');
      });
  
      it('properly adds the crate', async function () {
        expect(await this.silo.beanDeposit(userAddress, 2)).to.eq('1000');
      })
  
      it('emits Deposit event', async function () {
        await expect(this.result).to.emit(this.silo, 'BeanDeposit').withArgs(userAddress, 2, '1000');
      });
    });
  
    describe('2 deposits same season', function () {
      beforeEach(async function () {
	await this.silo.resetSeedsAndStalk([userAddress, user2Address]);
<<<<<<< HEAD
        await this.silo.connect(user).depositBeans('1000', [false, false, false]);
        await this.silo.connect(user).depositBeans('1000', [false, false, false]);
=======
        await this.silo.connect(user).depositBeans('1000');
        await this.silo.connect(user).depositBeans('1000');
>>>>>>> fcd69d4c
      });
  
      it('properly updates the total balances', async function () {
        expect(await this.silo.totalDepositedBeans()).to.eq('2000');
        expect(await this.silo.totalSeeds()).to.eq('0');
        expect(await this.seed.totalSupply()).to.eq('4000');
        expect(await this.silo.totalSupply()).to.eq('20000000');
        expect(await this.silo.totalStalk()).to.eq('0');
      });
      it('properly updates the user balance', async function () {
        expect(await this.silo.balanceOfSeeds(userAddress)).to.eq('0');
        expect(await this.seed.balanceOf(userAddress)).to.eq('4000');
        expect(await this.silo.balanceOf(userAddress)).to.eq('20000000');
	expect(await this.silo.balanceOfStalk(userAddress)).to.eq('0');
      });
  
      it('properly adds the crate', async function () {
        expect(await this.silo.beanDeposit(userAddress, 2)).to.eq('2000');
      });
    });
  
    describe('2 deposits 2 users', function () {
      beforeEach(async function () {
	await this.silo.resetSeedsAndStalk([userAddress, user2Address]);
<<<<<<< HEAD
        await this.silo.connect(user).depositBeans('1000', [false, false, false]);
        await this.silo.connect(user2).depositBeans('1000', [false, false, false]);
=======
        await this.silo.connect(user).depositBeans('1000');
        await this.silo.connect(user2).depositBeans('1000');
>>>>>>> fcd69d4c
      });
  
      it('properly updates the total balances', async function () {
        expect(await this.silo.totalDepositedBeans()).to.eq('2000');
        expect(await this.silo.totalSeeds()).to.eq('0');
        expect(await this.seed.totalSupply()).to.eq('4000');
        expect(await this.silo.totalSupply()).to.eq('20000000');
        expect(await this.silo.totalStalk()).to.eq('0');
      });
  
      it('properly updates the user balance', async function () {
        expect(await this.silo.balanceOfSeeds(userAddress)).to.eq('0');
        expect(await this.seed.balanceOf(userAddress)).to.eq('2000');
        expect(await this.silo.balanceOf(userAddress)).to.eq('10000000');
	expect(await this.silo.balanceOfStalk(userAddress)).to.eq('0');
      });
      it('properly updates the user2 balance', async function () {
        expect(await this.silo.balanceOfSeeds(user2Address)).to.eq('0');
	expect(await this.seed.balanceOf(user2Address)).to.eq('2000');
        expect(await this.silo.balanceOf(user2Address)).to.eq('10000000');
        expect(await this.silo.balanceOfStalk(user2Address)).to.eq('0');
      });
  
      it('properly adds the crate', async function () {
        expect(await this.silo.beanDeposit(userAddress, 2)).to.eq('1000');
        expect(await this.silo.beanDeposit(user2Address, 2)).to.eq('1000');
      });
    });
  
    describe('1 deposit with step', function () {
      beforeEach(async function () {
	await this.silo.resetSeedsAndStalk([userAddress, user2Address]);
<<<<<<< HEAD
        await this.silo.connect(user).depositBeans('1000', [false, false, false]);
=======
        await this.silo.connect(user).depositBeans('1000');
>>>>>>> fcd69d4c
        await this.season.siloSunrise(0);
      });
  
      it('properly updates the total balances', async function () {
        expect(await this.silo.totalDepositedBeans()).to.eq('1000');
        expect(await this.silo.totalSeeds()).to.eq('0');
        expect(await this.seed.totalSupply()).to.eq('2000');
        expect(await this.silo.totalSupply()).to.eq('10000000');
        expect(await this.silo.totalStalk()).to.eq('0');
      });
      it('properly updates the user balance', async function () {
        expect(await this.silo.balanceOfSeeds(userAddress)).to.eq('0');
        expect(await this.seed.balanceOf(userAddress)).to.eq('2000');
        expect(await this.silo.balanceOf(userAddress)).to.eq('10000000');
	expect(await this.silo.balanceOfStalk(userAddress)).to.eq('0');
      });
    });
    describe('2 deposits different seasons', function () {
      beforeEach(async function () {
	await this.silo.resetSeedsAndStalk([userAddress, user2Address]);
<<<<<<< HEAD
        await this.silo.connect(user).depositBeans('1000', [false, false, false]);
=======
        await this.silo.connect(user).depositBeans('1000');
>>>>>>> fcd69d4c
        await this.season.siloSunrise(0);
        await this.silo.connect(user).depositBeans('1000', [false, false, false]);
        await this.season.siloSunrise(0);
      });
  
      it('properly updates the total balances', async function () {
        expect(await this.silo.totalDepositedBeans()).to.eq('2000');
        expect(await this.silo.totalSeeds()).to.eq('0');
        expect(await this.seed.totalSupply()).to.eq('4000');
        expect(await this.silo.totalSupply()).to.eq('20002000');
        expect(await this.silo.totalStalk()).to.eq('0');
      });
      it('properly updates the user balance', async function () {
        expect(await this.silo.balanceOfSeeds(userAddress)).to.eq('0');
        expect(await this.seed.balanceOf(userAddress)).to.eq('4000');
        expect(await this.silo.balanceOf(userAddress)).to.eq('20002000');
	expect(await this.silo.balanceOfStalk(userAddress)).to.eq('0');
      });
  
      it('properly adds the crate', async function () {
        expect(await this.silo.beanDeposit(userAddress, 2)).to.eq('1000');
        expect(await this.silo.beanDeposit(userAddress, 3)).to.eq('1000');
      });
    });
  });
  describe('withdraw', function () {
    describe('withdraw 1 bean crate', function () {
      beforeEach(async function () {
	await this.silo.resetSeedsAndStalk([userAddress, user2Address]);
<<<<<<< HEAD
        await this.silo.connect(user).depositBeans('1000', [false, false, false]);
        this.result = await this.silo.connect(user).withdrawBeans([2],['1000'], [false, false, false]);
=======
        await this.silo.connect(user).depositBeans('1000');
        this.result = await this.silo.connect(user).withdrawBeans([2],['1000']);
>>>>>>> fcd69d4c
      });
  
      it('properly updates the total balances', async function () {
        expect(await this.silo.totalDepositedBeans()).to.eq('0');
        expect(await this.silo.totalSupply()).to.eq('0');
        expect(await this.silo.totalSeeds()).to.eq('0');
        expect(await this.seed.totalSupply()).to.eq('0');
        expect(await this.silo.totalWithdrawnBeans()).to.eq('1000');
      });
      it('properly updates the user balance', async function () {
        expect(await this.silo.balanceOfSeeds(userAddress)).to.eq('0');
        expect(await this.silo.balanceOf(userAddress)).to.eq('0');
        expect(await this.seed.balanceOf(userAddress)).to.eq('0');
	expect(await this.silo.balanceOfStalk(userAddress)).to.eq('0');
      });
      it('properly removes the crate', async function () {
        expect(await this.silo.beanDeposit(user2Address, 2)).to.eq('0');
      });
  
      it('emits BeanRemove event', async function () {
        await expect(this.result).to.emit(this.silo, 'BeanRemove').withArgs(userAddress, [2], ['1000'], '1000');
        await expect(this.result).to.emit(this.silo, 'BeanRemove').withArgs(userAddress, [2], ['1000'], '1000');
      });
    });
    describe('withdraw part of a bean crate', function () {
      beforeEach(async function () {
	await this.silo.resetSeedsAndStalk([userAddress, user2Address]);
<<<<<<< HEAD
        await this.silo.connect(user).depositBeans('2000', [false, false, false]);
        await this.silo.connect(user).withdrawBeans([2],['1000'], [false, false, false]);
=======
        await this.silo.connect(user).depositBeans('2000');
        await this.silo.connect(user).withdrawBeans([2],['1000']);
>>>>>>> fcd69d4c
      });
  
      it('properly updates the total balances', async function () {
        expect(await this.silo.totalDepositedBeans()).to.eq('1000');
        expect(await this.silo.totalSupply()).to.eq('10000000');
        expect(await this.silo.totalSeeds()).to.eq('0');
        expect(await this.seed.totalSupply()).to.eq('2000');
        expect(await this.silo.totalWithdrawnBeans()).to.eq('1000');
        expect(await this.silo.totalStalk()).to.eq('0');
      });
      it('properly updates the user balance', async function () {
        expect(await this.silo.balanceOfSeeds(userAddress)).to.eq('0');
        expect(await this.silo.balanceOf(userAddress)).to.eq('10000000');
        expect(await this.seed.balanceOf(userAddress)).to.eq('2000');
	expect(await this.silo.balanceOfStalk(userAddress)).to.eq('0');
      });
      it('properly removes the crate', async function () {
        expect(await this.silo.beanDeposit(userAddress, 2)).to.eq('1000');
      });
    });
    describe('2 bean crates', function () {
      beforeEach(async function () {
	await this.silo.resetSeedsAndStalk([userAddress, user2Address]);
<<<<<<< HEAD
        await this.silo.connect(user).depositBeans('1000', [false, false, false]);
=======
        await this.silo.connect(user).depositBeans('1000');
>>>>>>> fcd69d4c
        await this.season.siloSunrise(0);
        await this.silo.connect(user).depositBeans('1000', [false, false, false]);
        await this.silo.connect(user).withdrawBeans([2,3],['1000','1000'], [false, false, false]);
      });
  
      it('properly updates the total balances', async function () {
        expect(await this.silo.totalDepositedBeans()).to.eq('0');
        expect(await this.silo.totalSupply()).to.eq('0');
        expect(await this.silo.totalSeeds()).to.eq('0');
        expect(await this.seed.totalSupply()).to.eq('0');
        expect(await this.silo.totalWithdrawnBeans()).to.eq('2000');
        expect(await this.silo.totalStalk()).to.eq('0');
      });
      it('properly updates the user balance', async function () {
        expect(await this.silo.balanceOfSeeds(userAddress)).to.eq('0');
        expect(await this.silo.balanceOf(userAddress)).to.eq('0');
        expect(await this.seed.balanceOf(userAddress)).to.eq('0');
	expect(await this.silo.balanceOfStalk(userAddress)).to.eq('0');
      });
      it('properly removes the crate', async function () {
        expect(await this.silo.beanDeposit(userAddress, 2)).to.eq(0);
        expect(await this.silo.beanDeposit(userAddress, 3)).to.eq(0);
      });
    });
  });
  
  describe('supply increase', function () {
    describe('1 supply increase', function () {
      beforeEach(async function () {
<<<<<<< HEAD
	await this.silo.resetContract(); // Reset the balance of contract
	await this.silo.resetSeedsAndStalk([userAddress, user2Address]);
        await this.silo.connect(user).depositBeans('1000', [false, false, false]);
=======
	await this.silo.resetSeedsAndStalk([userAddress, user2Address]);
        await this.silo.connect(user).depositBeans('1000');
>>>>>>> fcd69d4c
        await this.season.siloSunrise(100);
      });
      it('properly updates the total balances', async function () {
        expect(await this.silo.totalFarmableBeans()).to.eq('100');
      });
  
      it('properly updates the total balances', async function () {
        expect(await this.silo.totalDepositedBeans()).to.eq('1100');
        expect(await this.silo.totalSupply()).to.eq('11000000');
        expect(await this.silo.totalSeeds()).to.eq('0');
        expect(await this.seed.totalSupply()).to.eq('2200');
        expect(await this.silo.totalStalk()).to.eq('0');
  
      });
      it('properly updates the user balance', async function () {
        expect(await this.silo.balanceOfFarmableBeans(userAddress)).to.eq('100');
        expect(await this.silo.balanceOfFarmableStalk(userAddress)).to.eq('1000000');
<<<<<<< HEAD
        expect(await this.silo.balanceOf(userAddress)).to.eq('10000000');
	expect(await this.silo.balanceOfStalk(userAddress)).to.eq('1000000');
	expect(await this.silo.balanceOf(this.silo.address)).to.eq('1000000');
	expect(await this.seed.balanceOf(userAddress)).to.eq('2000');
	expect(await this.seed.balanceOf(this.silo.address)).to.eq('200');
=======
        expect(await this.silo.balanceOf(userAddress)).to.eq('11000000');
	expect(await this.silo.balanceOfStalk(userAddress)).to.eq('0');
>>>>>>> fcd69d4c
      });
    });
  
    describe('supply increase and update silo', function () {
      beforeEach(async function () {
<<<<<<< HEAD
	await this.silo.resetContract(); // Reset the balance of contract
	await this.silo.resetSeedsAndStalk([userAddress, user2Address]);
        await this.silo.connect(user).depositBeans('1000', [false, false, false]);
=======
	await this.silo.resetSeedsAndStalk([userAddress, user2Address]);
        await this.silo.connect(user).depositBeans('1000');
>>>>>>> fcd69d4c
        await this.season.siloSunrise(100);
        await this.silo.updateSilo(userAddress, false, false);
      });
  
      it('properly updates the total balances', async function () {
        expect(await this.silo.totalFarmableBeans()).to.eq('0');
      });
  
      it('properly updates the total balances', async function () {
        expect(await this.silo.totalDepositedBeans()).to.eq('1100');
        expect(await this.silo.totalSupply()).to.eq('11002000');
        expect(await this.silo.totalSeeds()).to.eq('0');
        expect(await this.seed.totalSupply()).to.eq('2200');
        expect(await this.silo.totalStalk()).to.eq('0');
  
      });
      it('properly updates the user balance', async function () {
        expect(await this.silo.balanceOfFarmableBeans(userAddress)).to.eq('0');
        expect(await this.silo.balanceOfFarmableStalk(userAddress)).to.eq('0');
        expect(await this.silo.balanceOf(userAddress)).to.eq('11002000');
	expect(await this.silo.balanceOfStalk(userAddress)).to.eq('0');
      });
  
      it('properly updates the user balance', async function () {
        expect(await this.silo.beanDeposit(userAddress,3)).to.eq('100');
      });
    });
  
    describe('2 supply increase', function () {
      beforeEach(async function () {
<<<<<<< HEAD
	await this.silo.resetContract(); // Reset the balance of contract
	await this.silo.resetSeedsAndStalk([userAddress, user2Address]);
        await this.silo.connect(user).depositBeans('1000', [false, false, false]);
=======
	await this.silo.resetSeedsAndStalk([userAddress, user2Address]);
        await this.silo.connect(user).depositBeans('1000');
>>>>>>> fcd69d4c
        await this.season.siloSunrise(100);
        await this.season.siloSunrise(100);
      });
  
      it('properly updates the total balances', async function () {
        expect(await this.silo.totalFarmableBeans()).to.eq('200');
      });
  
      it('properly updates the total balances', async function () {
        expect(await this.silo.totalDepositedBeans()).to.eq('1200');
        expect(await this.silo.totalSeeds()).to.eq('0');
        expect(await this.seed.totalSupply()).to.eq('2400');
        expect(await this.silo.totalSupply()).to.eq('12000000');
        expect(await this.silo.totalStalk()).to.eq('0');
  
      });
      it('properly updates the user balance', async function () {
        expect(await this.silo.balanceOfFarmableBeans(userAddress)).to.eq('200');
<<<<<<< HEAD
        expect(await this.silo.balanceOfSeeds(userAddress)).to.eq('400');
        expect(await this.silo.balanceOfFarmableStalk(userAddress)).to.eq('2000000');
        expect(await this.seed.balanceOf(userAddress)).to.eq('2000');
        expect(await this.silo.balanceOf(userAddress)).to.eq('10000000');
	expect(await this.silo.balanceOfStalk(userAddress)).to.eq('2000000');
	expect(await this.seed.balanceOf(this.silo.address)).to.eq('400');
	expect(await this.silo.balanceOf(this.silo.address)).to.eq('2000000');
=======
        expect(await this.silo.balanceOfSeeds(userAddress)).to.eq('0');
        expect(await this.silo.balanceOfFarmableStalk(userAddress)).to.eq('2000000');
        expect(await this.seed.balanceOf(userAddress)).to.eq('2400');
        expect(await this.silo.balanceOf(userAddress)).to.eq('12000000');
	expect(await this.silo.balanceOfStalk(userAddress)).to.eq('0');
>>>>>>> fcd69d4c
      });
    });
  
    describe('2 supply increases and update silo ', function () {
      beforeEach(async function () {
<<<<<<< HEAD
	await this.silo.resetContract(); // Reset the balance of contract
	await this.silo.resetSeedsAndStalk([userAddress, user2Address]);
        await this.silo.connect(user).depositBeans('1000', [false, false, false]);
=======
	await this.silo.resetSeedsAndStalk([userAddress, user2Address]);
        await this.silo.connect(user).depositBeans('1000');
>>>>>>> fcd69d4c
        await this.season.siloSunrise(100);
        await this.season.siloSunrise(100);
        await this.silo.updateSilo(userAddress, false, false);
      });
  
      it('properly updates the total balances', async function () {
        expect(await this.silo.totalFarmableBeans()).to.eq('0');
      });
  
      it('properly updates the total balances', async function () {
        expect(await this.silo.totalDepositedBeans()).to.eq('1200');
        expect(await this.silo.totalSupply()).to.eq('12004000');
        expect(await this.silo.totalSeeds()).to.eq('0');
        expect(await this.seed.totalSupply()).to.eq('2400');
        expect(await this.silo.totalStalk()).to.eq('0');
  
      });

      it('properly updates the user balance', async function () {
        expect(await this.silo.balanceOfSeeds(userAddress)).to.eq('0');
        expect(await this.silo.balanceOfFarmableBeans(userAddress)).to.eq('0');
        expect(await this.silo.balanceOfFarmableStalk(userAddress)).to.eq('0');
        expect(await this.seed.balanceOf(userAddress)).to.eq('2400');
        expect(await this.silo.balanceOf(userAddress)).to.eq('12004000');
	expect(await this.silo.balanceOfStalk(userAddress)).to.eq('0');
<<<<<<< HEAD
	expect(await this.seed.balanceOf(this.silo.address)).to.eq('0');
	expect(await this.silo.balanceOf(this.silo.address)).to.eq('0');
=======
>>>>>>> fcd69d4c
      });
  
      it('properly updates the user balance', async function () {
        expect(await this.silo.beanDeposit(userAddress,4)).to.eq('200');
      });
    });

    describe('3 supply increase', function () {
      beforeEach(async function () {
<<<<<<< HEAD
	await this.silo.resetContract(); // Reset the balance of contract
	await this.silo.resetSeedsAndStalk([userAddress, user2Address]);
        await this.silo.connect(user).depositBeans('1000', [false, false, false]);
=======
	await this.silo.resetSeedsAndStalk([userAddress, user2Address]);
        await this.silo.connect(user).depositBeans('1000');
>>>>>>> fcd69d4c
        await this.season.siloSunrise(100);
        await this.season.siloSunrise(100);
        await this.season.siloSunrise(100);
      });
  
      it('properly updates the total balances', async function () {
        expect(await this.silo.totalFarmableBeans()).to.eq('300');
      });
  
      it('properly updates the total balances', async function () {
        expect(await this.silo.totalDepositedBeans()).to.eq('1300');
        expect(await this.seed.totalSupply()).to.eq('2600');
        expect(await this.silo.totalSeeds()).to.eq('0');
        expect(await this.silo.totalSupply()).to.eq('13000000');
        expect(await this.silo.totalStalk()).to.eq('0');
  
      });
      it('properly updates the user balance', async function () {
        expect(await this.silo.balanceOfFarmableBeans(userAddress)).to.eq('300');
<<<<<<< HEAD
        expect(await this.silo.balanceOfSeeds(userAddress)).to.eq('600');
        expect(await this.silo.balanceOfFarmableStalk(userAddress)).to.eq('3000000');
        expect(await this.seed.balanceOf(userAddress)).to.eq('2000');
        expect(await this.silo.balanceOf(userAddress)).to.eq('10000000');
	expect(await this.silo.balanceOfStalk(userAddress)).to.eq('3000000');
	expect(await this.seed.balanceOf(this.silo.address)).to.eq('600');
	expect(await this.silo.balanceOf(this.silo.address)).to.eq('3000000');
=======
        expect(await this.silo.balanceOfSeeds(userAddress)).to.eq('0');
        expect(await this.silo.balanceOfFarmableStalk(userAddress)).to.eq('3000000');
        expect(await this.seed.balanceOf(userAddress)).to.eq('2600');
        expect(await this.silo.balanceOf(userAddress)).to.eq('13000000');
	expect(await this.silo.balanceOfStalk(userAddress)).to.eq('0');
>>>>>>> fcd69d4c
      });
    });

    describe('3 supply increase and an update silo', function () {
      beforeEach(async function () {
<<<<<<< HEAD
	await this.silo.resetContract(); // Reset the balance of contract
	await this.silo.resetSeedsAndStalk([userAddress, user2Address]);
        await this.silo.connect(user).depositBeans('1000', [false, false, false]);
=======
	await this.silo.resetSeedsAndStalk([userAddress, user2Address]);
        await this.silo.connect(user).depositBeans('1000');
>>>>>>> fcd69d4c
        await this.season.siloSunrise(100);
        await this.season.siloSunrise(100);
        await this.season.siloSunrise(100);
        await this.silo.updateSilo(userAddress, false, false);
      });
  
      it('properly updates the total balances', async function () {
        expect(await this.silo.totalFarmableBeans()).to.eq('0');
      });
  
      it('properly updates the total balances', async function () {
        expect(await this.silo.totalDepositedBeans()).to.eq('1300');
        expect(await this.seed.totalSupply()).to.eq('2600');
        expect(await this.silo.totalSeeds()).to.eq('0');
        expect(await this.silo.totalSupply()).to.eq('13006000');
        expect(await this.silo.totalStalk()).to.eq('0');
  
      });
      it('properly updates the user balance', async function () {
        expect(await this.silo.balanceOfFarmableBeans(userAddress)).to.eq('0');
        expect(await this.silo.balanceOfFarmableStalk(userAddress)).to.eq('0');
        expect(await this.silo.balanceOfSeeds(userAddress)).to.eq('0');
        expect(await this.seed.balanceOf(userAddress)).to.eq('2600');
        expect(await this.silo.balanceOf(userAddress)).to.eq('13006000');
	expect(await this.silo.balanceOfStalk(userAddress)).to.eq('0');
      });
  
      it('properly updates the user balance', async function () {
        expect(await this.silo.beanDeposit(userAddress,5)).to.eq('300');
      });
    });

    describe('2 supply increases and update silo in the middle', function () {
      beforeEach(async function () {
<<<<<<< HEAD
	await this.silo.resetContract(); // Reset the balance of contract
	await this.silo.resetSeedsAndStalk([userAddress, user2Address]);
        await this.silo.connect(user).depositBeans('1000', [false, false, false]);
=======
	await this.silo.resetSeedsAndStalk([userAddress, user2Address]);
        await this.silo.connect(user).depositBeans('1000');
>>>>>>> fcd69d4c
        await this.season.siloSunrise(100);
        await this.silo.updateSilo(userAddress, false, false);
        await this.season.siloSunrise(100);
      });
  
      it('properly updates the total balances', async function () {
        expect(await this.silo.totalFarmableBeans()).to.eq('100');
      });
  
      it('properly updates the total balances', async function () {
        expect(await this.silo.totalDepositedBeans()).to.eq('1200');
        expect(await this.silo.totalSupply()).to.eq('12002000');
        expect(await this.silo.totalStalk()).to.eq('0');
        expect(await this.silo.totalSeeds()).to.eq('0');
        expect(await this.seed.totalSupply()).to.eq('2400');
  
      });

      it('properly updates the user balance', async function () {
        expect(await this.silo.balanceOfFarmableBeans(userAddress)).to.eq('100');
        expect(await this.silo.balanceOfFarmableStalk(userAddress)).to.eq('1000000');
<<<<<<< HEAD
        expect(await this.seed.balanceOf(userAddress)).to.eq('2200');
        expect(await this.silo.balanceOfSeeds(userAddress)).to.eq('200');
        expect(await this.silo.balanceOf(userAddress)).to.eq('11002000');
	expect(await this.silo.balanceOfStalk(userAddress)).to.eq('1000000');
	expect(await this.silo.balanceOf(this.silo.address)).to.eq('1000000');
	expect(await this.seed.balanceOf(this.silo.address)).to.eq('200');
=======
        expect(await this.seed.balanceOf(userAddress)).to.eq('2400');
        expect(await this.silo.balanceOfSeeds(userAddress)).to.eq('0');
        expect(await this.silo.balanceOf(userAddress)).to.eq('12002000');
	expect(await this.silo.balanceOfStalk(userAddress)).to.eq('0');
>>>>>>> fcd69d4c
      });
  
      it('properly updates the user balance', async function () {
        expect(await this.silo.beanDeposit(userAddress,3)).to.eq('100');
      });
    });

    describe('3 supply increase and an update silo in the middle', function () {
      beforeEach(async function () {
<<<<<<< HEAD
	await this.silo.resetContract(); // Reset the balance of contract
	await this.silo.resetSeedsAndStalk([userAddress, user2Address]);
        await this.silo.connect(user).depositBeans('1000', [false, false, false]);
=======
	await this.silo.resetSeedsAndStalk([userAddress, user2Address]);
        await this.silo.connect(user).depositBeans('1000');
>>>>>>> fcd69d4c
        await this.season.siloSunrise(100);
        await this.season.siloSunrise(100);
        await this.silo.updateSilo(userAddress, false, false);
        await this.season.siloSunrise(100);
      });
  
      it('properly updates the total balances', async function () {
        expect(await this.silo.totalFarmableBeans()).to.eq('100');
      });
  
      it('properly updates the total balances', async function () {
        expect(await this.silo.totalDepositedBeans()).to.eq('1300');
        expect(await this.seed.totalSupply()).to.eq('2600');
        expect(await this.silo.totalSupply()).to.eq('13004000');
        expect(await this.silo.totalStalk()).to.eq('0');
        expect(await this.silo.totalSeeds()).to.eq('0');
  
      });
      it('properly updates the user balance', async function () {
        expect(await this.silo.balanceOfFarmableBeans(userAddress)).to.eq('100');
        expect(await this.silo.balanceOfFarmableStalk(userAddress)).to.eq('1000000');
<<<<<<< HEAD
        expect(await this.silo.balanceOfSeeds(userAddress)).to.eq('200');
        expect(await this.seed.balanceOf(userAddress)).to.eq('2400');
        expect(await this.silo.balanceOf(userAddress)).to.eq('12004000');
	expect(await this.silo.balanceOfStalk(userAddress)).to.eq('1000000');
	expect(await this.silo.balanceOf(this.silo.address)).to.eq('1000000');
	expect(await this.seed.balanceOf(this.silo.address)).to.eq('200');
=======
        expect(await this.silo.balanceOfSeeds(userAddress)).to.eq('0');
        expect(await this.seed.balanceOf(userAddress)).to.eq('2600');
        expect(await this.silo.balanceOf(userAddress)).to.eq('13004000');
	expect(await this.silo.balanceOfStalk(userAddress)).to.eq('0');
>>>>>>> fcd69d4c
      });
  
      it('properly updates the user balance', async function () {
        expect(await this.silo.beanDeposit(userAddress,4)).to.eq('200');
      });
    });

  describe('2 supply increases with alternating updates', function () {
    beforeEach(async function () {
<<<<<<< HEAD
      await this.silo.resetContract(); // Reset the balance of contract
      await this.silo.resetSeedsAndStalk([userAddress, user2Address]);
      await this.silo.connect(user).depositBeans('1000', [false, false, false]);
=======
      await this.silo.resetSeedsAndStalk([userAddress, user2Address]);
      await this.silo.connect(user).depositBeans('1000');
>>>>>>> fcd69d4c
      await this.season.siloSunrise(100);
      await this.silo.updateSilo(userAddress, false, false);
      await this.season.siloSunrise(100);
      await this.silo.updateSilo(userAddress, false, false);
    });

    it('properly updates the total balances', async function () {
      expect(await this.silo.totalFarmableBeans()).to.eq('0');
    });

    it('properly updates the total balances', async function () {
      expect(await this.silo.totalDepositedBeans()).to.eq('1200');
      expect(await this.silo.totalSupply()).to.eq('12004200');
      expect(await this.silo.totalSeeds()).to.eq('0');
      expect(await this.silo.totalStalk()).to.eq('0');
      expect(await this.seed.totalSupply()).to.eq('2400');

    });

    it('properly updates the user balance', async function () {
      expect(await this.silo.balanceOfFarmableBeans(userAddress)).to.eq('0');
      expect(await this.silo.balanceOfFarmableStalk(userAddress)).to.eq('0');
      expect(await this.seed.balanceOf(userAddress)).to.eq('2400');
      expect(await this.silo.balanceOfSeeds(userAddress)).to.eq('0');
      expect(await this.silo.balanceOf(userAddress)).to.eq('12004200');
      expect(await this.silo.balanceOfStalk(userAddress)).to.eq('0');
    });

    it('properly updates the user balance', async function () {
      expect(await this.silo.beanDeposit(userAddress,3)).to.eq('100');
      expect(await this.silo.beanDeposit(userAddress,4)).to.eq('100');
    });
  });

  describe('2 users with supply increase and 1 update', function () {
    beforeEach(async function () {
<<<<<<< HEAD
      await this.silo.resetContract(); // Reset the balance of contract
      await this.silo.resetSeedsAndStalk([userAddress, user2Address]);
      await this.silo.connect(user).depositBeans('1000', [false, false, false]);
      await this.silo.connect(user2).depositBeans('1000', [false, false, false]);
=======
      await this.silo.resetSeedsAndStalk([userAddress, user2Address]);
      await this.silo.connect(user).depositBeans('1000');
      await this.silo.connect(user2).depositBeans('1000');
>>>>>>> fcd69d4c
      await this.season.siloSunrise(100);
      await this.silo.updateSilo(userAddress, false, false);
    });

    it('properly updates the total balances', async function () {
      expect(await this.silo.totalFarmableBeans()).to.eq('50');
    });

    it('properly updates the total balances', async function () {
      expect(await this.silo.totalDepositedBeans()).to.eq('2100');
      expect(await this.silo.totalSupply()).to.eq('21002000');
      expect(await this.silo.totalSeeds()).to.eq('0');
      expect(await this.silo.totalStalk()).to.eq('0');
      expect(await this.seed.totalSupply()).to.eq('4200');

    });

    it('properly updates the user balance', async function () {
      expect(await this.silo.balanceOfFarmableBeans(userAddress)).to.eq('0');
      expect(await this.silo.balanceOfFarmableStalk(userAddress)).to.eq('0');
      expect(await this.silo.balanceOfSeeds(userAddress)).to.eq('0');
      expect(await this.seed.balanceOf(userAddress)).to.eq('2100');
      expect(await this.silo.balanceOf(userAddress)).to.eq('10502000');
      expect(await this.silo.balanceOfStalk(userAddress)).to.eq('0');
    });

    it('properly updates the user2 balance', async function () {
      expect(await this.silo.balanceOfFarmableBeans(user2Address)).to.eq('50');
<<<<<<< HEAD
      expect(await this.silo.balanceOfSeeds(user2Address)).to.eq('100');
      expect(await this.silo.balanceOfFarmableStalk(user2Address)).to.eq('500000');
      expect(await this.seed.balanceOf(user2Address)).to.eq('2000');
      expect(await this.silo.balanceOf(user2Address)).to.eq('10000000');
      expect(await this.silo.balanceOfStalk(user2Address)).to.eq('500000');
      expect(await this.seed.balanceOf(this.silo.address)).to.eq('100');
      expect(await this.silo.balanceOf(this.silo.address)).to.eq('500000');
=======
      expect(await this.silo.balanceOfSeeds(user2Address)).to.eq('0');
      expect(await this.silo.balanceOfFarmableStalk(user2Address)).to.eq('500000');
      expect(await this.seed.balanceOf(user2Address)).to.eq('2100');
      expect(await this.silo.balanceOf(user2Address)).to.eq('10500000');
      expect(await this.silo.balanceOfStalk(user2Address)).to.eq('0');
>>>>>>> fcd69d4c
    });

    it('properly updates the user balance', async function () {
      expect(await this.silo.beanDeposit(userAddress,3)).to.eq('50');
    });
  });

  describe('2 users with supply increase and both update', function () {
    beforeEach(async function () {
<<<<<<< HEAD
      await this.silo.resetContract(); // Reset the balance of contract
      await this.silo.resetSeedsAndStalk([userAddress, user2Address]);
      await this.silo.connect(user).depositBeans('1000', [false, false, false]);
      await this.silo.connect(user2).depositBeans('1000', [false, false, false]);
=======
      await this.silo.resetSeedsAndStalk([userAddress, user2Address]);
      await this.silo.connect(user).depositBeans('1000');
      await this.silo.connect(user2).depositBeans('1000');
>>>>>>> fcd69d4c
      await this.season.siloSunrise(100);
      await this.silo.updateSilo(userAddress, false, false);
      await this.silo.updateSilo(user2Address, false, false);
    });

    it('properly updates the total balances', async function () {
      expect(await this.silo.totalFarmableBeans()).to.eq('0');
    });

    it('properly updates the total balances', async function () {
      expect(await this.silo.totalDepositedBeans()).to.eq('2100');
      expect(await this.silo.totalSupply()).to.eq('21004000');
      expect(await this.silo.totalSeeds()).to.eq('0');
      expect(await this.silo.totalStalk()).to.eq('0');
      expect(await this.seed.totalSupply()).to.eq('4200');

    });

    it('properly updates the user balance', async function () {
      expect(await this.silo.balanceOfFarmableBeans(userAddress)).to.eq('0');
      expect(await this.silo.balanceOfFarmableStalk(userAddress)).to.eq('0');
      expect(await this.silo.balanceOfSeeds(userAddress)).to.eq('0');
      expect(await this.seed.balanceOf(userAddress)).to.eq('2100');
      expect(await this.silo.balanceOf(userAddress)).to.eq('10502000');
      expect(await this.silo.balanceOfStalk(userAddress)).to.eq('0');
    });

    it('properly updates the user2 balance', async function () {
      expect(await this.silo.balanceOfFarmableBeans(user2Address)).to.eq('0');
      expect(await this.silo.balanceOfFarmableStalk(user2Address)).to.eq('0');
      expect(await this.silo.balanceOfSeeds(user2Address)).to.eq('0');
      expect(await this.seed.balanceOf(user2Address)).to.eq('2100');
      expect(await this.silo.balanceOf(user2Address)).to.eq('10502000');
      expect(await this.silo.balanceOfStalk(user2Address)).to.eq('0');
    });

    it('properly updates the user balance', async function () {
      expect(await this.silo.beanDeposit(userAddress,3)).to.eq('50');
      expect(await this.silo.beanDeposit(user2Address,3)).to.eq('50');
    });
  });

  describe('2 users with supply increase and both update', function () {
    beforeEach(async function () {
<<<<<<< HEAD
      await this.silo.resetContract(); // Reset the balance of contract
      await this.silo.resetSeedsAndStalk([userAddress, user2Address]);
      await this.silo.connect(user).depositBeans('1000', [false, false, false]);
      await this.silo.connect(user2).depositBeans('1000', [false, false, false]);
=======
      await this.silo.resetSeedsAndStalk([userAddress, user2Address]);
      await this.silo.connect(user).depositBeans('1000');
      await this.silo.connect(user2).depositBeans('1000');
>>>>>>> fcd69d4c
      await this.season.siloSunrise(100);
      await this.silo.updateSilo(userAddress, false, false);
      await this.season.siloSunrise(100);
      await this.silo.updateSilo(user2Address, false, false);
    });

    it('properly updates the total balances', async function () {
      expect(await this.silo.totalFarmableBeans()).to.eq('51');
    });

    it('properly updates the total balances', async function () {
      expect(await this.silo.totalDepositedBeans()).to.eq('2200');
      expect(await this.silo.totalSupply()).to.eq('22006000');
      expect(await this.silo.totalSeeds()).to.eq('0');
      expect(await this.silo.totalStalk()).to.eq('0');
      expect(await this.seed.totalSupply()).to.eq('4400');

    });

    it('properly updates the user balance', async function () {
      expect(await this.silo.balanceOfFarmableBeans(userAddress)).to.eq('50');
      expect(await this.silo.balanceOfFarmableStalk(userAddress)).to.eq('500000');
<<<<<<< HEAD
      expect(await this.silo.balanceOfSeeds(userAddress)).to.eq('100');
      expect(await this.seed.balanceOf(userAddress)).to.eq('2100');
      expect(await this.silo.balanceOf(userAddress)).to.eq('10502000');
      expect(await this.silo.balanceOfStalk(userAddress)).to.eq('500000');
      expect(await this.seed.balanceOf(this.silo.address)).to.eq('102');
      expect(await this.silo.balanceOf(this.silo.address)).to.eq('510000');
=======
      expect(await this.silo.balanceOfSeeds(userAddress)).to.eq('0');
      expect(await this.seed.balanceOf(userAddress)).to.eq('2200');
      expect(await this.silo.balanceOf(userAddress)).to.eq('11002000');
      expect(await this.silo.balanceOfStalk(userAddress)).to.eq('0');
>>>>>>> fcd69d4c
    });

    it('properly updates the user2 balance', async function () {
      expect(await this.silo.balanceOfFarmableBeans(user2Address)).to.eq('0');
      expect(await this.silo.balanceOfFarmableStalk(user2Address)).to.eq('0');
      expect(await this.silo.balanceOfSeeds(user2Address)).to.eq('0');
      expect(await this.seed.balanceOf(user2Address)).to.eq('2198');
      expect(await this.silo.balanceOf(user2Address)).to.eq('10994000');
      expect(await this.silo.balanceOfStalk(user2Address)).to.eq('0');
    });

    it('properly updates the user balance', async function () {
      expect(await this.silo.beanDeposit(userAddress,3)).to.eq('50');
    });
  });
});
});<|MERGE_RESOLUTION|>--- conflicted
+++ resolved
@@ -50,11 +50,7 @@
     describe('single deposit', function () {
       beforeEach(async function () {
 	await this.silo.resetSeedsAndStalk([userAddress, user2Address]);
-<<<<<<< HEAD
         this.result = await this.silo.connect(user).depositBeans('1000', [false, false, false]);
-=======
-        this.result = await this.silo.connect(user).depositBeans('1000');
->>>>>>> fcd69d4c
       });
   
       it('properly updates the total balances', async function () {
@@ -84,13 +80,8 @@
     describe('2 deposits same season', function () {
       beforeEach(async function () {
 	await this.silo.resetSeedsAndStalk([userAddress, user2Address]);
-<<<<<<< HEAD
-        await this.silo.connect(user).depositBeans('1000', [false, false, false]);
-        await this.silo.connect(user).depositBeans('1000', [false, false, false]);
-=======
-        await this.silo.connect(user).depositBeans('1000');
-        await this.silo.connect(user).depositBeans('1000');
->>>>>>> fcd69d4c
+        await this.silo.connect(user).depositBeans('1000', [false, false, false]);
+        await this.silo.connect(user).depositBeans('1000', [false, false, false]);
       });
   
       it('properly updates the total balances', async function () {
@@ -115,13 +106,8 @@
     describe('2 deposits 2 users', function () {
       beforeEach(async function () {
 	await this.silo.resetSeedsAndStalk([userAddress, user2Address]);
-<<<<<<< HEAD
         await this.silo.connect(user).depositBeans('1000', [false, false, false]);
         await this.silo.connect(user2).depositBeans('1000', [false, false, false]);
-=======
-        await this.silo.connect(user).depositBeans('1000');
-        await this.silo.connect(user2).depositBeans('1000');
->>>>>>> fcd69d4c
       });
   
       it('properly updates the total balances', async function () {
@@ -154,11 +140,7 @@
     describe('1 deposit with step', function () {
       beforeEach(async function () {
 	await this.silo.resetSeedsAndStalk([userAddress, user2Address]);
-<<<<<<< HEAD
-        await this.silo.connect(user).depositBeans('1000', [false, false, false]);
-=======
-        await this.silo.connect(user).depositBeans('1000');
->>>>>>> fcd69d4c
+        await this.silo.connect(user).depositBeans('1000', [false, false, false]);
         await this.season.siloSunrise(0);
       });
   
@@ -179,11 +161,7 @@
     describe('2 deposits different seasons', function () {
       beforeEach(async function () {
 	await this.silo.resetSeedsAndStalk([userAddress, user2Address]);
-<<<<<<< HEAD
-        await this.silo.connect(user).depositBeans('1000', [false, false, false]);
-=======
-        await this.silo.connect(user).depositBeans('1000');
->>>>>>> fcd69d4c
+        await this.silo.connect(user).depositBeans('1000', [false, false, false]);
         await this.season.siloSunrise(0);
         await this.silo.connect(user).depositBeans('1000', [false, false, false]);
         await this.season.siloSunrise(0);
@@ -213,13 +191,8 @@
     describe('withdraw 1 bean crate', function () {
       beforeEach(async function () {
 	await this.silo.resetSeedsAndStalk([userAddress, user2Address]);
-<<<<<<< HEAD
         await this.silo.connect(user).depositBeans('1000', [false, false, false]);
         this.result = await this.silo.connect(user).withdrawBeans([2],['1000'], [false, false, false]);
-=======
-        await this.silo.connect(user).depositBeans('1000');
-        this.result = await this.silo.connect(user).withdrawBeans([2],['1000']);
->>>>>>> fcd69d4c
       });
   
       it('properly updates the total balances', async function () {
@@ -247,13 +220,8 @@
     describe('withdraw part of a bean crate', function () {
       beforeEach(async function () {
 	await this.silo.resetSeedsAndStalk([userAddress, user2Address]);
-<<<<<<< HEAD
         await this.silo.connect(user).depositBeans('2000', [false, false, false]);
         await this.silo.connect(user).withdrawBeans([2],['1000'], [false, false, false]);
-=======
-        await this.silo.connect(user).depositBeans('2000');
-        await this.silo.connect(user).withdrawBeans([2],['1000']);
->>>>>>> fcd69d4c
       });
   
       it('properly updates the total balances', async function () {
@@ -277,11 +245,7 @@
     describe('2 bean crates', function () {
       beforeEach(async function () {
 	await this.silo.resetSeedsAndStalk([userAddress, user2Address]);
-<<<<<<< HEAD
-        await this.silo.connect(user).depositBeans('1000', [false, false, false]);
-=======
-        await this.silo.connect(user).depositBeans('1000');
->>>>>>> fcd69d4c
+        await this.silo.connect(user).depositBeans('1000', [false, false, false]);
         await this.season.siloSunrise(0);
         await this.silo.connect(user).depositBeans('1000', [false, false, false]);
         await this.silo.connect(user).withdrawBeans([2,3],['1000','1000'], [false, false, false]);
@@ -311,14 +275,9 @@
   describe('supply increase', function () {
     describe('1 supply increase', function () {
       beforeEach(async function () {
-<<<<<<< HEAD
 	await this.silo.resetContract(); // Reset the balance of contract
 	await this.silo.resetSeedsAndStalk([userAddress, user2Address]);
         await this.silo.connect(user).depositBeans('1000', [false, false, false]);
-=======
-	await this.silo.resetSeedsAndStalk([userAddress, user2Address]);
-        await this.silo.connect(user).depositBeans('1000');
->>>>>>> fcd69d4c
         await this.season.siloSunrise(100);
       });
       it('properly updates the total balances', async function () {
@@ -336,29 +295,19 @@
       it('properly updates the user balance', async function () {
         expect(await this.silo.balanceOfFarmableBeans(userAddress)).to.eq('100');
         expect(await this.silo.balanceOfFarmableStalk(userAddress)).to.eq('1000000');
-<<<<<<< HEAD
         expect(await this.silo.balanceOf(userAddress)).to.eq('10000000');
-	expect(await this.silo.balanceOfStalk(userAddress)).to.eq('1000000');
-	expect(await this.silo.balanceOf(this.silo.address)).to.eq('1000000');
-	expect(await this.seed.balanceOf(userAddress)).to.eq('2000');
-	expect(await this.seed.balanceOf(this.silo.address)).to.eq('200');
-=======
-        expect(await this.silo.balanceOf(userAddress)).to.eq('11000000');
-	expect(await this.silo.balanceOfStalk(userAddress)).to.eq('0');
->>>>>>> fcd69d4c
+       	expect(await this.silo.balanceOfStalk(userAddress)).to.eq('1000000');
+      	expect(await this.silo.balanceOf(this.silo.address)).to.eq('1000000');
+        expect(await this.seed.balanceOf(userAddress)).to.eq('2000');
+      	expect(await this.seed.balanceOf(this.silo.address)).to.eq('200');
       });
     });
   
     describe('supply increase and update silo', function () {
       beforeEach(async function () {
-<<<<<<< HEAD
 	await this.silo.resetContract(); // Reset the balance of contract
 	await this.silo.resetSeedsAndStalk([userAddress, user2Address]);
         await this.silo.connect(user).depositBeans('1000', [false, false, false]);
-=======
-	await this.silo.resetSeedsAndStalk([userAddress, user2Address]);
-        await this.silo.connect(user).depositBeans('1000');
->>>>>>> fcd69d4c
         await this.season.siloSunrise(100);
         await this.silo.updateSilo(userAddress, false, false);
       });
@@ -389,14 +338,9 @@
   
     describe('2 supply increase', function () {
       beforeEach(async function () {
-<<<<<<< HEAD
 	await this.silo.resetContract(); // Reset the balance of contract
 	await this.silo.resetSeedsAndStalk([userAddress, user2Address]);
         await this.silo.connect(user).depositBeans('1000', [false, false, false]);
-=======
-	await this.silo.resetSeedsAndStalk([userAddress, user2Address]);
-        await this.silo.connect(user).depositBeans('1000');
->>>>>>> fcd69d4c
         await this.season.siloSunrise(100);
         await this.season.siloSunrise(100);
       });
@@ -415,7 +359,6 @@
       });
       it('properly updates the user balance', async function () {
         expect(await this.silo.balanceOfFarmableBeans(userAddress)).to.eq('200');
-<<<<<<< HEAD
         expect(await this.silo.balanceOfSeeds(userAddress)).to.eq('400');
         expect(await this.silo.balanceOfFarmableStalk(userAddress)).to.eq('2000000');
         expect(await this.seed.balanceOf(userAddress)).to.eq('2000');
@@ -423,26 +366,14 @@
 	expect(await this.silo.balanceOfStalk(userAddress)).to.eq('2000000');
 	expect(await this.seed.balanceOf(this.silo.address)).to.eq('400');
 	expect(await this.silo.balanceOf(this.silo.address)).to.eq('2000000');
-=======
-        expect(await this.silo.balanceOfSeeds(userAddress)).to.eq('0');
-        expect(await this.silo.balanceOfFarmableStalk(userAddress)).to.eq('2000000');
-        expect(await this.seed.balanceOf(userAddress)).to.eq('2400');
-        expect(await this.silo.balanceOf(userAddress)).to.eq('12000000');
-	expect(await this.silo.balanceOfStalk(userAddress)).to.eq('0');
->>>>>>> fcd69d4c
       });
     });
   
     describe('2 supply increases and update silo ', function () {
       beforeEach(async function () {
-<<<<<<< HEAD
 	await this.silo.resetContract(); // Reset the balance of contract
 	await this.silo.resetSeedsAndStalk([userAddress, user2Address]);
         await this.silo.connect(user).depositBeans('1000', [false, false, false]);
-=======
-	await this.silo.resetSeedsAndStalk([userAddress, user2Address]);
-        await this.silo.connect(user).depositBeans('1000');
->>>>>>> fcd69d4c
         await this.season.siloSunrise(100);
         await this.season.siloSunrise(100);
         await this.silo.updateSilo(userAddress, false, false);
@@ -468,11 +399,8 @@
         expect(await this.seed.balanceOf(userAddress)).to.eq('2400');
         expect(await this.silo.balanceOf(userAddress)).to.eq('12004000');
 	expect(await this.silo.balanceOfStalk(userAddress)).to.eq('0');
-<<<<<<< HEAD
 	expect(await this.seed.balanceOf(this.silo.address)).to.eq('0');
 	expect(await this.silo.balanceOf(this.silo.address)).to.eq('0');
-=======
->>>>>>> fcd69d4c
       });
   
       it('properly updates the user balance', async function () {
@@ -482,14 +410,9 @@
 
     describe('3 supply increase', function () {
       beforeEach(async function () {
-<<<<<<< HEAD
 	await this.silo.resetContract(); // Reset the balance of contract
 	await this.silo.resetSeedsAndStalk([userAddress, user2Address]);
         await this.silo.connect(user).depositBeans('1000', [false, false, false]);
-=======
-	await this.silo.resetSeedsAndStalk([userAddress, user2Address]);
-        await this.silo.connect(user).depositBeans('1000');
->>>>>>> fcd69d4c
         await this.season.siloSunrise(100);
         await this.season.siloSunrise(100);
         await this.season.siloSunrise(100);
@@ -509,7 +432,6 @@
       });
       it('properly updates the user balance', async function () {
         expect(await this.silo.balanceOfFarmableBeans(userAddress)).to.eq('300');
-<<<<<<< HEAD
         expect(await this.silo.balanceOfSeeds(userAddress)).to.eq('600');
         expect(await this.silo.balanceOfFarmableStalk(userAddress)).to.eq('3000000');
         expect(await this.seed.balanceOf(userAddress)).to.eq('2000');
@@ -517,26 +439,14 @@
 	expect(await this.silo.balanceOfStalk(userAddress)).to.eq('3000000');
 	expect(await this.seed.balanceOf(this.silo.address)).to.eq('600');
 	expect(await this.silo.balanceOf(this.silo.address)).to.eq('3000000');
-=======
-        expect(await this.silo.balanceOfSeeds(userAddress)).to.eq('0');
-        expect(await this.silo.balanceOfFarmableStalk(userAddress)).to.eq('3000000');
-        expect(await this.seed.balanceOf(userAddress)).to.eq('2600');
-        expect(await this.silo.balanceOf(userAddress)).to.eq('13000000');
-	expect(await this.silo.balanceOfStalk(userAddress)).to.eq('0');
->>>>>>> fcd69d4c
       });
     });
 
     describe('3 supply increase and an update silo', function () {
       beforeEach(async function () {
-<<<<<<< HEAD
 	await this.silo.resetContract(); // Reset the balance of contract
 	await this.silo.resetSeedsAndStalk([userAddress, user2Address]);
         await this.silo.connect(user).depositBeans('1000', [false, false, false]);
-=======
-	await this.silo.resetSeedsAndStalk([userAddress, user2Address]);
-        await this.silo.connect(user).depositBeans('1000');
->>>>>>> fcd69d4c
         await this.season.siloSunrise(100);
         await this.season.siloSunrise(100);
         await this.season.siloSunrise(100);
@@ -571,14 +481,9 @@
 
     describe('2 supply increases and update silo in the middle', function () {
       beforeEach(async function () {
-<<<<<<< HEAD
 	await this.silo.resetContract(); // Reset the balance of contract
 	await this.silo.resetSeedsAndStalk([userAddress, user2Address]);
         await this.silo.connect(user).depositBeans('1000', [false, false, false]);
-=======
-	await this.silo.resetSeedsAndStalk([userAddress, user2Address]);
-        await this.silo.connect(user).depositBeans('1000');
->>>>>>> fcd69d4c
         await this.season.siloSunrise(100);
         await this.silo.updateSilo(userAddress, false, false);
         await this.season.siloSunrise(100);
@@ -600,19 +505,12 @@
       it('properly updates the user balance', async function () {
         expect(await this.silo.balanceOfFarmableBeans(userAddress)).to.eq('100');
         expect(await this.silo.balanceOfFarmableStalk(userAddress)).to.eq('1000000');
-<<<<<<< HEAD
         expect(await this.seed.balanceOf(userAddress)).to.eq('2200');
         expect(await this.silo.balanceOfSeeds(userAddress)).to.eq('200');
         expect(await this.silo.balanceOf(userAddress)).to.eq('11002000');
 	expect(await this.silo.balanceOfStalk(userAddress)).to.eq('1000000');
 	expect(await this.silo.balanceOf(this.silo.address)).to.eq('1000000');
 	expect(await this.seed.balanceOf(this.silo.address)).to.eq('200');
-=======
-        expect(await this.seed.balanceOf(userAddress)).to.eq('2400');
-        expect(await this.silo.balanceOfSeeds(userAddress)).to.eq('0');
-        expect(await this.silo.balanceOf(userAddress)).to.eq('12002000');
-	expect(await this.silo.balanceOfStalk(userAddress)).to.eq('0');
->>>>>>> fcd69d4c
       });
   
       it('properly updates the user balance', async function () {
@@ -622,14 +520,9 @@
 
     describe('3 supply increase and an update silo in the middle', function () {
       beforeEach(async function () {
-<<<<<<< HEAD
 	await this.silo.resetContract(); // Reset the balance of contract
 	await this.silo.resetSeedsAndStalk([userAddress, user2Address]);
         await this.silo.connect(user).depositBeans('1000', [false, false, false]);
-=======
-	await this.silo.resetSeedsAndStalk([userAddress, user2Address]);
-        await this.silo.connect(user).depositBeans('1000');
->>>>>>> fcd69d4c
         await this.season.siloSunrise(100);
         await this.season.siloSunrise(100);
         await this.silo.updateSilo(userAddress, false, false);
@@ -651,19 +544,12 @@
       it('properly updates the user balance', async function () {
         expect(await this.silo.balanceOfFarmableBeans(userAddress)).to.eq('100');
         expect(await this.silo.balanceOfFarmableStalk(userAddress)).to.eq('1000000');
-<<<<<<< HEAD
         expect(await this.silo.balanceOfSeeds(userAddress)).to.eq('200');
         expect(await this.seed.balanceOf(userAddress)).to.eq('2400');
         expect(await this.silo.balanceOf(userAddress)).to.eq('12004000');
 	expect(await this.silo.balanceOfStalk(userAddress)).to.eq('1000000');
 	expect(await this.silo.balanceOf(this.silo.address)).to.eq('1000000');
 	expect(await this.seed.balanceOf(this.silo.address)).to.eq('200');
-=======
-        expect(await this.silo.balanceOfSeeds(userAddress)).to.eq('0');
-        expect(await this.seed.balanceOf(userAddress)).to.eq('2600');
-        expect(await this.silo.balanceOf(userAddress)).to.eq('13004000');
-	expect(await this.silo.balanceOfStalk(userAddress)).to.eq('0');
->>>>>>> fcd69d4c
       });
   
       it('properly updates the user balance', async function () {
@@ -673,14 +559,9 @@
 
   describe('2 supply increases with alternating updates', function () {
     beforeEach(async function () {
-<<<<<<< HEAD
       await this.silo.resetContract(); // Reset the balance of contract
       await this.silo.resetSeedsAndStalk([userAddress, user2Address]);
       await this.silo.connect(user).depositBeans('1000', [false, false, false]);
-=======
-      await this.silo.resetSeedsAndStalk([userAddress, user2Address]);
-      await this.silo.connect(user).depositBeans('1000');
->>>>>>> fcd69d4c
       await this.season.siloSunrise(100);
       await this.silo.updateSilo(userAddress, false, false);
       await this.season.siloSunrise(100);
@@ -717,16 +598,10 @@
 
   describe('2 users with supply increase and 1 update', function () {
     beforeEach(async function () {
-<<<<<<< HEAD
       await this.silo.resetContract(); // Reset the balance of contract
       await this.silo.resetSeedsAndStalk([userAddress, user2Address]);
       await this.silo.connect(user).depositBeans('1000', [false, false, false]);
       await this.silo.connect(user2).depositBeans('1000', [false, false, false]);
-=======
-      await this.silo.resetSeedsAndStalk([userAddress, user2Address]);
-      await this.silo.connect(user).depositBeans('1000');
-      await this.silo.connect(user2).depositBeans('1000');
->>>>>>> fcd69d4c
       await this.season.siloSunrise(100);
       await this.silo.updateSilo(userAddress, false, false);
     });
@@ -755,7 +630,6 @@
 
     it('properly updates the user2 balance', async function () {
       expect(await this.silo.balanceOfFarmableBeans(user2Address)).to.eq('50');
-<<<<<<< HEAD
       expect(await this.silo.balanceOfSeeds(user2Address)).to.eq('100');
       expect(await this.silo.balanceOfFarmableStalk(user2Address)).to.eq('500000');
       expect(await this.seed.balanceOf(user2Address)).to.eq('2000');
@@ -763,13 +637,6 @@
       expect(await this.silo.balanceOfStalk(user2Address)).to.eq('500000');
       expect(await this.seed.balanceOf(this.silo.address)).to.eq('100');
       expect(await this.silo.balanceOf(this.silo.address)).to.eq('500000');
-=======
-      expect(await this.silo.balanceOfSeeds(user2Address)).to.eq('0');
-      expect(await this.silo.balanceOfFarmableStalk(user2Address)).to.eq('500000');
-      expect(await this.seed.balanceOf(user2Address)).to.eq('2100');
-      expect(await this.silo.balanceOf(user2Address)).to.eq('10500000');
-      expect(await this.silo.balanceOfStalk(user2Address)).to.eq('0');
->>>>>>> fcd69d4c
     });
 
     it('properly updates the user balance', async function () {
@@ -779,16 +646,10 @@
 
   describe('2 users with supply increase and both update', function () {
     beforeEach(async function () {
-<<<<<<< HEAD
       await this.silo.resetContract(); // Reset the balance of contract
       await this.silo.resetSeedsAndStalk([userAddress, user2Address]);
       await this.silo.connect(user).depositBeans('1000', [false, false, false]);
       await this.silo.connect(user2).depositBeans('1000', [false, false, false]);
-=======
-      await this.silo.resetSeedsAndStalk([userAddress, user2Address]);
-      await this.silo.connect(user).depositBeans('1000');
-      await this.silo.connect(user2).depositBeans('1000');
->>>>>>> fcd69d4c
       await this.season.siloSunrise(100);
       await this.silo.updateSilo(userAddress, false, false);
       await this.silo.updateSilo(user2Address, false, false);
@@ -833,16 +694,10 @@
 
   describe('2 users with supply increase and both update', function () {
     beforeEach(async function () {
-<<<<<<< HEAD
       await this.silo.resetContract(); // Reset the balance of contract
       await this.silo.resetSeedsAndStalk([userAddress, user2Address]);
       await this.silo.connect(user).depositBeans('1000', [false, false, false]);
       await this.silo.connect(user2).depositBeans('1000', [false, false, false]);
-=======
-      await this.silo.resetSeedsAndStalk([userAddress, user2Address]);
-      await this.silo.connect(user).depositBeans('1000');
-      await this.silo.connect(user2).depositBeans('1000');
->>>>>>> fcd69d4c
       await this.season.siloSunrise(100);
       await this.silo.updateSilo(userAddress, false, false);
       await this.season.siloSunrise(100);
@@ -865,19 +720,12 @@
     it('properly updates the user balance', async function () {
       expect(await this.silo.balanceOfFarmableBeans(userAddress)).to.eq('50');
       expect(await this.silo.balanceOfFarmableStalk(userAddress)).to.eq('500000');
-<<<<<<< HEAD
       expect(await this.silo.balanceOfSeeds(userAddress)).to.eq('100');
       expect(await this.seed.balanceOf(userAddress)).to.eq('2100');
       expect(await this.silo.balanceOf(userAddress)).to.eq('10502000');
       expect(await this.silo.balanceOfStalk(userAddress)).to.eq('500000');
       expect(await this.seed.balanceOf(this.silo.address)).to.eq('102');
       expect(await this.silo.balanceOf(this.silo.address)).to.eq('510000');
-=======
-      expect(await this.silo.balanceOfSeeds(userAddress)).to.eq('0');
-      expect(await this.seed.balanceOf(userAddress)).to.eq('2200');
-      expect(await this.silo.balanceOf(userAddress)).to.eq('11002000');
-      expect(await this.silo.balanceOfStalk(userAddress)).to.eq('0');
->>>>>>> fcd69d4c
     });
 
     it('properly updates the user2 balance', async function () {
