--- conflicted
+++ resolved
@@ -5,17 +5,8 @@
 pragma solidity =0.7.6;
 pragma experimental ABIEncoderV2;
 
-<<<<<<< HEAD
-import "../../../libraries/LibMarket.sol";
-import "../../../libraries/LibClaim.sol";
-import "../../../libraries/LibIncentive.sol";
-import "../../../libraries/LibMathFP.sol";
-import "./PodTransfer.sol";
-import "hardhat/console.sol";
-=======
 import "./PodTransfer.sol";
 import "../../../libraries/Token/LibTransfer.sol";
->>>>>>> f99614dc
 
 /**
  * @author Beanjoyer
@@ -24,19 +15,7 @@
 contract Listing is PodTransfer {
     using SafeMath for uint256;
 
-<<<<<<< HEAD
-
-    struct PiecewiseCubic {
-        uint256[10] subIntervalIndex; //Each term 'n' points to the beginning of the domain for the nth piecewise
-        uint256[40] constants; //Stores the constant values for each cubic. Since there are only 10 values ot a degree, they are concatenated together to form a 40 length array
-        uint8[40] shifts; //Decimal shift for each corresponding constant value
-        bool[40] signs; //Sign for each corresponding value
-    }
-
-    struct Listing {
-=======
     struct PodListing {
->>>>>>> f99614dc
         address account;
         uint256 index;
         uint256 start;
@@ -46,16 +25,6 @@
         LibTransfer.To mode;
     }
 
-    struct DynamicListing {
-        address account;
-        uint256 index;
-        uint256 start;
-        uint256 amount;
-        uint256 maxHarvestableIndex;
-        bool toWallet;
-        PiecewiseCubic f;
-    }
-
     event PodListingCreated(
         address indexed account,
         uint256 index,
@@ -63,26 +32,8 @@
         uint256 amount,
         uint24 pricePerPod,
         uint256 maxHarvestableIndex,
-<<<<<<< HEAD
-        bool toWallet
-=======
         LibTransfer.To mode
->>>>>>> f99614dc
     );
-
-    event DynamicPodListingCreated(
-        address indexed account,
-        uint256 index,
-        uint256 start,
-        uint256 amount,
-        uint256 maxHarvestableIndex,
-        bool toWallet,
-        uint256[10] subIntervalIndex,
-        uint256[40] constants,
-        uint8[40] shifts,
-        bool[40] signs
-    );
-
     event PodListingFilled(
         address indexed from,
         address indexed to,
@@ -90,29 +41,12 @@
         uint256 start,
         uint256 amount
     );
-
     event PodListingCancelled(address indexed account, uint256 index);
-    
-    //debugging event remove later
-    event ListingFill(
-        address indexed from,
-        address indexed to,
-        uint256 amount,
-        uint256 pricePerPod
-    );
 
     /*
      * Create
      */
 
-<<<<<<< HEAD
-    function _createPodListing(uint256 index, uint256 start, uint256 amount, uint24 pricePerPod, uint256 maxHarvestableIndex, bool toWallet ) internal {
-        uint256 plotSize = s.a[msg.sender].field.plots[index];
-        require(plotSize >= (start + amount) && amount > 0, "Marketplace: Invalid Plot/Amount.");
-
-        require(0 < pricePerPod, "Marketplace: Pod price must be greater than 0." );
-        require(s.f.harvestable <= maxHarvestableIndex, "Marketplace: Expired." );
-=======
     function _createPodListing(
         uint256 index,
         uint256 start,
@@ -134,7 +68,6 @@
             s.f.harvestable <= maxHarvestableIndex,
             "Marketplace: Expired."
         );
->>>>>>> f99614dc
 
         if (s.podListings[index] != bytes32(0)) _cancelPodListing(msg.sender, index);
 
@@ -153,35 +86,7 @@
             amount,
             pricePerPod,
             maxHarvestableIndex,
-<<<<<<< HEAD
-            toWallet
-        );
-    }
-
-    function _createDynamicPodListing(uint256 index, uint256 start, uint256 amount, uint256 maxHarvestableIndex, bool toWallet, PiecewiseCubic calldata f) internal {
-        uint256 plotSize = s.a[msg.sender].field.plots[index];
-        require(plotSize >= (start + amount) && amount > 0, "Marketplace: Invalid Plot/Amount.");
-
-        require(s.f.harvestable <= maxHarvestableIndex, "Marketplace: Expired.");
-
-        if (s.podListings[index] != bytes32(0)) _cancelPodListing(index);
-
-        s.podListings[index] = hashDynamicListing(start,amount,maxHarvestableIndex,toWallet,f.subIntervalIndex,f.constants,f.shifts,f.signs);
-
-        emit DynamicPodListingCreated(
-            msg.sender,
-            index,
-            start,
-            amount,
-            maxHarvestableIndex,
-            toWallet,
-            f.subIntervalIndex,
-            f.constants,
-            f.shifts,
-            f.signs
-=======
             mode
->>>>>>> f99614dc
         );
     }
 
@@ -189,22 +94,6 @@
      * Fill
      */
 
-<<<<<<< HEAD
-    function _buyBeansAndFillPodListing(Listing calldata l, uint256 beanAmount, uint256 buyBeanAmount) internal {
-        uint256 boughtBeanAmount = LibMarket.buyExactTokensToWallet(buyBeanAmount, l.account, l.toWallet);
-        _fillListing(l, beanAmount + boughtBeanAmount);
-    }
-
-    function _buyBeansAndFillDynamicPodListing(DynamicListing calldata l, uint256 beanAmount, uint256 buyBeanAmount) internal {
-        uint256 boughtBeanAmount = LibMarket.buyExactTokensToWallet(buyBeanAmount, l.account, l.toWallet);
-        _fillDynamicListing(l, beanAmount + boughtBeanAmount);
-    }
-
-    function _fillListing(Listing calldata l, uint256 beanAmount) internal {
-        bytes32 lHash = hashListing(l.start, l.amount, l.pricePerPod, l.maxHarvestableIndex, l.toWallet);
-
-        require(s.podListings[l.index] == lHash, "Marketplace: Listing does not exist.");
-=======
     function _fillListing(PodListing calldata l, uint256 beanAmount) internal {
         bytes32 lHash = hashListing(
             l.start,
@@ -217,7 +106,6 @@
             s.podListings[l.index] == lHash,
             "Marketplace: Listing does not exist."
         );
->>>>>>> f99614dc
         uint256 plotSize = s.a[l.account].field.plots[l.index];
         require(
             plotSize >= (l.start + l.amount) && l.amount > 0,
@@ -228,69 +116,6 @@
             "Marketplace: Listing has expired."
         );
 
-<<<<<<< HEAD
-        uint256 amountBeans = (beanAmount * 1000000) / l.pricePerPod;
-
-        __fillListing(l.account, msg.sender, l, amountBeans);
-        _transferPlot(l.account, msg.sender, l.index, l.start, amountBeans);
-    }
-
-    function _fillDynamicListing(DynamicListing calldata l, uint256 beanAmount) internal {
-        bytes32 lHash = hashDynamicListing(l.start,l.amount,l.maxHarvestableIndex,l.toWallet,l.f.subIntervalIndex,l.f.constants,l.f.shifts,l.f.signs);
-
-        require(s.podListings[l.index] == lHash, "Marketplace: Listing does not exist.");
-        uint256 plotSize = s.a[l.account].field.plots[l.index];
-        require(plotSize >= (l.start + l.amount) && l.amount > 0, "Marketplace: Invalid Plot/Amount.");
-        require(s.f.harvestable <= l.maxHarvestableIndex, "Marketplace: Listing has expired.");
-        require(beanAmount > 0, "bean amount is zero rip 1");
-        // uint256 i = _findIndex(l.f.subIntervalIndex, l.index + l.start + l.amount - s.f.harvestable);
-        uint256 i = LibMathFP.findIndexWithinSubinterval(l.f.subIntervalIndex, l.index + l.start + l.amount - s.f.harvestable, 0, 9);
-        uint256 pricePerPod = _getPriceAtIndex(l.f, l.index + l.start + l.amount - s.f.harvestable, i);
-        emit ListingFill(
-            l.account,
-            msg.sender,
-            pricePerPod,
-            l.index + l.start + l.amount - s.f.harvestable
-        );
-        // require(0 <=i && i < 10, "invalid index");
-        require(pricePerPod > 0, "invalid price per pod calculated");
-        // require(pricePerPod<=1000000, "price per pod too high");
-        beanAmount = (beanAmount * 1000000) / pricePerPod;
-        require(l.amount >= beanAmount, "Marketplace: Not enough pods in Listing.");
-        __fillDynamicListing(l.account, msg.sender, l, beanAmount);
-        _transferPlot(l.account, msg.sender, l.index, l.start, beanAmount);
-    }
-
-    // function _findIndex(uint256[10] calldata subIntervalIndex, uint256 x) internal pure returns (uint256) {
-    //     return LibMathFP.findIndexWithinSubinterval(subIntervalIndex, x);
-    
-
-    function _getPriceAtIndex(PiecewiseCubic calldata f, uint256 x, uint256 i) internal pure returns (uint256 pricePerPod) {
-        pricePerPod = LibMathFP.evaluateCubic(
-            [f.signs[i], f.signs[i + 10], f.signs[i + 20], f.signs[i + 30]], 
-            [f.shifts[i], f.shifts[i + 10], f.shifts[i + 20], f.shifts[i + 30]],
-            [f.constants[i], f.constants[i + 10], f.constants[i + 20], f.constants[i + 30]],
-            x,
-            0,
-            false
-        );
-    }
-
-    function __fillListing(address from, address to, Listing calldata l, uint256 amount) private {
-        require(l.amount >= amount, "Marketplace: Not enough pods in Listing.");
-
-        if (l.amount > amount)
-            s.podListings[l.index.add(amount).add(l.start)] = hashListing(0, l.amount.sub(amount), l.pricePerPod, l.maxHarvestableIndex, l.toWallet);
-        emit PodListingFilled(l.account, to, l.index, l.start, amount);
-        delete s.podListings[l.index];
-    }
-
-    function __fillDynamicListing(address from, address to, DynamicListing calldata l, uint256 amount) private {
-        if (l.amount > amount)
-            s.podListings[
-                l.index.add(amount).add(l.start)
-            ] = hashDynamicListing(0, l.amount.sub(amount), l.maxHarvestableIndex, l.toWallet, l.f.subIntervalIndex, l.f.constants, l.f.shifts, l.f.signs);
-=======
         uint256 amount = beanAmount.mul(1000000).div(l.pricePerPod);
         amount = roundAmount(l, amount);
 
@@ -313,7 +138,6 @@
                 l.maxHarvestableIndex,
                 l.mode
             );
->>>>>>> f99614dc
         emit PodListingFilled(l.account, to, l.index, l.start, amount);
         delete s.podListings[l.index];
     }
@@ -337,11 +161,6 @@
 
     // If remainder left (always <1 pod) that would otherwise be unpurchaseable
     // due to rounding from calculating amount, give it to last buyer
-<<<<<<< HEAD
-    function roundAmount(uint256 listingAmount, uint256 amount, uint24 pricePerPod) private pure returns (uint256) {
-        if ((listingAmount - amount) < (1000000 / pricePerPod))
-            amount = listingAmount;
-=======
     function roundAmount(PodListing calldata l, uint256 amount)
         private
         pure
@@ -349,7 +168,6 @@
     {
         uint256 remainingAmount = l.amount.sub(amount, "Marketplace: Not enough pods in Listing");
         if (remainingAmount < (1000000 / l.pricePerPod)) amount = l.amount;
->>>>>>> f99614dc
         return amount;
     }
 
@@ -357,9 +175,6 @@
      * Helpers
      */
 
-<<<<<<< HEAD
-    function hashListing(uint256 start, uint256 amount, uint24 pricePerPod, uint256 maxHarvestableIndex, bool toWallet) internal pure returns (bytes32 lHash) {
-=======
     function hashListing(
         uint256 start,
         uint256 amount,
@@ -367,7 +182,6 @@
         uint256 maxHarvestableIndex,
         LibTransfer.To mode
     ) internal pure returns (bytes32 lHash) {
->>>>>>> f99614dc
         lHash = keccak256(
             abi.encodePacked(
                 start,
@@ -378,19 +192,4 @@
             )
         );
     }
-
-     function hashDynamicListing(uint256 start, uint256 amount, uint256 maxHarvestableIndex, bool toWallet, uint256[10] calldata subIntervalIndex, uint256[40] calldata constants, uint8[40] calldata shifts, bool[40] calldata bools) internal pure returns (bytes32 lHash) {
-        lHash = keccak256(
-            abi.encodePacked(
-                start,
-                amount,
-                maxHarvestableIndex,
-                toWallet,
-                subIntervalIndex,
-                constants,
-                shifts,
-                bools
-            )
-        );
-    }
 }