// SPDX-License-Identifier: MIT

pragma solidity ^0.8.20;

<<<<<<< HEAD
import {LibRedundantMath256} from "contracts/libraries/LibRedundantMath256.sol";
import "@openzeppelin/contracts/utils/math/Math.sol";
=======
import {SafeMath} from "@openzeppelin/contracts/math/SafeMath.sol";
import {IBlockBasefee} from "../interfaces/IBlockBasefee.sol";
import "@openzeppelin/contracts/math/Math.sol";
>>>>>>> 36b8574b
import "../C.sol";

/**
 * @title LibIncentive
 * @author Publius, Chaikitty, Brean
 * @notice Calculates the reward offered for calling Sunrise, adjusts for current gas & ETH prices,
 * and scales the reward up when the Sunrise is called late.
 */
library LibIncentive {
    using LibRedundantMath256 for uint256;

    /**
     * @notice Emitted when Beanstalk pays `beans` to `account` as a reward for calling `sunrise()`.
     * @param account The address to which the reward Beans were sent
     * @param beans The amount of Beans paid as a reward
     */
    event Incentivization(address indexed account, uint256 beans);

    /// @dev The Sunrise reward reaches its maximum after this many seconds elapse.
    uint256 internal constant MAX_SECONDS_LATE = 300;

    /// @dev Base BEAN reward to cover cost of operating a bot.
<<<<<<< HEAD
    uint256 internal constant BASE_REWARD = 5e6; // 5 BEAN
=======
    uint256 internal constant BASE_REWARD = 3e6; // 3 BEAN

    /// @dev Max BEAN reward for calling Sunrise.
    uint256 internal constant MAX_REWARD = 250e6; // 250 BEAN

    /// @dev Wei buffer to account for the priority fee.
    uint256 internal constant PRIORITY_FEE_BUFFER = 5e9; // 5e9 wei = 5 gwei

    /// @dev The maximum gas which Beanstalk will pay for a Sunrise transaction.
    uint256 internal constant MAX_SUNRISE_GAS = 500_000; // 500k gas

    /// @dev Accounts for extra gas overhead for completing a Sunrise tranasaction.
    // 21k gas (base cost for a transction) + ~29 gas for other overhead
    uint256 internal constant SUNRISE_GAS_OVERHEAD = 50_000; // 50k gas

    /// @dev Use external contract for block.basefee as to avoid upgrading existing contracts to solidity v8
    address private constant BASE_FEE_CONTRACT = 0x84292919cB64b590C0131550483707E43Ef223aC;
>>>>>>> 36b8574b

    /// @dev `sunriseReward` is precomputed in {fracExp} using this precision.
    uint256 private constant FRAC_EXP_PRECISION = 1e6;

    //////////////////// CALCULATE REWARD ////////////////////

    /**
<<<<<<< HEAD
     * @param secondsLate The number of blocks late that {sunrise()} was called.
=======
     * @param initialGasLeft The amount of gas left at the start of the transaction
     * @param blocksLate The number of blocks late that {sunrise()} was called.
     * @param beanEthPrice The Bean:Eth price calculated by the Minting Well. The amount of Beans per ETH.
>>>>>>> 36b8574b
     * @dev Calculates Sunrise incentive amount based on current gas prices and a computed
     * BEAN:ETH price. This function is called at the end of {sunriseTo()} after all
     * "step" functions have been executed.
     */
    function determineReward(uint256 secondsLate) external pure returns (uint256) {
        // Cap the maximum number of blocks late. If the sunrise is later than
        // this, Beanstalk will pay the same amount. Prevents unbounded return value.
        if (secondsLate > MAX_SECONDS_LATE) {
            secondsLate = MAX_SECONDS_LATE;
        }

        // Scale the reward up as the number of blocks after expected sunrise increases.
        // `sunriseReward * (1 + 1/100)^(blocks late * seconds per block)`
        // NOTE: 1.01^(25 * 12) = 19.78, This is the maximum multiplier.
        return fracExp(BASE_REWARD, secondsLate);
    }

    //////////////////// MATH UTILITIES ////////////////////

    /**
     * @dev fraxExp scales up the bean reward based on the blocks late.
     * the formula is beans * (1.01)^(Blocks Late * 12 second block time).
     * since block time is capped at 25 blocks,
     * we only need to check cases 0 - 25
     */
    function fracExp(
        uint256 beans,
        uint256 secondsLate
    ) internal pure returns (uint256 scaledSunriseReward) {
        // check most likely case first
        if (secondsLate == 0) {
            return beans;
        }

        // use an if ladder to determine the scaling factor. If ladder is used over binary search
        // due to simplicity. Checked every 2 seconds to reduce bytecode size. SecondsLate is rounded up given that beanstalk would rather incentivize slightly more to call sunrise earlier than to incentivize slightly less for a later sunrise.
        // repeat until 300 seconds:
        if (secondsLate <= 30) {
            if (secondsLate == 0) {
                return _scaleReward(beans, 1_000_000);
            }
            if (secondsLate <= 2) {
                return _scaleReward(beans, 1_020_100);
            }
            if (secondsLate <= 4) {
                return _scaleReward(beans, 1_040_604);
            }
            if (secondsLate <= 6) {
                return _scaleReward(beans, 1_061_520);
            }
            if (secondsLate <= 8) {
                return _scaleReward(beans, 1_082_857);
            }
            if (secondsLate <= 10) {
                return _scaleReward(beans, 1_104_622);
            }
            if (secondsLate <= 12) {
                return _scaleReward(beans, 1_126_825);
            }
            if (secondsLate <= 14) {
                return _scaleReward(beans, 1_149_474);
            }
            if (secondsLate <= 16) {
                return _scaleReward(beans, 1_172_579);
            }
            if (secondsLate <= 18) {
                return _scaleReward(beans, 1_196_147);
            }
            if (secondsLate <= 20) {
                return _scaleReward(beans, 1_220_190);
            }
            if (secondsLate <= 22) {
                return _scaleReward(beans, 1_244_716);
            }
            if (secondsLate <= 24) {
                return _scaleReward(beans, 1_269_735);
            }
            if (secondsLate <= 26) {
                return _scaleReward(beans, 1_295_256);
            }
            if (secondsLate <= 28) {
                return _scaleReward(beans, 1_321_291);
            }
            if (secondsLate <= 30) {
                return _scaleReward(beans, 1_347_849);
            }
        } else if (secondsLate <= 60) {
            if (secondsLate <= 32) {
                return _scaleReward(beans, 1_374_941);
            }
            if (secondsLate <= 34) {
                return _scaleReward(beans, 1_402_577);
            }
            if (secondsLate <= 36) {
                return _scaleReward(beans, 1_430_769);
            }
            if (secondsLate <= 38) {
                return _scaleReward(beans, 1_459_527);
            }
            if (secondsLate <= 40) {
                return _scaleReward(beans, 1_488_864);
            }
            if (secondsLate <= 42) {
                return _scaleReward(beans, 1_518_790);
            }
            if (secondsLate <= 44) {
                return _scaleReward(beans, 1_549_318);
            }
            if (secondsLate <= 46) {
                return _scaleReward(beans, 1_580_459);
            }
            if (secondsLate <= 48) {
                return _scaleReward(beans, 1_612_226);
            }
            if (secondsLate <= 50) {
                return _scaleReward(beans, 1_644_632);
            }
            if (secondsLate <= 52) {
                return _scaleReward(beans, 1_677_689);
            }
            if (secondsLate <= 54) {
                return _scaleReward(beans, 1_711_410);
            }
            if (secondsLate <= 56) {
                return _scaleReward(beans, 1_745_810);
            }
            if (secondsLate <= 58) {
                return _scaleReward(beans, 1_780_901);
            }
            if (secondsLate <= 60) {
                return _scaleReward(beans, 1_816_697);
            }
        } else if (secondsLate <= 90) {
            if (secondsLate <= 62) {
                return _scaleReward(beans, 1_853_212);
            }
            if (secondsLate <= 64) {
                return _scaleReward(beans, 1_890_462);
            }
            if (secondsLate <= 66) {
                return _scaleReward(beans, 1_928_460);
            }
            if (secondsLate <= 68) {
                return _scaleReward(beans, 1_967_222);
            }
            if (secondsLate <= 70) {
                return _scaleReward(beans, 2_006_763);
            }
            if (secondsLate <= 72) {
                return _scaleReward(beans, 2_047_099);
            }
            if (secondsLate <= 74) {
                return _scaleReward(beans, 2_088_246);
            }
            if (secondsLate <= 76) {
                return _scaleReward(beans, 2_130_220);
            }
            if (secondsLate <= 78) {
                return _scaleReward(beans, 2_173_037);
            }
            if (secondsLate <= 80) {
                return _scaleReward(beans, 2_216_715);
            }
            if (secondsLate <= 82) {
                return _scaleReward(beans, 2_261_271);
            }
            if (secondsLate <= 84) {
                return _scaleReward(beans, 2_306_723);
            }
            if (secondsLate <= 86) {
                return _scaleReward(beans, 2_353_088);
            }
            if (secondsLate <= 88) {
                return _scaleReward(beans, 2_400_385);
            }
            if (secondsLate <= 90) {
                return _scaleReward(beans, 2_448_633);
            }
        } else if (secondsLate <= 120) {
            if (secondsLate <= 92) {
                return _scaleReward(beans, 2_497_850);
            }
            if (secondsLate <= 94) {
                return _scaleReward(beans, 2_548_057);
            }
            if (secondsLate <= 96) {
                return _scaleReward(beans, 2_599_273);
            }
            if (secondsLate <= 98) {
                return _scaleReward(beans, 2_651_518);
            }
            if (secondsLate <= 100) {
                return _scaleReward(beans, 2_704_814);
            }
            if (secondsLate <= 102) {
                return _scaleReward(beans, 2_759_181);
            }
            if (secondsLate <= 104) {
                return _scaleReward(beans, 2_814_640);
            }
            if (secondsLate <= 106) {
                return _scaleReward(beans, 2_871_214);
            }
            if (secondsLate <= 108) {
                return _scaleReward(beans, 2_928_926);
            }
            if (secondsLate <= 110) {
                return _scaleReward(beans, 2_987_797);
            }
            if (secondsLate <= 112) {
                return _scaleReward(beans, 3_047_852);
            }
            if (secondsLate <= 114) {
                return _scaleReward(beans, 3_109_114);
            }
            if (secondsLate <= 116) {
                return _scaleReward(beans, 3_171_607);
            }
            if (secondsLate <= 118) {
                return _scaleReward(beans, 3_235_356);
            }
            if (secondsLate <= 120) {
                return _scaleReward(beans, 3_300_387);
            }
        } else if (secondsLate <= 150) {
            if (secondsLate <= 122) {
                return _scaleReward(beans, 3_366_725);
            }
            if (secondsLate <= 124) {
                return _scaleReward(beans, 3_434_396);
            }
            if (secondsLate <= 126) {
                return _scaleReward(beans, 3_503_427);
            }
            if (secondsLate <= 128) {
                return _scaleReward(beans, 3_573_846);
            }
            if (secondsLate <= 130) {
                return _scaleReward(beans, 3_645_680);
            }
            if (secondsLate <= 132) {
                return _scaleReward(beans, 3_718_959);
            }
            if (secondsLate <= 134) {
                return _scaleReward(beans, 3_793_710);
            }
            if (secondsLate <= 136) {
                return _scaleReward(beans, 3_869_963);
            }
            if (secondsLate <= 138) {
                return _scaleReward(beans, 3_947_749);
            }
            if (secondsLate <= 140) {
                return _scaleReward(beans, 4_027_099);
            }
            if (secondsLate <= 142) {
                return _scaleReward(beans, 4_108_044);
            }
            if (secondsLate <= 144) {
                return _scaleReward(beans, 4_190_616);
            }
            if (secondsLate <= 146) {
                return _scaleReward(beans, 4_274_847);
            }
            if (secondsLate <= 148) {
                return _scaleReward(beans, 4_360_771);
            }
            if (secondsLate <= 150) {
                return _scaleReward(beans, 4_448_423);
            }
        } else if (secondsLate <= 180) {
            if (secondsLate <= 152) {
                return _scaleReward(beans, 4_537_836);
            }
            if (secondsLate <= 154) {
                return _scaleReward(beans, 4_629_047);
            }
            if (secondsLate <= 156) {
                return _scaleReward(beans, 4_722_091);
            }
            if (secondsLate <= 158) {
                return _scaleReward(beans, 4_817_005);
            }
            if (secondsLate <= 160) {
                return _scaleReward(beans, 4_913_826);
            }
            if (secondsLate <= 162) {
                return _scaleReward(beans, 5_012_594);
            }
            if (secondsLate <= 164) {
                return _scaleReward(beans, 5_113_347);
            }
            if (secondsLate <= 166) {
                return _scaleReward(beans, 5_216_126);
            }
            if (secondsLate <= 168) {
                return _scaleReward(beans, 5_320_970);
            }
            if (secondsLate <= 170) {
                return _scaleReward(beans, 5_427_921);
            }
            if (secondsLate <= 172) {
                return _scaleReward(beans, 5_537_023);
            }
            if (secondsLate <= 174) {
                return _scaleReward(beans, 5_648_317);
            }
            if (secondsLate <= 176) {
                return _scaleReward(beans, 5_761_848);
            }
            if (secondsLate <= 178) {
                return _scaleReward(beans, 5_877_661);
            }
            if (secondsLate <= 180) {
                return _scaleReward(beans, 5_995_802);
            }
        } else if (secondsLate <= 210) {
            if (secondsLate <= 182) {
                return _scaleReward(beans, 6_116_318);
            }
            if (secondsLate <= 184) {
                return _scaleReward(beans, 6_239_256);
            }
            if (secondsLate <= 186) {
                return _scaleReward(beans, 6_364_665);
            }
            if (secondsLate <= 188) {
                return _scaleReward(beans, 6_492_594);
            }
            if (secondsLate <= 190) {
                return _scaleReward(beans, 6_623_096);
            }
            if (secondsLate <= 192) {
                return _scaleReward(beans, 6_756_220);
            }
            if (secondsLate <= 194) {
                return _scaleReward(beans, 6_892_020);
            }
            if (secondsLate <= 196) {
                return _scaleReward(beans, 7_030_549);
            }
            if (secondsLate <= 198) {
                return _scaleReward(beans, 7_171_863);
            }
            if (secondsLate <= 200) {
                return _scaleReward(beans, 7_316_018);
            }
            if (secondsLate <= 202) {
                return _scaleReward(beans, 7_463_070);
            }
            if (secondsLate <= 204) {
                return _scaleReward(beans, 7_613_078);
            }
            if (secondsLate <= 206) {
                return _scaleReward(beans, 7_766_100);
            }
            if (secondsLate <= 208) {
                return _scaleReward(beans, 7_922_199);
            }
            if (secondsLate <= 210) {
                return _scaleReward(beans, 8_081_435);
            }
        } else if (secondsLate <= 240) {
            if (secondsLate <= 212) {
                return _scaleReward(beans, 8_243_872);
            }
            if (secondsLate <= 214) {
                return _scaleReward(beans, 8_409_574);
            }
            if (secondsLate <= 216) {
                return _scaleReward(beans, 8_578_606);
            }
            if (secondsLate <= 218) {
                return _scaleReward(beans, 8_751_036);
            }
            if (secondsLate <= 220) {
                return _scaleReward(beans, 8_926_932);
            }
            if (secondsLate <= 222) {
                return _scaleReward(beans, 9_106_363);
            }
            if (secondsLate <= 224) {
                return _scaleReward(beans, 9_289_401);
            }
            if (secondsLate <= 226) {
                return _scaleReward(beans, 9_476_118);
            }
            if (secondsLate <= 228) {
                return _scaleReward(beans, 9_666_588);
            }
            if (secondsLate <= 230) {
                return _scaleReward(beans, 9_860_887);
            }
            if (secondsLate <= 232) {
                return _scaleReward(beans, 10_059_091);
            }
            if (secondsLate <= 234) {
                return _scaleReward(beans, 10_261_278);
            }
            if (secondsLate <= 236) {
                return _scaleReward(beans, 10_467_530);
            }
            if (secondsLate <= 238) {
                return _scaleReward(beans, 10_677_927);
            }
        } else if (secondsLate <= 270) {
            if (secondsLate <= 242) {
                return _scaleReward(beans, 11_111_494);
            }
            if (secondsLate <= 244) {
                return _scaleReward(beans, 11_334_835);
            }
            if (secondsLate <= 246) {
                return _scaleReward(beans, 11_562_665);
            }
            if (secondsLate <= 248) {
                return _scaleReward(beans, 11_795_075);
            }
            if (secondsLate <= 250) {
                return _scaleReward(beans, 12_032_156);
            }
            if (secondsLate <= 252) {
                return _scaleReward(beans, 12_274_002);
            }
            if (secondsLate <= 254) {
                return _scaleReward(beans, 12_520_710);
            }
            if (secondsLate <= 256) {
                return _scaleReward(beans, 12_772_376);
            }
            if (secondsLate <= 258) {
                return _scaleReward(beans, 13_029_101);
            }
            if (secondsLate <= 260) {
                return _scaleReward(beans, 13_290_985);
            }
            if (secondsLate <= 262) {
                return _scaleReward(beans, 13_558_134);
            }
            if (secondsLate <= 264) {
                return _scaleReward(beans, 13_830_653);
            }
            if (secondsLate <= 266) {
                return _scaleReward(beans, 14_108_649);
            }
            if (secondsLate <= 268) {
                return _scaleReward(beans, 14_392_233);
            }
            if (secondsLate <= 270) {
                return _scaleReward(beans, 14_681_517);
            }
        } else if (secondsLate <= 300) {
            if (secondsLate <= 272) {
                return _scaleReward(beans, 14_976_615);
            }
            if (secondsLate <= 274) {
                return _scaleReward(beans, 15_277_645);
            }
            if (secondsLate <= 276) {
                return _scaleReward(beans, 15_584_726);
            }
            if (secondsLate <= 278) {
                return _scaleReward(beans, 15_897_979);
            }
            if (secondsLate <= 280) {
                return _scaleReward(beans, 16_217_528);
            }
            if (secondsLate <= 282) {
                return _scaleReward(beans, 16_543_500);
            }
            if (secondsLate <= 284) {
                return _scaleReward(beans, 16_876_025);
            }
            if (secondsLate <= 286) {
                return _scaleReward(beans, 17_215_233);
            }
            if (secondsLate <= 288) {
                return _scaleReward(beans, 17_561_259);
            }
            if (secondsLate <= 290) {
                return _scaleReward(beans, 17_914_240);
            }
            if (secondsLate <= 292) {
                return _scaleReward(beans, 18_274_317);
            }
            if (secondsLate <= 294) {
                return _scaleReward(beans, 18_641_630);
            }
            if (secondsLate <= 296) {
                return _scaleReward(beans, 19_016_327);
            }
            if (secondsLate <= 298) {
                return _scaleReward(beans, 19_398_555);
            }
            if (secondsLate <= 300) {
                return _scaleReward(beans, 19_788_466);
            }
        } else {
            return _scaleReward(beans, 20_000_000);
        }
    }

    function _scaleReward(uint256 beans, uint256 scaler) private pure returns (uint256) {
        return beans.mul(scaler).div(FRAC_EXP_PRECISION);
    }
}<|MERGE_RESOLUTION|>--- conflicted
+++ resolved
@@ -2,14 +2,8 @@
 
 pragma solidity ^0.8.20;
 
-<<<<<<< HEAD
 import {LibRedundantMath256} from "contracts/libraries/LibRedundantMath256.sol";
 import "@openzeppelin/contracts/utils/math/Math.sol";
-=======
-import {SafeMath} from "@openzeppelin/contracts/math/SafeMath.sol";
-import {IBlockBasefee} from "../interfaces/IBlockBasefee.sol";
-import "@openzeppelin/contracts/math/Math.sol";
->>>>>>> 36b8574b
 import "../C.sol";
 
 /**
@@ -32,27 +26,7 @@
     uint256 internal constant MAX_SECONDS_LATE = 300;
 
     /// @dev Base BEAN reward to cover cost of operating a bot.
-<<<<<<< HEAD
     uint256 internal constant BASE_REWARD = 5e6; // 5 BEAN
-=======
-    uint256 internal constant BASE_REWARD = 3e6; // 3 BEAN
-
-    /// @dev Max BEAN reward for calling Sunrise.
-    uint256 internal constant MAX_REWARD = 250e6; // 250 BEAN
-
-    /// @dev Wei buffer to account for the priority fee.
-    uint256 internal constant PRIORITY_FEE_BUFFER = 5e9; // 5e9 wei = 5 gwei
-
-    /// @dev The maximum gas which Beanstalk will pay for a Sunrise transaction.
-    uint256 internal constant MAX_SUNRISE_GAS = 500_000; // 500k gas
-
-    /// @dev Accounts for extra gas overhead for completing a Sunrise tranasaction.
-    // 21k gas (base cost for a transction) + ~29 gas for other overhead
-    uint256 internal constant SUNRISE_GAS_OVERHEAD = 50_000; // 50k gas
-
-    /// @dev Use external contract for block.basefee as to avoid upgrading existing contracts to solidity v8
-    address private constant BASE_FEE_CONTRACT = 0x84292919cB64b590C0131550483707E43Ef223aC;
->>>>>>> 36b8574b
 
     /// @dev `sunriseReward` is precomputed in {fracExp} using this precision.
     uint256 private constant FRAC_EXP_PRECISION = 1e6;
@@ -60,18 +34,14 @@
     //////////////////// CALCULATE REWARD ////////////////////
 
     /**
-<<<<<<< HEAD
      * @param secondsLate The number of blocks late that {sunrise()} was called.
-=======
-     * @param initialGasLeft The amount of gas left at the start of the transaction
-     * @param blocksLate The number of blocks late that {sunrise()} was called.
-     * @param beanEthPrice The Bean:Eth price calculated by the Minting Well. The amount of Beans per ETH.
->>>>>>> 36b8574b
      * @dev Calculates Sunrise incentive amount based on current gas prices and a computed
      * BEAN:ETH price. This function is called at the end of {sunriseTo()} after all
      * "step" functions have been executed.
      */
-    function determineReward(uint256 secondsLate) external pure returns (uint256) {
+    function determineReward(
+        uint256 secondsLate
+    ) external pure returns (uint256) {
         // Cap the maximum number of blocks late. If the sunrise is later than
         // this, Beanstalk will pay the same amount. Prevents unbounded return value.
         if (secondsLate > MAX_SECONDS_LATE) {
@@ -569,7 +539,10 @@
         }
     }
 
-    function _scaleReward(uint256 beans, uint256 scaler) private pure returns (uint256) {
+    function _scaleReward(
+        uint256 beans,
+        uint256 scaler
+    ) private pure returns (uint256) {
         return beans.mul(scaler).div(FRAC_EXP_PRECISION);
     }
 }