--- conflicted
+++ resolved
@@ -72,11 +72,7 @@
         payable
     {
         LibClaim.claim(claim);
-<<<<<<< HEAD
-        _convertAddAndDepositLP(lp_address, lp, al, crates, amounts);
-=======
         _convertAddAndDepositLP(lp, al, crates, amounts);
->>>>>>> ac414ed3
     }
 
     function convertAddAndDepositLP(
@@ -89,11 +85,7 @@
         public
         payable
     {
-<<<<<<< HEAD
-        _convertAddAndDepositLP(lp_address, lp, al, crates, amounts);
-=======
         _convertAddAndDepositLP(lp, al, crates, amounts);
->>>>>>> ac414ed3
     }
 
     function lpToPeg() external view returns (uint256 lp) {
