--- conflicted
+++ resolved
@@ -334,13 +334,8 @@
     function getLockedBeansUnderlyingUnripeBean() external view returns (uint256) {
         return
             LibLockedUnderlying.getLockedUnderlying(
-<<<<<<< HEAD
-                C.UNRIPE_BEAN,
-                LibUnripe.getTotalRecapitalizedPercent()
-=======
                 s.sys.tokens.urBean,
                 LibUnripe.getRecapPaidPercentAmount(1e6)
->>>>>>> 08661dfe
             );
     }
 
