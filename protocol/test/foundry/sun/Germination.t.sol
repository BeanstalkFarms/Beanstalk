// SPDX-License-Identifier: MIT
pragma solidity >=0.6.0 <0.9.0;
pragma abicoder v2;

import {TestHelper, LibTransfer} from "test/foundry/utils/TestHelper.sol";
import {MockSiloFacet} from "contracts/mocks/mockFacets/MockSiloFacet.sol";
import {C} from "contracts/C.sol";

/**
 * @title GerminationTest
 * @author Brean
 * @notice Test the germination of beans in the silo.
 * @dev Tests total/farmer values and validates the germination process.
 */
contract GerminationTest is TestHelper {
    // Interfaces.
<<<<<<< HEAD
    MockSiloFacet silo;
=======
    MockSiloFacet silo = MockSiloFacet(BEANSTALK);
>>>>>>> 35e81f33

    // test accounts
    address[] farmers;

    function setUp() public {
        initializeBeanstalkTestState(true, false, false);
        silo = MockSiloFacet(address(bs));

        // mint 1000 beans to user 1 and user 2 (user 0 is the beanstalk deployer).
        farmers.push(users[1]);
        farmers.push(users[2]);
        mintTokensToUsers(farmers, C.BEAN, MAX_DEPOSIT_BOUND);
    }

    //////////// DEPOSITS ////////////

    /**
     * @notice verify that silo deposits correctly
     * germinating and update the state of the silo.
     */
    function test_depositGerminates(uint256 amount) public {
        // deposits bean into the silo.
        (amount, ) = setUpSiloDeposits(amount, farmers);

        // verify new state of silo.
        checkSiloAndUser(users[1], 0, amount);
    }

    /**
     * @notice verify that silo deposits continue to germinate
     * After a season has elapsed.
     */
    function test_depositsContGerminating(uint256 amount) public {
        // deposits bean into the silo.
        (amount, ) = setUpSiloDeposits(amount, farmers);

        // call sunrise.
        bs.siloSunrise(0);

        // verify new state of silo.
        checkSiloAndUser(users[1], 0, amount);
    }

    /**
     * @notice verify that silo deposits continue to germinate
     * After a season.
     */
    function test_depositsEndGermination(uint256 amount) public {
        // deposits bean into the silo.
        (amount, ) = setUpSiloDeposits(amount, farmers);

        // call sunrise twice.
        bs.siloSunrise(0);
        bs.siloSunrise(0);

        // verify new state of silo.
        checkSiloAndUser(users[1], amount, 0);
    }

    ////// WITHDRAWS //////

    /**
     * @notice verify that silo deposits can be withdrawn while germinating.
     */
    function test_withdrawGerminating(uint256 amount) public {
        // deposits bean into the silo.
        int96 stem;
        (amount, stem) = setUpSiloDeposits(amount, farmers);

        // withdraw beans from silo from user 1 and 2.
        withdrawDepositForUsers(farmers, C.BEAN, stem, amount, LibTransfer.To.EXTERNAL);

        // verify silo/farmer states.
        // verify new state of silo.
        checkSiloAndUser(users[1], 0, 0);
    }

    /**
     * @notice verify that silo deposits continue to germinate
     * After a season has elapsed.
     */
    function test_withdrawGerminatingCont(uint256 amount) public {
        // deposits bean into the silo.
        int96 stem;
        (amount, stem) = setUpSiloDeposits(amount, farmers);

        // call sunrise.
        bs.siloSunrise(0);

        // withdraw beans from silo from user 1 and 2.
        withdrawDepositForUsers(farmers, C.BEAN, stem, amount, LibTransfer.To.EXTERNAL);

        // verify silo/farmer states.
        // verify new state of silo.
        checkSiloAndUser(users[1], 0, 0);
    }

    ////// TRANSFERS //////

    /**
     * @notice verify that silo deposits can be withdrawn while germinating.
     */
    function test_transferGerminating(uint256 amount) public {
        // deposits bean into the silo.
        int96 stem;
        (amount, stem) = setUpSiloDeposits(amount, farmers);
        uint256 grownStalk = bs.balanceOfGrownStalk(users[1], C.BEAN);

        farmers.push(users[3]);
        farmers.push(users[4]);

        transferDepositFromUsersToUsers(farmers, stem, C.BEAN, amount);

        // verify silo/farmer states.
        // verify new state of silo.
        checkSiloAndUserWithGrownStalk(users[3], 0, amount, grownStalk);
    }

    /**
     * @notice verify that silo deposits continue to germinate
     * After a season has elapsed.
     */
    function test_transferGerminatingCont(uint256 amount) public {
        // deposits bean into the silo.
        int96 stem;
        (amount, stem) = setUpSiloDeposits(amount, farmers);
        bs.siloSunrise(0);
        farmers.push(users[3]);
        farmers.push(users[4]);

        uint256 grownStalk = bs.balanceOfGrownStalk(users[1], C.BEAN);

        transferDepositFromUsersToUsers(farmers, stem, C.BEAN, amount);

        // verify silo/farmer states.
        // verify new state of silo.
        checkSiloAndUserWithGrownStalk(users[3], 0, amount, grownStalk);
    }

    // The following two tests verify that germinating deposits do not gain signorage from earned beans.
    // however, there is an edge case where the first deposit of the beanstalk system will gain signorage.
    // due to how roots are initally issued. Thus, earned beans tests assume prior deposits.
    function test_NoEarnedBeans(uint256 amount, uint256 sunriseBeans) public {
        sunriseBeans = bound(sunriseBeans, 0, MAX_DEPOSIT_BOUND);

        // see {initZeroEarnedBeansTest} for details.
        uint256 _amount = initZeroEarnedBeansTest(amount, farmers, users[3]);

        // calls sunrise with some beans issued.
        bs.siloSunrise(sunriseBeans);

        // verify silo/farmer states. Check user has no earned beans.
        assertEq(bs.totalStalk(), (2 * _amount + sunriseBeans) * C.STALK_PER_BEAN, "TotalStalk");
        assertEq(bs.balanceOfEarnedBeans(users[3]), 0, "balanceOfEarnedBeans");
        assertEq(bs.getTotalDeposited(C.BEAN), (2 * _amount + sunriseBeans), "TotalDeposited");
        assertEq(
            bs.getTotalDepositedBdv(C.BEAN),
            (2 * _amount + sunriseBeans),
            "TotalDepositedBdv"
        );
        assertEq(bs.totalRoots(), 2 * _amount * C.STALK_PER_BEAN * C.getRootsBase(), "TotalRoots");
    }

    // function testNoEarnedBeansPartialGerm(uint256 amount, uint256 sunriseBeans) public {
    //     uint256 _sunriseBeans = bound(sunriseBeans, 0, MAX_DEPOSIT_BOUND);

    //     // see {initZeroEarnedBeansTest} for details.
    //     uint256 _amount = initZeroEarnedBeansTest(amount, farmers, users[3]);

    //     // calls sunrise with some beans issued.
    //     bs.siloSunrise(sunriseBeans);

    //     // verify silo/farmer states. Check user has no earned beans.
    //     // assertEq(bs.totalStalk(), (2 * _amount + sunriseBeans) * C.STALK_PER_BEAN,  "TotalStalk0");
    //     assertEq(bs.balanceOfEarnedBeans(users[3]), 0, "balanceOfEarnedBeans");
    //     assertEq(bs.getTotalDeposited(C.BEAN), (2 * _amount + sunriseBeans), "TotalDeposited");
    //     assertEq(bs.getTotalDepositedBdv(C.BEAN), (2 * _amount + sunriseBeans), "TotalDepositedBdv");
    //     // assertEq(bs.totalRoots(), 2 * _amount * C.STALK_PER_BEAN * C.getRootsBase(), "TotalRoots");

    //     // calls sunrise (and finishes germination for user 3):
    //     bs.siloSunrise(_sunriseBeans);

    //     // verify silo/farmer states. Check user has no earned beans.
    //     // assertEq(bs.totalStalk(), (3 * _amount + 2 * sunriseBeans) * C.STALK_PER_BEAN,  "TotalStalk1");
    //     assertEq(bs.balanceOfEarnedBeans(users[3]), 0, "balanceOfEarnedBeans");
    //     // assertEq(bs.getTotalDeposited(C.BEAN), (3 * _amount + 2 * sunriseBeans), "TotalDeposited");
    //     // assertEq(bs.getTotalDepositedBdv(C.BEAN), (3 * _amount + 2 * sunriseBeans), "TotalDepositedBdv");
    //     // assertEq(bs.totalRoots(), 5 * _amount * C.STALK_PER_BEAN * C.getRootsBase() / 2, "TotalRoots");

    //     bs.siloSunrise(0);

    //     // verify silo/farmer states. Check user has no earned beans.
    //     // assertEq(bs.totalStalk(), (3 * _amount + 2 * sunriseBeans) * C.STALK_PER_BEAN,  "TotalStalk2");
    //     assertEq(bs.balanceOfEarnedBeans(users[3]), 0, "balanceOfEarnedBeans");
    //     // assertEq(bs.getTotalDeposited(C.BEAN), (3 * _amount + 2 * sunriseBeans), "TotalDeposited");
    //     // assertEq(bs.getTotalDepositedBdv(C.BEAN), (3 * _amount + 2 * sunriseBeans), "TotalDepositedBdv");
    //     // assertEq(bs.totalRoots(), 5 * _amount * C.STALK_PER_BEAN * C.getRootsBase()/ 2, "TotalRoots");
    // }

    ////// SILO TEST HELPERS //////

    /**
     * @notice Withdraw beans from the silo for multiple users.
     * @param users The users to withdraw beans from.
     * @param token The token to withdraw.
     * @param stem The stem tip for the deposited beans.
     * @param amount The amount of beans to withdraw.
     * @param mode The withdraw mode.
     */
    function withdrawDepositForUsers(
        address[] memory users,
        address token,
        int96 stem,
        uint256 amount,
        LibTransfer.To mode
    ) public {
        for (uint256 i = 0; i < users.length; i++) {
            vm.prank(users[i]);
            silo.withdrawDeposit(token, stem, amount, mode);
        }
    }

    /**
     * @notice Transfer beans from the silo for multiple users.
     * @param users Users.
     * @param stem The stem tip for the deposited beans.
     * @param token The token to transfer.
     * @param amount The amount of beans to transfer
     * @dev This function transfers a deposit from user 'i' to
     * user 'i + 2'. Fails with invalid array input.
     */
    function transferDepositFromUsersToUsers(
        address[] memory users,
        int96 stem,
        address token,
        uint256 amount
    ) public {
        for (uint256 i = 0; i < users.length - 2; i++) {
            vm.prank(users[i]);
            silo.transferDeposit(users[i], users[i + 2], token, stem, amount);
        }
    }

    function initZeroEarnedBeansTest(
        uint256 amount,
        address[] memory initalFarmers,
        address newFarmer
    ) public returns (uint256 _amount) {
        // deposit 'amount' beans to the silo.
        (_amount, ) = setUpSiloDeposits(amount, initalFarmers);

        // call sunrise twice to finish the germination process.
        bs.siloSunrise(0);
        bs.siloSunrise(0);

        address[] memory farmer = new address[](1);
        farmer[0] = newFarmer;
        // mint token to new farmer.
        mintTokensToUsers(farmer, C.BEAN, MAX_DEPOSIT_BOUND);

        // deposit into the silo.
        setUpSiloDeposits(amount, farmer);
    }

    ////// ASSERTIONS //////

    /**
     * @notice Verifies the following parameters:
     * Total silo balances.
     * - total Stalk
     * - total Roots
     * - total deposited beans
     * - total deposited bdv
     * - total germinating stalk
     * - total germinating beans
     * - total germinating bdv
     */
    function checkSiloAndUser(address farmer, uint256 total, uint256 germTotal) public view {
        checkTotalSiloBalances(2 * total);
        checkFarmerSiloBalances(farmer, total);
        checkTotalGerminatingBalances(2 * germTotal);
        checkFarmerGerminatingBalances(users[1], germTotal);
    }

    /**
     * @notice checks silo balances, with grown stalk added.
     * @dev when a user interacts with the silo, mow() is called,
     * which credits the user with grown stalk. Tests which check
     * multi-season interactions should include the grown stalk.
     */
    function checkSiloAndUserWithGrownStalk(
        address farmer,
        uint256 total,
        uint256 germTotal,
        uint256 grownStalk
    ) public view {
        checkTotalSiloBalancesWithGrownStalk(2 * total, 2 * grownStalk);
        checkFarmerSiloBalancesWithGrownStalk(farmer, total, grownStalk);
        checkTotalGerminatingBalances(2 * germTotal);
        checkFarmerGerminatingBalances(farmer, germTotal);
    }

    function checkTotalSiloBalances(uint256 expected) public view {
        checkTotalSiloBalancesWithGrownStalk(expected, 0);
    }

    function checkTotalSiloBalancesWithGrownStalk(
        uint256 expected,
        uint256 grownStalk
    ) public view {
        assertEq(bs.totalStalk(), expected * C.STALK_PER_BEAN + grownStalk, "TotalStalk");
        assertEq(
            bs.totalRoots(),
            ((expected * C.STALK_PER_BEAN) + grownStalk) * C.getRootsBase(),
            "TotalRoots"
        );
        assertEq(bs.getTotalDeposited(C.BEAN), expected, "TotalDeposited");
        assertEq(bs.getTotalDepositedBdv(C.BEAN), expected, "TotalDepositedBdv");
    }

    function checkFarmerSiloBalances(address farmer, uint256 expected) public view {
        checkFarmerSiloBalancesWithGrownStalk(farmer, expected, 0);
    }

    function checkFarmerSiloBalancesWithGrownStalk(
        address farmer,
        uint256 expected,
        uint256 grownStalk
    ) public view {
        assertEq(
            bs.balanceOfStalk(farmer),
            (expected * C.STALK_PER_BEAN) + grownStalk,
            "FarmerStalk"
        );
        assertEq(
            bs.balanceOfRoots(farmer),
            ((expected * C.STALK_PER_BEAN) + grownStalk) * C.getRootsBase(),
            "FarmerRoots"
        );
    }

    function checkTotalGerminatingBalances(uint256 expected) public view {
        assertEq(
            bs.getTotalGerminatingStalk(),
            expected * C.STALK_PER_BEAN,
            "TotalGerminatingStalk"
        );
        assertEq(bs.getGerminatingTotalDeposited(C.BEAN), expected, "getGerminatingTotalDeposited");
        assertEq(
            bs.getGerminatingTotalDepositedBdv(C.BEAN),
            expected,
            "getGerminatingTotalDepositedBdv"
        );
    }

    function checkFarmerGerminatingBalances(address farmer, uint256 expected) public view {
        assertEq(
            bs.balanceOfGerminatingStalk(farmer),
            C.STALK_PER_BEAN * expected,
            "balanceOfGerminatingStalk"
        );
    }
}<|MERGE_RESOLUTION|>--- conflicted
+++ resolved
@@ -14,11 +14,7 @@
  */
 contract GerminationTest is TestHelper {
     // Interfaces.
-<<<<<<< HEAD
     MockSiloFacet silo;
-=======
-    MockSiloFacet silo = MockSiloFacet(BEANSTALK);
->>>>>>> 35e81f33
 
     // test accounts
     address[] farmers;
