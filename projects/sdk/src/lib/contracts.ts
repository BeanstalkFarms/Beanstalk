import type { BeanstalkSDK } from "./BeanstalkSDK";
import {
  Curve3Pool__factory,
  CurveTriCrypto2Pool__factory,
  CurveMetaPool__factory,
  Beanstalk__factory,
  CurveCryptoFactory__factory,
  CurveMetaFactory__factory,
  CurveRegistry__factory,
  CurveZap__factory,
  Beanstalk,
  Curve3Pool,
  CurveCryptoFactory,
  CurveMetaFactory,
  CurveMetaPool,
  CurveRegistry,
  CurveTriCrypto2Pool,
  CurveZap,
  BeanstalkFertilizer__factory,
  Root,
  Root__factory,
  Pipeline,
  Pipeline__factory,
  BeanstalkFertilizer,
  Depot__factory,
  Depot,
  BeanstalkPrice__factory,
  BeanstalkPrice,
  Math,
  Math__factory,
  UsdOracle,
  UsdOracle__factory,
<<<<<<< HEAD
=======
  UniswapV3Router__factory,
  UniswapV3Router,
  UniswapV3QuoterV2__factory,
  UniswapV3QuoterV2,
  
>>>>>>> a24abee5
} from "src/constants/generated";
import { BaseContract } from "ethers";

type CurveContracts = {
  pools: {
    pool3: Curve3Pool;
    tricrypto2: CurveTriCrypto2Pool;
    beanCrv3: CurveMetaPool;
    [k: string]: BaseContract;
  };
  registries: {
    poolRegistry: CurveRegistry;
    metaFactory: CurveMetaFactory;
    cryptoFactory: CurveCryptoFactory;
    [k: string]: CurveRegistry | CurveMetaFactory | CurveCryptoFactory;
  };
  zap: CurveZap;
};

export class Contracts {
  static sdk: BeanstalkSDK;

  public readonly beanstalk: Beanstalk;
  public readonly beanstalkRead: Beanstalk;
  public readonly beanstalkPrice: BeanstalkPrice;
  public readonly fertilizer: BeanstalkFertilizer;

  public readonly pipeline: Pipeline;
  public readonly depot: Depot; // temp
  public readonly root: Root;
  public readonly math: Math;
  public readonly usdOracle: UsdOracle;

  public readonly curve: CurveContracts;

  public readonly uniswapV3Router: UniswapV3Router;
  public readonly uniswapV3QuoterV2: UniswapV3QuoterV2;

  // private chain: string;

  constructor(sdk: BeanstalkSDK) {
    Contracts.sdk = sdk;

    // Addressses
    const beanstalkAddress = sdk.addresses.BEANSTALK.get(sdk.chainId);
    const beanstalkFertilizerAddress = sdk.addresses.BEANSTALK_FERTILIZER.get(sdk.chainId);
    const beanstalkPriceAddress = sdk.addresses.BEANSTALK_PRICE.get(sdk.chainId);

    const pipelineAddress = sdk.addresses.PIPELINE.get(sdk.chainId);
    const depotAddress = sdk.addresses.DEPOT.get(sdk.chainId);
    const mathAddress = sdk.addresses.MATH.get(sdk.chainId);
    const rootAddress = sdk.addresses.ROOT.get(sdk.chainId);
    const usdOracleAddress = sdk.addresses.USD_ORACLE.get(sdk.chainId);

    const beancrv3Address = sdk.addresses.BEAN_CRV3.get(sdk.chainId);
    const pool3Address = sdk.addresses.POOL3.get(sdk.chainId);
    const tricrypto2Address = sdk.addresses.TRICRYPTO2.get(sdk.chainId);
    const poolRegistryAddress = sdk.addresses.POOL_REGISTRY.get(sdk.chainId);
    const metaFactoryAddress = sdk.addresses.META_FACTORY.get(sdk.chainId);
    const cryptoFactoryAddress = sdk.addresses.CRYPTO_FACTORY.get(sdk.chainId);
    const zapAddress = sdk.addresses.CURVE_ZAP.get(sdk.chainId);

    const uniswapV3RouterAddress = sdk.addresses.UNISWAP_V3_ROUTER.get(sdk.chainId);
    const uniswapV3QuoterV2Address = sdk.addresses.UNISWAP_V3_QUOTER_V2.get(sdk.chainId);

    // Instances
    this.beanstalk = Beanstalk__factory.connect(beanstalkAddress, sdk.providerOrSigner);
    this.beanstalkRead = Beanstalk__factory.connect(beanstalkAddress, sdk.readProvider ?? sdk.providerOrSigner);
    this.beanstalkPrice = BeanstalkPrice__factory.connect(beanstalkPriceAddress, sdk.providerOrSigner);
    this.fertilizer = BeanstalkFertilizer__factory.connect(beanstalkFertilizerAddress, sdk.providerOrSigner);

    this.pipeline = Pipeline__factory.connect(pipelineAddress, sdk.providerOrSigner);
    this.depot = Depot__factory.connect(depotAddress, sdk.providerOrSigner);
    this.math = Math__factory.connect(mathAddress, sdk.providerOrSigner);
    this.root = Root__factory.connect(rootAddress, sdk.providerOrSigner);
    this.usdOracle = UsdOracle__factory.connect(usdOracleAddress, sdk.providerOrSigner);

    const beanCrv3 = CurveMetaPool__factory.connect(beancrv3Address, sdk.providerOrSigner);
    const pool3 = Curve3Pool__factory.connect(pool3Address, sdk.providerOrSigner);
    const tricrypto2 = CurveTriCrypto2Pool__factory.connect(tricrypto2Address, sdk.providerOrSigner);
    const poolRegistry = CurveRegistry__factory.connect(poolRegistryAddress, sdk.providerOrSigner);
    const metaFactory = CurveMetaFactory__factory.connect(metaFactoryAddress, sdk.providerOrSigner);
    const cryptoFactory = CurveCryptoFactory__factory.connect(cryptoFactoryAddress, sdk.providerOrSigner);
    const zap = CurveZap__factory.connect(zapAddress, sdk.providerOrSigner);

    this.uniswapV3Router = UniswapV3Router__factory.connect(uniswapV3RouterAddress, sdk.providerOrSigner);
    this.uniswapV3QuoterV2 = UniswapV3QuoterV2__factory.connect(uniswapV3QuoterV2Address, sdk.providerOrSigner);

    this.curve = {
      pools: {
        beanCrv3,
        [beancrv3Address]: beanCrv3,
        pool3,
        [pool3Address]: pool3,
        tricrypto2,
        [tricrypto2Address]: tricrypto2
      },
      registries: {
        poolRegistry,
        [poolRegistryAddress]: poolRegistry,
        metaFactory,
        [metaFactoryAddress]: metaFactory,
        cryptoFactory,
        [cryptoFactoryAddress]: cryptoFactory
      },
      zap
    };
  }
}<|MERGE_RESOLUTION|>--- conflicted
+++ resolved
@@ -30,14 +30,11 @@
   Math__factory,
   UsdOracle,
   UsdOracle__factory,
-<<<<<<< HEAD
-=======
   UniswapV3Router__factory,
   UniswapV3Router,
   UniswapV3QuoterV2__factory,
   UniswapV3QuoterV2,
   
->>>>>>> a24abee5
 } from "src/constants/generated";
 import { BaseContract } from "ethers";
 
