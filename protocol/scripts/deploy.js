const {
<<<<<<< HEAD
  USDC,
  USDT,
  DAI,
=======
>>>>>>> 8bd11a21
  ETH_USD_CHAINLINK_AGGREGATOR,
  STETH_ETH_CHAINLINK_PRICE_AGGREGATOR,
  WETH,
  WSTETH,
<<<<<<< HEAD
  WSTETH_ETH_UNIV3_01_POOL,
  BEANSTALK,
  UNRIPE_BEAN,
  TRI_CRYPTO_POOL
} = require("../test/hardhat/utils/constants.js");
const diamond = require("./diamond.js");
const {
  impersonateBean,
  impersonateWeth,
  impersonateUnripe,
  impersonatePrice,
  impersonateChainlinkAggregator,
  impersonateUniswapV3,
  impersonateWsteth,
  impersonatePipeline,
  impersonateToken
} = require("./impersonate.js");

const { deployBasin } = require("./basin");
const {
  whitelistWell,
  impersonateBeanEthWell,
  impersonateBeanWstethWell
} = require("../utils/well");
=======
  WSTETH_ETH_UNIV3_01_POOL
} = require("../test/utils/constants.js");
const diamond = require("./diamond.js");
const {
  impersonateBean,
  impersonateCurve,
  impersonateBean3CrvMetapool,
  impersonateWeth,
  impersonateUnripe,
  impersonatePrice,
  impersonateBlockBasefee,
  impersonateEthUsdcUniswap,
  impersonateEthUsdtUniswap,
  impersonateChainlinkAggregator,
  impersonateUniswapV3,
  impersonateWsteth
} = require("./impersonate.js");

function addCommas(nStr) {
  nStr += "";
  const x = nStr.split(".");
  let x1 = x[0];
  const x2 = x.length > 1 ? "." + x[1] : "";
  var rgx = /(\d+)(\d{3})/;
  while (rgx.test(x1)) {
    x1 = x1.replace(rgx, "$1" + "," + "$2");
  }
  return x1 + x2;
}

function strDisplay(str) {
  return addCommas(str.toString());
}
>>>>>>> 8bd11a21

/**
 * @notice deploys a new instance of beanstalk.
 * @dev SHOULD NOT be used to deploy new beanstalks on mainnet,
 * as the "Bean" token is always impersonated to the mainnet bean address.
 * For new deployments, ensure that the "Bean" token assigns the minter role
 * to the new beanstalk diamond.
 */
async function main(
  verbose = false, // if true, print all logs
  mock = true, // if true, deploy "Mock" versions of the facets
  reset = true, // if true, reset hardhat network
  impersonateERC20 = true, // if true, call `impersonateERC20s`
  unripe = true, // if true, deploy and impersonate unripe
  oracle = true, // if true, deploy and impersonate oracles
  basin = true, // if true, deploy and impersonate basin
  mockPump = true // if true, deploy a mockPump rather than multiFlow pump.
) {
  if (verbose) {
<<<<<<< HEAD
=======
    console.log("SCRIPT NAME: ", scriptName);
>>>>>>> 8bd11a21
    console.log("MOCKS ENABLED: ", mock);
  }

  // Disable forking / reset hardhat network.
  //hardhat.org/hardhat-network/docs/reference
  https: if (mock && reset) {
    await network.provider.request({
      method: "hardhat_reset",
      params: []
    });
  }

  const accounts = await ethers.getSigners();
  const account = await accounts[0].getAddress();
<<<<<<< HEAD

=======
>>>>>>> 8bd11a21
  if (verbose) {
    console.log("Account: " + account);
    console.log("---");
  }
  let tx;
  let totalGasUsed = ethers.BigNumber.from("0");
  let receipt;
  const name = "Beanstalk";

<<<<<<< HEAD
  // Deploy all facets and external libraries.
  [facets, libraryNames, facetLibraries] = await getFacetData(mock);
  let facetsAndNames = await deployFacets(
    verbose,
    mock,
    facets,
    libraryNames,
    facetLibraries,
    totalGasUsed
  );

  // Fetch init diamond contract
  const initDiamondArg = mock
    ? "contracts/mocks/newMockInitDiamond.sol:MockInitDiamond"
    : "contracts/beanstalk/init/newInitDiamond.sol:InitDiamond";

  // eslint-disable-next-line no-unused-vars
  // Impersonate various contracts that beanstalk interacts with.
  // These should be impersonated on a fresh network state.
  let basinComponents = [];
  if (reset) {
    await impersonatePrice(); // BeanstalkPrice contract (frontend price)
    await impersonatePipeline(); // Pipeline contract.
  }

  if (basin) {
    basinComponents = await deployBasin(
      true, // mock
      undefined, // account
      verbose,
      true, // just deploys the well (does not add liquidity)
      mockPump // deploys a regular or mock multiFlow Pump.
    ); // Basin deployment.

    // deploy bean-eth well.
    await impersonateBeanEthWell();

    // deploy bean-wstETH well.
    await impersonateBeanWstethWell();

    await impersonateUnripe(); // Unripe
=======
  async function deployFacets(verbose, facets, libraryNames = [], facetLibraries = {}) {
    const instances = [];
    const libraries = {};

    for (const name of libraryNames) {
      if (verbose) console.log(`Deploying: ${name}`);
      let libraryFactory = await ethers.getContractFactory(name);
      libraryFactory = await libraryFactory.deploy();
      await libraryFactory.deployed();
      const receipt = await libraryFactory.deployTransaction.wait();
      if (verbose) console.log(`${name} deploy gas used: ` + strDisplay(receipt.gasUsed));
      if (verbose) console.log(`Deployed at ${libraryFactory.address}`);
      libraries[name] = libraryFactory.address;
    }

    for (let facet of facets) {
      let constructorArgs = [];
      if (Array.isArray(facet)) {
        [facet, constructorArgs] = facet;
      }
      let factory;
      if (facetLibraries[facet] !== undefined) {
        let facetLibrary = Object.keys(libraries).reduce((acc, val) => {
          if (facetLibraries[facet].includes(val)) acc[val] = libraries[val];
          return acc;
        }, {});
        factory = await ethers.getContractFactory(facet, {
          libraries: facetLibrary
        });
      } else {
        factory = await ethers.getContractFactory(facet);
      }
      const facetInstance = await factory.deploy(...constructorArgs);
      await facetInstance.deployed();
      const tx = facetInstance.deployTransaction;
      const receipt = await tx.wait();
      if (verbose) console.log(`${facet} deploy gas used: ` + strDisplay(receipt.gasUsed));
      totalGasUsed = totalGasUsed.add(receipt.gasUsed);
      instances.push(facetInstance);
    }
    return instances;
  }

  // A list of public libraries that need to be deployed separately.
  const libraryNames = [
    "LibGauge",
    "LibIncentive",
    "LibConvert",
    "LibLockedUnderlying",
    "LibWellMinting",
    "LibCurveMinting",
    "LibGerminate",
    "LibSilo"
  ];

  // A mapping of facet to public library names that will be linked to i4t.
  const facetLibraries = {
    SeasonFacet: [
      "LibGauge",
      "LibIncentive",
      "LibLockedUnderlying",
      "LibWellMinting",
      "LibGerminate"
    ],
    MockSeasonFacet: [
      "LibGauge",
      "LibIncentive",
      "LibLockedUnderlying",
      "LibCurveMinting",
      "LibWellMinting",
      "LibGerminate"
    ],
    'SeasonGettersFacet': [
      'LibLockedUnderlying',
      'LibWellMinting'
    ],
    'ConvertFacet': [
      'LibConvert'
    ],
    'MockConvertFacet': [
      'LibConvert'
    ],
    'MockUnripeFacet': [
      'LibLockedUnderlying'
    ],
    'UnripeFacet': [
      'LibLockedUnderlying'
    ],
    'MockSiloFacet': [
      'LibSilo'
    ],
    'SiloFacet': [
      'LibSilo'
    ],
    'EnrootFacet': [
      'LibSilo'
    ]
  }

  let [
    bdvFacet,
    curveFacet,
    migrationFacet,
    approvalFacet,
    convertFacet,
    convertGettersFacet,
    enrootFacet,
    farmFacet,
    fieldFacet,
    fundraiserFacet,
    marketplaceFacet,
    ownershipFacet,
    pauseFacet,
    depotFacet,
    seasonFacet,
    seasonGettersFacet,
    siloFacet,
    fertilizerFacet,
    tokenFacet,
    tokenSupportFacet,
    unripeFacet,
    whitelistFacet,
    metadataFacet,
    gaugePointFacet,
    siloGettersFacet,
    liquidityWeightFacet
  ] = mock
    ? await deployFacets(
        verbose,
        [
          "BDVFacet",
          "CurveFacet",
          "MigrationFacet",
          "ApprovalFacet",
          "MockConvertFacet",
          "ConvertGettersFacet",
          "EnrootFacet",
          "FarmFacet",
          "MockFieldFacet",
          "MockFundraiserFacet",
          "MockMarketplaceFacet",
          "PauseFacet",
          "DepotFacet",
          "MockSeasonFacet",
          "SeasonGettersFacet",
          "MockSiloFacet",
          "MockFertilizerFacet",
          "OwnershipFacet",
          "TokenFacet",
          "TokenSupportFacet",
          "MockUnripeFacet",
          "MockWhitelistFacet",
          "MetadataFacet",
          "GaugePointFacet",
          "SiloGettersFacet",
          "LiquidityWeightFacet"
        ],
        libraryNames,
        facetLibraries
      )
    : await deployFacets(
        verbose,
        [
          "BDVFacet",
          "CurveFacet",
          "MigrationFacet",
          "ApprovalFacet",
          "ConvertFacet",
          "ConvertGettersFacet",
          "EnrootFacet",
          "FarmFacet",
          "FieldFacet",
          "FundraiserFacet",
          "MarketplaceFacet",
          "OwnershipFacet",
          "PauseFacet",
          "DepotFacet",
          "SeasonFacet",
          "SeasonGettersFacet",
          "SiloFacet",
          "FertilizerFacet",
          "TokenFacet",
          "TokenSupportFacet",
          "UnripeFacet",
          "WhitelistFacet",
          "MetadataFacet",
          "GaugePointFacet",
          "SiloGettersFacet",
          "LiquidityWeightFacet"
        ],
        libraryNames,
        facetLibraries
      );
  const initDiamondArg = mock
    ? "contracts/mocks/MockInitDiamond.sol:MockInitDiamond"
    : "contracts/farm/init/InitDiamond.sol:InitDiamond";
  // eslint-disable-next-line no-unused-vars

  let args = [];
  if (mock) {
    await impersonateBean();
    await impersonatePrice();
    if (reset) {
      await impersonateCurve();
      await impersonateWeth();

      // Eth:USDC oracle
      await impersonateEthUsdcUniswap();
      await impersonateEthUsdtUniswap();
      await impersonateChainlinkAggregator(ETH_USD_CHAINLINK_AGGREGATOR);

      // WStEth oracle
      await impersonateWsteth();
      await impersonateChainlinkAggregator(STETH_ETH_CHAINLINK_PRICE_AGGREGATOR);
      await impersonateUniswapV3(WSTETH_ETH_UNIV3_01_POOL, WSTETH, WETH, 100);
    }
    await impersonateBean3CrvMetapool();
    await impersonateUnripe();
    await impersonateBlockBasefee();
>>>>>>> 8bd11a21
  }

  // Impersonate various ERC20s, if enabled.
  // Bean and WETH are included by default.
  // Non-default ERC20s should have their own impersonation function.
  if (mock) await impersonateBean();
  if (impersonateERC20) await impersonateERC20s(mock);

  // Impersonate oracles. Used within beanstalk to calculate BDV/DeltaB.
  if (oracle) await impersonateOracles();

  // deploy unripe tokens.
  if (unripe) await impersonateUnripe();

  const [beanstalkDiamond, diamondCut] = await diamond.deploy({
    diamondName: "BeanstalkDiamond",
    initDiamond: initDiamondArg,
<<<<<<< HEAD
    facets: facetsAndNames,
=======
    facets: [
      ["BDVFacet", bdvFacet],
      ["CurveFacet", curveFacet],
      ["MigrationFacet", migrationFacet],
      ["ApprovalFacet", approvalFacet],
      ["ConvertFacet", convertFacet],
      ["ConvertGettersFacet", convertGettersFacet],
      ["EnrootFacet", enrootFacet],
      ["FarmFacet", farmFacet],
      ["FieldFacet", fieldFacet],
      ["FundraiserFacet", fundraiserFacet],
      ["MarketplaceFacet", marketplaceFacet],
      ["OwnershipFacet", ownershipFacet],
      ["PauseFacet", pauseFacet],
      ["DepotFacet", depotFacet],
      ["SeasonFacet", seasonFacet],
      ["SeasonGettersFacet", seasonGettersFacet],
      ["SiloFacet", siloFacet],
      ["FertilizerFacet", fertilizerFacet],
      ["TokenFacet", tokenFacet],
      ["TokenSupportFacet", tokenSupportFacet],
      ["UnripeFacet", unripeFacet],
      ["WhitelistFacet", whitelistFacet],
      ["MetadataFacet", metadataFacet],
      ["GaugePointFacet", gaugePointFacet],
      ["SiloGettersFacet", siloGettersFacet],
      ["LiquidityWeightFacet", liquidityWeightFacet]
    ],
>>>>>>> 8bd11a21
    owner: account,
    args: [],
    verbose: verbose,
    impersonate: mock && reset
  });

  tx = beanstalkDiamond.deployTransaction;
<<<<<<< HEAD
  if (tx) {
=======
  if (!!tx) {
>>>>>>> 8bd11a21
    receipt = await tx.wait();
    if (verbose) console.log("Beanstalk diamond deploy gas used: " + strDisplay(receipt.gasUsed));
    if (verbose) console.log("Beanstalk diamond cut gas used: " + strDisplay(diamondCut.gasUsed));
    totalGasUsed = totalGasUsed.add(receipt.gasUsed).add(diamondCut.gasUsed);
  }

  if (verbose) {
    console.log("--");
    console.log("Beanstalk diamond address:" + beanstalkDiamond.address);
    console.log("--");
    console.log("Total gas used: " + strDisplay(totalGasUsed));
  }

<<<<<<< HEAD
  return {
    account: account,
    beanstalkDiamond: beanstalkDiamond,
    basinComponents: basinComponents
  };
}

/**
 * @notice performs actions related to unripe:
 * - adds underlying assets to unripe assets.
 * - mints and approves unripe tokens for an address.
 */
async function addUnderlyingToUnripe(address = undefined, contract = BEANSTALK, amount = [0, 0]) {
  if (address == undefined) {
    address = await beanstalk.owner();
  }

  const beanstalk = getBeanstalk(contract);
  const unripe = await ethers.getContractAt("MockUnripeFacet", beanstalk.address);
  const unripeLP = await ethers.getContractAt("MockToken", UNRIPE_LP);

  // mint 'amount' of the underlying token for the unripeLP.
  // add to underlying.
  await ethers
    .getContractAt("MockToken", await beanstalk.getUnderlyingToken(UNRIPE_LP))
    .mint(address, amount[0]);

  await mockBeanstalk.connect(address).addUnderlying(UNRIPE_LP, amount[0]);

  await ethers
    .getContractAt("MockToken", await beanstalk.getUnderlyingToken(UNRIPE_BEAN))
    .mint(address, amount[1]);

  await mockBeanstalk.connect(address).addUnderlying(UNRIPE_BEAN, to6("1000"));
}

/**
 * @notice intializes a bean well.
 * settings:
 * - wellAddress: address of the well to impersonate to.
 * - token: the token to use for the well.
 * - basinComponents: the basin components that the well will use.
 * - whitelist: if true, whitelists the well to beanstalk.
 * - siloSettings: if whitelist is true, initalizes seed values.
 */
async function deployAndInitalizeMockBeanWell(
  wellAddress = undefined,
  token = undefined,
  wellComponents = undefined,
  whitelist = false,
  siloSettings = ["10000", "4e6"],
  initalReserves = [to6("1000000"), to18("1000")]
) {
  let well = await (
    await ethers.getContractFactory("MockSetComponentsWell", await getWellDeployer())
  ).deploy();
  await well.deployed();
  await network.provider.send("hardhat_setCode", [
    wellAddress,
    await ethers.provider.getCode(well.address)
  ]);
  well = await ethers.getContractAt("MockSetComponentsWell", address);
  tokenContract = await ethers.getContractAt("MockToken", token);
  await well.setPumps([[wellComponents.pump, "0x"]]);
  await well.setWellFunction([wellComponents.wellFunction, "0x"]);
  await well.setTokens([BEAN, tokenContract.address]);

  // set reserves twice to iniralize oracle.
  await well.setReserves(initalReserves);
  await well.setReserves(initalReserves);

  // set symbol.
  let symbol =
    "BEAN" + (await tokenContract.symbol()) + (await wellComponents.wellFunction.symbol()) + "w";

  // initalize instanteous reserves.
  await wellComponents.pump.setInstantaneousReserves(pumpBalances);
  await well.setSymbol(symbol);

  // whitelist token.
  if (whitelist) {
    await whitelistWell(well.address, siloSettings[0], siloSettings[1]);
  }

  return [well, wellComponents.wellFunction, wellComponents.pump];
}

// Deploy all facets and libraries.
// if mock is enabled, deploy "Mock" versions of the facets.
async function deployFacets(
  verbose,
  mock,
  facets,
  libraryNames = [],
  facetLibraries = {},
  totalGasUsed
) {
  const instancesAndNames = [];
  const libraries = {};

  for (const name of libraryNames) {
    if (verbose) console.log(`Deploying: ${name}`);
    let libraryFactory = await ethers.getContractFactory(name);
    libraryFactory = await libraryFactory.deploy();
    await libraryFactory.deployed();
    const receipt = await libraryFactory.deployTransaction.wait();
    if (verbose) console.log(`${name} deploy gas used: ` + strDisplay(receipt.gasUsed));
    if (verbose) console.log(`Deployed at ${libraryFactory.address}`);
    libraries[name] = libraryFactory.address;
  }

  for (let facet of facets) {
    let constructorArgs = [];
    if (Array.isArray(facet)) {
      [facet, constructorArgs] = facet;
    }
    let factory;
    // if mocks are enabled, and if the facet has an extenral library,
    // append "Mock" to the facet name when deploying, and run a try/catch.
    if (mock && facetLibraries[facet] !== undefined) {
      let facetLibrary = Object.keys(libraries).reduce((acc, val) => {
        if (facetLibraries[facet].includes(val)) acc[val] = libraries[val];
        return acc;
      }, {});
      try {
        mockFacet = "Mock" + facet;
        factory = await ethers.getContractFactory(mockFacet, {
          libraries: facetLibrary
        });
        facet = mockFacet;
      } catch (e) {
        factory = await ethers.getContractFactory(facet, {
          libraries: facetLibrary
        });
      }
    } else if (facetLibraries[facet] !== undefined) {
      let facetLibrary = Object.keys(libraries).reduce((acc, val) => {
        if (facetLibraries[facet].includes(val)) acc[val] = libraries[val];
        return acc;
      }, {});
      factory = await ethers.getContractFactory(facet, {
        libraries: facetLibrary
      });
    } else {
      // if mock is enabled, append "Mock" to the facet name, and run a try/catch.
      if (mock) {
        try {
          mockFacet = "Mock" + facet;
          factory = await ethers.getContractFactory(mockFacet);
          facet = mockFacet;
        } catch (e) {
          factory = await ethers.getContractFactory(facet);
        }
      } else {
        factory = await ethers.getContractFactory(facet);
      }
    }
    const facetInstance = await factory.deploy(...constructorArgs);
    await facetInstance.deployed();
    const tx = facetInstance.deployTransaction;
    const receipt = await tx.wait();
    if (verbose) console.log(`${facet} deploy gas used: ` + strDisplay(receipt.gasUsed));
    totalGasUsed = totalGasUsed.add(receipt.gasUsed);
    instancesAndNames.push([facet, facetInstance]);
  }
  return instancesAndNames;
}

async function getFacetData(mock = true) {
  // if new facets are added to beanstalk,
  // append them here.
  // "Mock" versions are automatically detected,
  // if mocks are enabled (make sure to append "Mock" to the facet name).
  facets = [
    "BDVFacet",
    "ApprovalFacet",
    "ConvertGettersFacet",
    "EnrootFacet",
    "FarmFacet",
    "PauseFacet",
    "DepotFacet",
    "SeasonGettersFacet",
    "OwnershipFacet",
    "TokenFacet",
    "TokenSupportFacet",
    "MetadataFacet",
    "GaugePointFacet",
    "SiloGettersFacet",
    "LiquidityWeightFacet",
    "ConvertFacet",
    "FieldFacet",
    "MarketplaceFacet",
    "SeasonFacet",
    "SiloFacet",
    "FertilizerFacet",
    "UnripeFacet",
    "WhitelistFacet",
    "TractorFacet",
    "PipelineConvertFacet",
    "ClaimFacet",
    "OracleFacet"
  ];

  // A list of public libraries that need to be deployed separately.
  libraryNames = [
    "LibGauge",
    "LibIncentive",
    "LibConvert",
    "LibLockedUnderlying",
    "LibWellMinting",
    "LibGerminate",
    "LibPipelineConvert",
    "LibSilo",
    "LibShipping",
    "LibFlood"
  ];

  // A mapping of facet to public library names that will be linked to it.
  // MockFacets will be deployed with the same public libraries.
  facetLibraries = {
    SeasonFacet: [
      "LibGauge",
      "LibIncentive",
      "LibLockedUnderlying",
      "LibWellMinting",
      "LibGerminate",
      "LibShipping",
      "LibFlood"
    ],
    ConvertFacet: ["LibConvert", "LibPipelineConvert", "LibSilo"],
    PipelineConvertFacet: ["LibPipelineConvert", "LibSilo"],
    UnripeFacet: ["LibLockedUnderlying"],
    SeasonGettersFacet: ["LibLockedUnderlying", "LibWellMinting"],
    SiloFacet: ["LibSilo"],
    EnrootFacet: ["LibSilo"],
    ClaimFacet: ["LibSilo"]
  };

  return [facets, libraryNames, facetLibraries];
}

/**
 * Deploys "MockToken" versions of common ERC20s.
 * @dev called if "impersonate" flag is enabled.
 * New ERC20s can be added via the `tokens` array.
 */
async function impersonateERC20s() {
  await impersonateWeth();
  await impersonateWsteth();

  // New default ERC20s should be added here.
  tokens = [
    [USDC, 6],
    [USDT, 18],
    [DAI, 18]
  ];
  for (let token of tokens) {
    await impersonateToken(token[0], token[1]);
  }
}

/**
 * @notice Deploy and impersonate oracles.
 */
async function impersonateOracles() {
  // Eth:USD oracle
  await impersonateChainlinkAggregator(ETH_USD_CHAINLINK_AGGREGATOR);

  // WStEth oracle
  await impersonateChainlinkAggregator(STETH_ETH_CHAINLINK_PRICE_AGGREGATOR);
  await impersonateUniswapV3(WSTETH_ETH_UNIV3_01_POOL, WSTETH, WETH, 100);

  // New oracles for wells should be added here.
}

function addCommas(nStr) {
  nStr += "";
  const x = nStr.split(".");
  let x1 = x[0];
  const x2 = x.length > 1 ? "." + x[1] : "";
  var rgx = /(\d+)(\d{3})/;
  while (rgx.test(x1)) {
    x1 = x1.replace(rgx, "$1" + "," + "$2");
  }
  return x1 + x2;
}

function strDisplay(str) {
  return addCommas(str.toString());
=======
  const diamondLoupeFacet = await ethers.getContractAt(
    "DiamondLoupeFacet",
    beanstalkDiamond.address
  );

  if (verbose) console.log("Total gas used: " + strDisplay(totalGasUsed));
  return {
    account: account,
    beanstalkDiamond: beanstalkDiamond,
    diamondLoupeFacet: diamondLoupeFacet,
    bdvFacet,
    convertFacet,
    convertGettersFacet,
    enrootFacet,
    migrationFacet,
    approvalFacet,
    farmFacet,
    fieldFacet,
    fundraiserFacet,
    marketplaceFacet,
    ownershipFacet,
    pauseFacet,
    depotFacet,
    seasonFacet,
    seasonGettersFacet,
    siloFacet,
    fertilizerFacet,
    tokenFacet,
    tokenSupportFacet,
    unripeFacet,
    metadataFacet,
    gaugePointFacet,
    siloGettersFacet,
    liquidityWeightFacet
  };
>>>>>>> 8bd11a21
}

// We recommend this pattern to be able to use async/await everywhere
// and properly handle errors.
if (require.main === module) {
  main()
    .then(() => process.exit(0))
    .catch((error) => {
      console.error(error);
      process.exit(1);
    });
}
exports.deploy = main;<|MERGE_RESOLUTION|>--- conflicted
+++ resolved
@@ -1,15 +1,11 @@
 const {
-<<<<<<< HEAD
   USDC,
   USDT,
   DAI,
-=======
->>>>>>> 8bd11a21
   ETH_USD_CHAINLINK_AGGREGATOR,
   STETH_ETH_CHAINLINK_PRICE_AGGREGATOR,
   WETH,
   WSTETH,
-<<<<<<< HEAD
   WSTETH_ETH_UNIV3_01_POOL,
   BEANSTALK,
   UNRIPE_BEAN,
@@ -34,41 +30,6 @@
   impersonateBeanEthWell,
   impersonateBeanWstethWell
 } = require("../utils/well");
-=======
-  WSTETH_ETH_UNIV3_01_POOL
-} = require("../test/utils/constants.js");
-const diamond = require("./diamond.js");
-const {
-  impersonateBean,
-  impersonateCurve,
-  impersonateBean3CrvMetapool,
-  impersonateWeth,
-  impersonateUnripe,
-  impersonatePrice,
-  impersonateBlockBasefee,
-  impersonateEthUsdcUniswap,
-  impersonateEthUsdtUniswap,
-  impersonateChainlinkAggregator,
-  impersonateUniswapV3,
-  impersonateWsteth
-} = require("./impersonate.js");
-
-function addCommas(nStr) {
-  nStr += "";
-  const x = nStr.split(".");
-  let x1 = x[0];
-  const x2 = x.length > 1 ? "." + x[1] : "";
-  var rgx = /(\d+)(\d{3})/;
-  while (rgx.test(x1)) {
-    x1 = x1.replace(rgx, "$1" + "," + "$2");
-  }
-  return x1 + x2;
-}
-
-function strDisplay(str) {
-  return addCommas(str.toString());
-}
->>>>>>> 8bd11a21
 
 /**
  * @notice deploys a new instance of beanstalk.
@@ -88,10 +49,6 @@
   mockPump = true // if true, deploy a mockPump rather than multiFlow pump.
 ) {
   if (verbose) {
-<<<<<<< HEAD
-=======
-    console.log("SCRIPT NAME: ", scriptName);
->>>>>>> 8bd11a21
     console.log("MOCKS ENABLED: ", mock);
   }
 
@@ -106,10 +63,6 @@
 
   const accounts = await ethers.getSigners();
   const account = await accounts[0].getAddress();
-<<<<<<< HEAD
-
-=======
->>>>>>> 8bd11a21
   if (verbose) {
     console.log("Account: " + account);
     console.log("---");
@@ -119,7 +72,6 @@
   let receipt;
   const name = "Beanstalk";
 
-<<<<<<< HEAD
   // Deploy all facets and external libraries.
   [facets, libraryNames, facetLibraries] = await getFacetData(mock);
   let facetsAndNames = await deployFacets(
@@ -161,227 +113,6 @@
     await impersonateBeanWstethWell();
 
     await impersonateUnripe(); // Unripe
-=======
-  async function deployFacets(verbose, facets, libraryNames = [], facetLibraries = {}) {
-    const instances = [];
-    const libraries = {};
-
-    for (const name of libraryNames) {
-      if (verbose) console.log(`Deploying: ${name}`);
-      let libraryFactory = await ethers.getContractFactory(name);
-      libraryFactory = await libraryFactory.deploy();
-      await libraryFactory.deployed();
-      const receipt = await libraryFactory.deployTransaction.wait();
-      if (verbose) console.log(`${name} deploy gas used: ` + strDisplay(receipt.gasUsed));
-      if (verbose) console.log(`Deployed at ${libraryFactory.address}`);
-      libraries[name] = libraryFactory.address;
-    }
-
-    for (let facet of facets) {
-      let constructorArgs = [];
-      if (Array.isArray(facet)) {
-        [facet, constructorArgs] = facet;
-      }
-      let factory;
-      if (facetLibraries[facet] !== undefined) {
-        let facetLibrary = Object.keys(libraries).reduce((acc, val) => {
-          if (facetLibraries[facet].includes(val)) acc[val] = libraries[val];
-          return acc;
-        }, {});
-        factory = await ethers.getContractFactory(facet, {
-          libraries: facetLibrary
-        });
-      } else {
-        factory = await ethers.getContractFactory(facet);
-      }
-      const facetInstance = await factory.deploy(...constructorArgs);
-      await facetInstance.deployed();
-      const tx = facetInstance.deployTransaction;
-      const receipt = await tx.wait();
-      if (verbose) console.log(`${facet} deploy gas used: ` + strDisplay(receipt.gasUsed));
-      totalGasUsed = totalGasUsed.add(receipt.gasUsed);
-      instances.push(facetInstance);
-    }
-    return instances;
-  }
-
-  // A list of public libraries that need to be deployed separately.
-  const libraryNames = [
-    "LibGauge",
-    "LibIncentive",
-    "LibConvert",
-    "LibLockedUnderlying",
-    "LibWellMinting",
-    "LibCurveMinting",
-    "LibGerminate",
-    "LibSilo"
-  ];
-
-  // A mapping of facet to public library names that will be linked to i4t.
-  const facetLibraries = {
-    SeasonFacet: [
-      "LibGauge",
-      "LibIncentive",
-      "LibLockedUnderlying",
-      "LibWellMinting",
-      "LibGerminate"
-    ],
-    MockSeasonFacet: [
-      "LibGauge",
-      "LibIncentive",
-      "LibLockedUnderlying",
-      "LibCurveMinting",
-      "LibWellMinting",
-      "LibGerminate"
-    ],
-    'SeasonGettersFacet': [
-      'LibLockedUnderlying',
-      'LibWellMinting'
-    ],
-    'ConvertFacet': [
-      'LibConvert'
-    ],
-    'MockConvertFacet': [
-      'LibConvert'
-    ],
-    'MockUnripeFacet': [
-      'LibLockedUnderlying'
-    ],
-    'UnripeFacet': [
-      'LibLockedUnderlying'
-    ],
-    'MockSiloFacet': [
-      'LibSilo'
-    ],
-    'SiloFacet': [
-      'LibSilo'
-    ],
-    'EnrootFacet': [
-      'LibSilo'
-    ]
-  }
-
-  let [
-    bdvFacet,
-    curveFacet,
-    migrationFacet,
-    approvalFacet,
-    convertFacet,
-    convertGettersFacet,
-    enrootFacet,
-    farmFacet,
-    fieldFacet,
-    fundraiserFacet,
-    marketplaceFacet,
-    ownershipFacet,
-    pauseFacet,
-    depotFacet,
-    seasonFacet,
-    seasonGettersFacet,
-    siloFacet,
-    fertilizerFacet,
-    tokenFacet,
-    tokenSupportFacet,
-    unripeFacet,
-    whitelistFacet,
-    metadataFacet,
-    gaugePointFacet,
-    siloGettersFacet,
-    liquidityWeightFacet
-  ] = mock
-    ? await deployFacets(
-        verbose,
-        [
-          "BDVFacet",
-          "CurveFacet",
-          "MigrationFacet",
-          "ApprovalFacet",
-          "MockConvertFacet",
-          "ConvertGettersFacet",
-          "EnrootFacet",
-          "FarmFacet",
-          "MockFieldFacet",
-          "MockFundraiserFacet",
-          "MockMarketplaceFacet",
-          "PauseFacet",
-          "DepotFacet",
-          "MockSeasonFacet",
-          "SeasonGettersFacet",
-          "MockSiloFacet",
-          "MockFertilizerFacet",
-          "OwnershipFacet",
-          "TokenFacet",
-          "TokenSupportFacet",
-          "MockUnripeFacet",
-          "MockWhitelistFacet",
-          "MetadataFacet",
-          "GaugePointFacet",
-          "SiloGettersFacet",
-          "LiquidityWeightFacet"
-        ],
-        libraryNames,
-        facetLibraries
-      )
-    : await deployFacets(
-        verbose,
-        [
-          "BDVFacet",
-          "CurveFacet",
-          "MigrationFacet",
-          "ApprovalFacet",
-          "ConvertFacet",
-          "ConvertGettersFacet",
-          "EnrootFacet",
-          "FarmFacet",
-          "FieldFacet",
-          "FundraiserFacet",
-          "MarketplaceFacet",
-          "OwnershipFacet",
-          "PauseFacet",
-          "DepotFacet",
-          "SeasonFacet",
-          "SeasonGettersFacet",
-          "SiloFacet",
-          "FertilizerFacet",
-          "TokenFacet",
-          "TokenSupportFacet",
-          "UnripeFacet",
-          "WhitelistFacet",
-          "MetadataFacet",
-          "GaugePointFacet",
-          "SiloGettersFacet",
-          "LiquidityWeightFacet"
-        ],
-        libraryNames,
-        facetLibraries
-      );
-  const initDiamondArg = mock
-    ? "contracts/mocks/MockInitDiamond.sol:MockInitDiamond"
-    : "contracts/farm/init/InitDiamond.sol:InitDiamond";
-  // eslint-disable-next-line no-unused-vars
-
-  let args = [];
-  if (mock) {
-    await impersonateBean();
-    await impersonatePrice();
-    if (reset) {
-      await impersonateCurve();
-      await impersonateWeth();
-
-      // Eth:USDC oracle
-      await impersonateEthUsdcUniswap();
-      await impersonateEthUsdtUniswap();
-      await impersonateChainlinkAggregator(ETH_USD_CHAINLINK_AGGREGATOR);
-
-      // WStEth oracle
-      await impersonateWsteth();
-      await impersonateChainlinkAggregator(STETH_ETH_CHAINLINK_PRICE_AGGREGATOR);
-      await impersonateUniswapV3(WSTETH_ETH_UNIV3_01_POOL, WSTETH, WETH, 100);
-    }
-    await impersonateBean3CrvMetapool();
-    await impersonateUnripe();
-    await impersonateBlockBasefee();
->>>>>>> 8bd11a21
   }
 
   // Impersonate various ERC20s, if enabled.
@@ -399,38 +130,7 @@
   const [beanstalkDiamond, diamondCut] = await diamond.deploy({
     diamondName: "BeanstalkDiamond",
     initDiamond: initDiamondArg,
-<<<<<<< HEAD
     facets: facetsAndNames,
-=======
-    facets: [
-      ["BDVFacet", bdvFacet],
-      ["CurveFacet", curveFacet],
-      ["MigrationFacet", migrationFacet],
-      ["ApprovalFacet", approvalFacet],
-      ["ConvertFacet", convertFacet],
-      ["ConvertGettersFacet", convertGettersFacet],
-      ["EnrootFacet", enrootFacet],
-      ["FarmFacet", farmFacet],
-      ["FieldFacet", fieldFacet],
-      ["FundraiserFacet", fundraiserFacet],
-      ["MarketplaceFacet", marketplaceFacet],
-      ["OwnershipFacet", ownershipFacet],
-      ["PauseFacet", pauseFacet],
-      ["DepotFacet", depotFacet],
-      ["SeasonFacet", seasonFacet],
-      ["SeasonGettersFacet", seasonGettersFacet],
-      ["SiloFacet", siloFacet],
-      ["FertilizerFacet", fertilizerFacet],
-      ["TokenFacet", tokenFacet],
-      ["TokenSupportFacet", tokenSupportFacet],
-      ["UnripeFacet", unripeFacet],
-      ["WhitelistFacet", whitelistFacet],
-      ["MetadataFacet", metadataFacet],
-      ["GaugePointFacet", gaugePointFacet],
-      ["SiloGettersFacet", siloGettersFacet],
-      ["LiquidityWeightFacet", liquidityWeightFacet]
-    ],
->>>>>>> 8bd11a21
     owner: account,
     args: [],
     verbose: verbose,
@@ -438,11 +138,7 @@
   });
 
   tx = beanstalkDiamond.deployTransaction;
-<<<<<<< HEAD
   if (tx) {
-=======
-  if (!!tx) {
->>>>>>> 8bd11a21
     receipt = await tx.wait();
     if (verbose) console.log("Beanstalk diamond deploy gas used: " + strDisplay(receipt.gasUsed));
     if (verbose) console.log("Beanstalk diamond cut gas used: " + strDisplay(diamondCut.gasUsed));
@@ -456,7 +152,6 @@
     console.log("Total gas used: " + strDisplay(totalGasUsed));
   }
 
-<<<<<<< HEAD
   return {
     account: account,
     beanstalkDiamond: beanstalkDiamond,
@@ -746,43 +441,6 @@
 
 function strDisplay(str) {
   return addCommas(str.toString());
-=======
-  const diamondLoupeFacet = await ethers.getContractAt(
-    "DiamondLoupeFacet",
-    beanstalkDiamond.address
-  );
-
-  if (verbose) console.log("Total gas used: " + strDisplay(totalGasUsed));
-  return {
-    account: account,
-    beanstalkDiamond: beanstalkDiamond,
-    diamondLoupeFacet: diamondLoupeFacet,
-    bdvFacet,
-    convertFacet,
-    convertGettersFacet,
-    enrootFacet,
-    migrationFacet,
-    approvalFacet,
-    farmFacet,
-    fieldFacet,
-    fundraiserFacet,
-    marketplaceFacet,
-    ownershipFacet,
-    pauseFacet,
-    depotFacet,
-    seasonFacet,
-    seasonGettersFacet,
-    siloFacet,
-    fertilizerFacet,
-    tokenFacet,
-    tokenSupportFacet,
-    unripeFacet,
-    metadataFacet,
-    gaugePointFacet,
-    siloGettersFacet,
-    liquidityWeightFacet
-  };
->>>>>>> 8bd11a21
 }
 
 // We recommend this pattern to be able to use async/await everywhere
