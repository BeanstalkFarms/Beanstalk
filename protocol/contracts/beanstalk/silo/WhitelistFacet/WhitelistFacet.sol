/**
 * SPDX-License-Identifier: MIT
 **/

pragma solidity ^0.8.20;

import {LibDiamond} from "contracts/libraries/LibDiamond.sol";
import {LibWhitelist} from "contracts/libraries/Silo/LibWhitelist.sol";
import {AppStorage, Storage} from "contracts/beanstalk/AppStorage.sol";
import {WhitelistedTokens} from "contracts/beanstalk/silo/WhitelistFacet/WhitelistedTokens.sol";
import {Invariable} from "contracts/beanstalk/Invariable.sol";

/**
 * @author Publius
 * @title Whitelist Facet
 * @notice Manages the Silo Whitelist including Adding to, Updating
 * and Removing from the Silo Whitelist
 **/
contract WhitelistFacet is Invariable, WhitelistedTokens {
    /**
     * @notice Removes a token from the Silo Whitelist.
     * @dev Can only be called by Beanstalk or Beanstalk owner.
     */
    function dewhitelistToken(address token) external payable fundsSafu noNetFlow noSupplyChange {
        LibDiamond.enforceIsOwnerOrContract();
        LibWhitelist.dewhitelistToken(token);
    }

    /**
     * @notice Adds a token to the Silo Whitelist.
     * @param token Address of the token that is being Whitelisted.
     * @param selector The function selector that is used to calculate the BDV of the token.
     * @param stalkIssuedPerBdv The amount of Stalk issued per BDV on Deposit.
     * @param stalkEarnedPerSeason The amount of Stalk earned per Season for each Deposited BDV.
     * @param gaugePointSelector The function selector that is used to calculate the Gauge Points of the token.
     * @param liquidityWeightSelector The function selector that outputs the liquidity weight of the token.
     * @param gaugePoints The inital gauge points allocated to the token.
     * @param optimalPercentDepositedBdv The target percentage
     * of the total LP deposited BDV for this token. Only used if the token is an LP token.
     * @dev
     * Can only be called by Beanstalk or Beanstalk owner.
     * Assumes an `encodeType` of 0.
     * Assumes the token uses a gaugePoint, LiquidityWeight, and oracle implmentation in the beanstalk contract.
     * Non standard implmentations should use {whitelistTokenWithExternalImplmenation}
     */
    function whitelistToken(
        address token,
        bytes4 selector,
        uint32 stalkIssuedPerBdv,
        uint32 stalkEarnedPerSeason,
        bytes4 gaugePointSelector,
        bytes4 liquidityWeightSelector,
        uint128 gaugePoints,
        uint64 optimalPercentDepositedBdv
    ) external payable fundsSafu noNetFlow noSupplyChange {
        LibDiamond.enforceIsOwnerOrContract();
        LibWhitelist.whitelistToken(
            token,
            selector,
            stalkIssuedPerBdv,
            stalkEarnedPerSeason,
            0x00,
            gaugePointSelector,
            liquidityWeightSelector,
            gaugePoints,
            optimalPercentDepositedBdv
        );
    }

    /**
     * @notice Adds a token to the Silo Whitelist with an `encodeType`
     * @param token Address of the token that is being Whitelisted.
     * @param selector The function selector that is used to calculate the BDV of the token.
     * @param stalkIssuedPerBdv The amount of Stalk issued per BDV on Deposit.
     * @param stalkEarnedPerSeason The amount of Stalk earned per Season for each Deposited BDV.
     * @param encodeType The encode type that should be used to encode the BDV function call. See {LibTokenSilo.beanDenominatedValue}.
     * @param gaugePointSelector The function selector that is used to calculate the Gauge Points of the token.
     * @param gaugePoints The inital gauge points allocated to the token.
     * @param optimalPercentDepositedBdv The target percentage
     * of the total LP deposited BDV for this token. Only used if the token is an LP token.
     *
     * @dev Can only be called by Beanstalk or Beanstalk owner.
     */
    function whitelistTokenWithEncodeType(
        address token,
        bytes4 selector,
        uint32 stalkIssuedPerBdv,
        uint32 stalkEarnedPerSeason,
        bytes1 encodeType,
        bytes4 gaugePointSelector,
        bytes4 liquidityWeightSelector,
        uint128 gaugePoints,
        uint64 optimalPercentDepositedBdv
    ) external payable fundsSafu noNetFlow noSupplyChange {
        LibDiamond.enforceIsOwnerOrContract();
        LibWhitelist.whitelistToken(
            token,
            selector,
            stalkIssuedPerBdv,
            stalkEarnedPerSeason,
            encodeType,
            gaugePointSelector,
            liquidityWeightSelector,
            gaugePoints,
            optimalPercentDepositedBdv
        );
    }

    /**
     * @notice Adds a token to the Silo Whitelist with an external implmentation.
     * @param token Address of the token that is being Whitelisted.
     * @param selector The function selector that is used to calculate the BDV of the token.
     * @param stalkIssuedPerBdv The amount of Stalk issued per BDV on Deposit.
     * @param stalkEarnedPerSeason The amount of Stalk earned per Season for each Deposited BDV.
     * @param encodeType The encode type that should be used to encode the BDV function call. See {LibTokenSilo.beanDenominatedValue}.
     * @param oracleImplmentation The implmentation of the oracle that should be used to fetch the token price.
     * @param gaugePointImplmentation The implmentation of the gauge point function that should be used to calculate the gauge points.
     * @param liquidityWeightImplmentation The implmentation of the liquidity weight function that should be used to calculate the liquidity weight.
     * @dev If the implmentation addresses are 0, then beanstalk calls the selector on itself.
     * See {LibWhitelist.whitelistTokenWithExternalImplmenation} for more info on implmentation.
     * The selector MUST be a view function that returns an uint256 for all implmentation.
     * The oracleImplmentation selector should take:
     *  - `lookback` parameter 
     *  (foo(uint256)).
     * The gaugePointImplmentation selector should take:
     *  - current gauge points, 
     *  - optimal deposited bdv, 
     *  - percent depositedbdv 
     * (foo(uint256, uint256, uint256)).
     * The liquidityWeightImplmentation selector should take no parameters.
     * (foo()).
     */
    function whitelistTokenWithExternalImplmenation(
        address token,
        bytes4 selector,
        uint32 stalkIssuedPerBdv,
        uint32 stalkEarnedPerSeason,
        bytes1 encodeType,
        uint128 gaugePoints,
        uint64 optimalPercentDepositedBdv,
        Storage.Implmentation memory oracleImplmentation,
        Storage.Implmentation memory gaugePointImplmentation,
        Storage.Implmentation memory liquidityWeightImplmentation
    ) external payable {
        LibDiamond.enforceIsOwnerOrContract();
        LibWhitelist.whitelistTokenWithExternalImplmenation(
            token,
            selector,
            stalkIssuedPerBdv,
            stalkEarnedPerSeason,
            encodeType,
            gaugePoints,
            optimalPercentDepositedBdv,
            oracleImplmentation,
            gaugePointImplmentation,
            liquidityWeightImplmentation
        );
    }

    /**
     * @notice Updates the Stalk Per BDV Per Season for a given Token
     * @param token Address of the token that is being Whitelisted.
     * @param stalkEarnedPerSeason The new amount of Stalk earned per Season for each Deposited BDV.
     * @dev Can only be called by Beanstalk or Beanstalk owner.
     */
    function updateStalkPerBdvPerSeasonForToken(
        address token,
        uint32 stalkEarnedPerSeason
    ) external payable fundsSafu noNetFlow noSupplyChange {
        LibDiamond.enforceIsOwnerOrContract();
        LibWhitelist.updateStalkPerBdvPerSeasonForToken(token, stalkEarnedPerSeason);
    }

    /**
     * @notice Updates gauge settings for token.
     * @dev {LibWhitelistedTokens} must be updated to include the new token.
     */
    function updateGaugeForToken(
        address token,
        bytes4 gaugePointSelector,
        bytes4 liquidityWeightSelector,
        uint64 optimalPercentDepositedBdv
    ) external payable fundsSafu noNetFlow noSupplyChange {
        LibDiamond.enforceIsOwnerOrContract();
        LibWhitelist.updateGaugeForToken(
            token,
            gaugePointSelector,
            liquidityWeightSelector,
            optimalPercentDepositedBdv
        );
    }
<<<<<<< HEAD

    /**
     * @notice Updates the Oracle Implmentation for a given Token.
     */
    function updateOracleImplmentationForToken(
        address token,
        Storage.Implmentation memory impl
    ) external payable {
        LibDiamond.enforceIsOwnerOrContract();
        LibWhitelist.updateOracleImplmentationForToken(token, impl);
    }

    /**
     * @notice Updates the Liquidity Weight Implmentation for a given Token.
     */
    function updateLiqudityWeightImplmentationForToken(
        address token,
        Storage.Implmentation memory impl
    ) external payable {
        LibDiamond.enforceIsOwnerOrContract();
        LibWhitelist.updateLiqudityWeightImplmentationForToken(token, impl);
    }

    /**
     * @notice Updates the Gauge Point Implmentation for a given Token.
     */
    function updateGaugePointImplmentationForToken(
        address token,
        Storage.Implmentation memory impl
    ) external payable {
        LibDiamond.enforceIsOwnerOrContract();
        LibWhitelist.updateGaugePointImplmentationForToken(token, impl);
    }
=======
>>>>>>> 210c8b9d
}<|MERGE_RESOLUTION|>--- conflicted
+++ resolved
@@ -120,12 +120,12 @@
      * See {LibWhitelist.whitelistTokenWithExternalImplmenation} for more info on implmentation.
      * The selector MUST be a view function that returns an uint256 for all implmentation.
      * The oracleImplmentation selector should take:
-     *  - `lookback` parameter 
+     *  - `lookback` parameter
      *  (foo(uint256)).
      * The gaugePointImplmentation selector should take:
-     *  - current gauge points, 
-     *  - optimal deposited bdv, 
-     *  - percent depositedbdv 
+     *  - current gauge points,
+     *  - optimal deposited bdv,
+     *  - percent depositedbdv
      * (foo(uint256, uint256, uint256)).
      * The liquidityWeightImplmentation selector should take no parameters.
      * (foo()).
@@ -189,7 +189,6 @@
             optimalPercentDepositedBdv
         );
     }
-<<<<<<< HEAD
 
     /**
      * @notice Updates the Oracle Implmentation for a given Token.
@@ -223,6 +222,4 @@
         LibDiamond.enforceIsOwnerOrContract();
         LibWhitelist.updateGaugePointImplmentationForToken(token, impl);
     }
-=======
->>>>>>> 210c8b9d
 }