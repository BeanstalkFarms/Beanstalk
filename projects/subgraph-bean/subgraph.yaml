specVersion: 0.0.4
schema:
  file: ./schema.graphql
dataSources:
  - kind: ethereum/contract
    name: BeanV1
    network: mainnet
    source:
      address: "0xDC59ac4FeFa32293A95889Dc396682858d52e5Db"
      abi: Bean
      startBlock: 12974077
    mapping:
      kind: ethereum/events
      apiVersion: 0.0.7
      language: wasm/assemblyscript
      entities:
        - Bean
      abis:
        - name: Bean
          file: ../subgraph-core/abis/ERC20.json
        - name: CurvePrice
          file: ../subgraph-core/abis/CurvePrice.json
      eventHandlers:
        - event: Transfer(indexed address,indexed address,uint256)
          handler: handleTransfer
      file: ./src/BeanHandler.ts
  - kind: ethereum/contract
    name: Bean
    network: mainnet
    source:
      address: "0xBEA0000029AD1c77D3d5D23Ba2D8893dB9d1Efab"
      abi: Bean
      startBlock: 15278082
    mapping:
      kind: ethereum/events
      apiVersion: 0.0.7
      language: wasm/assemblyscript
      entities:
        - Bean
      abis:
        - name: Bean
          file: ../subgraph-core/abis/ERC20.json
        - name: CurvePrice
          file: ../subgraph-core/abis/CurvePrice.json
      eventHandlers:
        - event: Transfer(indexed address,indexed address,uint256)
          handler: handleTransfer
      file: ./src/BeanHandler.ts
  - kind: ethereum/contract
    name: Bean3CRV
    network: mainnet
    source:
      address: "0xc9C32cd16Bf7eFB85Ff14e0c8603cc90F6F2eE49"
      abi: Bean3CRV
      startBlock: 15278082
    mapping:
      kind: ethereum/events
      apiVersion: 0.0.7
      language: wasm/assemblyscript
      entities:
        - Bean3CRV
      abis:
        - name: Bean3CRV
          file: ../subgraph-core/abis/Bean3CRV.json
        - name: BeanstalkPrice
          file: ../subgraph-core/abis/BeanstalkPrice.json
        - name: CurvePrice
          file: ../subgraph-core/abis/CurvePrice.json
      eventHandlers:
        - event: TokenExchange(indexed address,int128,uint256,int128,uint256)
          handler: handleTokenExchange
        - event: TokenExchangeUnderlying(indexed address,int128,uint256,int128,uint256)
          handler: handleTokenExchangeUnderlying
        - event: AddLiquidity(indexed address,uint256[2],uint256[2],uint256,uint256)
          handler: handleAddLiquidity
        - event: RemoveLiquidity(indexed address,uint256[2],uint256[2],uint256)
          handler: handleRemoveLiquidity
        - event: RemoveLiquidityImbalance(indexed address,uint256[2],uint256[2],uint256,uint256)
          handler: handleRemoveLiquidityImbalance
        - event: RemoveLiquidityOne(indexed address,uint256,uint256,uint256)
          handler: handleRemoveLiquidityOne
      file: ./src/Bean3CRVHandler.ts
  - kind: ethereum/contract
    name: Beanstalk
    network: mainnet
    source:
      address: "0xC1E088fC1323b20BCBee9bd1B9fC9546db5624C5"
      abi: Beanstalk
      startBlock: 12974075
    mapping:
      kind: ethereum/events
      apiVersion: 0.0.7
      language: wasm/assemblyscript
      entities:
        - Beanstalk
      abis:
        - name: Beanstalk
          file: ../subgraph-core/abis/Beanstalk/Beanstalk-Replanted.json
        - name: PreReplant
          file: ../subgraph-core/abis/Beanstalk/Beanstalk-Pre-Replant.json
        - name: BeanstalkPrice
          file: ../subgraph-core/abis/BeanstalkPrice.json
        - name: CurvePrice
          file: ../subgraph-core/abis/CurvePrice.json
        - name: UniswapV2Pair
          file: ../subgraph-core/abis/UniswapV2Pair.json
        - name: Bean3CRV
          file: ../subgraph-core/abis/Bean3CRV.json
        - name: CalculationsCurve
          file: ../subgraph-core/abis/CalculationsCurve.json
        - name: ERC20
          file: ../subgraph-core/abis/ERC20.json
      eventHandlers:
        - event: Sunrise(indexed uint256)
          handler: handleSunrise
      file: ./src/BeanstalkHandler.ts
  - kind: ethereum/contract
    name: BeanUniswapV2Pair
    network: mainnet
    source:
      address: "0x87898263B6C5BABe34b4ec53F22d98430b91e371"
      abi: UniswapV2Pair
      startBlock: 12974077
    mapping:
      kind: ethereum/events
      apiVersion: 0.0.7
      language: wasm/assemblyscript
      entities:
        - Approval
        - Burn
        - Mint
        - Swap
        - Sync
        - Transfer
      abis:
        - name: UniswapV2Pair
          file: ../subgraph-core/abis/UniswapV2Pair.json
        - name: ERC20
          file: ../subgraph-core/abis/ERC20.json
      eventHandlers:
        # - event: Burn(indexed address,uint256,uint256,indexed address)
        #   handler: handleBurn
        # - event: Mint(indexed address,uint256,uint256)
        #   handler: handleMint
        - event: Swap(indexed address,uint256,uint256,uint256,uint256,indexed address)
          handler: handleSwap
        - event: Sync(uint112,uint112)
          handler: handleSync
      file: ./src/UniswapV2Handler.ts
  - kind: ethereum/contract
    name: Bean3CRV-V1
    network: mainnet
    source:
      address: "0x3a70DfA7d2262988064A2D051dd47521E43c9BdD"
      abi: Bean3CRV
      startBlock: 13954026
    mapping:
      kind: ethereum/events
      apiVersion: 0.0.7
      language: wasm/assemblyscript
      entities:
        - Bean3CRV
      abis:
        - name: Bean3CRV
          file: ../subgraph-core/abis/Bean3CRV.json
        - name: CalculationsCurve
          file: ../subgraph-core/abis/CalculationsCurve.json
        - name: ERC20
          file: ../subgraph-core/abis/ERC20.json
      eventHandlers:
        - event: TokenExchange(indexed address,int128,uint256,int128,uint256)
          handler: handleTokenExchange
        - event: TokenExchangeUnderlying(indexed address,int128,uint256,int128,uint256)
          handler: handleTokenExchangeUnderlying
        - event: AddLiquidity(indexed address,uint256[2],uint256[2],uint256,uint256)
          handler: handleAddLiquidity
        - event: RemoveLiquidity(indexed address,uint256[2],uint256[2],uint256)
          handler: handleRemoveLiquidity
        - event: RemoveLiquidityImbalance(indexed address,uint256[2],uint256[2],uint256,uint256)
          handler: handleRemoveLiquidityImbalance
        - event: RemoveLiquidityOne(indexed address,uint256,uint256,uint256)
          handler: handleRemoveLiquidityOne
      file: ./src/Bean3CRVHandler_V1.ts
  - kind: ethereum/contract
    name: BeanLUSD-V1
    network: mainnet
    source:
      address: "0xD652c40fBb3f06d6B58Cb9aa9CFF063eE63d465D"
      abi: Bean3CRV
      startBlock: 14450075
    mapping:
      kind: ethereum/events
      apiVersion: 0.0.7
      language: wasm/assemblyscript
      entities:
        - Bean3CRV
      abis:
        - name: Bean3CRV
          file: ../subgraph-core/abis/Bean3CRV.json
        - name: CalculationsCurve
          file: ../subgraph-core/abis/CalculationsCurve.json
        - name: ERC20
          file: ../subgraph-core/abis/ERC20.json
      eventHandlers:
        - event: TokenExchange(indexed address,int128,uint256,int128,uint256)
          handler: handleTokenExchange
        - event: TokenExchangeUnderlying(indexed address,int128,uint256,int128,uint256)
          handler: handleTokenExchangeUnderlying
        - event: AddLiquidity(indexed address,uint256[2],uint256[2],uint256,uint256)
          handler: handleAddLiquidity
        - event: RemoveLiquidity(indexed address,uint256[2],uint256[2],uint256)
          handler: handleRemoveLiquidity
        - event: RemoveLiquidityImbalance(indexed address,uint256[2],uint256[2],uint256,uint256)
          handler: handleRemoveLiquidityImbalance
        - event: RemoveLiquidityOne(indexed address,uint256,uint256,uint256)
          handler: handleRemoveLiquidityOne
      file: ./src/Bean3CRVHandler_V1.ts
  - kind: ethereum/contract
    name: BeanWETHCP2w
    network: mainnet
    source:
      address: "0xBEA0e11282e2bB5893bEcE110cF199501e872bAd"
      abi: Well
      startBlock: 17978134
    mapping:
      kind: ethereum/events
      apiVersion: 0.0.7
      language: wasm/assemblyscript
      entities:
        - Bean3CRV
      abis:
        - name: Well
          file: ../subgraph-core/abis/Well.json
        - name: BeanstalkPrice
          file: ../subgraph-core/abis/BeanstalkPrice.json
        - name: ERC20
          file: ../subgraph-core/abis/ERC20.json
      eventHandlers:
        - event: AddLiquidity(uint256[],uint256,address)
          handler: handleAddLiquidity
        - event: RemoveLiquidity(uint256,uint256[],address)
          handler: handleRemoveLiquidity
        - event: RemoveLiquidityOneToken(uint256,address,uint256,address)
          handler: handleRemoveLiquidityOneToken
        - event: Swap(address,address,uint256,uint256,address)
          handler: handleSwap
        - event: Shift(uint256[],address,uint256,address)
          handler: handleShift
        - event: Sync(uint256[],uint256,address)
          handler: handleSync
      file: ./src/BeanWellHandler.ts
  - kind: ethereum/contract
<<<<<<< HEAD
    name: TWAPOracles
    network: mainnet
    source:
      address: "0xC1E088fC1323b20BCBee9bd1B9fC9546db5624C5"
      abi: BIP37
      startBlock: 15277988
=======
    name: BlockHandler
    network: mainnet
    source:
      address: "0x87898263B6C5BABe34b4ec53F22d98430b91e371"
      abi: UniswapV2Pair
      startBlock: 12974077
>>>>>>> d17d0ce4
    mapping:
      kind: ethereum/events
      apiVersion: 0.0.7
      language: wasm/assemblyscript
      entities:
<<<<<<< HEAD
        - BeanHourlySnapshot
        - BeanDailySnapshot
        - PoolHourlySnapshot
        - PoolDailySnapshot
      abis:
        # This abi is chosen because it contains both MetapoolOracle and WellOracle events.
        # Indexing of this source should begin prior to BIP37 deployment.
        - name: BIP37
          file: ../subgraph-core/abis/Beanstalk/Beanstalk-BIP37.json
      eventHandlers:
        - event: MetapoolOracle(indexed uint32,int256,uint256[2])
          handler: handleMetapoolOracle
        - event: WellOracle(indexed uint32,address,int256,bytes)
          handler: handleWellOracle
      file: ./src/BeanstalkHandler.ts
=======
        - Token
        - Bean
        - BeanHourlySnapshot
        - BeanDailySnapshot
        - BeanCross
        - PoolCross
        - Pool
        - PoolHourlySnapshot
        - PoolDailySnapshot
      abis:
        - name: UniswapV2Pair
          file: ../subgraph-core/abis/UniswapV2Pair.json
        - name: BeanstalkPrice
          file: ../subgraph-core/abis/BeanstalkPrice.json
      blockHandlers:
        - handler: handleBlock
      file: ./src/BlockHandler.ts
>>>>>>> d17d0ce4
<|MERGE_RESOLUTION|>--- conflicted
+++ resolved
@@ -250,27 +250,17 @@
           handler: handleSync
       file: ./src/BeanWellHandler.ts
   - kind: ethereum/contract
-<<<<<<< HEAD
     name: TWAPOracles
     network: mainnet
     source:
       address: "0xC1E088fC1323b20BCBee9bd1B9fC9546db5624C5"
       abi: BIP37
       startBlock: 15277988
-=======
-    name: BlockHandler
-    network: mainnet
-    source:
-      address: "0x87898263B6C5BABe34b4ec53F22d98430b91e371"
-      abi: UniswapV2Pair
-      startBlock: 12974077
->>>>>>> d17d0ce4
-    mapping:
-      kind: ethereum/events
-      apiVersion: 0.0.7
-      language: wasm/assemblyscript
-      entities:
-<<<<<<< HEAD
+    mapping:
+      kind: ethereum/events
+      apiVersion: 0.0.7
+      language: wasm/assemblyscript
+      entities:
         - BeanHourlySnapshot
         - BeanDailySnapshot
         - PoolHourlySnapshot
@@ -286,7 +276,18 @@
         - event: WellOracle(indexed uint32,address,int256,bytes)
           handler: handleWellOracle
       file: ./src/BeanstalkHandler.ts
-=======
+  - kind: ethereum/contract
+    name: BlockHandler
+    network: mainnet
+    source:
+      address: "0x87898263B6C5BABe34b4ec53F22d98430b91e371"
+      abi: UniswapV2Pair
+      startBlock: 12974077
+    mapping:
+      kind: ethereum/events
+      apiVersion: 0.0.7
+      language: wasm/assemblyscript
+      entities:
         - Token
         - Bean
         - BeanHourlySnapshot
@@ -303,5 +304,4 @@
           file: ../subgraph-core/abis/BeanstalkPrice.json
       blockHandlers:
         - handler: handleBlock
-      file: ./src/BlockHandler.ts
->>>>>>> d17d0ce4
+      file: ./src/BlockHandler.ts