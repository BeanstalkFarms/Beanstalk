--- conflicted
+++ resolved
@@ -1601,7 +1601,6 @@
   {
     "inputs": [
       {
-<<<<<<< HEAD
         "internalType": "bytes32",
         "name": "counterId",
         "type": "bytes32"
@@ -1621,8 +1620,6 @@
   {
     "inputs": [
       {
-=======
->>>>>>> 0e8fbe71
         "components": [
           {
             "components": [
@@ -1756,7 +1753,6 @@
     "type": "function"
   },
   {
-<<<<<<< HEAD
     "inputs": [
       {
         "internalType": "bytes32",
@@ -1786,8 +1782,6 @@
     "type": "function"
   },
   {
-=======
->>>>>>> 0e8fbe71
     "inputs": [
       {
         "internalType": "contract IERC1155",
@@ -6765,100 +6759,6 @@
     "type": "function"
   },
   {
-    "inputs": [
-      {
-        "internalType": "address",
-        "name": "token",
-        "type": "address"
-      },
-      {
-        "internalType": "uint32",
-        "name": "season",
-        "type": "uint32"
-      },
-      {
-        "internalType": "enum LibTransfer.To",
-        "name": "mode",
-        "type": "uint8"
-      }
-    ],
-    "name": "claimWithdrawal",
-    "outputs": [],
-    "stateMutability": "payable",
-    "type": "function"
-  },
-  {
-    "inputs": [
-      {
-        "internalType": "address",
-        "name": "token",
-        "type": "address"
-      },
-      {
-        "internalType": "uint32[]",
-        "name": "seasons",
-        "type": "uint32[]"
-      },
-      {
-        "internalType": "enum LibTransfer.To",
-        "name": "mode",
-        "type": "uint8"
-      }
-    ],
-    "name": "claimWithdrawals",
-    "outputs": [],
-    "stateMutability": "payable",
-    "type": "function"
-  },
-  {
-    "inputs": [
-      {
-        "internalType": "address",
-        "name": "token",
-        "type": "address"
-      }
-    ],
-    "name": "getTotalWithdrawn",
-    "outputs": [
-      {
-        "internalType": "uint256",
-        "name": "",
-        "type": "uint256"
-      }
-    ],
-    "stateMutability": "view",
-    "type": "function"
-  },
-  {
-    "inputs": [
-      {
-        "internalType": "address",
-        "name": "account",
-        "type": "address"
-      },
-      {
-        "internalType": "address",
-        "name": "token",
-        "type": "address"
-      },
-      {
-        "internalType": "uint32",
-        "name": "season",
-        "type": "uint32"
-      }
-    ],
-    "name": "getWithdrawal",
-    "outputs": [
-      {
-        "internalType": "uint256",
-        "name": "",
-        "type": "uint256"
-      }
-    ],
-    "stateMutability": "view",
-    "type": "function"
-  },
-  {
     "anonymous": false,
     "inputs": [
       {
