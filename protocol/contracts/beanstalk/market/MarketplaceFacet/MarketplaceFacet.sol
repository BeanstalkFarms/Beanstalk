--- conflicted
+++ resolved
@@ -120,14 +120,7 @@
             sender != address(0) && recipient != address(0),
             "Field: Transfer to/from 0 address."
         );
-<<<<<<< HEAD
-        uint256 amount = validatePlotAndReturnPods(sender, id, start, end);
-=======
-        uint256 amountInPlot = s.accts[sender].fields[fieldId].plots[index];
-        require(amountInPlot > 0, "Field: Plot not owned by user.");
-        require(end > start && amountInPlot >= end, "Field: Pod range invalid.");
-        uint256 transferAmount = end - start;
->>>>>>> 715b6df3
+        uint256 amount = validatePlotAndReturnPods(fieldId, sender, id, start, end);
         if (
             LibTractor._user() != sender &&
             allowancePods(sender, LibTractor._user(), fieldId) != type(uint256).max
@@ -138,12 +131,7 @@
         if (s.sys.podListings[fieldId][index] != bytes32(0)) {
             LibMarket._cancelPodListing(sender, fieldId, index);
         }
-<<<<<<< HEAD
-
-        _transferPlot(sender, recipient, id, start, amount);
-=======
         _transferPlot(sender, recipient, fieldId, index, start, transferAmount);
->>>>>>> 715b6df3
     }
 
     /**
@@ -200,12 +188,13 @@
      * @notice validates the plot is valid and returns the pod being sent.
      */
     function validatePlotAndReturnPods(
+        uint256 fieldId,
         address sender,
         uint256 id,
         uint256 start,
         uint256 end
     ) internal view returns (uint256 amount) {
-        amount = s.a[sender].field.plots[id];
+        amount = s.a[sender].fields[fieldId].plots[id];
         require(amount > 0, "Field: Plot not owned by user.");
         require(end > start && amount >= end, "Field: Pod range invalid.");
         amount = end - start;
