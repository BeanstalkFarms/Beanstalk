import { Address, BigInt, Bytes, ethereum } from "@graphprotocol/graph-ts";
<<<<<<< HEAD
<<<<<<< HEAD
import { newMockEvent } from "matchstick-as/assembly/index";
=======
>>>>>>> master
=======
>>>>>>> f76f05a2
import {
  BeanToMaxLpGpPerBdvRatioChange,
  GaugePointChange,
  UpdateAverageStalkPerBdvPerSeason,
  FarmerGerminatingStalkBalanceChanged,
  TotalGerminatingBalanceChanged,
  UpdateGaugeSettings,
  TotalGerminatingStalkChanged,
  TotalStalkChangedFromGermination
} from "../../generated/BIP45-SeedGauge/Beanstalk";
<<<<<<< HEAD
<<<<<<< HEAD

import { BEANSTALK } from "../../../subgraph-core/utils/Constants";

// Default mock to include beanstalk address
const mockBeanstalkEvent = (): ethereum.Event => {
  let e = changetype<ethereum.Event>(newMockEvent());
  e.address = BEANSTALK;
  return e;
};
=======
import { mockBeanstalkEvent } from "../../../subgraph-core/tests/event-mocking/Util";
>>>>>>> master
=======
import { mockBeanstalkEvent } from "../../../subgraph-core/tests/event-mocking/Util";
>>>>>>> f76f05a2

export function createBeanToMaxLpGpPerBdvRatioChangeEvent(
  season: BigInt,
  caseId: BigInt,
  absChange: BigInt
): BeanToMaxLpGpPerBdvRatioChange {
  let event = changetype<BeanToMaxLpGpPerBdvRatioChange>(mockBeanstalkEvent());
  event.parameters = new Array();

  let param1 = new ethereum.EventParam("season", ethereum.Value.fromUnsignedBigInt(season));
  let param2 = new ethereum.EventParam("caseId", ethereum.Value.fromUnsignedBigInt(caseId));
  let param3 = new ethereum.EventParam("absChange", ethereum.Value.fromUnsignedBigInt(absChange));

  event.parameters.push(param1);
  event.parameters.push(param2);
  event.parameters.push(param3);

  return event as BeanToMaxLpGpPerBdvRatioChange;
}

export function createGaugePointChangeEvent(season: BigInt, token: string, gaugePoints: BigInt): GaugePointChange {
  let event = changetype<GaugePointChange>(mockBeanstalkEvent());
  event.parameters = new Array();

  let param1 = new ethereum.EventParam("season", ethereum.Value.fromUnsignedBigInt(season));
  let param2 = new ethereum.EventParam("token", ethereum.Value.fromAddress(Address.fromString(token)));
  let param3 = new ethereum.EventParam("gaugePoints", ethereum.Value.fromUnsignedBigInt(gaugePoints));

  event.parameters.push(param1);
  event.parameters.push(param2);
  event.parameters.push(param3);

  return event as GaugePointChange;
}

export function createUpdateAverageStalkPerBdvPerSeasonEvent(newStalkPerBdvPerSeason: BigInt): UpdateAverageStalkPerBdvPerSeason {
  let event = changetype<UpdateAverageStalkPerBdvPerSeason>(mockBeanstalkEvent());
  event.parameters = new Array();

  let param1 = new ethereum.EventParam("newStalkPerBdvPerSeason", ethereum.Value.fromUnsignedBigInt(newStalkPerBdvPerSeason));

  event.parameters.push(param1);

  return event as UpdateAverageStalkPerBdvPerSeason;
}

export function createFarmerGerminatingStalkBalanceChangedEvent(
  account: string,
  deltaGerminatingStalk: BigInt,
  germinationState: u32
): FarmerGerminatingStalkBalanceChanged {
  let event = changetype<FarmerGerminatingStalkBalanceChanged>(mockBeanstalkEvent());
  event.parameters = new Array();

  let param1 = new ethereum.EventParam("account", ethereum.Value.fromAddress(Address.fromString(account)));
  let param2 = new ethereum.EventParam("deltaGerminatingStalk", ethereum.Value.fromUnsignedBigInt(deltaGerminatingStalk));
  let param3 = new ethereum.EventParam("germinationState", ethereum.Value.fromUnsignedBigInt(BigInt.fromU32(germinationState)));

  event.parameters.push(param1);
  event.parameters.push(param2);
  event.parameters.push(param3);

  return event as FarmerGerminatingStalkBalanceChanged;
}

export function createTotalGerminatingBalanceChangedEvent(
  season: BigInt,
  token: string,
  delta: BigInt,
  deltaBdv: BigInt
): TotalGerminatingBalanceChanged {
  let event = changetype<TotalGerminatingBalanceChanged>(mockBeanstalkEvent());
  event.parameters = new Array();

  let param1 = new ethereum.EventParam("season", ethereum.Value.fromUnsignedBigInt(season));
  let param2 = new ethereum.EventParam("token", ethereum.Value.fromAddress(Address.fromString(token)));
  let param3 = new ethereum.EventParam("delta", ethereum.Value.fromUnsignedBigInt(delta));
  let param4 = new ethereum.EventParam("deltaBdv", ethereum.Value.fromUnsignedBigInt(deltaBdv));

  event.parameters.push(param1);
  event.parameters.push(param2);
  event.parameters.push(param3);
  event.parameters.push(param4);

  return event as TotalGerminatingBalanceChanged;
}

export function createTotalGerminatingStalkChangedEvent(
  germinationSeason: BigInt,
  deltaGerminatingStalk: BigInt
): TotalGerminatingStalkChanged {
  let event = changetype<TotalGerminatingStalkChanged>(mockBeanstalkEvent());
  event.parameters = new Array();

  let param1 = new ethereum.EventParam("germinationSeason", ethereum.Value.fromUnsignedBigInt(germinationSeason));
  let param2 = new ethereum.EventParam("deltaGerminatingStalk", ethereum.Value.fromUnsignedBigInt(deltaGerminatingStalk));

  event.parameters.push(param1);
  event.parameters.push(param2);

  return event as TotalGerminatingStalkChanged;
}

export function createTotalStalkChangedFromGerminationEvent(deltaStalk: BigInt, deltaRoots: BigInt): TotalStalkChangedFromGermination {
  let event = changetype<TotalStalkChangedFromGermination>(mockBeanstalkEvent());
  event.parameters = new Array();

  let param1 = new ethereum.EventParam("deltaStalk", ethereum.Value.fromUnsignedBigInt(deltaStalk));
  let param2 = new ethereum.EventParam("deltaRoots", ethereum.Value.fromUnsignedBigInt(deltaRoots));

  event.parameters.push(param1);
  event.parameters.push(param2);

  return event as TotalStalkChangedFromGermination;
}

export function createUpdateGaugeSettingsEvent(
  token: string,
  gpSelector: string,
  lwSelector: string,
  optimalPercentDepositedBdv: BigInt
): UpdateGaugeSettings {
  let event = changetype<UpdateGaugeSettings>(mockBeanstalkEvent());
  event.parameters = new Array();

  let param1 = new ethereum.EventParam("token", ethereum.Value.fromAddress(Address.fromString(token)));
  let param2 = new ethereum.EventParam("gpSelector", ethereum.Value.fromBytes(Bytes.fromHexString(gpSelector)));
  let param3 = new ethereum.EventParam("lwSelector", ethereum.Value.fromBytes(Bytes.fromHexString(lwSelector)));
  let param4 = new ethereum.EventParam("optimalPercentDepositedBdv", ethereum.Value.fromUnsignedBigInt(optimalPercentDepositedBdv));

  event.parameters.push(param1);
  event.parameters.push(param2);
  event.parameters.push(param3);
  event.parameters.push(param4);

  return event as UpdateGaugeSettings;
}<|MERGE_RESOLUTION|>--- conflicted
+++ resolved
@@ -1,11 +1,4 @@
 import { Address, BigInt, Bytes, ethereum } from "@graphprotocol/graph-ts";
-<<<<<<< HEAD
-<<<<<<< HEAD
-import { newMockEvent } from "matchstick-as/assembly/index";
-=======
->>>>>>> master
-=======
->>>>>>> f76f05a2
 import {
   BeanToMaxLpGpPerBdvRatioChange,
   GaugePointChange,
@@ -16,23 +9,7 @@
   TotalGerminatingStalkChanged,
   TotalStalkChangedFromGermination
 } from "../../generated/BIP45-SeedGauge/Beanstalk";
-<<<<<<< HEAD
-<<<<<<< HEAD
-
-import { BEANSTALK } from "../../../subgraph-core/utils/Constants";
-
-// Default mock to include beanstalk address
-const mockBeanstalkEvent = (): ethereum.Event => {
-  let e = changetype<ethereum.Event>(newMockEvent());
-  e.address = BEANSTALK;
-  return e;
-};
-=======
 import { mockBeanstalkEvent } from "../../../subgraph-core/tests/event-mocking/Util";
->>>>>>> master
-=======
-import { mockBeanstalkEvent } from "../../../subgraph-core/tests/event-mocking/Util";
->>>>>>> f76f05a2
 
 export function createBeanToMaxLpGpPerBdvRatioChangeEvent(
   season: BigInt,
