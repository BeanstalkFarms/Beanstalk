--- conflicted
+++ resolved
@@ -18,16 +18,13 @@
 import {OracleDeployer} from "test/foundry/utils/OracleDeployer.sol";
 import {FertilizerDeployer} from "test/foundry/utils/FertilizerDeployer.sol";
 import {ShipmentDeployer} from "test/foundry/utils/ShipmentDeployer.sol";
-<<<<<<< HEAD
 import {LibAltC} from "test/foundry/utils/LibAltC.sol";
 import {LibConstant} from "test/foundry/utils/LibConstant.sol";
 import {LibWell, IWell, IERC20} from "contracts/libraries/Well/LibWell.sol";
-=======
-import {IWell, IERC20} from "contracts/interfaces/basin/IWell.sol";
->>>>>>> d938ad76
 import {C} from "contracts/C.sol";
 import {LibAppStorage} from "contracts/libraries/LibAppStorage.sol";
 import {AppStorage} from "contracts/beanstalk/storage/AppStorage.sol";
+import {IBean} from "contracts/interfaces/IBean.sol";
 
 ///// COMMON IMPORTED LIBRARIES //////
 import {LibTransfer} from "contracts/libraries/Token/LibTransfer.sol";
@@ -54,13 +51,8 @@
     ShipmentDeployer
 {
     Pipeline pipeline;
-
-<<<<<<< HEAD
     MockToken bean;
-=======
-    MockToken bean = MockToken(BEAN);
-    MockSeasonFacet season = MockSeasonFacet(BEANSTALK);
->>>>>>> d938ad76
+    MockSeasonFacet season;
 
     // ideally, timestamp should be set to 1_000_000.
     // however, beanstalk rounds down to the nearest hour.
@@ -85,8 +77,8 @@
      * @notice initializes the state of the beanstalk contracts for testing.
      */
     function initializeBeanstalkTestState(bool mock, bool alt, bool verbose) public {
-        bean = MockToken(C.BEAN);
-        FERTILIZER = C.fertilizerAddress();
+        bean = MockToken(LibConstant.BEAN);
+        FERTILIZER = LibConstant.FERTILIZER;
         address payable bsAddr;
         // Set the deployment addresses of various Beanstalk components.
         if (!alt) {
@@ -135,6 +127,8 @@
 
         // initialize oracle configuration
         initWhitelistOracles(verbose);
+
+        season = MockSeasonFacet(bsAddr);
     }
 
     /**
@@ -147,8 +141,8 @@
         uint256 unripeLpAmount
     ) public {
         // mint tokens to users.
-        mintTokensToUser(user, UNRIPE_BEAN, unripeBeanAmount);
-        mintTokensToUser(user, UNRIPE_LP, unripeLpAmount);
+        mintTokensToUser(user, LibConstant.UNRIPE_BEAN, unripeBeanAmount);
+        mintTokensToUser(user, LibConstant.UNRIPE_LP, unripeLpAmount);
     }
 
     /**
@@ -158,14 +152,14 @@
      */
     function initMockTokens(bool verbose) internal {
         initERC20params[8] memory tokens = [
-            initERC20params(BEAN, "Bean", "BEAN", 6),
-            initERC20params(UNRIPE_BEAN, "Unripe Bean", "UrBEAN", 6),
-            initERC20params(UNRIPE_LP, "Unripe LP", "UrBEAN3CRV", 18),
-            initERC20params(WETH, "Weth", "WETH", 18),
-            initERC20params(WSTETH, "wstETH", "WSTETH", 18),
-            initERC20params(USDC, "USDC", "USDC", 6),
-            initERC20params(USDT, "USDT", "USDT", 6),
-            initERC20params(WBTC, "WBTC", "WBTC", 8)
+            initERC20params(LibConstant.BEAN, "Bean", "BEAN", 6),
+            initERC20params(LibConstant.UNRIPE_BEAN, "Unripe Bean", "UrBEAN", 6),
+            initERC20params(LibConstant.UNRIPE_LP, "Unripe LP", "UrBEAN3CRV", 18),
+            initERC20params(LibConstant.WETH, "Weth", "WETH", 18),
+            initERC20params(LibConstant.WSTETH, "wstETH", "WSTETH", 18),
+            initERC20params(LibConstant.USDC, "USDC", "USDC", 6),
+            initERC20params(LibConstant.USDT, "USDT", "USDT", 6),
+            initERC20params(LibConstant.WBTC, "WBTC", "WBTC", 8)
         ];
 
         for (uint i; i < tokens.length; i++) {
@@ -176,7 +170,7 @@
 
             string memory mock = "MockToken.sol";
             // unique ERC20s should be appended here.
-            if (token == WETH) {
+            if (token == LibConstant.WETH) {
                 mock = "MockWETH.sol";
             }
             deployCodeTo(mock, abi.encode(name, symbol), token);
@@ -192,11 +186,7 @@
     function maxApproveBeanstalk(address[] memory users) public {
         for (uint i; i < users.length; i++) {
             vm.prank(users[i]);
-<<<<<<< HEAD
-            C.bean().approve(address(bs), type(uint256).max);
-=======
-            bean.approve(BEANSTALK, type(uint256).max);
->>>>>>> d938ad76
+            IBean(LibConstant.BEAN).approve(address(bs), type(uint256).max);
         }
     }
 
@@ -236,21 +226,16 @@
         address well,
         uint256 beanAmount,
         uint256 nonBeanTokenAmount
-<<<<<<< HEAD
-    ) public returns (uint256 lpOut) {
-        (address nonBeanToken, ) = LibWell.getNonBeanTokenAndIndexFromWell(well);
-=======
     ) internal returns (uint256 lpOut) {
         (address nonBeanToken, ) = bs.getNonBeanTokenAndIndexFromWell(well);
->>>>>>> d938ad76
 
         if (runningOnFork()) {
             console.log("dealing tokens on fork");
-            deal(address(BEAN), well, beanAmount, true);
+            deal(address(LibConstant.BEAN), well, beanAmount, true);
             deal(address(nonBeanToken), well, nonBeanTokenAmount, true);
         } else {
             // mint and sync.
-            MockToken(BEAN).mint(well, beanAmount);
+            MockToken(LibConstant.BEAN).mint(well, beanAmount);
             MockToken(nonBeanToken).mint(well, nonBeanTokenAmount);
         }
 
@@ -377,7 +362,7 @@
     }
 
     function initMisc() internal {
-        pipeline = Pipeline(PIPELINE);
+        pipeline = Pipeline(LibConstant.PIPELINE);
     }
 
     function abs(int256 x) internal pure returns (int256) {
@@ -390,9 +375,9 @@
         for (uint i; i < lp.length; i++) {
             // oracles will need to be added here,
             // as obtaining the chainlink oracle to well is not feasible on chain.
-            if (lp[i] == BEAN_ETH_WELL) {
+            if (lp[i] == LibConstant.BEAN_ETH_WELL) {
                 chainlinkOracle = chainlinkOracles[0];
-            } else if (lp[i] == BEAN_WSTETH_WELL) {
+            } else if (lp[i] == LibConstant.BEAN_WSTETH_WELL) {
                 chainlinkOracle = chainlinkOracles[1];
             }
             updateChainlinkOracleWithPreviousData(chainlinkOracle);
@@ -405,9 +390,9 @@
         for (uint i; i < lp.length; i++) {
             // oracles will need to be added here,
             // as obtaining the chainlink oracle to well is not feasible on chain.
-            if (lp[i] == BEAN_ETH_WELL) {
+            if (lp[i] == LibConstant.BEAN_ETH_WELL) {
                 chainlinkOracle = chainlinkOracles[0];
-            } else if (lp[i] == BEAN_WSTETH_WELL) {
+            } else if (lp[i] == LibConstant.BEAN_WSTETH_WELL) {
                 chainlinkOracle = chainlinkOracles[1];
             }
             updateChainlinkOracleWithPreviousData(chainlinkOracle);
@@ -557,21 +542,12 @@
      */
     function setUpSiloDeposits(
         uint256 amount,
-<<<<<<< HEAD
         address[] memory users
     ) public returns (uint256, int96) {
         amount = bound(amount, 1, MAX_DEPOSIT_BOUND);
-        depositForUsers(users, C.BEAN, amount, LibTransfer.From.EXTERNAL);
-        int96 stem = bs.stemTipForToken(C.BEAN);
+        depositForUsers(users, LibConstant.BEAN, amount, LibTransfer.From.EXTERNAL);
+        int96 stem = bs.stemTipForToken(LibConstant.BEAN);
         return (amount, stem);
-=======
-        address[] memory _farmers
-    ) public returns (uint256 _amount, int96 stem) {
-        _amount = bound(amount, 1, MAX_DEPOSIT_BOUND);
-
-        depositForUsers(_farmers, BEAN, _amount, LibTransfer.From.EXTERNAL);
-        stem = bs.stemTipForToken(BEAN);
->>>>>>> d938ad76
     }
 
     /**
@@ -588,7 +564,7 @@
         LibTransfer.From mode
     ) public {
         for (uint256 i = 0; i < users.length; i++) {
-            mintTokensToUser(users[i], C.BEAN, amount);
+            mintTokensToUser(users[i], LibConstant.BEAN, amount);
             vm.prank(users[i]);
             bs.deposit(token, amount, uint8(mode));
         }
@@ -597,10 +573,9 @@
     /**
      * @notice Sows beans for a user.
      */
-<<<<<<< HEAD
     function sowForUser(address user, uint256 beans) internal returns (uint256 pods) {
         bs.setSoilE(beans);
-        mintTokensToUser(user, C.BEAN, beans);
+        mintTokensToUser(user, LibConstant.BEAN, beans);
         vm.prank(user);
         return bs.sow(beans, 0, uint8(LibTransfer.From.EXTERNAL));
     }
@@ -613,13 +588,6 @@
         mintTokensToUser(user, bs.getBarnRaiseToken(), ethAmount);
         vm.prank(user);
         return bs.mintFertilizer(ethAmount, 0, 0);
-=======
-    function sowAmountForFarmer(address farmer, uint256 sowAmount) internal {
-        bs.setSoilE(sowAmount);
-        mintTokensToUser(farmer, BEAN, sowAmount);
-        vm.prank(farmer);
-        bs.sow(sowAmount, 0, uint8(LibTransfer.From.EXTERNAL));
->>>>>>> d938ad76
     }
 
     /**
