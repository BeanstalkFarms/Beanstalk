const { expect } = require('chai');
const { deploy } = require('../scripts/deploy.js')
const { EXTERNAL, INTERNAL, INTERNAL_EXTERNAL, INTERNAL_TOLERANT } = require('./utils/balances.js')
const { to18, to6 , toStalk } = require('./utils/helpers.js')
const { toBN } = require('../utils/helpers.js');
const { BEAN, BEAN_3_CURVE, UNRIPE_BEAN, UNRIPE_LP, THREE_CURVE, THREE_POOL, BEAN_ETH_WELL, WETH } = require('./utils/constants')
const { takeSnapshot, revertToSnapshot } = require("./utils/snapshot");
const ZERO_BYTES = ethers.utils.formatBytes32String('0x0')
const { whitelistWell, deployMockBeanWell } = require('../utils/well.js');
const fs = require('fs');

let user, user2, owner;
let userAddress, ownerAddress, user2Address;

describe('Silo', function () {
  before(async function () {

    [owner, user, user2] = await ethers.getSigners();
    [owner, user, user2, user3, user4] = await ethers.getSigners();
    userAddress = user.address;
    user2Address = user2.address;
    user3Address = user3.address;
    user4Address = user4.address;
    const contracts = await deploy("Test", false, true);
    ownerAddress = contracts.account;
    this.diamond = contracts.beanstalkDiamond;
    this.season = await ethers.getContractAt('MockSeasonFacet', this.diamond.address);
    this.seasonGetter = await ethers.getContractAt('SeasonGettersFacet', this.diamond.address)

    this.silo = await ethers.getContractAt('MockSiloFacet', this.diamond.address);
    this.metadata = await ethers.getContractAt('MetadataFacet', this.diamond.address);
    this.diamondLoupe = await ethers.getContractAt('DiamondLoupeFacet', this.diamond.address);
    this.approval = await ethers.getContractAt('ApprovalFacet', this.diamond.address);
    this.fertilizer = await ethers.getContractAt('MockFertilizerFacet', this.diamond.address)
    this.unripe = await ethers.getContractAt('MockUnripeFacet', this.diamond.address)
    this.whitelist = await ethers.getContractAt('WhitelistFacet', this.diamond.address)
    this.siloGetters = await ethers.getContractAt('SiloGettersFacet', this.diamond.address)
    await this.unripe.addUnripeToken(UNRIPE_BEAN, BEAN, ZERO_BYTES)
    await this.unripe.addUnripeToken(UNRIPE_LP, BEAN_3_CURVE, ZERO_BYTES);
<<<<<<< HEAD
    [this.well, this.wellFunction, this.pump] = await deployMockBeanWell(BEAN_ETH_WELL, WETH)
=======
    [this.well, this.wellFunction, this.pump] = await deployMockBeanEthWell('BEANWETHCP2w')
>>>>>>> c35ad4fd
    await whitelistWell(this.well.address, '10000', to6('4'))
    await this.season.captureWellE(this.well.address)
    

    this.bean = await ethers.getContractAt('Bean', BEAN);
    this.beanMetapool = await ethers.getContractAt('IMockCurvePool', BEAN_3_CURVE);
    this.unripeBean = await ethers.getContractAt("MockToken", UNRIPE_BEAN);
    this.unripeLP = await ethers.getContractAt("MockToken", UNRIPE_LP);
    this.threeCurve = await ethers.getContractAt('MockToken', THREE_CURVE);
    this.threePool = await ethers.getContractAt('Mock3Curve', THREE_POOL);

    await this.season.lightSunrise();
    await this.bean.connect(user).approve(this.silo.address, '100000000000');
    await this.bean.connect(user2).approve(this.silo.address, '100000000000'); 
    await this.bean.connect(user3).approve(this.silo.address, '100000000000'); 
    await this.bean.connect(user4).approve(this.silo.address, '100000000000'); 
    await this.bean.mint(userAddress, to6('10000'));
    await this.bean.mint(user2Address, to6('10000'));
    await this.bean.mint(user3Address, to6('10000'));
    await this.bean.mint(user4Address, to6('10000'));
    await this.silo.mow(userAddress, this.bean.address);

    this.result = await this.silo.connect(user).deposit(this.bean.address, to6('1000'), EXTERNAL)
    this.result = await this.silo.connect(user2).deposit(this.bean.address, to6('1000'), EXTERNAL)
    
    // with the germination update, the users deposit will not be active until the remainder of the season + 1 has passed.
    await this.season.siloSunrise(to6('0'))
    await this.season.siloSunrise(to6('0'))
  });

  beforeEach(async function () {
    snapshotId = await takeSnapshot();
  });

  afterEach(async function () {
    await revertToSnapshot(snapshotId);
  });

  describe('Silo Balances After Deposits', function () {
    it('properly updates the user balances', async function () {
      expect(await this.siloGetters.balanceOfStalk(userAddress)).to.eq(toStalk('1000'));
      expect(await this.siloGetters.balanceOfRoots(userAddress)).to.eq(toStalk('1000000000000000'));
      await this.silo.mow(userAddress, this.bean.address);
      expect(await this.siloGetters.balanceOfStalk(userAddress)).to.eq(toStalk('1000.4'));
      expect(await this.siloGetters.balanceOfRoots(userAddress)).to.eq(toStalk('1000400000000000'));
    });

    it('properly updates the total balances', async function () {
      expect(await this.siloGetters.totalStalk()).to.eq(toStalk('2000'));
      expect(await this.siloGetters.totalRoots()).to.eq(toStalk('2000000000000000'));
      await this.silo.mow(userAddress, this.bean.address);
      expect(await this.siloGetters.totalStalk()).to.eq(toStalk('2000.4'));
      expect(await this.siloGetters.totalRoots()).to.eq(toStalk('2000400000000000'));
    });
  });

  describe('Silo Balances After Withdrawal', function () {
    beforeEach(async function () {
      await this.silo.connect(user).withdrawDeposit(this.bean.address, to6('2'), to6('500'), EXTERNAL) //we deposited at grownStalkPerBdv of 2, need to withdraw from 2
    })

    it('properly updates the total balances', async function () {
      // 2 seasons has passed, so we expect 0.4 stalk to be grown (1000.4 stalk total)
      // since the user withdrawn half of their deposit, we expect an additional 0.2 stalk to be withdrawn.
      expect(await this.siloGetters.balanceOfStalk(userAddress)).to.eq(toStalk('500.2'));
      expect(await this.siloGetters.balanceOfRoots(userAddress)).to.eq(toStalk('500200000000000'));
    });

    it('properly updates the total balances', async function () {
      expect(await this.siloGetters.totalStalk()).to.eq(toStalk('1500.2'));
      expect(await this.siloGetters.totalRoots()).to.eq(toStalk('1500200000000000'));
    });
  });

  describe("Silo Sunrise", async function () {
    describe("Single", async function () {
      beforeEach(async function () {
        await this.season.siloSunrise(to6('100'))
      })

      it('properly updates the earned balances', async function () {
        expect(await this.siloGetters.balanceOfGrownStalk(userAddress, this.bean.address)).to.eq(toStalk('0.6'));
        expect(await this.siloGetters.balanceOfEarnedBeans(userAddress)).to.eq(to6('50'));
        expect(await this.siloGetters.balanceOfEarnedStalk(userAddress)).to.eq(toStalk('50'));
        expect(await this.siloGetters.totalEarnedBeans()).to.eq(to6('100'));
      });

      it('properly updates the total balances', async function () {
        expect(await this.siloGetters.balanceOfStalk(userAddress)).to.eq(toStalk('1050'));
        expect(await this.siloGetters.balanceOfRoots(userAddress)).to.eq(toStalk('1000000000000000'));
      });
  
      it('properly updates the total balances', async function () {
        expect(await this.siloGetters.totalStalk()).to.eq(toStalk('2100'));
        expect(await this.siloGetters.totalRoots()).to.eq(toStalk('2000000000000000'));
      });
    })
  });

  describe("Single Earn", async function () {
    beforeEach(async function () {
      await this.season.siloSunrise(to6('100'))
      await this.silo.mow(user2Address, this.bean.address)
      this.result = await this.silo.connect(user).plant()
    })

    it('properly updates the earned balances', async function () {
      expect(await this.siloGetters.balanceOfGrownStalk(userAddress, this.bean.address)).to.eq('0');
      expect(await this.siloGetters.balanceOfEarnedBeans(userAddress)).to.eq('0');
      expect(await this.siloGetters.balanceOfEarnedStalk(userAddress)).to.eq('0');
      expect(await this.siloGetters.totalEarnedBeans()).to.eq(to6('50'));
    });

    it('properly updates the total balances', async function () {
      expect(await this.siloGetters.balanceOfStalk(userAddress)).to.eq(toStalk('1050.6'));
      expect(await this.siloGetters.balanceOfRoots(userAddress)).to.eq('10005714285714285714285714');
    });

    it('properly updates the total balances', async function () {
      expect(await this.siloGetters.totalStalk()).to.eq(to6('21012000'));
      expect(await this.siloGetters.totalRoots()).to.eq('20011428571428571428571428');
    });

    it('properly emits events', async function () {
      expect(this.result).to.emit(this.silo, 'Earn')
    })

    it('user2 earns rest', async function () {
      await this.silo.connect(user2).plant()
      expect(await this.siloGetters.totalEarnedBeans()).to.eq('0');
      expect(await this.siloGetters.balanceOfStalk(user2Address)).to.eq(toStalk('1050.6'));
      expect(await this.siloGetters.balanceOfRoots(user2Address)).to.eq('10005714285714285714285714');
    });
  });

  describe("ERC1155 Deposits", async function () {
    beforeEach(async function () {
      await this.bean.mint(user3Address, to6('10000'));

      // deposit 1000 beans at season 3.
      await this.silo.connect(user).deposit(this.bean.address, to6('1000'), EXTERNAL)
    })

    it('mints an ERC1155 when depositing an whitelisted asset', async function () {
      // we use user 3 as user 1 + user 2 has already deposited - this makes it more clear
      this.result = await this.silo.connect(user3).deposit(this.bean.address, to6('1000'), EXTERNAL)
      season = this.seasonGetter.season()
      stem = this.silo.mockSeasonToStem(this.bean.address, season)
      depositID = await this.siloGetters.getDepositId(this.bean.address, stem)
      expect(await this.siloGetters.balanceOf(user3Address, depositID)).to.eq(to6('1000'));
      await expect(this.result).to.emit(this.silo, 'TransferSingle').withArgs(
        user3Address,
        ethers.constants.AddressZero, 
        user3Address,
        depositID, 
        to6('1000')
      );
    });

    it('adds to the ERC1155 balance when depositing an whitelisted asset', async function () {
      this.result = await this.silo.connect(user).deposit(this.bean.address, to6('1000'), EXTERNAL)
      season = this.seasonGetter.season()
      stem = this.silo.mockSeasonToStem(this.bean.address, season)
      depositID = await this.siloGetters.getDepositId(this.bean.address, stem)
      expect(await this.siloGetters.balanceOf(userAddress, depositID)).to.eq(to6('2000'));
      
      await expect(this.result).to.emit(this.silo, 'TransferSingle').withArgs(
        userAddress, // operator
        ethers.constants.AddressZero, // from
        userAddress, // to
        depositID, // depositID
        to6('1000') // amt
      );
    });

    it('removes ERC1155 balance when withdrawing an whitelisted asset', async function () {
      // user 1 already deposited 1000, so we expect the balanceOf to be 500e6 here. 
      season = this.seasonGetter.season()
      stem = this.silo.mockSeasonToStem(this.bean.address, season)
      depositID = await this.siloGetters.getDepositId(this.bean.address, stem)
      expect(await this.siloGetters.balanceOf(userAddress, depositID)).to.eq(to6('1000'));
      this.result = await this.silo.connect(user).withdrawDeposit(this.bean.address, stem, to6('500'), EXTERNAL)
      await expect(this.result).to.emit(this.silo, 'TransferSingle').withArgs(
        userAddress, // operator
        userAddress, // from
        ethers.constants.AddressZero, // to
        depositID, // depositID
        to6('500') // amt
      );
      expect(await this.siloGetters.balanceOf(userAddress, depositID)).to.eq(to6('500'));
    });

    it('transfers an ERC1155 deposit', async function () {
      // transfering the most recent deposit from user 1, to user 3
      // user 1 currently has 2000.4 stalk (1000 stalk, 1000 germinating stalk, and 0.4 grown stalk),
      season = this.seasonGetter.season()
      stem = this.silo.mockSeasonToStem(this.bean.address, season)
      depositID = await this.siloGetters.getDepositId(this.bean.address, stem)

      expect(await this.siloGetters.balanceOfStalk(userAddress)).to.eq(toStalk('1000.4'));
      expect(await this.siloGetters.balanceOfGerminatingStalk(userAddress)).to.eq(toStalk('1000'));
      expect(await this.siloGetters.balanceOfStalk(user3Address)).to.eq(to6('0'));
      expect(await this.siloGetters.balanceOfGerminatingStalk(user3Address)).to.eq(toStalk('0'));

      
      // get roots (note that germinating roots cannot be calculated until 2 gms have passed, and thus do
      // not exist/have a view function).
      expect(await this.siloGetters.balanceOfRoots(userAddress)).to.eq(toStalk('1000400000000000'));
      expect(await this.siloGetters.balanceOfRoots(user3Address)).to.eq('0');



      this.result = await this.silo.connect(user).safeTransferFrom(
        userAddress,
        user3Address,
        depositID,
        to6('1000'),
        0x00
      )

      // user 1 should have 1000.4 stalk and 0 germinating stalk.
      expect(await this.siloGetters.balanceOfStalk(userAddress)).to.eq(toStalk('1000.4'));
      expect(await this.siloGetters.balanceOfGerminatingStalk(userAddress)).to.eq(toStalk('0'));
      // user 3 should have 0 stalk and 1000 germinating stalk.
      expect(await this.siloGetters.balanceOfStalk(user3Address)).to.eq(toStalk('0'));
      expect(await this.siloGetters.balanceOfGerminatingStalk(user3Address)).to.eq(toStalk('1000'));

      // user 1 should still have 1000.4 roots.
      // user 3 should not have any roots, as the deposit has not been in the silo for 2 seasons.
      expect(await this.siloGetters.balanceOfRoots(userAddress)).to.eq(toStalk('1000400000000000'));
      expect(await this.siloGetters.balanceOfRoots(user3Address)).to.eq(toStalk('0'));

      expect(await this.siloGetters.balanceOf(userAddress, depositID)).to.eq(to6('0'));
      expect(await this.siloGetters.balanceOf(user3Address, depositID)).to.eq(to6('1000'));

      // transfer deposit has two events, one burns and one mints 
      await expect(this.result).to.emit(this.silo, 'TransferSingle').withArgs(
        userAddress, // operator 
        userAddress, // from
        user3Address, // to
        depositID, // depositID
        to6('1000') // amt
      );
    });

    it('batch transfers an ERC1155 deposit', async function () {
      // skip to next season, user 1 deposits again, and batch transfers the ERC1155 to user 3
      season = this.seasonGetter.season()
      stem0 = this.silo.mockSeasonToStem(this.bean.address, season)
      depositID0 = await this.siloGetters.getDepositId(this.bean.address, stem0)
      // user has 1000.4 grown stalk + 1000 germinating stalk.
      expect(await this.siloGetters.balanceOfStalk(userAddress)).to.eq(toStalk('1000.4'));
      expect(await this.siloGetters.balanceOfGerminatingStalk(userAddress)).to.eq(toStalk('1000'));


      await this.season.farmSunrise();

      season = this.seasonGetter.season()
      stem1 = this.silo.mockSeasonToStem(this.bean.address, season)
      depositID1 = await this.siloGetters.getDepositId(this.bean.address, stem1)

      expect(await this.siloGetters.balanceOfStalk(userAddress)).to.eq(toStalk('1000.4'));
      expect(await this.siloGetters.balanceOfGerminatingStalk(userAddress)).to.eq(toStalk('1000'));

      this.result = await this.silo.connect(user).deposit(
        this.bean.address,
        to6('1000'),
        EXTERNAL
      )

      // users stalk increased by 0.4 as they mowed from the deposit, and 
      // had 2000 stalk at the time of mowing (1000 of which is germinating).
      expect(await this.siloGetters.balanceOfStalk(userAddress)).to.eq(toStalk('1000.8'));
      expect(await this.siloGetters.balanceOfGerminatingStalk(userAddress)).to.eq(toStalk('2000'));
      expect(await this.siloGetters.balanceOfStalk(user3Address)).to.eq(toStalk('0'));

      // depositID0 has been in the silo for 1 season, and thus should have .2 additional stalk.
      // depositID1 has been in the silo for 0 seasons, and should not have any grown stalk.
      this.result = await this.silo.connect(user).safeBatchTransferFrom(
        userAddress,
        user3Address,
        [depositID0, depositID1],
        [ to6('1000'), to6('1000')],
        0x00
      )

      // after the transfer, user 1 should have 1000.6 stalk and no germinating stalk.
      // user 3 should have 0.2 stalk and 2000 germinating stalk.
      expect(await this.siloGetters.balanceOfStalk(userAddress)).to.eq(toStalk('1000.6'));
      expect(await this.siloGetters.balanceOfGerminatingStalk(userAddress)).to.eq(toStalk('0'));
      expect(await this.siloGetters.balanceOfStalk(user3Address)).to.eq(toStalk('.2'));
      expect(await this.siloGetters.balanceOfGerminatingStalk(user3Address)).to.eq(toStalk('2000'));
      
      expect(await this.siloGetters.balanceOfRoots(userAddress)).to.eq(toStalk("1000600000000000"));
      expect(await this.siloGetters.balanceOfRoots(user3Address)).to.eq(toStalk("200000000000"));


      expect(await this.siloGetters.balanceOf(userAddress, depositID0)).to.eq(to6('0'));
      expect(await this.siloGetters.balanceOf(userAddress, depositID1)).to.eq(to6('0'));
      expect(await this.siloGetters.balanceOf(user3Address, depositID0)).to.eq(to6('1000'));
      expect(await this.siloGetters.balanceOf(user3Address, depositID1)).to.eq(to6('1000'));

      // transfer deposit emits 
      await expect(this.result).to.emit(this.silo, 'TransferSingle').withArgs(
        userAddress,  // operator
        userAddress,  // from
        user3Address, // to
        depositID0, // depositID
        to6('1000')  // amt
      );

      await expect(this.result).to.emit(this.silo, 'TransferSingle').withArgs(
        userAddress,  // operator
        userAddress,  // from
        user3Address, // to
        depositID1,   // depositID
        to6('1000')  // amt
      );
    });

    it('properly gives the correct batch balances', async function () {
      const season = await this.seasonGetter.season()
      stem = await this.silo.mockSeasonToStem(this.bean.address, toBN(season).sub('2'))
      depositID = await this.siloGetters.getDepositId(this.bean.address, stem)
 
      let b = await this.siloGetters.balanceOfBatch(
        [userAddress,user2Address],
        [depositID,depositID]
      )
      expect(b[0]).to.eq(to6('1000'));
      expect(b[1]).to.eq(to6('1000'));

    });

    it('properly gives the correct depositID', async function () {
      season = this.seasonGetter.season()
      stem = this.silo.mockSeasonToStem(this.bean.address, season)
      depositID = await this.siloGetters.getDepositId(this.bean.address, stem)
      // first 20 bytes is the address,
      // next 12 bytes is the stem
      // since this deposit was created 1 season after the asset was whitelisted, the amt is 2
      expect(depositID).to.eq('0xbea0000029ad1c77d3d5d23ba2d8893db9d1efab0000000000000000005b8d80');
    });

    it("properly emits an event when a user approves for all", async function () {
      await expect(this.approval.connect(user).setApprovalForAll(user2Address, true))
        .to.emit(this.approval, 'ApprovalForAll')
        .withArgs(userAddress, user2Address, true);
      expect(await this.approval.isApprovedForAll(userAddress, user2Address)).to.eq(true);
    });

    it("properly gives the correct ERC-165 identifier", async function () {
      expect(await this.diamondLoupe.supportsInterface("0xd9b67a26")).to.eq(true);
      expect(await this.diamondLoupe.supportsInterface("0x0e89341c")).to.eq(true);
    });
  });

  describe("ERC1155 Metadata", async function () {
    beforeEach(async function () {
      // 2 seasons were added in before. (998 + 2 = 1000)
      await this.season.farmSunrises(998);
    })

    it('is a valid json', async function () {
      depositID1 = '0xBEA0000029AD1c77D3d5D23Ba2D8893dB9d1Efab0000000000000000001E8480';
      const depositmetadata = await this.metadata.uri(depositID1);
      depositMetadataString = atob(depositmetadata.substring(29))
      // verify that depositMetadataString is a json:
      expect(await tryParseJSONObject(depositMetadataString) == true);
    })

    // bean token
    it('returns correct URI for bean', async function () {
      depositmetadata = await fs.readFileSync(__dirname + '/data/base64EncodedImageBean.txt', 'utf-8');
      depositID1 = '0xBEA0000029AD1c77D3d5D23Ba2D8893dB9d1Efab0000000000000000001E8480';
      expect(await this.metadata.uri(depositID1)).to.eq(depositmetadata);
    })

    // bean3crv token
    it('returns correct URI for bean3crv', async function () {
      depositmetadata = await fs.readFileSync(__dirname + '/data/base64EncodedImageBean3Crv.txt', 'utf-8');
      depositID2 = '0xC9C32CD16BF7EFB85FF14E0C8603CC90F6F2EE4900000000000000001E848000';
      expect(await this.metadata.uri(depositID2)).to.eq(depositmetadata);
    })

    // beanEthToken
    it('returns correct URI for beanEth', async function () {
      depositmetadata = await fs.readFileSync(__dirname + '/data/base64EncodedImageBeanEth.txt', 'utf-8');
      depositID3 = '0xBEA0e11282e2bB5893bEcE110cF199501e872bAdFFFFFFFFFFFFF000001E8480';
      expect(await this.metadata.uri(depositID3)).to.eq(depositmetadata);
    })
      
    // urBean token
    it('returns correct URI for urBean', async function () {
      depositmetadata = await fs.readFileSync(__dirname + '/data/base64EncodedImageUrBean.txt', 'utf-8');
      depositID4 = '0x1BEA0050E63e05FBb5D8BA2f10cf5800B62244490000000000000000003D0900';
      expect(await this.metadata.uri(depositID4)).to.eq(depositmetadata);
    })

    // urBeanEth token
    it('returns correct URI for urBeanEth', async function () {
      depositmetadata = await fs.readFileSync(__dirname + '/data/base64EncodedImageUrBeanEth.txt', 'utf-8');
      depositID5 = '0x1BEA3CcD22F4EBd3d37d731BA31Eeca95713716DFFFFFFFFFFFFFFFFFFFFF97C';
      expect(await this.metadata.uri(depositID5)).to.eq(depositmetadata);
    });

    it('returns correct URI for urBean3Crv once dewhitelisted', async function () {
      await this.whitelist.connect(owner).dewhitelistToken(this.beanMetapool.address);

      depositmetadata = await fs.readFileSync(__dirname + '/data/base64EncodedImageBean3CrvDewhitelisted.txt', 'utf-8');
      depositID2 = '0xC9C32CD16BF7EFB85FF14E0C8603CC90F6F2EE4900000000000000001E848000';
      expect(await this.metadata.uri(depositID2)).to.eq(depositmetadata);
    })

    it('reverts if the depositID is invalid', async function () {
      depositmetadata = await fs.readFileSync(__dirname + '/data/base64EncodedImageBean.txt', 'utf-8');
      // invalid due to token
      invalidID0 = '0xBEA0000029AD1c77D3d5D23Ba2D8893dB9d1Efac000000000000000000000002';
      // invalid due to high stem value.
      invalidID1 = '0xBEA0000029AD1c77D3d5D23Ba2D8893dB9d1Efab100000000000000000000002';

      await expect(this.metadata.uri(invalidID0)).to.be.revertedWith("Silo: metadata does not exist");
      await expect(this.metadata.uri(invalidID1)).to.be.revertedWith("Silo: metadata does not exist");
    })

  });


  /**
   * These sets of tests handle the germination process and the planting of beans.
   */
  describe("germination", async function () {
    
    before(async function () {
      await this.silo.connect(user3).deposit(this.bean.address, to6('1000'), EXTERNAL)
      this.result = await this.silo.connect(user4).deposit(this.bean.address, to6('1000'), EXTERNAL)
      
      // after these deposits, the state is currently: 
      // user 1: 1000 stalk, 0 germinating stalk (0.4 pending grown stalk).
      // user 2: 1000 stalk, 0 germinating stalk (0.4 pending grown stalk).
      // user 3: 0 stalk, 1000 germinating stalk.
      // user 4: 0 stalk, 1000 germinating stalk.
    });

    describe("deposits", async function () {
      it('properly updates the user balances', async function () {
        expect(await this.siloGetters.balanceOfGerminatingStalk(user3.address)).to.eq(toStalk('1000'));
        expect(await this.siloGetters.balanceOfGerminatingStalk(user4.address)).to.eq(toStalk('1000'));
      });

      it('emit events', async function () {
        expect(this.result).to.emit(this.silo, 'FarmerGerminatingStalkBalanceChanged').withArgs(
          user4.address,
          toStalk('1000')
        );
        expect(this.result).to.emit(this.silo, 'TotalGerminatingBalanceChanged')
        .withArgs(
          '3',
          BEAN, 
          to6('1000'), 
          to6('1000')
        );
      });
    });

    describe("withdraw", async function () {
      beforeEach(async function () {
        this.result = await this.silo.connect(user4).withdrawDeposit(
          this.bean.address,
          to6('6'),
          to6('1000'),
          EXTERNAL
        );
      });
      it('properly updates the user balances', async function () {
        expect(await this.siloGetters.balanceOfGerminatingStalk(user4.address)).to.eq(0);
      });

      it('emit events', async function () {
        expect(this.result).to.emit(this.silo, 'FarmerGerminatingStalkBalanceChanged').withArgs(
          user4.address,
          toStalk('-1000')
        );
        expect(this.result).to.emit(this.silo, 'TotalGerminatingBalanceChanged')
        .withArgs(
          '3',
          BEAN, 
          to6('-1000'), 
          to6('-1000')
        );
      });
    });
    
    // tests a farmers deposit that has no earned bean prior
    describe("Earned beans Germination", async function() {
      
      beforeEach(async function () {
        await this.season.siloSunrise(to6('100'))
        // after this sunrise, user 3 and 4 have currently halfway done with
        // the germination process.
        // user 1 and 2 should have 50 earned beans.
        season = await this.seasonGetter.season();
      })

      it('a single farmer germination', async function () {

        // user 1 and 2 should have 50% of the earned beans.
        expect(await this.siloGetters.balanceOfEarnedBeans(userAddress)).to.eq(50000000);
        expect(await this.siloGetters.balanceOfEarnedBeans(user2Address)).to.eq(50000000);
        expect(await this.siloGetters.balanceOfEarnedBeans(user3Address)).to.eq(0);
        expect(await this.siloGetters.balanceOfEarnedBeans(user4Address)).to.eq(0);
        
        // user 1 plants, and should have 50 beans deposited this season.
        await this.silo.connect(user).plant();
        stem = await this.silo.mockSeasonToStem(this.bean.address, season);
        earned_beans = await this.siloGetters.getDeposit(userAddress, this.bean.address, stem)
        expect(earned_beans[0]).to.eq(49999999);

        // user 1 should now have 0 earned beans.
        expect(await this.siloGetters.balanceOfEarnedBeans(userAddress)).to.eq(0);
        expect(await this.siloGetters.balanceOfEarnedBeans(user2Address)).to.eq(50000000);
        expect(await this.siloGetters.balanceOfEarnedBeans(user3Address)).to.eq(0);
        expect(await this.siloGetters.balanceOfEarnedBeans(user4Address)).to.eq(0);
        
        // advance to the next season.
        await this.season.farmSunrise()

        expect(await this.siloGetters.balanceOfEarnedBeans(userAddress)).to.eq(1);
        expect(await this.siloGetters.balanceOfEarnedBeans(user2Address)).to.eq(50000000);
        expect(await this.siloGetters.balanceOfEarnedBeans(user3Address)).to.eq(0);
        expect(await this.siloGetters.balanceOfEarnedBeans(user4Address)).to.eq(0);
        
        await this.silo.connect(user2).plant();
        await this.silo.connect(user3).plant();
        await this.silo.connect(user4).plant();

        season = await this.seasonGetter.season();
        stem = await this.silo.mockSeasonToStem(this.bean.address, season);
        earned_beans2 = await this.siloGetters.getDeposit(user2Address, this.bean.address, stem)
        earned_beans3 = await this.siloGetters.getDeposit(user3Address, this.bean.address, stem)
        earned_beans4 = await this.siloGetters.getDeposit(user4Address, this.bean.address, stem)
        expect(earned_beans2[0]).to.eq(50000000);
        expect(earned_beans3[0]).to.eq(0);
        expect(earned_beans4[0]).to.eq(0);

        await this.silo.connect(user).plant();
        earned_beans = await this.siloGetters.getDeposit(userAddress,this.bean.address, stem);
        expect(earned_beans[0]).to.eq(1);
        expect(await this.siloGetters.balanceOfEarnedBeans(userAddress)).to.eq(0);
        expect(await this.siloGetters.balanceOfEarnedBeans(user2Address)).to.eq(0);
        expect(await this.siloGetters.balanceOfEarnedBeans(user3Address)).to.eq(0);
        expect(await this.siloGetters.balanceOfEarnedBeans(user4Address)).to.eq(0);
      });

      it('multiple farmers germination', async function () {
        
        await this.silo.connect(user).plant();
        await this.silo.connect(user2).plant();
        await this.silo.connect(user3).plant();
        await this.silo.connect(user4).plant();
        stem = await this.silo.mockSeasonToStem(this.bean.address, season);

        earned_beans = await this.siloGetters.getDeposit(userAddress, this.bean.address, stem)
        expect(earned_beans[0]).to.eq(49999999);
        earned_beans = await this.siloGetters.getDeposit(user2Address, this.bean.address, stem)
        expect(earned_beans[0]).to.eq(50000000);
        earned_beans = await this.siloGetters.getDeposit(user3Address, this.bean.address, stem)
        expect(earned_beans[0]).to.eq(0);
        earned_beans = await this.siloGetters.getDeposit(user4Address, this.bean.address, stem)
        expect(earned_beans[0]).to.eq(0);
        
        // advance to the next season.
        // user 3 and 4 should not have any earned beans, 
        // as the germination period has just ended.
        await this.season.siloSunrise(0);
        season = await this.seasonGetter.season();
        stem = await this.silo.mockSeasonToStem(this.bean.address, season);

        await this.silo.connect(user3).plant();
        await this.silo.connect(user4).plant();
        earned_beans1 = await this.siloGetters.getDeposit(userAddress,this.bean.address,stem);
        expect(earned_beans1[0]).to.eq(0);
        earned_beans2 = await this.siloGetters.getDeposit(user2Address,this.bean.address,stem);
        expect(earned_beans2[0]).to.eq(0);
        earned_beans3 = await this.siloGetters.getDeposit(user3Address,this.bean.address,stem);
        expect(earned_beans3[0]).to.eq(0);
        earned_beans3 = await this.siloGetters.getDeposit(user4Address,this.bean.address,stem);
        expect(earned_beans3[0]).to.eq(0);
      });

      it('beans are minted midway and post germination', async function () {
        // call a sunrise with 100 beans.  
        await this.season.siloSunrise(to6('100'));
        // after this sunrise, user 3 and 4 have finished the germination process. 
        // they should not have any earned beans at this moment.
        expect(await this.siloGetters.balanceOfEarnedBeans(userAddress)).to.eq(100000000);
        expect(await this.siloGetters.balanceOfEarnedBeans(user2Address)).to.eq(100000000);
        expect(await this.siloGetters.balanceOfEarnedBeans(user3Address)).to.eq(0);
        expect(await this.siloGetters.balanceOfEarnedBeans(user4Address)).to.eq(0);

        // call a sunrise with 100 beans.
        await this.season.siloSunrise(to6('100'));

        // user 1 and 2 should have slightly higher earned beans due to previous earned beans.
        expect(await this.siloGetters.balanceOfEarnedBeans(userAddress)).to.eq(126190476);
        expect(await this.siloGetters.balanceOfEarnedBeans(user2Address)).to.eq(126190476);
        expect(await this.siloGetters.balanceOfEarnedBeans(user3Address)).to.eq(23809523);
        expect(await this.siloGetters.balanceOfEarnedBeans(user4Address)).to.eq(23809523);

        await this.silo.connect(user).plant();
        await this.silo.connect(user2).plant();
        await this.silo.connect(user3).plant();
        await this.silo.connect(user4).plant();
        season = await this.seasonGetter.season();
        stem = await this.silo.mockSeasonToStem(this.bean.address, season);
        earned_beans = await this.siloGetters.getDeposit(userAddress, this.bean.address, stem)
        earned_beans2 = await this.siloGetters.getDeposit(user2Address, this.bean.address, stem)
        earned_beans3 = await this.siloGetters.getDeposit(user3Address, this.bean.address, stem)
        earned_beans4 = await this.siloGetters.getDeposit(user4Address, this.bean.address, stem)
        expect(earned_beans[0]).to.eq(126190476);
        expect(earned_beans2[0]).to.eq(126190476);
        expect(earned_beans3[0]).to.eq(23809523);
        expect(earned_beans4[0]).to.eq(23809523);
      });

      it("beans are issued with grown stalk from germinating assets", async function () {
        // user 3 and 4 mows their grown stalk. 
        await this.silo.mow(user3Address, this.bean.address);
        await this.silo.mow(user4Address, this.bean.address);
        // user 3 and 4 should have 0 stalk and 0 germinating stalk.
        
        expect(await this.siloGetters.balanceOfStalk(user3Address)).to.eq(toStalk('0.2'));
        expect(await this.siloGetters.balanceOfStalk(user4Address)).to.eq(toStalk('0.2'));

        // call a sunrise with 100 beans.  
        await this.season.siloSunrise(to6('100'));
        
        // after this sunrise, user 3 and 4 should have 0.2 stalk worth of earned beans:
        // 0.2/2100.4 * 100 
        expect(await this.siloGetters.balanceOfEarnedBeans(user3Address)).to.eq(9521);
        expect(await this.siloGetters.balanceOfEarnedBeans(user4Address)).to.eq(9521);

        // user 1 and 2 should have slightly less than 100 beans each. 
        expect(await this.siloGetters.balanceOfEarnedBeans(userAddress)).to.eq(to6('99.990478'));
        expect(await this.siloGetters.balanceOfEarnedBeans(user2Address)).to.eq(to6('99.990478'));

      })

      it("correct earned beans values after multiple seasons elapsed", async function () {
        // verify whether the users get a correct amount of earned beans after multiple seasons elapsed.
        await this.season.siloSunrise(to6('100'));
        await this.season.siloSunrise(to6('100'));
        await this.season.farmSunrises(100);

        expect(await this.siloGetters.balanceOfEarnedBeans(userAddress)).to.eq(126190476);
        expect(await this.siloGetters.balanceOfEarnedBeans(user2Address)).to.eq(126190476);
        expect(await this.siloGetters.balanceOfEarnedBeans(user3Address)).to.eq(23809523);
        expect(await this.siloGetters.balanceOfEarnedBeans(user4Address)).to.eq(23809523);
        
        await this.silo.connect(user).plant();
        await this.silo.connect(user2).plant();
        await this.silo.connect(user3).plant();
        await this.silo.connect(user4).plant();
        season = await this.seasonGetter.season();
        stem = await this.silo.mockSeasonToStem(this.bean.address, season);
        earned_beans = await this.siloGetters.getDeposit(userAddress, this.bean.address, stem)
        earned_beans2 = await this.siloGetters.getDeposit(user2Address, this.bean.address, stem)
        earned_beans3 = await this.siloGetters.getDeposit(user3Address, this.bean.address, stem)
        earned_beans4 = await this.siloGetters.getDeposit(user4Address, this.bean.address, stem)
        expect(earned_beans[0]).to.eq(126190476);
        expect(earned_beans2[0]).to.eq(126190476);
        expect(earned_beans3[0]).to.eq(23809523);
        expect(earned_beans4[0]).to.eq(23809523);
      })
    })
  });
});

function tryParseJSONObject (jsonString){
  try {
      var o = JSON.parse(jsonString);
      if (o && typeof o === "object") {
          return o;
      }
  }
  catch (e) { }

  return false;
};<|MERGE_RESOLUTION|>--- conflicted
+++ resolved
@@ -37,11 +37,7 @@
     this.siloGetters = await ethers.getContractAt('SiloGettersFacet', this.diamond.address)
     await this.unripe.addUnripeToken(UNRIPE_BEAN, BEAN, ZERO_BYTES)
     await this.unripe.addUnripeToken(UNRIPE_LP, BEAN_3_CURVE, ZERO_BYTES);
-<<<<<<< HEAD
     [this.well, this.wellFunction, this.pump] = await deployMockBeanWell(BEAN_ETH_WELL, WETH)
-=======
-    [this.well, this.wellFunction, this.pump] = await deployMockBeanEthWell('BEANWETHCP2w')
->>>>>>> c35ad4fd
     await whitelistWell(this.well.address, '10000', to6('4'))
     await this.season.captureWellE(this.well.address)
     
