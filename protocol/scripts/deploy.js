const MAX_INT = "115792089237316195423570985008687907853269984665640564039457584007913129639935";

const diamond = require("./diamond.js");
const {
  impersonateBean,
  impersonateCurve,
  impersonateBean3CrvMetapool,
  impersonateWeth,
  impersonateUnripe,
  impersonateFertilizer,
  impersonatePrice,
  impersonateBlockBasefee,
  impersonateEthUsdcUniswap,
  impersonateEthUsdtUniswap,
  impersonateEthUsdChainlinkAggregator,
  impersonateBeanEthWell
} = require("./impersonate.js");

function addCommas(nStr) {
  nStr += "";
  const x = nStr.split(".");
  let x1 = x[0];
  const x2 = x.length > 1 ? "." + x[1] : "";
  var rgx = /(\d+)(\d{3})/;
  while (rgx.test(x1)) {
    x1 = x1.replace(rgx, "$1" + "," + "$2");
  }
  return x1 + x2;
}

function strDisplay(str) {
  return addCommas(str.toString());
}

async function main(scriptName, verbose = true, mock = false, reset = true) {
  if (verbose) {
    console.log("SCRIPT NAME: ", scriptName);
    console.log("MOCKS ENABLED: ", mock);
  }

  if (mock && reset) {
    await network.provider.request({
      method: "hardhat_reset",
      params: []
    });
  }

  const accounts = await ethers.getSigners();
  const account = await accounts[0].getAddress();
  if (verbose) {
    console.log("Account: " + account);
    console.log("---");
  }
  let tx;
  let totalGasUsed = ethers.BigNumber.from("0");
  let receipt;
  const name = "Beanstalk";

  async function deployFacets(verbose, facets, libraryNames = [], facetLibraries = {}) {
    const instances = [];
    const libraries = {};

    for (const name of libraryNames) {
      if (verbose) console.log(`Deploying: ${name}`);
      let libraryFactory = await ethers.getContractFactory(name);
      libraryFactory = await libraryFactory.deploy();
      await libraryFactory.deployed();
      const receipt = await libraryFactory.deployTransaction.wait();
      if (verbose) console.log(`${name} deploy gas used: ` + strDisplay(receipt.gasUsed));
      if (verbose) console.log(`Deployed at ${libraryFactory.address}`);
      libraries[name] = libraryFactory.address;
    }

    for (let facet of facets) {
      let constructorArgs = [];
      if (Array.isArray(facet)) {
        [facet, constructorArgs] = facet;
      }
      let factory;
      if (facetLibraries[facet] !== undefined) {
        let facetLibrary = Object.keys(libraries).reduce((acc, val) => {
          if (facetLibraries[facet].includes(val)) acc[val] = libraries[val];
          return acc;
        }, {});
        factory = await ethers.getContractFactory(facet, {
          libraries: facetLibrary
        });
      } else {
        factory = await ethers.getContractFactory(facet);
      }
      const facetInstance = await factory.deploy(...constructorArgs);
      await facetInstance.deployed();
      const tx = facetInstance.deployTransaction;
      const receipt = await tx.wait();
      if (verbose) console.log(`${facet} deploy gas used: ` + strDisplay(receipt.gasUsed));
      totalGasUsed = totalGasUsed.add(receipt.gasUsed);
      instances.push(facetInstance);
    }
    return instances;
  }

  // A list of public libraries that need to be deployed separately.
  const libraryNames = [
<<<<<<< HEAD
    "LibGauge",
    "LibConvert",
    "LibIncentive",
    "LibLockedUnderlying",
    "LibCurveMinting"
  ];

  // A mapping of facet to public library names that will be linked to it.
  const facetLibraries = {
    SeasonFacet: ["LibGauge", "LibIncentive", "LibLockedUnderlying", "LibCurveMinting"],
    MockSeasonFacet: ["LibGauge", "LibIncentive", "LibLockedUnderlying", "LibCurveMinting"],
    SeasonGettersFacet: ["LibLockedUnderlying"],
    ConvertFacet: ["LibConvert"],
    MockConvertFacet: ["LibConvert"],
    MockUnripeFacet: ["LibLockedUnderlying"],
    UnripeFacet: ["LibLockedUnderlying"]
  };
=======
    'LibGauge', 'LibIncentive', 'LibConvert', 'LibLockedUnderlying', 'LibCurveMinting', 'LibGerminate'
  ]

  // A mapping of facet to public library names that will be linked to it.
  const facetLibraries = {
    'SeasonFacet': [
      'LibGauge',
      'LibIncentive',
      'LibLockedUnderlying',
      'LibGerminate'
    ],
    'MockSeasonFacet': [
      'LibGauge',
      'LibIncentive',
      'LibLockedUnderlying',
      'LibCurveMinting',
      'LibGerminate'
    ],
    'SeasonGettersFacet': [
      'LibLockedUnderlying'
    ],
    'ConvertFacet': [
      'LibConvert'
    ],
    'MockConvertFacet': [
      'LibConvert'
    ],
    'MockUnripeFacet': [
      'LibLockedUnderlying'
    ],
    'UnripeFacet': [
      'LibLockedUnderlying'
    ]
  }
>>>>>>> 54446e05

  let [
    bdvFacet,
    curveFacet,
    migrationFacet,
    approvalFacet,
    convertFacet,
    convertGettersFacet,
    enrootFacet,
    farmFacet,
    fieldFacet,
    fundraiserFacet,
    marketplaceFacet,
    ownershipFacet,
    pauseFacet,
    depotFacet,
    seasonFacet,
    seasonGettersFacet,
    siloFacet,
    fertilizerFacet,
    tokenFacet,
    tokenSupportFacet,
    unripeFacet,
    whitelistFacet,
    metadataFacet,
    gaugePointFacet,
<<<<<<< HEAD
    tractorFacet
  ] = mock
    ? await deployFacets(
        verbose,
        [
          "BDVFacet",
          "CurveFacet",
          "MigrationFacet",
          "ApprovalFacet",
          "MockConvertFacet",
          "ConvertGettersFacet",
          "EnrootFacet",
          "FarmFacet",
          "MockFieldFacet",
          "MockFundraiserFacet",
          "MockMarketplaceFacet",
          "PauseFacet",
          "DepotFacet",
          "MockSeasonFacet",
          "SeasonGettersFacet",
          "MockSiloFacet",
          "MockFertilizerFacet",
          "OwnershipFacet",
          "TokenFacet",
          "TokenSupportFacet",
          "MockUnripeFacet",
          "WhitelistFacet",
          "MetadataFacet",
          "GaugePointFacet",
          "TractorFacet"
        ],
        libraryNames,
        facetLibraries
      )
    : await deployFacets(
        verbose,
        [
          "BDVFacet",
          "CurveFacet",
          "MigrationFacet",
          "ApprovalFacet",
          "ConvertFacet",
          "ConvertGettersFacet",
          "EnrootFacet",
          "FarmFacet",
          "FieldFacet",
          "FundraiserFacet",
          "MarketplaceFacet",
          "OwnershipFacet",
          "PauseFacet",
          "DepotFacet",
          "SeasonFacet",
          "SeasonGettersFacet",
          "SiloFacet",
          "FertilizerFacet",
          "TokenFacet",
          "TokenSupportFacet",
          "UnripeFacet",
          "WhitelistFacet",
          "MetadataFacet",
          "GaugePointFacet",
          "TractorFacet"
        ],
        libraryNames,
        facetLibraries
      );
  const initDiamondArg = mock
    ? "contracts/mocks/MockInitDiamond.sol:MockInitDiamond"
    : "contracts/farm/init/InitDiamond.sol:InitDiamond";
=======
    siloGettersFacet,
    liquidityWeightFacet
  ] = mock ? await deployFacets(
    verbose,
    [ 
      'BDVFacet',
      'CurveFacet',
      'MigrationFacet',
      'ApprovalFacet',
      'MockConvertFacet',
      'ConvertGettersFacet',
      'EnrootFacet',
      'FarmFacet',
      'MockFieldFacet',
      'MockFundraiserFacet',
      'MockMarketplaceFacet',
      'PauseFacet',
      'DepotFacet',
      'MockSeasonFacet',
      'SeasonGettersFacet',
      'MockSiloFacet',
      'MockFertilizerFacet',
      'OwnershipFacet',
      'TokenFacet',
      'TokenSupportFacet',
      'MockUnripeFacet',
      'MockWhitelistFacet',
      'MetadataFacet',
      'GaugePointFacet',
      'SiloGettersFacet',
      'LiquidityWeightFacet'
    ],
    libraryNames,
    facetLibraries
  ) : await deployFacets(
    verbose,
    [ 
      'BDVFacet',
      'CurveFacet',
      'MigrationFacet',
      'ApprovalFacet',
      'ConvertFacet',
      'ConvertGettersFacet',
      'EnrootFacet',
      'FarmFacet',
      'FieldFacet',
      'FundraiserFacet',
      'MarketplaceFacet',
      'OwnershipFacet',
      'PauseFacet',
      'DepotFacet',
      'SeasonFacet',
      'SeasonGettersFacet',
      'SiloFacet',
      'FertilizerFacet',
      'TokenFacet',
      'TokenSupportFacet',
      'UnripeFacet',
      'WhitelistFacet',
      'MetadataFacet',
      'GaugePointFacet',
      'SiloGettersFacet',
      'LiquidityWeightFacet'
    ],
    libraryNames,
    facetLibraries
  )
  const initDiamondArg = mock ? 'contracts/mocks/MockInitDiamond.sol:MockInitDiamond' : 'contracts/farm/init/InitDiamond.sol:InitDiamond'
>>>>>>> 54446e05
  // eslint-disable-next-line no-unused-vars

  let args = [];
  if (mock) {
    await impersonateBean();
    await impersonatePrice();
    if (reset) {
      await impersonateCurve();
      await impersonateWeth();
      await impersonateEthUsdcUniswap();
      await impersonateEthUsdtUniswap();
    }
    await impersonateBean3CrvMetapool();
    await impersonateUnripe();
    await impersonateFertilizer();
    await impersonateBlockBasefee();
    await impersonateEthUsdChainlinkAggregator();
  }

  const [beanstalkDiamond, diamondCut] = await diamond.deploy({
    diamondName: "BeanstalkDiamond",
    initDiamond: initDiamondArg,
    facets: [
<<<<<<< HEAD
      ["BDVFacet", bdvFacet],
      ["CurveFacet", curveFacet],
      ["MigrationFacet", migrationFacet],
      ["ApprovalFacet", approvalFacet],
      ["ConvertFacet", convertFacet],
      ["ConvertGettersFacet", convertGettersFacet],
      ["EnrootFacet", enrootFacet],
      ["FarmFacet", farmFacet],
      ["FieldFacet", fieldFacet],
      ["FundraiserFacet", fundraiserFacet],
      ["MarketplaceFacet", marketplaceFacet],
      ["OwnershipFacet", ownershipFacet],
      ["PauseFacet", pauseFacet],
      ["DepotFacet", depotFacet],
      ["SeasonFacet", seasonFacet],
      ["SeasonGettersFacet", seasonGettersFacet],
      ["SiloFacet", siloFacet],
      ["FertilizerFacet", fertilizerFacet],
      ["TokenFacet", tokenFacet],
      ["TokenSupportFacet", tokenSupportFacet],
      ["UnripeFacet", unripeFacet],
      ["WhitelistFacet", whitelistFacet],
      ["MetadataFacet", metadataFacet],
      ["GaugePointFacet", gaugePointFacet],
      ["TractorFacet", tractorFacet]
=======
      ['BDVFacet', bdvFacet],
      ['CurveFacet', curveFacet],
      ['MigrationFacet', migrationFacet],
      ['ApprovalFacet', approvalFacet],
      ['ConvertFacet', convertFacet],
      ['ConvertGettersFacet', convertGettersFacet],
      ['EnrootFacet', enrootFacet],
      ['FarmFacet', farmFacet],
      ['FieldFacet', fieldFacet],
      ['FundraiserFacet', fundraiserFacet],
      ['MarketplaceFacet', marketplaceFacet],
      ['OwnershipFacet', ownershipFacet],
      ['PauseFacet', pauseFacet],
      ['DepotFacet', depotFacet],
      ['SeasonFacet', seasonFacet],
      ['SeasonGettersFacet', seasonGettersFacet],
      ['SiloFacet', siloFacet],
      ['FertilizerFacet', fertilizerFacet],
      ['TokenFacet', tokenFacet],
      ['TokenSupportFacet', tokenSupportFacet],
      ['UnripeFacet', unripeFacet],
      ['WhitelistFacet', whitelistFacet],
      ['MetadataFacet', metadataFacet],
      ['GaugePointFacet', gaugePointFacet],
      ['SiloGettersFacet', siloGettersFacet],
      ['LiquidityWeightFacet', liquidityWeightFacet]
>>>>>>> 54446e05
    ],
    owner: account,
    args: args,
    verbose: verbose,
    impersonate: mock && reset
  });

  tx = beanstalkDiamond.deployTransaction;
  if (!!tx) {
    receipt = await tx.wait();
    if (verbose) console.log("Beanstalk diamond deploy gas used: " + strDisplay(receipt.gasUsed));
    if (verbose) console.log("Beanstalk diamond cut gas used: " + strDisplay(diamondCut.gasUsed));
    totalGasUsed = totalGasUsed.add(receipt.gasUsed).add(diamondCut.gasUsed);
  }

  if (verbose) {
    console.log("--");
    console.log("Beanstalk diamond address:" + beanstalkDiamond.address);
    console.log("--");
  }

  const diamondLoupeFacet = await ethers.getContractAt(
    "DiamondLoupeFacet",
    beanstalkDiamond.address
  );

  if (verbose) console.log("Total gas used: " + strDisplay(totalGasUsed));
  return {
    account: account,
    beanstalkDiamond: beanstalkDiamond,
    diamondLoupeFacet: diamondLoupeFacet,
    bdvFacet,
    convertFacet,
    convertGettersFacet,
    enrootFacet,
    migrationFacet,
    approvalFacet,
    farmFacet,
    fieldFacet,
    fundraiserFacet,
    marketplaceFacet,
    ownershipFacet,
    pauseFacet,
    depotFacet,
    seasonFacet,
    seasonGettersFacet,
    siloFacet,
    fertilizerFacet,
    tokenFacet,
    tokenSupportFacet,
    unripeFacet,
    metadataFacet,
    gaugePointFacet,
<<<<<<< HEAD
    tractorFacet
  };
=======
    siloGettersFacet,
    liquidityWeightFacet
  }
>>>>>>> 54446e05
}

// We recommend this pattern to be able to use async/await everywhere
// and properly handle errors.
if (require.main === module) {
  main()
    .then(() => process.exit(0))
    .catch((error) => {
      console.error(error);
      process.exit(1);
    });
}
exports.deploy = main;<|MERGE_RESOLUTION|>--- conflicted
+++ resolved
@@ -101,16 +101,16 @@
 
   // A list of public libraries that need to be deployed separately.
   const libraryNames = [
-<<<<<<< HEAD
     "LibGauge",
     "LibConvert",
     "LibIncentive",
     "LibLockedUnderlying",
+    "LibGerminate",
     "LibCurveMinting"
   ];
 
   // A mapping of facet to public library names that will be linked to it.
-  const facetLibraries = {
+ /* const facetLibraries = {
     SeasonFacet: ["LibGauge", "LibIncentive", "LibLockedUnderlying", "LibCurveMinting"],
     MockSeasonFacet: ["LibGauge", "LibIncentive", "LibLockedUnderlying", "LibCurveMinting"],
     SeasonGettersFacet: ["LibLockedUnderlying"],
@@ -119,9 +119,8 @@
     MockUnripeFacet: ["LibLockedUnderlying"],
     UnripeFacet: ["LibLockedUnderlying"]
   };
-=======
     'LibGauge', 'LibIncentive', 'LibConvert', 'LibLockedUnderlying', 'LibCurveMinting', 'LibGerminate'
-  ]
+  ]*/
 
   // A mapping of facet to public library names that will be linked to it.
   const facetLibraries = {
@@ -154,7 +153,6 @@
       'LibLockedUnderlying'
     ]
   }
->>>>>>> 54446e05
 
   let [
     bdvFacet,
@@ -181,79 +179,9 @@
     whitelistFacet,
     metadataFacet,
     gaugePointFacet,
-<<<<<<< HEAD
+    siloGettersFacet,
+    liquidityWeightFacet,
     tractorFacet
-  ] = mock
-    ? await deployFacets(
-        verbose,
-        [
-          "BDVFacet",
-          "CurveFacet",
-          "MigrationFacet",
-          "ApprovalFacet",
-          "MockConvertFacet",
-          "ConvertGettersFacet",
-          "EnrootFacet",
-          "FarmFacet",
-          "MockFieldFacet",
-          "MockFundraiserFacet",
-          "MockMarketplaceFacet",
-          "PauseFacet",
-          "DepotFacet",
-          "MockSeasonFacet",
-          "SeasonGettersFacet",
-          "MockSiloFacet",
-          "MockFertilizerFacet",
-          "OwnershipFacet",
-          "TokenFacet",
-          "TokenSupportFacet",
-          "MockUnripeFacet",
-          "WhitelistFacet",
-          "MetadataFacet",
-          "GaugePointFacet",
-          "TractorFacet"
-        ],
-        libraryNames,
-        facetLibraries
-      )
-    : await deployFacets(
-        verbose,
-        [
-          "BDVFacet",
-          "CurveFacet",
-          "MigrationFacet",
-          "ApprovalFacet",
-          "ConvertFacet",
-          "ConvertGettersFacet",
-          "EnrootFacet",
-          "FarmFacet",
-          "FieldFacet",
-          "FundraiserFacet",
-          "MarketplaceFacet",
-          "OwnershipFacet",
-          "PauseFacet",
-          "DepotFacet",
-          "SeasonFacet",
-          "SeasonGettersFacet",
-          "SiloFacet",
-          "FertilizerFacet",
-          "TokenFacet",
-          "TokenSupportFacet",
-          "UnripeFacet",
-          "WhitelistFacet",
-          "MetadataFacet",
-          "GaugePointFacet",
-          "TractorFacet"
-        ],
-        libraryNames,
-        facetLibraries
-      );
-  const initDiamondArg = mock
-    ? "contracts/mocks/MockInitDiamond.sol:MockInitDiamond"
-    : "contracts/farm/init/InitDiamond.sol:InitDiamond";
-=======
-    siloGettersFacet,
-    liquidityWeightFacet
   ] = mock ? await deployFacets(
     verbose,
     [ 
@@ -282,7 +210,8 @@
       'MetadataFacet',
       'GaugePointFacet',
       'SiloGettersFacet',
-      'LiquidityWeightFacet'
+      'LiquidityWeightFacet',
+      'TractorFacet'
     ],
     libraryNames,
     facetLibraries
@@ -314,13 +243,13 @@
       'MetadataFacet',
       'GaugePointFacet',
       'SiloGettersFacet',
-      'LiquidityWeightFacet'
+      'LiquidityWeightFacet',
+      'TractorFacet'
     ],
     libraryNames,
     facetLibraries
   )
   const initDiamondArg = mock ? 'contracts/mocks/MockInitDiamond.sol:MockInitDiamond' : 'contracts/farm/init/InitDiamond.sol:InitDiamond'
->>>>>>> 54446e05
   // eslint-disable-next-line no-unused-vars
 
   let args = [];
@@ -344,33 +273,6 @@
     diamondName: "BeanstalkDiamond",
     initDiamond: initDiamondArg,
     facets: [
-<<<<<<< HEAD
-      ["BDVFacet", bdvFacet],
-      ["CurveFacet", curveFacet],
-      ["MigrationFacet", migrationFacet],
-      ["ApprovalFacet", approvalFacet],
-      ["ConvertFacet", convertFacet],
-      ["ConvertGettersFacet", convertGettersFacet],
-      ["EnrootFacet", enrootFacet],
-      ["FarmFacet", farmFacet],
-      ["FieldFacet", fieldFacet],
-      ["FundraiserFacet", fundraiserFacet],
-      ["MarketplaceFacet", marketplaceFacet],
-      ["OwnershipFacet", ownershipFacet],
-      ["PauseFacet", pauseFacet],
-      ["DepotFacet", depotFacet],
-      ["SeasonFacet", seasonFacet],
-      ["SeasonGettersFacet", seasonGettersFacet],
-      ["SiloFacet", siloFacet],
-      ["FertilizerFacet", fertilizerFacet],
-      ["TokenFacet", tokenFacet],
-      ["TokenSupportFacet", tokenSupportFacet],
-      ["UnripeFacet", unripeFacet],
-      ["WhitelistFacet", whitelistFacet],
-      ["MetadataFacet", metadataFacet],
-      ["GaugePointFacet", gaugePointFacet],
-      ["TractorFacet", tractorFacet]
-=======
       ['BDVFacet', bdvFacet],
       ['CurveFacet', curveFacet],
       ['MigrationFacet', migrationFacet],
@@ -396,8 +298,8 @@
       ['MetadataFacet', metadataFacet],
       ['GaugePointFacet', gaugePointFacet],
       ['SiloGettersFacet', siloGettersFacet],
-      ['LiquidityWeightFacet', liquidityWeightFacet]
->>>>>>> 54446e05
+      ['LiquidityWeightFacet', liquidityWeightFacet],
+      ['TractorFacet', tractorFacet]
     ],
     owner: account,
     args: args,
@@ -451,14 +353,10 @@
     unripeFacet,
     metadataFacet,
     gaugePointFacet,
-<<<<<<< HEAD
-    tractorFacet
-  };
-=======
+    tractorFacet,
     siloGettersFacet,
     liquidityWeightFacet
-  }
->>>>>>> 54446e05
+  };
 }
 
 // We recommend this pattern to be able to use async/await everywhere
