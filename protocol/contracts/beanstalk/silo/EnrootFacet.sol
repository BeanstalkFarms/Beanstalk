--- conflicted
+++ resolved
@@ -11,10 +11,7 @@
 import "./SiloFacet/Silo.sol";
 import "contracts/libraries/LibSafeMath32.sol";
 import "../ReentrancyGuard.sol";
-<<<<<<< HEAD
 import {Invariable} from "contracts/beanstalk/Invariable.sol";
-=======
->>>>>>> 9e1a121d
 
 /**
  * @author Publius
@@ -94,18 +91,12 @@
                 amount
             );
 
-<<<<<<< HEAD
             // Remove Deposit does not emit an event, while Add Deposit does.
             emit RemoveDeposit(LibTractor._user(), token, stem, amount, ogBDV); 
-=======
-        // Remove Deposit does not emit an event, while Add Deposit does.
-        emit RemoveDeposit(LibTractor._user(), token, stem, amount, ogBDV);
->>>>>>> 9e1a121d
 
             // Calculate the current BDV for `amount` of `token` and add a Deposit.
             uint256 newBDV = LibTokenSilo.beanDenominatedValue(token, amount);
 
-<<<<<<< HEAD
             LibTokenSilo.addDepositToAccount(
                 LibTractor._user(), 
                 token, 
@@ -114,16 +105,6 @@
                 newBDV,
                 LibTokenSilo.Transfer.noEmitTransferSingle
             ); // emits AddDeposit event
-=======
-        LibTokenSilo.addDepositToAccount(
-            LibTractor._user(),
-            token,
-            stem,
-            amount,
-            newBDV,
-            LibTokenSilo.Transfer.noEmitTransferSingle
-        ); // emits AddDeposit event
->>>>>>> 9e1a121d
 
             // Calculate the difference in BDV. Reverts if `ogBDV > newBDV`.
             deltaBDV = newBDV.sub(ogBDV);
