// SPDX-License-Identifier: UNLICENSED
pragma solidity ^0.8.4;

interface IMockFBeanstalk {
<<<<<<< HEAD
    enum CounterUpdateType {
        INCREASE,
        DECREASE
    }

    enum FacetCutAction {
        Add,
        Replace,
        Remove
    }

    /**
     * @notice Germinate determines what germination struct to use.
     * @dev "odd" and "even" refers to the value of the season counter.
     * "Odd" germinations are used when the season is odd, and vice versa.
     */
    enum GerminationSide {
=======
    struct SeedGaugeSettings {
        uint256 maxBeanMaxLpGpPerBdvRatio;
        uint256 minBeanMaxLpGpPerBdvRatio;
        uint256 targetSeasonsToCatchUp;
        uint256 podRateLowerBound;
        uint256 podRateOptimal;
        uint256 podRateUpperBound;
        uint256 deltaPodDemandLowerBound;
        uint256 deltaPodDemandUpperBound;
        uint256 lpToSupplyRatioUpperBound;
        uint256 lpToSupplyRatioOptimal;
        uint256 lpToSupplyRatioLowerBound;
        uint256 excessivePriceThreshold;
    }

    enum From {
        EXTERNAL,
        INTERNAL,
        EXTERNAL_INTERNAL,
        INTERNAL_TOLERANT
    }
    enum To {
        EXTERNAL,
        INTERNAL
    }

    enum Germinate {
>>>>>>> 49f3ec99
        ODD,
        EVEN,
        NOT_GERMINATING
    }

    /**
     * @notice Details which Beanstalk component receives the shipment.
     */
    enum ShipmentRecipient {
        NULL,
        SILO,
        FIELD,
        BARN
    }

    struct AccountDepositData {
        address token;
        uint256[] depositIds;
        uint128[] amounts;
        uint128[] bdvs;
    }

    struct AccountSeasonOfPlenty {
        uint32 lastRain;
        uint32 lastSop;
        uint256 roots;
        uint256 plentyPerRoot;
        uint256 plenty;
    }

    struct AdvancedFarmCall {
        bytes callData;
        bytes clipboard;
    }

    struct AdvancedPipeCall {
        address target;
        bytes callData;
        bytes clipboard;
    }

    struct AssetSettings {
        bytes4 selector;
        uint32 stalkEarnedPerSeason;
        uint32 stalkIssuedPerBdv;
        uint32 milestoneSeason;
        int96 milestoneStem;
        bytes1 encodeType;
        int24 deltaStalkEarnedPerSeason;
        bytes4 gpSelector;
        bytes4 lwSelector;
        uint128 gaugePoints;
        uint64 optimalPercentDepositedBdv;
    }

    struct Balance {
        uint128 amount;
        uint128 lastBpf;
    }

    struct Blueprint {
        address publisher;
        bytes data;
        bytes32[] operatorPasteInstrs;
        uint256 maxNonce;
        uint256 startTime;
        uint256 endTime;
    }

    struct DeltaBStorage {
        int256 beforeInputTokenDeltaB;
        int256 afterInputTokenDeltaB;
        int256 beforeOutputTokenDeltaB;
        int256 afterOutputTokenDeltaB;
        int256 beforeOverallDeltaB;
        int256 afterOverallDeltaB;
    }

    struct Deposit {
        uint128 amount;
        uint128 bdv;
    }

    struct Facet {
        address facetAddress;
        bytes4[] functionSelectors;
    }

    struct FacetCut {
        address facetAddress;
        FacetCutAction action;
        bytes4[] functionSelectors;
    }

    struct Implementation {
        address target;
        bytes4 selector;
        bytes1 encodeType;
    }

    struct MowStatus {
        int96 lastStem;
        uint128 bdv;
    }

    struct PipeCall {
        address target;
        bytes data;
    }

    struct Plot {
        uint256 index;
        uint256 pods;
    }

    struct PodListing {
        address lister;
        uint256 fieldId;
        uint256 index;
        uint256 start;
        uint256 podAmount;
        uint24 pricePerPod;
        uint256 maxHarvestableIndex;
        uint256 minFillAmount;
        uint8 mode;
    }

    struct PodOrder {
        address orderer;
        uint256 fieldId;
        uint24 pricePerPod;
        uint256 maxPlaceInLine;
        uint256 minFillAmount;
    }

    struct Rain {
        uint256 pods;
        uint256 roots;
        bytes32[4] _buffer;
    }

    struct Requisition {
        Blueprint blueprint;
        bytes32 blueprintHash;
        bytes signature;
    }

    struct Season {
        uint32 current;
        uint32 lastSop;
        uint8 withdrawSeasons;
        uint32 lastSopSeason;
        uint32 rainStart;
        bool raining;
        bool fertilizing;
        uint32 sunriseBlock;
        bool abovePeg;
        uint16 stemStartSeason;
        uint16 stemScaleSeason;
        uint256 start;
        uint256 period;
        uint256 timestamp;
        bytes32[8] _buffer;
    }

    struct SeedGauge {
        uint128 averageGrownStalkPerBdvPerSeason;
        uint128 beanToMaxLpGpPerBdvRatio;
        bytes32[4] _buffer;
    }

    struct ShipmentRoute {
        address planContract;
        bytes4 planSelector;
        ShipmentRecipient recipient;
        bytes data;
    }

    struct Supply {
        uint128 endBpf;
        uint256 supply;
    }

    struct TokenDepositId {
        address token;
        uint256[] depositIds;
        Deposit[] tokenDeposits;
    }

    struct Weather {
        uint128 lastDeltaSoil;
        uint32 lastSowTime;
        uint32 thisSowTime;
        uint32 temp;
        bytes32[4] _buffer;
    }

    struct WhitelistStatus {
        address token;
        bool isWhitelisted;
        bool isWhitelistedLp;
        bool isWhitelistedWell;
    }

    error AddressEmptyCode(address target);
    error AddressInsufficientBalance(address account);
    error ECDSAInvalidSignature();
    error ECDSAInvalidSignatureLength(uint256 length);
    error ECDSAInvalidSignatureS(bytes32 s);
    error FailedInnerCall();
    error PRBMath__MulDivOverflow(uint256 prod1, uint256 denominator);
    error SafeCastOverflowedIntDowncast(uint8 bits, int256 value);
    error SafeCastOverflowedUintDowncast(uint8 bits, uint256 value);
    error SafeCastOverflowedUintToInt(uint256 value);
    error SafeERC20FailedOperation(address token);
    error StringsInsufficientHexLength(uint256 value, uint256 length);
    error T();

    event ActiveFieldSet(uint256 fieldId);
    event AddDeposit(
        address indexed account,
        address indexed token,
        int96 stem,
        uint256 amount,
        uint256 bdv
    );
    event AddUnripeToken(
        address indexed unripeToken,
        address indexed underlyingToken,
        bytes32 merkleRoot
    );
    event AddWhitelistStatus(
        address token,
        uint256 index,
        bool isWhitelisted,
        bool isWhitelistedLp,
        bool isWhitelistedWell
    );
    event ApprovalForAll(address indexed account, address indexed operator, bool approved);
    event BeanToMaxLpGpPerBdvRatioChange(uint256 indexed season, uint256 caseId, int80 absChange);
    event CancelBlueprint(bytes32 blueprintHash);
    event ChangeUnderlying(address indexed token, int256 underlying);
    event Chop(address indexed account, address indexed token, uint256 amount, uint256 underlying);
    event ClaimPlenty(address indexed account, address token, uint256 plenty);
    event Convert(
        address indexed account,
        address fromToken,
        address toToken,
        uint256 fromAmount,
        uint256 toAmount
    );
    event DeltaB(int256 deltaB);
    event DepositApproval(
        address indexed owner,
        address indexed spender,
        address token,
        uint256 amount
    );
    event DewhitelistToken(address indexed token);
    event DiamondCut(FacetCut[] _diamondCut, address _init, bytes _calldata);
    event FarmerGerminatingStalkBalanceChanged(address indexed account, int256 delta);
    event FieldAdded(uint256 fieldId);
    event GaugePointChange(uint256 indexed season, address indexed token, uint256 gaugePoints);
    event Harvest(address indexed account, uint256 fieldId, uint256[] plots, uint256 beans);
    event Incentivization(address indexed account, uint256 beans);
    event InternalBalanceChanged(address indexed account, address indexed token, int256 delta);
    event MockConvert(uint256 stalkRemoved, uint256 bdvRemoved);
    event OwnershipTransferred(address indexed previousOwner, address indexed newOwner);
    event Pause(uint256 timestamp);
    event Pick(address indexed account, address indexed token, uint256 amount);
    event Plant(address indexed account, uint256 beans);
    event PlotTransfer(
        address indexed from,
        address indexed to,
        uint256 indexed index,
        uint256 amount
    );
    event PodApproval(
        address indexed owner,
        address indexed spender,
        uint256 fieldId,
        uint256 amount
    );
    event PodListingCancelled(address indexed lister, uint256 fieldId, uint256 index);
    event PodListingCreated(
        address indexed lister,
        uint256 fieldId,
        uint256 index,
        uint256 start,
        uint256 podAmount,
        uint24 pricePerPod,
        uint256 maxHarvestableIndex,
        uint256 minFillAmount,
        uint8 mode
    );
    event PodListingFilled(
        address indexed filler,
        address indexed lister,
        uint256 fieldId,
        uint256 index,
        uint256 start,
        uint256 podAmount,
        uint256 costInBeans
    );
    event PodOrderCancelled(address indexed orderer, bytes32 id);
    event PodOrderCreated(
        address indexed orderer,
        bytes32 id,
        uint256 beanAmount,
        uint256 fieldId,
        uint24 pricePerPod,
        uint256 maxPlaceInLine,
        uint256 minFillAmount
    );
    event PodOrderFilled(
        address indexed filler,
        address indexed orderer,
        bytes32 id,
        uint256 fieldId,
        uint256 index,
        uint256 start,
        uint256 podAmount,
        uint256 costInBeans
    );
    event PublishRequisition(Requisition requisition);
    event Receipt(ShipmentRecipient indexed recipient, uint256 receivedAmount, bytes data);
    event RemoveDeposit(
        address indexed account,
        address indexed token,
        int96 stem,
        uint256 amount,
        uint256 bdv
    );
    event RemoveDeposits(
        address indexed account,
        address indexed token,
        int96[] stems,
        uint256[] amounts,
        uint256 amount,
        uint256[] bdvs
    );
    event RemoveWhitelistStatus(address token, uint256 index);
<<<<<<< HEAD
    event SeasonOfPlenty(
        uint256 indexed season,
        address well,
        address token,
        uint256 amount,
        uint256 toField
    );
=======
    event Ship(uint32 indexed season, uint256 shipmentAmount);
    event Receipt(ShipmentRecipient indexed recipient, uint256 amount, bytes data);

    event SeasonOfPlentyField(uint256 toField);
    event SeasonOfPlentyWell(uint256 indexed season, address well, address token, uint256 amount);
>>>>>>> 49f3ec99
    event SetFertilizer(uint128 id, uint128 bpf);
    event Ship(uint32 indexed season, uint256 shipmentAmount);
    event ShipmentRoutesSet(ShipmentRoute[] newShipmentRoutes);
    event Soil(uint32 indexed season, uint256 soil);
    event Sow(address indexed account, uint256 fieldId, uint256 index, uint256 beans, uint256 pods);
    event StalkBalanceChanged(address indexed account, int256 delta, int256 deltaRoots);
    event Sunrise(uint256 indexed season);
    event SwitchUnderlyingToken(address indexed token, address indexed underlyingToken);
    event TemperatureChange(uint256 indexed season, uint256 caseId, int8 absChange);
    event TokenApproval(
        address indexed owner,
        address indexed spender,
        address token,
        uint256 amount
    );
    event TotalGerminatingBalanceChanged(
        uint256 season,
        address indexed token,
        int256 delta,
        int256 deltaBdv
    );
    event Tractor(address indexed operator, bytes32 blueprintHash);
    event TransferBatch(
        address indexed operator,
        address indexed from,
        address indexed to,
        uint256[] ids,
        uint256[] values
    );
    event TransferSingle(
        address indexed operator,
        address indexed sender,
        address indexed recipient,
        uint256 depositId,
        uint256 amount
    );
    event URI(string _uri, uint256 indexed _id);
    event Unpause(uint256 timestamp, uint256 timePassed);
    event UpdateAverageStalkPerBdvPerSeason(uint256 newStalkPerBdvPerSeason);
    event UpdateGaugeSettings(
        address indexed token,
        bytes4 gpSelector,
        bytes4 lwSelector,
        uint64 optimalPercentDepositedBdv
    );
    event UpdateTWAPs(uint256[2] balances);
    event UpdateWhitelistStatus(
        address token,
        uint256 index,
        bool isWhitelisted,
        bool isWhitelistedLp,
        bool isWhitelistedWell
    );
    event UpdatedStalkPerBdvPerSeason(
        address indexed token,
        uint32 stalkEarnedPerSeason,
        uint32 season
    );
    event WellOracle(uint32 indexed season, address well, int256 deltaB, bytes cumulativeReserves);
    event WhitelistToken(
        address indexed token,
        bytes4 selector,
        uint32 stalkEarnedPerSeason,
        uint256 stalkIssuedPerBdv,
        bytes4 gpSelector,
        bytes4 lwSelector,
        uint128 gaugePoints,
        uint64 optimalPercentDepositedBdv
    );

    function _getMintFertilizerOut(
        uint256 tokenAmountIn,
        address barnRaiseToken
    ) external view returns (uint256 fertilizerAmountOut);

    function _getPenalizedUnderlying(
        address unripeToken,
        uint256 amount,
        uint256 supply
    ) external view returns (uint256 redeem);

    function abovePeg() external view returns (bool);

<<<<<<< HEAD
    function activeField() external view returns (uint256);

    function addFertilizer(
        uint128 seasonAdded,
        uint128 tokenAmountIn,
        uint256 minLpOut
    ) external payable;
=======
    function updateSeedGaugeSettings(SeedGaugeSettings memory updatedSeedGaugeSettings) external;
    function activeField() external view returns (uint256);

    function addFertilizer(uint128 id, uint128 tokenAmountIn, uint256 minLpOut) external payable;
>>>>>>> 49f3ec99

    function addFertilizerOwner(
        uint128 id,
        uint128 tokenAmountIn,
        uint256 minLpOut
    ) external payable;

    function addField() external;

    function addMigratedUnderlying(address unripeToken, uint256 amount) external payable;

    function addUnderlying(address unripeToken, uint256 amount) external payable;

    function addUnderlyingWithRecap(address unripeToken, uint256 amount) external payable;

    function addUnripeToken(
        address unripeToken,
        address underlyingToken,
        bytes32 root
    ) external payable;

    function addWhitelistSelector(address token, bytes4 selector) external;

    function addWhitelistStatus(
        address token,
        bool isWhitelisted,
        bool isWhitelistedLp,
        bool isWhitelistedWell
    ) external;

    function advancedFarm(
        AdvancedFarmCall[] memory data
    ) external payable returns (bytes[] memory results);

    function advancedPipe(
        AdvancedPipeCall[] memory pipes,
        uint256 value
    ) external payable returns (bytes[] memory results);

    function allowancePods(
        address owner,
        address spender,
        uint256 fieldId
    ) external view returns (uint256);

    function approveDeposit(address spender, address token, uint256 amount) external payable;

    function approvePods(address spender, uint256 fieldId, uint256 amount) external payable;

    function approveToken(address spender, address token, uint256 amount) external payable;

    function balanceOf(address account, uint256 depositId) external view returns (uint256 amount);

    function balanceOfBatch(
        address[] memory accounts,
        uint256[] memory depositIds
    ) external view returns (uint256[] memory);

    function balanceOfBatchFertilizer(
        address[] memory accounts,
        uint256[] memory ids
    ) external view returns (Balance[] memory);

    function balanceOfDepositedBdv(
        address account,
        address token
    ) external view returns (uint256 depositedBdv);

    function balanceOfEarnedBeans(address account) external view returns (uint256 beans);

    function balanceOfEarnedStalk(address account) external view returns (uint256);

    function balanceOfFertilized(
        address account,
        uint256[] memory ids
    ) external view returns (uint256 beans);

    function balanceOfFertilizer(
        address account,
        uint256 id
    ) external view returns (Balance memory);

    function balanceOfFinishedGerminatingStalkAndRoots(
        address account
    ) external view returns (uint256 gStalk, uint256 gRoots);

    function balanceOfGerminatingStalk(address account) external view returns (uint256);

    function balanceOfGrownStalk(address account, address token) external view returns (uint256);

    function balanceOfPenalizedUnderlying(
        address unripeToken,
        address account
    ) external view returns (uint256 underlying);

    function balanceOfPlenty(address account, address well) external view returns (uint256 plenty);

    function getSeedGaugeSetting() external view returns (SeedGaugeSettings memory);

    function getMaxBeanMaxLpGpPerBdvRatio() external view returns (uint256);

    function getMinBeanMaxLpGpPerBdvRatio() external view returns (uint256);

    function getTargetSeasonsToCatchUp() external view returns (uint256);

    function getDeltaPodDemandUpperBound() external view returns (uint256);

    function getLpToSupplyRatioLowerBound() external view returns (uint256);

    function getExcessivePriceThreshold() external view returns (uint256);

    function getLpToSupplyRatioUpperBound() external view returns (uint256);

    function getLpToSupplyRatioOptimal() external view returns (uint256);

    function getPodRateLowerBound() external view returns (uint256);

    function getPodRateOptimal() external view returns (uint256);

    function getPodRateUpperBound() external view returns (uint256);

    function getDeltaPodDemandLowerBound() external view returns (uint256);

    function balanceOfRainRoots(address account) external view returns (uint256);

    function balanceOfRoots(address account) external view returns (uint256);

    function balanceOfSop(address account) external view returns (AccountSeasonOfPlenty memory sop);

    function balanceOfStalk(address account) external view returns (uint256);

    function balanceOfUnderlying(
        address unripeToken,
        address account
    ) external view returns (uint256 underlying);

    function balanceOfUnfertilized(
        address account,
        uint256[] memory ids
    ) external view returns (uint256 beans);

    function balanceOfYoungAndMatureGerminatingStalk(
        address account
    ) external view returns (uint256 matureGerminatingStalk, uint256 youngGerminatingStalk);

    function batchTransferERC1155(
        address token,
        address to,
        uint256[] memory ids,
        uint256[] memory values
    ) external payable;

    function bdv(address token, uint256 amount) external view returns (uint256 _bdv);

    function beanSown() external view returns (uint256);

    function beanToBDV(uint256 amount) external pure returns (uint256);

    function beansPerFertilizer() external view returns (uint128 bpf);

    function beginBarnRaiseMigration(address well) external;

    function calcCaseIdE(int256 deltaB, uint128 endSoil) external;

    function calcCaseIdWithParams(
        uint256 pods,
        uint256 _lastDeltaSoil,
        uint128 beanSown,
        uint128 endSoil,
        int256 deltaB,
        bool raining,
        bool rainRoots,
        bool aboveQ,
        uint256 L2SRState
    ) external;

    function calculateStalkPenalty(
        DeltaBStorage memory dbs,
        uint256 bdvConverted,
        uint256 overallConvertCapacity,
        address inputToken,
        address outputToken
    )
        external
        view
        returns (
            uint256 stalkPenaltyBdv,
            uint256 overallConvertCapacityUsed,
            uint256 inputTokenAmountUsed,
            uint256 outputTokenAmountUsed
        );

    function calculateStemForTokenFromGrownStalk(
        address token,
        uint256 grownStalk,
        uint256 bdvOfDeposit
    ) external view returns (int96 stem, GerminationSide germ);

    function cancelBlueprint(Requisition memory requisition) external;

    function cancelPodListing(uint256 fieldId, uint256 index) external payable;

    function cancelPodOrder(PodOrder memory podOrder, uint8 mode) external payable;

    function cappedReservesDeltaB(address well) external view returns (int256 deltaB);

    function captureE() external returns (int256 deltaB);

    function captureWellE(address well) external returns (int256 deltaB);

    function chop(
        address unripeToken,
        uint256 amount,
        uint8 fromMode,
        uint8 toMode
    ) external payable returns (uint256);

    function claimFertilized(uint256[] memory ids, uint8 mode) external payable;

    function claimOwnership() external;

    function claimPlenty(address well, To toMode) external payable;
    function claimAllPlenty(To toMode) external payable;

    function convert(
        bytes memory convertData,
        int96[] memory stems,
        uint256[] memory amounts
    )
        external
        payable
        returns (
            int96 toStem,
            uint256 fromAmount,
            uint256 toAmount,
            uint256 fromBdv,
            uint256 toBdv
        );

    function convertInternalE(
        address tokenIn,
        uint256 amountIn,
        bytes memory convertData
    ) external returns (address toToken, address fromToken, uint256 toAmount, uint256 fromAmount);

    function createPodListing(PodListing memory podListing) external payable;

    function createPodOrder(
        PodOrder memory podOrder,
        uint256 beanAmount,
        uint8 mode
    ) external payable returns (bytes32 id);

    function decreaseDepositAllowance(
        address spender,
        address token,
        uint256 subtractedValue
    ) external returns (bool);

    function decreaseTokenAllowance(
        address spender,
        address token,
        uint256 subtractedValue
    ) external returns (bool);

    function defaultGaugePointFunction(
        uint256 currentGaugePoints,
        uint256 optimalPercentDepositedBdv,
        uint256 percentOfDepositedBdv
    ) external pure returns (uint256 newGaugePoints);

    function deployStemsUpgrade() external;

    function deposit(
        address token,
        uint256 _amount,
        uint8 mode
    ) external payable returns (uint256 amount, uint256 _bdv, int96 stem);

    function depositAllowance(
        address owner,
        address spender,
        address token
    ) external view returns (uint256);

    function depositAtStemAndBdv(
        address token,
        uint256 _amount,
        int96 stem,
        uint128 bdv,
        uint8 mode
    ) external;

    function depositForConvertE(
        address token,
        uint256 amount,
        uint256 bdv,
        uint256 grownStalk
    ) external;

    function depositPermitDomainSeparator() external view returns (bytes32);

    function depositPermitNonces(address owner) external view returns (uint256);

    function determineReward(uint256 secondsLate) external pure returns (uint256);

    function dewhitelistToken(address token) external payable;

    function diamondCut(
        FacetCut[] memory _diamondCut,
        address _init,
        bytes memory _calldata
    ) external;

    function droughtSiloSunrise(uint256 amount) external;

    function droughtSunrise() external;

    function enrootDeposit(address token, int96 stem, uint256 amount) external payable;

    function enrootDeposits(
        address token,
        int96[] memory stems,
        uint256[] memory amounts
    ) external payable;

    function entitlementsMatchBalances() external view returns (bool);

    function etherPipe(
        PipeCall memory p,
        uint256 value
    ) external payable returns (bytes memory result);

    function exploitBurnBeans() external;

    function exploitBurnStalk0() external;

    function exploitBurnStalk1() external;

    function exploitFertilizer() external;

    function exploitMintBeans0() external;

    function exploitMintBeans1() external;

    function exploitMintBeans2() external;

    function exploitMintBeans3() external;

    function exploitSop(address sopWell) external;

    function exploitTokenBalance() external;

    function exploitUserDoubleSendTokenExternal() external;

    function exploitUserInternalTokenBalance() external;

    function exploitUserSendTokenExternal0() external;

    function exploitUserSendTokenExternal1() external;

    function exploitUserSendTokenInternal() external;

    function facetAddress(bytes4 _functionSelector) external view returns (address facetAddress_);

    function facetAddresses() external view returns (address[] memory facetAddresses_);

    function facetFunctionSelectors(
        address _facet
    ) external view returns (bytes4[] memory facetFunctionSelectors_);

    function facets() external view returns (Facet[] memory facets_);

    function farm(bytes[] memory data) external payable returns (bytes[] memory results);

    function farmSunrise() external;

    function farmSunrises(uint256 number) external;

    function fastForward(uint32 _s) external;

    function fertilize(uint256 amount) external;

    function fertilizerSunrise(uint256 amount) external;

    function fieldCount() external view returns (uint256);

    function fillPodListing(
        PodListing memory podListing,
        uint256 beanAmount,
        uint8 mode
    ) external payable;

    function fillPodOrder(
        PodOrder memory podOrder,
        uint256 index,
        uint256 start,
        uint256 amount,
        uint8 mode
    ) external payable;

    function forceSunrise() external;

    function gaugePointsNoChange(
        uint256 currentGaugePoints,
        uint256,
        uint256
    ) external pure returns (uint256);

    function getAbsBeanToMaxLpRatioChangeFromCaseId(
        uint256 caseId
    ) external view returns (uint80 ml);

    function getAbsTemperatureChangeFromCaseId(uint256 caseId) external view returns (int8 t);

    function getActiveFertilizer() external view returns (uint256);

    function getAllBalance(address account, address token) external view returns (Balance memory b);

    function getAllBalances(
        address account,
        address[] memory tokens
    ) external view returns (Balance[] memory balances);

    function getAmountOut(
        address tokenIn,
        address tokenOut,
        uint256 amountIn
    ) external view returns (uint256 amountOut);

    function getAverageGrownStalkPerBdv() external view returns (uint256);

    function getAverageGrownStalkPerBdvPerSeason() external view returns (uint128);

    function getBalance(address account, address token) external view returns (uint256 balance);

    function getBalances(
        address account,
        address[] memory tokens
    ) external view returns (uint256[] memory balances);

    function getBarnRaiseToken() external view returns (address);

    function getBarnRaiseWell() external view returns (address);

    function getBeanEthGaugePointsPerBdv() external view returns (uint256);

    function getBeanGaugePointsPerBdv() external view returns (uint256);

    function getBeanToMaxLpGpPerBdvRatio() external view returns (uint256);

    function getBeanToMaxLpGpPerBdvRatioScaled() external view returns (uint256);

    function getBlueprintHash(Blueprint memory blueprint) external view returns (bytes32);

    function getBlueprintNonce(bytes32 blueprintHash) external view returns (uint256);

    function getCaseData(uint256 caseId) external view returns (bytes32 casesData);

    function getCases() external view returns (bytes32[144] memory cases);

    function getChainlinkEthUsdPrice() external view returns (uint256);

    function getChainlinkTwapEthUsdPrice(uint256 lookback) external view returns (uint256);

    function getChangeFromCaseId(
        uint256 caseId
    ) external view returns (uint32, int8, uint80, int80);

    function getCounter(bytes32 counterId) external view returns (uint256 count);

    function getCurrentHumidity() external view returns (uint128 humidity);

    function getDeltaPodDemand() external view returns (uint256);

    function getDeposit(
        address account,
        address token,
        int96 stem
    ) external view returns (uint256, uint256);

    function getDepositId(address token, int96 stem) external pure returns (uint256);

    function getDepositsForAccount(
        address account
    ) external view returns (TokenDepositId[] memory deposits);

    function getEndBpf() external view returns (uint128 endBpf);

    function getEthUsdPrice() external view returns (uint256);

    function getEthUsdTwap(uint256 lookback) external view returns (uint256);

    function getEvenGerminating(address token) external view returns (uint256, uint256);

    function getExternalBalance(
        address account,
        address token
    ) external view returns (uint256 balance);

    function getExternalBalances(
        address account,
        address[] memory tokens
    ) external view returns (uint256[] memory balances);

    function getFertilizer(uint128 id) external view returns (uint256);

    function getFertilizers() external view returns (Supply[] memory fertilizers);

    function getFirst() external view returns (uint128);

    function getGaugePoints(address token) external view returns (uint256);

    function getGaugePointsPerBdvForToken(address token) external view returns (uint256);

    function getGaugePointsPerBdvForWell(address well) external view returns (uint256);

    function getGerminatingRootsForSeason(uint32 season) external view returns (uint256);

    function getGerminatingStalkAndRootsForSeason(
        uint32 season
    ) external view returns (uint256, uint256);

    function getGerminatingStalkForSeason(uint32 season) external view returns (uint256);

    function getGerminatingTotalDeposited(address token) external view returns (uint256 amount);

    function getGerminatingTotalDepositedBdv(address token) external view returns (uint256 _bdv);

    function getGrownStalkIssuedPerGp() external view returns (uint256);

    function getGrownStalkIssuedPerSeason() external view returns (uint256);

    function getHumidity(uint128 _s) external pure returns (uint128 humidity);

    function getInternalBalance(
        address account,
        address token
    ) external view returns (uint256 balance);

    function getInternalBalances(
        address account,
        address[] memory tokens
    ) external view returns (uint256[] memory balances);

    function getLargestLiqWell() external view returns (address);

    function getLast() external view returns (uint128);

    function getLastMowedStem(
        address account,
        address token
    ) external view returns (int96 lastStem);

    function getLiquidityToSupplyRatio() external view returns (uint256);

    function getLockedBeans() external view returns (uint256);

    function getLockedBeansUnderlyingUnripeBean() external view returns (uint256);

    function getLockedBeansUnderlyingUnripeLP() external view returns (uint256);

    function getMaxAmountIn(
        address tokenIn,
        address tokenOut
    ) external view returns (uint256 amountIn);

    function getMintFertilizerOut(
        uint256 tokenAmountIn
    ) external view returns (uint256 fertilizerAmountOut);

    function getMowStatus(
        address account,
        address token
    ) external view returns (MowStatus memory mowStatus);

    function getNext(uint128 id) external view returns (uint128);

    function getNextSeasonStart() external view returns (uint256);

    function getOddGerminating(address token) external view returns (uint256, uint256);

    function getOverallConvertCapacity() external view returns (uint256);

    function getPenalizedUnderlying(
        address unripeToken,
        uint256 amount
    ) external view returns (uint256 redeem);

    function getPenalty(address unripeToken) external view returns (uint256 penalty);

    function getPercentPenalty(address unripeToken) external view returns (uint256 penalty);

    function getPlotIndexesFromAccount(
        address account,
        uint256 fieldId
    ) external view returns (uint256[] memory plotIndexes);

    function getPlotsFromAccount(
        address account,
        uint256 fieldId
    ) external view returns (Plot[] memory plots);

    function getPodRate(uint256 fieldId) external view returns (uint256);

    function getPoolDeltaBWithoutCap(address well) external view returns (int256 deltaB);

    function getRecapFundedPercent(address unripeToken) external view returns (uint256 percent);

    function getRecapPaidPercent() external view returns (uint256 percent);

    function getRelBeanToMaxLpRatioChangeFromCaseId(uint256 caseId) external view returns (int80 l);

    function getRelTemperatureChangeFromCaseId(uint256 caseId) external view returns (uint32 mt);

    function getSeasonStart() external view returns (uint256);

    function getSeasonStruct() external view returns (Season memory);

    function getSeasonTimestamp() external view returns (uint256);

    function getSeedGauge() external view returns (SeedGauge memory);

    function getShipmentRoutes() external view returns (ShipmentRoute[] memory);

    function getSiloTokens() external view returns (address[] memory tokens);

    function getSopWell() external view returns (address);

    function getT() external view returns (uint256);

    function getTokenDepositIdsForAccount(
        address account,
        address token
    ) external view returns (uint256[] memory depositIds);

    function getTokenDepositsForAccount(
        address account,
        address token
    ) external view returns (TokenDepositId memory deposits);

    function getTotalBdv() external view returns (uint256 totalBdv);

    function getTotalDeposited(address token) external view returns (uint256);

    function getTotalDepositedBdv(address token) external view returns (uint256);

    function getTotalGerminatingAmount(address token) external view returns (uint256);

    function getTotalGerminatingBdv(address token) external view returns (uint256);

    function getTotalGerminatingStalk() external view returns (uint256);

    function getTotalUnderlying(address unripeToken) external view returns (uint256 underlying);

    function getTotalUsdLiquidity() external view returns (uint256 totalLiquidity);

    function getTotalWeightedUsdLiquidity() external view returns (uint256 totalWeightedLiquidity);

    function getTwaLiquidityForWell(address well) external view returns (uint256);

    function getUnderlying(
        address unripeToken,
        uint256 amount
    ) external view returns (uint256 underlyingAmount);

    function getUnderlyingPerUnripeToken(
        address unripeToken
    ) external view returns (uint256 underlyingPerToken);

    function getUnderlyingToken(
        address unripeToken
    ) external view returns (address underlyingToken);

    function getUsdPrice(address token) external view returns (uint256);

    function getWeightedTwaLiquidityForWell(address well) external view returns (uint256);

    function getWellConvertCapacity(address well) external view returns (uint256);

    function getWhitelistStatus(
        address token
    ) external view returns (WhitelistStatus memory _whitelistStatuses);

    function getWhitelistStatuses()
        external
        view
        returns (WhitelistStatus[] memory _whitelistStatuses);

    function getWhitelistedLpTokens() external view returns (address[] memory tokens);

    function getWhitelistedTokens() external view returns (address[] memory tokens);

    function getWhitelistedWellLpTokens() external view returns (address[] memory tokens);

    function getWstethEthPrice() external view returns (uint256);

    function getWstethEthTwap(uint256 lookback) external view returns (uint256);

    function getWstethUsdPrice() external view returns (uint256);

    function getWstethUsdTwap(uint256 lookback) external view returns (uint256);

    function getYoungAndMatureGerminatingTotalStalk()
        external
        view
        returns (uint256 matureGerminatingStalk, uint256 youngGerminatingStalk);

    function gm(address account, uint8 mode) external payable returns (uint256);

    function grownStalkForDeposit(
        address account,
        address token,
        int96 stem
    ) external view returns (uint256 grownStalk);

    function harvest(uint256 fieldId, uint256[] memory plots, uint8 mode) external payable;

    function harvestableIndex(uint256 fieldId) external view returns (uint256);

    function imageURI(
        address token,
        int96 stem,
        int96 stemTip
    ) external view returns (string memory);

    function increaseDepositAllowance(
        address spender,
        address token,
        uint256 addedValue
    ) external returns (bool);

    function increaseTokenAllowance(
        address spender,
        address token,
        uint256 addedValue
    ) external returns (bool);

    function incrementTotalHarvestableE(uint256 fieldId, uint256 amount) external;

    function incrementTotalPodsE(uint256 fieldId, uint256 amount) external;

    function incrementTotalSoilE(uint128 amount) external;

    function initOracleForAllWhitelistedWells() external;

    function isApprovedForAll(address _owner, address _operator) external view returns (bool);

    function isFertilizing() external view returns (bool);

    function isHarvesting(uint256 fieldId) external view returns (bool);

    function isUnripe(address unripeToken) external view returns (bool unripe);

    function lastDeltaSoil() external view returns (uint256);

    function lastSeasonOfPlenty() external view returns (uint32);

    function lastSowTime() external view returns (uint256);

    function lastUpdate(address account) external view returns (uint32);

    function leftoverBeans() external view returns (uint256);

    function lightSunrise() external;

    function maxTemperature() external view returns (uint256);

    function maxWeight() external pure returns (uint256);

    function migrateL2Beans(
        address reciever,
        address L2Beanstalk,
        uint256 amount,
        uint32 gasLimit
    ) external;

    function migrationNeeded(address account) external view returns (bool hasMigrated);

    function mintBeans(address to, uint256 amount) external;

    function mintFertilizer(
        uint256 tokenAmountIn,
        uint256 minFertilizerOut,
        uint256 minLPTokensOut
    ) external payable returns (uint256 fertilizerAmountOut);

    function mockBDV(uint256 amount) external pure returns (uint256);

    function mockBDVIncrease(uint256 amount) external pure returns (uint256);

    function mockCalcCaseIdandUpdate(int256 deltaB) external returns (uint256 caseId);

    function mockEndTotalGerminationForToken(address token) external;

    function mockGetMorningTemp(
        uint256 initalTemp,
        uint256 delta
    ) external pure returns (uint256 scaledTemperature);

    function mockIncrementGermination(
        address token,
        uint128 amount,
        uint128 bdv,
        GerminationSide side
    ) external;

    function mockInitalizeGaugeForToken(
        address token,
        bytes4 gaugePointSelector,
        bytes4 liquidityWeightSelector,
        uint96 gaugePoints,
        uint64 optimalPercentDepositedBdv
    ) external;

    function mockLiquidityWeight() external pure returns (uint256);

    function mockSetAverageGrownStalkPerBdvPerSeason(
        uint128 _averageGrownStalkPerBdvPerSeason
    ) external;

    function mockSow(
        uint256 beans,
        uint256 _morningTemperature,
        uint32 maxTemperature,
        bool abovePeg
    ) external returns (uint256 pods);

    function mockStepGauge() external;

    function mockStepSeason() external returns (uint32 season);

    function mockStepSilo(uint256 amount) external;

    function mockUpdateAverageGrownStalkPerBdvPerSeason() external;

    function mockUpdateAverageStalkPerBdvPerSeason() external;

    function mockUpdateLiquidityWeight(
        address token,
        address newLiquidityWeightImplementation,
        bytes1 encodeType,
        bytes4 selector
    ) external;

    function mockWhitelistToken(
        address token,
        bytes4 selector,
        uint16 stalkIssuedPerBdv,
        uint24 stalkEarnedPerSeason
    ) external;

    function mockWhitelistTokenWithGauge(
        address token,
        bytes4 selector,
        uint16 stalkIssuedPerBdv,
        uint24 stalkEarnedPerSeason,
        bytes1 encodeType,
        bytes4 gaugePointSelector,
        bytes4 liquidityWeightSelector,
        uint128 gaugePoints,
        uint64 optimalPercentDepositedBdv
    ) external;

    function mow(address account, address token) external payable;

    function mowMultiple(address account, address[] memory tokens) external payable;

    function multiPipe(PipeCall[] memory pipes) external payable returns (bytes[] memory results);

    function name() external pure returns (string memory);

    function onERC1155BatchReceived(
        address,
        address,
        uint256[] memory,
        uint256[] memory,
        bytes memory
    ) external pure returns (bytes4);

    function onERC1155Received(
        address,
        address,
        uint256,
        uint256,
        bytes memory
    ) external pure returns (bytes4);

    function orderId(PodOrder memory podOrder) external pure returns (bytes32 id);

    function overallCappedDeltaB() external view returns (int256 deltaB);

    function overallCurrentDeltaB() external view returns (int256 deltaB);

    function owner() external view returns (address owner_);

    function ownerCandidate() external view returns (address ownerCandidate_);

    function pause() external payable;

    function paused() external view returns (bool);

    function payFertilizer(address account, uint256 amount) external payable;

    function permitDeposit(
        address owner,
        address spender,
        address token,
        uint256 value,
        uint256 deadline,
        uint8 v,
        bytes32 r,
        bytes32 s
    ) external payable;

    function permitDeposits(
        address owner,
        address spender,
        address[] memory tokens,
        uint256[] memory values,
        uint256 deadline,
        uint8 v,
        bytes32 r,
        bytes32 s
    ) external payable;

    function permitERC20(
        address token,
        address owner,
        address spender,
        uint256 value,
        uint256 deadline,
        uint8 v,
        bytes32 r,
        bytes32 s
    ) external payable;

    function permitERC721(
        address token,
        address spender,
        uint256 tokenId,
        uint256 deadline,
        bytes memory sig
    ) external payable;

    function permitToken(
        address owner,
        address spender,
        address token,
        uint256 value,
        uint256 deadline,
        uint8 v,
        bytes32 r,
        bytes32 s
    ) external payable;

    function pick(
        address token,
        uint256 amount,
        bytes32[] memory proof,
        uint8 mode
    ) external payable;

    function picked(address account, address token) external view returns (bool);

    function pipe(PipeCall memory p) external payable returns (bytes memory result);

    function pipelineConvert(
        address inputToken,
        int96[] memory stems,
        uint256[] memory amounts,
        address outputToken,
        AdvancedFarmCall[] memory advancedFarmCalls
    )
        external
        payable
        returns (
            int96 toStem,
            uint256 fromAmount,
            uint256 toAmount,
            uint256 fromBdv,
            uint256 toBdv
        );

<<<<<<< HEAD
    function plant() external payable returns (uint256 beans, int96 stem);

    function plentyPerRoot(uint32 _season) external view returns (uint256);

    function plot(address account, uint256 fieldId, uint256 index) external view returns (uint256);

    function podIndex(uint256 fieldId) external view returns (uint256);

    function podListing(uint256 fieldId, uint256 index) external view returns (bytes32 id);

    function podOrder(bytes32 id) external view returns (uint256);
=======
    function podIndex(uint256 fieldId) external view returns (uint256);

    function getPodOrder(
        address account,
        uint24 pricePerPod,
        uint256 maxPlaceInLine,
        uint256 minFillAmount
    ) external view returns (uint256);

    function poolDeltaB(address pool) external view returns (int256);
>>>>>>> 49f3ec99

    function poolCurrentDeltaB(address pool) external view returns (int256 deltaB);

    function poolDeltaB(address pool) external view returns (int256);

    function publishRequisition(Requisition memory requisition) external;

    function rain() external view returns (Rain memory);

    function rainSiloSunrise(uint256 amount) external;

    function rainSunrise() external;

    function rainSunrises(uint256 amount) external;

    function readPipe(PipeCall memory p) external view returns (bytes memory result);

    function recieveL1Beans(address reciever, uint256 amount) external;

    function redeemDeposits(
        address owner,
        address reciever,
        AccountDepositData[] memory deposits,
        uint256 ownerRoots,
        bytes32[] memory proof,
        uint256 deadline,
        bytes memory signature
    ) external payable;

    function reentrancyGuardTest() external;

    function remainingPods() external view returns (uint256);

    function remainingRecapitalization() external view returns (uint256);

    function removeWhitelistSelector(address token) external;

    function removeWhitelistStatus(address token) external;

    function resetPools(address[] memory pools) external;

    function resetSeasonStart(uint256 amount) external;

    function resetState() external;

    function resetUnderlying(address unripeToken) external;

    function rewardSilo(uint256 amount) external;

    function rewardSunrise(uint256 amount) external;

    function rewardToFertilizerE(uint256 amount) external;

    function ripen(uint256 amount) external;

    function safeBatchTransferFrom(
        address sender,
        address recipient,
        uint256[] memory depositIds,
        uint256[] memory amounts,
        bytes memory
    ) external;

    function safeTransferFrom(
        address sender,
        address recipient,
        uint256 depositId,
        uint256 amount,
        bytes memory
    ) external;

    function scaledDeltaB(
        uint256 beforeLpTokenSupply,
        uint256 afterLpTokenSupply,
        int256 deltaB
    ) external pure returns (int256);

    function season() external view returns (uint32);

    function seasonTime() external view returns (uint32);

    function seedGaugeSunSunrise(int256 deltaB, uint256 caseId) external;

    function setAbovePegE(bool peg) external;

    function setActiveField(uint256 fieldId, uint32 temperature) external;

    function setApprovalForAll(address spender, bool approved) external;

    function setBarnRaiseWell(address well) external;

    function setBeanToMaxLpGpPerBdvRatio(uint128 percent) external;

    function setBeanstalkState(
        uint256 price,
        uint256 podRate,
        uint256 changeInSoilDemand,
        uint256 liquidityToSupplyRatio,
        address targetWell
    ) external returns (int256 deltaB);

    function setChangeInSoilDemand(uint256 changeInSoilDemand) external;

    function setCurrentSeasonE(uint32 _season) external;

    function setFertilizerE(bool fertilizing, uint256 unfertilized) external;

    function setL2SR(uint256 liquidityToSupplyRatio, address targetWell) external;

    function setLastDSoilE(uint128 number) external;

    function setLastSowTimeE(uint32 number) external;

    function setMaxTemp(uint32 t) external;

    function setMaxTempE(uint32 number) external;

    function setMerkleRootE(address unripeToken, bytes32 root) external;

    function setNextSowTimeE(uint32 _time) external;

    function setPenaltyParams(uint256 recapitalized, uint256 fertilized) external;

    function setPodRate(uint256 podRate) external;

    function setPrice(uint256 price, address targetWell) external returns (int256 deltaB);

    function setShipmentRoutes(ShipmentRoute[] memory shipmentRoutes) external;

    function setSoilE(uint256 amount) external;

    function setStalkAndRoots(address account, uint128 stalk, uint256 roots) external;

    function setSunriseBlock(uint256 _block) external;

    function setUsdEthPrice(uint256 price) external;

    function setYieldE(uint256 t) external;

    function siloSunrise(uint256 amount) external;

    function sow(
        uint256 beans,
        uint256 minTemperature,
        uint8 mode
    ) external payable returns (uint256 pods);

    function sowWithMin(
        uint256 beans,
        uint256 minTemperature,
        uint256 minSoil,
        uint8 mode
    ) external payable returns (uint256 pods);

    function stemStartSeason() external view returns (uint16);

    function stemTipForToken(address token) external view returns (int96 _stemTip);

    function stepGauge() external;

    function sunSunrise(int256 deltaB, uint256 caseId) external;

    function sunTemperatureSunrise(int256 deltaB, uint256 caseId, uint32 t) external;

    function sunrise() external payable returns (uint256);

    function sunriseBlock() external view returns (uint32);

    function supportsInterface(bytes4 _interfaceId) external view returns (bool);

    function switchUnderlyingToken(
        address unripeToken,
        address newUnderlyingToken
    ) external payable;

    function symbol() external pure returns (string memory);

    function teleportSunrise(uint32 _s) external;

    function temperature() external view returns (uint256);

    function thisSowTime() external view returns (uint256);

    function time() external view returns (Season memory);

    function tokenAllowance(
        address account,
        address spender,
        address token
    ) external view returns (uint256);

    function tokenPermitDomainSeparator() external view returns (bytes32);

    function tokenPermitNonces(address owner) external view returns (uint256);

    function tokenSettings(address token) external view returns (AssetSettings memory);

    function totalDeltaB() external view returns (int256 deltaB);

    function totalEarnedBeans() external view returns (uint256);

    function totalFertilizedBeans() external view returns (uint256 beans);

    function totalFertilizerBeans() external view returns (uint256 beans);

    function totalHarvestable(uint256 fieldId) external view returns (uint256);
<<<<<<< HEAD

=======
    function totalHarvestableForActiveField() external view returns (uint256);
>>>>>>> 49f3ec99
    function totalHarvested(uint256 fieldId) external view returns (uint256);

    function totalPods(uint256 fieldId) external view returns (uint256);

    function totalRealSoil() external view returns (uint256);

    function totalRoots() external view returns (uint256);

    function totalSoil() external view returns (uint256);

    function totalSoilAtMorningTemp(
        uint256 morningTemperature
    ) external view returns (uint256 totalSoil);

    function totalStalk() external view returns (uint256);

    function totalUnfertilizedBeans() external view returns (uint256 beans);

    function totalUnharvestable(uint256 fieldId) external view returns (uint256);

    function tractor(
        Requisition memory requisition,
        bytes memory operatorData
    ) external payable returns (bytes[] memory results);

    function transferDeposit(
        address sender,
        address recipient,
        address token,
        int96 stem,
        uint256 amount
    ) external payable returns (uint256 _bdv);

    function transferDeposits(
        address sender,
        address recipient,
        address token,
        int96[] memory stem,
        uint256[] memory amounts
    ) external payable returns (uint256[] memory bdvs);

    function transferERC1155(address token, address to, uint256 id, uint256 value) external payable;

    function transferERC721(address token, address to, uint256 id) external payable;

    function transferInternalTokenFrom(
        address token,
        address sender,
        address recipient,
        uint256 amount,
        uint8 toMode
    ) external payable;

    function transferOwnership(address _newOwner) external;

    function transferPlot(
        address sender,
        address recipient,
        uint256 fieldId,
        uint256 index,
        uint256 start,
        uint256 end
    ) external payable;

    function transferPlots(
        address sender,
        address recipient,
        uint256 fieldId,
        uint256[] memory ids,
        uint256[] memory starts,
        uint256[] memory ends
    ) external payable;

    function transferToken(
        address token,
        address recipient,
        uint256 amount,
        uint8 fromMode,
        uint8 toMode
    ) external payable;

    function unpause() external payable;

    function unripeBeanToBDV(uint256 amount) external view returns (uint256);

    function unripeLPToBDV(uint256 amount) external view returns (uint256);

    function unwrapEth(uint256 amount, uint8 mode) external payable;

    function updateCounter(
        bytes32 counterId,
        CounterUpdateType updateType,
        uint256 amount
    ) external returns (uint256 count);

    function updateGaugeForToken(
        address token,
        bytes4 gaugePointSelector,
        bytes4 liquidityWeightSelector,
        uint64 optimalPercentDepositedBdv
    ) external payable;

    function updateStalkPerBdvPerSeasonForToken(
        address token,
        uint32 stalkEarnedPerSeason
    ) external payable;

    function updateStemScaleSeason(uint16 season) external;

    function updateStems() external;

    function updateWhitelistStatus(
        address token,
        bool isWhitelisted,
        bool isWhitelistedLp,
        bool isWhitelistedWell
    ) external;

    function upgradeStems() external;

    function uri(uint256 depositId) external view returns (string memory);

    function weather() external view returns (Weather memory);

    function wellBdv(address token, uint256 amount) external view returns (uint256);

    function wellOracleSnapshot(address well) external view returns (bytes memory snapshot);

    function whitelistToken(
        address token,
        bytes4 selector,
        uint32 stalkIssuedPerBdv,
        uint32 stalkEarnedPerSeason,
        bytes4 gaugePointSelector,
        bytes4 liquidityWeightSelector,
        uint128 gaugePoints,
        uint64 optimalPercentDepositedBdv
    ) external payable;

    function whitelistTokenWithEncodeType(
        address token,
        bytes4 selector,
        uint32 stalkIssuedPerBdv,
        uint32 stalkEarnedPerSeason,
        bytes1 encodeType,
        bytes4 gaugePointSelector,
        bytes4 liquidityWeightSelector,
        uint128 gaugePoints,
        uint64 optimalPercentDepositedBdv
    ) external payable;

    function whitelistTokenWithExternalImplementation(
        address token,
        bytes4 selector,
        uint32 stalkIssuedPerBdv,
        uint32 stalkEarnedPerSeason,
        bytes1 encodeType,
        uint128 gaugePoints,
        uint64 optimalPercentDepositedBdv,
        Implementation memory oracleImplementation,
        Implementation memory gaugePointImplementation,
        Implementation memory liquidityWeightImplementation
    ) external payable;

    function withdrawDeposit(
        address token,
        int96 stem,
        uint256 amount,
        uint8 mode
    ) external payable;

    function withdrawDeposits(
        address token,
        int96[] memory stems,
        uint256[] memory amounts,
        uint8 mode
    ) external payable;

    function withdrawForConvertE(
        address token,
        int96[] memory stems,
        uint256[] memory amounts,
        uint256 maxTokens
    ) external;

    function woohoo() external pure returns (uint256);

    function wrapEth(uint256 amount, uint8 mode) external payable;
}<|MERGE_RESOLUTION|>--- conflicted
+++ resolved
@@ -2,25 +2,7 @@
 pragma solidity ^0.8.4;
 
 interface IMockFBeanstalk {
-<<<<<<< HEAD
-    enum CounterUpdateType {
-        INCREASE,
-        DECREASE
-    }
-
-    enum FacetCutAction {
-        Add,
-        Replace,
-        Remove
-    }
-
-    /**
-     * @notice Germinate determines what germination struct to use.
-     * @dev "odd" and "even" refers to the value of the season counter.
-     * "Odd" germinations are used when the season is odd, and vice versa.
-     */
     enum GerminationSide {
-=======
     struct SeedGaugeSettings {
         uint256 maxBeanMaxLpGpPerBdvRatio;
         uint256 minBeanMaxLpGpPerBdvRatio;
@@ -48,7 +30,6 @@
     }
 
     enum Germinate {
->>>>>>> 49f3ec99
         ODD,
         EVEN,
         NOT_GERMINATING
@@ -391,21 +372,11 @@
         uint256[] bdvs
     );
     event RemoveWhitelistStatus(address token, uint256 index);
-<<<<<<< HEAD
-    event SeasonOfPlenty(
-        uint256 indexed season,
-        address well,
-        address token,
-        uint256 amount,
-        uint256 toField
-    );
-=======
     event Ship(uint32 indexed season, uint256 shipmentAmount);
     event Receipt(ShipmentRecipient indexed recipient, uint256 amount, bytes data);
 
     event SeasonOfPlentyField(uint256 toField);
     event SeasonOfPlentyWell(uint256 indexed season, address well, address token, uint256 amount);
->>>>>>> 49f3ec99
     event SetFertilizer(uint128 id, uint128 bpf);
     event Ship(uint32 indexed season, uint256 shipmentAmount);
     event ShipmentRoutesSet(ShipmentRoute[] newShipmentRoutes);
@@ -489,20 +460,16 @@
 
     function abovePeg() external view returns (bool);
 
-<<<<<<< HEAD
+    function updateSeedGaugeSettings(SeedGaugeSettings memory updatedSeedGaugeSettings) external;
     function activeField() external view returns (uint256);
+
+    function addFertilizer(uint128 id, uint128 tokenAmountIn, uint256 minLpOut) external payable;
 
     function addFertilizer(
         uint128 seasonAdded,
         uint128 tokenAmountIn,
         uint256 minLpOut
     ) external payable;
-=======
-    function updateSeedGaugeSettings(SeedGaugeSettings memory updatedSeedGaugeSettings) external;
-    function activeField() external view returns (uint256);
-
-    function addFertilizer(uint128 id, uint128 tokenAmountIn, uint256 minLpOut) external payable;
->>>>>>> 49f3ec99
 
     function addFertilizerOwner(
         uint128 id,
@@ -1487,19 +1454,6 @@
             uint256 toBdv
         );
 
-<<<<<<< HEAD
-    function plant() external payable returns (uint256 beans, int96 stem);
-
-    function plentyPerRoot(uint32 _season) external view returns (uint256);
-
-    function plot(address account, uint256 fieldId, uint256 index) external view returns (uint256);
-
-    function podIndex(uint256 fieldId) external view returns (uint256);
-
-    function podListing(uint256 fieldId, uint256 index) external view returns (bytes32 id);
-
-    function podOrder(bytes32 id) external view returns (uint256);
-=======
     function podIndex(uint256 fieldId) external view returns (uint256);
 
     function getPodOrder(
@@ -1510,7 +1464,8 @@
     ) external view returns (uint256);
 
     function poolDeltaB(address pool) external view returns (int256);
->>>>>>> 49f3ec99
+
+    function podOrder(bytes32 id) external view returns (uint256);
 
     function poolCurrentDeltaB(address pool) external view returns (int256 deltaB);
 
@@ -1717,11 +1672,7 @@
     function totalFertilizerBeans() external view returns (uint256 beans);
 
     function totalHarvestable(uint256 fieldId) external view returns (uint256);
-<<<<<<< HEAD
-
-=======
     function totalHarvestableForActiveField() external view returns (uint256);
->>>>>>> 49f3ec99
     function totalHarvested(uint256 fieldId) external view returns (uint256);
 
     function totalPods(uint256 fieldId) external view returns (uint256);
