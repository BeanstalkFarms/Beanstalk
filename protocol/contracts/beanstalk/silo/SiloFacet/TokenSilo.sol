--- conflicted
+++ resolved
@@ -146,11 +146,7 @@
             stem = LibTokenSilo.stemTipForToken(token),
             amount
         );
-<<<<<<< HEAD
-        LibSilo.mintGerminatingStalk(account, uint128(stalk), germ);
-=======
         LibSilo.mintGerminatingStalk(account, stalk.toUint128(), germ);
->>>>>>> ac8e681c
     }
 
     //////////////////////// WITHDRAW ////////////////////////
@@ -169,11 +165,7 @@
     function _withdrawDeposit(address account, address token, int96 stem, uint256 amount) internal {
         // Remove the Deposit from `account`.
         (
-<<<<<<< HEAD
-            uint256 initalStalkRemoved, 
-=======
             uint256 initialStalkRemoved, 
->>>>>>> ac8e681c
             uint256 grownStalkRemoved, 
             uint256 bdvRemoved, 
             LibGerminate.Germinate germinate
@@ -186,11 +178,7 @@
             );
         if (germinate == LibGerminate.Germinate.NOT_GERMINATING) {
             // remove the deposit from totals
-<<<<<<< HEAD
-            _withdraw(account, token, amount, bdvRemoved, initalStalkRemoved.add(grownStalkRemoved));
-=======
             _withdraw(account, token, amount, bdvRemoved, initialStalkRemoved.add(grownStalkRemoved));
->>>>>>> ac8e681c
         } else {
             // remove deposit from germination, and burn the grown stalk.
             // grown stalk does not germinate and is not counted in germinating totals.
@@ -199,11 +187,7 @@
                 token,
                 amount,
                 bdvRemoved,
-<<<<<<< HEAD
-                initalStalkRemoved,
-=======
                 initialStalkRemoved,
->>>>>>> ac8e681c
                 germinate
             );
 
@@ -313,11 +297,7 @@
     ) private {
         // Decrement from total germinating.
         LibTokenSilo.decrementTotalGerminating(token, amount, bdv, germinateState); // Decrement total Germinating in the silo.
-<<<<<<< HEAD
-        LibSilo.burnGerminatingStalk(account, uint128(stalk), germinateState); // Burn stalk and roots associated with the stalk.
-=======
         LibSilo.burnGerminatingStalk(account, stalk.toUint128(), germinateState); // Burn stalk and roots associated with the stalk.
->>>>>>> ac8e681c
     }
 
     //////////////////////// TRANSFER ////////////////////////
@@ -337,11 +317,7 @@
         uint256 amount
     ) internal returns (uint256) {
         (
-<<<<<<< HEAD
-            uint256 initalStalk,
-=======
             uint256 initialStalk,
->>>>>>> ac8e681c
             uint256 grownStalk,
             uint256 bdv,
             LibGerminate.Germinate germ
@@ -362,15 +338,9 @@
         );
 
         if (germ == LibGerminate.Germinate.NOT_GERMINATING) {
-<<<<<<< HEAD
-            LibSilo.transferStalk(sender, recipient, initalStalk.add(grownStalk));
-        } else {
-            LibSilo.transferGerminatingStalk(sender, recipient, initalStalk, germ);
-=======
             LibSilo.transferStalk(sender, recipient, initialStalk.add(grownStalk));
         } else {
             LibSilo.transferGerminatingStalk(sender, recipient, initialStalk, germ);
->>>>>>> ac8e681c
             if (grownStalk > 0) {
                 LibSilo.transferStalk(
                     sender,
