--- conflicted
+++ resolved
@@ -179,9 +179,8 @@
 
         // init ETH:USD oracle
         updateOracleImplementationForTokenUsingChainlinkAggregator(
-<<<<<<< HEAD
-            C.WETH,
-            C.ETH_USD_CHAINLINK_PRICE_AGGREGATOR,
+            WETH,
+            ETH_USD_CHAINLINK_PRICE_AGGREGATOR,
             verbose
         );
 
@@ -190,11 +189,6 @@
             C.WSTETH,
             C.WSTETH_ETH_CHAINLINK_PRICE_AGGREGATOR,
             FOUR_HOUR_TIMEOUT
-=======
-            WETH,
-            ETH_USD_CHAINLINK_PRICE_AGGREGATOR,
-            verbose
->>>>>>> 08661dfe
         );
     }
 
@@ -217,26 +211,13 @@
             console.log("Updated oracle implementation for token: ", token, " to: ", oracleAddress);
     }
 
-<<<<<<< HEAD
     function setupLSDChainlinkOracleForToken(
         address token,
         address tokenChainlinkOracle,
         uint256 tokenTimeout
     ) internal {
-        address _ethChainlinkOracle = C.ETH_USD_CHAINLINK_PRICE_AGGREGATOR;
-        uint256 _ethTimeout = 3600 * 4;
-=======
-    function setupWstethOracleImplementation() internal {
-        // deploy new staking eth oracle contract
-        address oracleAddress = address(new LSDChainlinkOracle());
-
         address _ethChainlinkOracle = ETH_USD_CHAINLINK_PRICE_AGGREGATOR;
         uint256 _ethTimeout = 3600 * 4;
-        address _xEthChainlinkOracle = WSTETH_ETH_CHAINLINK_PRICE_AGGREGATOR;
-        uint256 _xEthTimeout = 3600 * 4;
-        address _token = WSTETH;
-
->>>>>>> 08661dfe
         vm.prank(BEANSTALK);
         bs.updateOracleImplementationForToken(
             token,
