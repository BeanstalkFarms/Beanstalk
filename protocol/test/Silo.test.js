--- conflicted
+++ resolved
@@ -468,16 +468,10 @@
 
 
   /**
-<<<<<<< HEAD
    * These sets of tests handle the germination process and the planting of beans.
    */
   describe("germination", async function () {
     
-=======
-   * Vesting period now reverts and thus tests are skipped/invalid.
-   */
-  describe.skip("Earned Beans issuance during vesting period", async function () {
->>>>>>> a24abee5
     before(async function () {
       await this.silo.connect(user3).deposit(this.bean.address, to6('1000'), EXTERNAL)
       this.result = await this.silo.connect(user4).deposit(this.bean.address, to6('1000'), EXTERNAL)
@@ -721,7 +715,22 @@
       })
     })
   });
-<<<<<<< HEAD
+
+  describe("Withdrawing during vesting period", async function () {
+    it('properly reverts', async function () {
+      await this.season.teleportSunrise(10);
+      await this.silo.connect(user).deposit(this.bean.address, '1000', EXTERNAL);
+      const stem = await this.silo.seasonToStem(this.bean.address, '10');
+
+      await expect(
+        this.silo.connect(user).withdrawDeposit(this.bean.address, stem, '1000', EXTERNAL)
+      ).to.be.revertedWith('Silo: In vesting period')
+      await expect(
+        this.silo.connect(user).withdrawDeposits(this.bean.address, [stem], ['1000'], EXTERNAL)
+      ).to.be.revertedWith('Silo: In vesting period')
+
+    });
+  });
 });
 
 function tryParseJSONObject (jsonString){
@@ -734,23 +743,4 @@
   catch (e) { }
 
   return false;
-};
-=======
-
-  describe("Withdrawing during vesting period", async function () {
-    it('properly reverts', async function () {
-      await this.season.teleportSunrise(10);
-      await this.silo.connect(user).deposit(this.bean.address, '1000', EXTERNAL);
-      const stem = await this.silo.seasonToStem(this.bean.address, '10');
-
-      await expect(
-        this.silo.connect(user).withdrawDeposit(this.bean.address, stem, '1000', EXTERNAL)
-      ).to.be.revertedWith('Silo: In vesting period')
-      await expect(
-        this.silo.connect(user).withdrawDeposits(this.bean.address, [stem], ['1000'], EXTERNAL)
-      ).to.be.revertedWith('Silo: In vesting period')
-
-    });
-  });
-});
->>>>>>> a24abee5
+};