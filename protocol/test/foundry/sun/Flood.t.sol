// SPDX-License-Identifier: MIT
pragma solidity >=0.6.0 <0.9.0;
pragma abicoder v2;

import {TestHelper, C} from "test/foundry/utils/TestHelper.sol";
import {IWell, IERC20, Call} from "contracts/interfaces/basin/IWell.sol";
import {MockPump} from "contracts/mocks/well/MockPump.sol";
import {MockFieldFacet} from "contracts/mocks/mockFacets/MockFieldFacet.sol";
import {SeasonGettersFacet} from "contracts/beanstalk/sun/SeasonFacet/SeasonGettersFacet.sol";
import {SiloGettersFacet} from "contracts/beanstalk/silo/SiloFacet/SiloGettersFacet.sol";
import {IMockFBeanstalk} from "contracts/interfaces/IMockFBeanstalk.sol";
import {Season} from "contracts/beanstalk/storage/System.sol";
import {Rain} from "contracts/beanstalk/storage/System.sol";
import {LibFlood} from "contracts/libraries/Silo/LibFlood.sol";

/**
 * @title FloodTest
 * @author pizzaman1337
 * @notice Tests the `flood` functionality.
 */
contract FloodTest is TestHelper {
    // Interfaces.
    SeasonGettersFacet seasonGetters;
    SiloGettersFacet siloGetters;

    // test accounts
    address[] farmers;
    int96 depositStemBean;

    event SeasonOfPlentyWell(uint256 indexed season, address well, address token, uint256 amount);
    event SeasonOfPlentyField(uint256 toField);

    function setUp() public {
        initializeBeanstalkTestState(true, false, false);
        seasonGetters = SeasonGettersFacet(address(bs));
        siloGetters = SiloGettersFacet(address(bs));

        // init user.
        farmers.push(users[1]);
        vm.prank(farmers[0]);
<<<<<<< HEAD
        C.bean().approve(address(bs), type(uint256).max);
=======
        bean.approve(BEANSTALK, type(uint256).max);
>>>>>>> d938ad76

        // Initialize well to balances. (1000 BEAN/ETH)
        addLiquidityToWell(
            BEAN_ETH_WELL,
            1000000e6, // 10,000 Beans
            1000 ether // 10 ether.
        );

        addLiquidityToWell(
            BEAN_WSTETH_WELL,
            10000e6, // 10,000 Beans
            10 ether // 10 ether.
        );

        bs.siloSunrise(0);
        bs.siloSunrise(0);

        depositStemBean = bs.stemTipForToken(BEAN);

        // users 1 and 2 deposits 1000 beans into the silo.
        address[] memory depositUsers = new address[](2);
        depositUsers[0] = users[1];
        depositUsers[1] = users[2];
        depostBeansForUsers(depositUsers, 1_000e6, 10_000e6, true);

        // give user2 some eth
        vm.deal(users[2], 10 ether);
    }

    function testBugReportLostPlenty2() public {
<<<<<<< HEAD
        bs.rainSunrise();
        bs.mow(users[1], C.BEAN);
        bs.rainSunrise();
        bs.mow(users[1], C.BEAN);
=======
        season.rainSunrise();
        bs.mow(users[1], BEAN);
        season.rainSunrise();
        bs.mow(users[1], BEAN);
>>>>>>> d938ad76

        // set reserves so next season plenty is accrued
        setReserves(BEAN_ETH_WELL, 1000000e6, 1100e18);
        setInstantaneousReserves(BEAN_ETH_WELL, 1000000e6, 1100e18);

<<<<<<< HEAD
        bs.rainSunrise(); // 1st actual sop
        bs.mow(users[1], C.BEAN);
=======
        season.rainSunrise(); // 1st actual sop
        bs.mow(users[1], BEAN);
>>>>>>> d938ad76

        bs.rainSunrise();
        bs.rainSunrise();

        bs.droughtSunrise();
        bs.droughtSunrise();

        // withdraw deposit
        vm.prank(users[1]);
        bs.withdrawDeposit(BEAN, depositStemBean, 1_000e6, 0);

<<<<<<< HEAD
        bs.rainSunrise();
        bs.mow(users[1], C.BEAN);
=======
        season.rainSunrise();
        bs.mow(users[1], BEAN);
>>>>>>> d938ad76

        uint256 userPlenty = bs.balanceOfPlenty(users[1], BEAN_ETH_WELL);
        assertEq(userPlenty, 25595575914848452999);
    }

    function testReducesRainRootsUponWithdrawal() public {
        setReserves(BEAN_ETH_WELL, 1000000e6, 1100e18);
        setInstantaneousReserves(BEAN_ETH_WELL, 1000000e6, 1100e18);

        bs.rainSunrise();
        bs.rainSunrise();

        bs.mow(users[1], BEAN);

        uint256 rainRoots = bs.balanceOfRainRoots(users[1]);

        assertEq(rainRoots, 10004000000000000000000000000000);

        vm.prank(users[1]);
        bs.withdrawDeposit(BEAN, depositStemBean, 1_000e6, 0);

        rainRoots = bs.balanceOfRainRoots(users[1]);

        assertEq(rainRoots, 0);
    }

    function testStopsRainingAndWithdraw() public {
        int96 stem = bs.stemTipForToken(BEAN);
        address[] memory testUsers = new address[](1);

        testUsers[0] = users[3];
        depostBeansForUsers(testUsers, 50_000e6, 100_000e6, false);

        // set reserves so that a sop will occur
        setReserves(BEAN_ETH_WELL, 1000000e6, 1100e18);
        setInstantaneousReserves(BEAN_ETH_WELL, 1000000e6, 1100e18);

<<<<<<< HEAD
        bs.rainSunrise();
        bs.mow(users[3], C.BEAN);
=======
        season.rainSunrise();
        bs.mow(users[3], BEAN);
>>>>>>> d938ad76

        uint256 rainRoots = bs.balanceOfRainRoots(users[3]);
        assertEq(rainRoots, 500000000000000000000000000000000);

        bs.droughtSunrise();

        // withdraw
        vm.prank(users[3]);
        bs.withdrawDeposit(BEAN, stem, 50_000e6, 0);
        rainRoots = bs.balanceOfRainRoots(users[3]);
        assertEq(rainRoots, 0);

        // start raining again
<<<<<<< HEAD
        bs.rainSunrise();
        bs.rainSunrise();
        bs.mow(users[3], C.BEAN);
=======
        season.rainSunrise();
        season.rainSunrise();
        bs.mow(users[3], BEAN);
>>>>>>> d938ad76
        rainRoots = bs.balanceOfRainRoots(users[3]);
        assertEq(rainRoots, 0);

        // measure actual roots
        uint256 roots = bs.balanceOfRoots(users[3]);
        assertEq(roots, 0);
    }

    function testBurnsRainRootsUponTransfer() public {
        setReserves(BEAN_ETH_WELL, 1000000e6, 1100e18);
        setInstantaneousReserves(BEAN_ETH_WELL, 1000000e6, 1100e18);

        bs.rainSunrise(); // start raining
        bs.rainSunrise(); // sop

        bs.mow(users[1], BEAN);

        uint256 rainRoots = bs.balanceOfRainRoots(users[1]);

        assertEq(rainRoots, 10004000000000000000000000000000);

        vm.prank(users[1]);
        bs.transferDeposit(users[1], users[3], BEAN, depositStemBean, 1_000e6);
        bs.mow(users[1], BEAN);

        // user[1] should have 0 rain roots
        assertEq(bs.balanceOfRainRoots(users[1]), 0);
        // user[3] should have 0 rain roots, none transferred
        assertEq(bs.balanceOfRainRoots(users[3]), 0);
    }

    function testBurnsHalfOfRainRootsUponHalfTransfer() public {
        setReserves(BEAN_ETH_WELL, 1000000e6, 1100e18);
        setInstantaneousReserves(BEAN_ETH_WELL, 1000000e6, 1100e18);

        bs.rainSunrise(); // start raining
        bs.rainSunrise(); // sop

        bs.mow(users[1], BEAN);

        uint256 rainRoots = bs.balanceOfRainRoots(users[1]);

        assertEq(rainRoots, 10004000000000000000000000000000);

        vm.prank(users[1]);
        bs.transferDeposit(users[1], users[3], BEAN, depositStemBean, 500e6);
        bs.mow(users[1], BEAN);

        // user[1] should be down by 500 rain roots
        assertEq(bs.balanceOfRainRoots(users[1]), 5004000000000000000000000000000);
    }

    function testDoesNotBurnRainRootsUponTransferIfExtraRootsAvailable() public {
        setReserves(BEAN_ETH_WELL, 1000000e6, 1100e18);
        setInstantaneousReserves(BEAN_ETH_WELL, 1000000e6, 1100e18);

        bs.rainSunrise(); // start raining
        bs.rainSunrise(); // sop

        bs.mow(users[1], BEAN);

        uint256 rainRoots = bs.balanceOfRainRoots(users[1]);

        assertEq(rainRoots, 10004000000000000000000000000000);

        // do another deposit
        vm.prank(users[1]);
        bs.deposit(BEAN, 1_000e6, 0);

        // pass germination
        bs.siloSunrise(0);
        bs.siloSunrise(0);

        // verify roots went up
        assertEq(bs.balanceOfRoots(users[1]), 20008000000000000000000000000000);

        // verify rain roots stayed the same
        assertEq(bs.balanceOfRainRoots(users[1]), 10004000000000000000000000000000);

        vm.prank(users[1]);
        bs.transferDeposit(users[1], users[3], BEAN, depositStemBean, 500e6);
        bs.mow(users[1], BEAN);

        // user should have full rain roots, since they had non-rain roots that could be removed before
        assertEq(bs.balanceOfRainRoots(users[1]), 10004000000000000000000000000000);
    }

    function testGerminationRainRoots() public {
        bean.mint(users[3], 50_000e6);
        vm.prank(users[3]);
<<<<<<< HEAD
        C.bean().approve(address(bs), type(uint256).max);
=======
        bean.approve(BEANSTALK, type(uint256).max);
>>>>>>> d938ad76
        vm.prank(users[3]);
        bs.deposit(BEAN, 50_000e6, 0);

        setReserves(BEAN_ETH_WELL, 1000000e6, 1100e18);
        setInstantaneousReserves(BEAN_ETH_WELL, 1000000e6, 1100e18);

        bs.rainSunrise();

<<<<<<< HEAD
        bs.rainSunrise();
        bs.mow(users[3], C.BEAN);
=======
        season.rainSunrise();
        bs.mow(users[3], BEAN);
>>>>>>> d938ad76

        uint256 totalRainRoots = bs.totalRainRoots();
        uint256 userRainRoots = bs.balanceOfRainRoots(users[3]);
        // expect user rain roots to be less than total rain roots
        assertLt(userRainRoots, totalRainRoots);

        // also rain roots should be zero
        assertEq(userRainRoots, 0);
    }

    function testSecondGerminationRainRoots() public {
        // not raining

        bs.rainSunrise(); // start raining

        uint256 totalRainRootsBefore = bs.totalRainRoots();

        bean.mint(users[3], 50_000e6);
        vm.prank(users[3]);
<<<<<<< HEAD
        C.bean().approve(address(bs), type(uint256).max);
=======
        bean.approve(BEANSTALK, type(uint256).max);
>>>>>>> d938ad76
        vm.prank(users[3]);
        bs.deposit(BEAN, 50_000e6, 0);
        // set reserves so we'll sop
        setReserves(BEAN_ETH_WELL, 1000000e6, 1100e18);
        setInstantaneousReserves(BEAN_ETH_WELL, 1000000e6, 1100e18);

<<<<<<< HEAD
        bs.rainSunrise(); // sop
        bs.mow(users[3], C.BEAN);
=======
        season.rainSunrise(); // sop
        bs.mow(users[3], BEAN);
>>>>>>> d938ad76

        uint256 totalRainRootsAfter = bs.totalRainRoots();
        // rain roots before should equal rain roots after, anything deposited after raining doesn't count
        assertEq(
            totalRainRootsBefore,
            totalRainRootsAfter,
            "total rain roots before and after should be equal"
        );

        uint256 userRainRoots = bs.balanceOfRainRoots(users[3]);

        // assert that user rain roots are zero
        assertEq(userRainRoots, 0, "user rain roots should be zero");

        // shouldn't be a way for a user to get more rain roots than total rain roots
        // couldn't find a way to do lessThan without importing something else that supports BigNumber from chai
        assertLt(
            userRainRoots,
            totalRainRootsAfter,
            "user rain roots should be less than total rain roots"
        );
    }

    function testNotRaining() public view {
        Season memory s = seasonGetters.time();
        assertFalse(s.raining);
    }

    function testRaining() public {
<<<<<<< HEAD
        bs.incrementTotalPodsE(1000e18, bs.activeField());
        bs.rainSunrise();
        bs.mow(users[1], C.BEAN);
=======
        // verify the beanToMaxLpGpPerBdvRatio is not zero before raining
        assertGt(bs.getBeanToMaxLpGpPerBdvRatio(), 0);
        field.incrementTotalPodsE(1000e18, bs.activeField());
        season.rainSunrise();
        bs.mow(users[1], BEAN);
>>>>>>> d938ad76

        Rain memory rain = seasonGetters.rain();
        Season memory s = seasonGetters.time();

        assertEq(s.rainStart, s.current);
        assertTrue(s.raining);
        assertEq(rain.pods, bs.totalPods(bs.activeField()));
        assertEq(rain.roots, 20008000e24);

        SiloGettersFacet.AccountSeasonOfPlenty memory sop = siloGetters.balanceOfSop(users[1]);

        assertEq(sop.lastRain, s.rainStart);
        assertEq(sop.roots, 10004000e24);

        // verify the beanToMaxLpGpPerBdvRatio is zero after rain starts
        assertEq(bs.getBeanToMaxLpGpPerBdvRatio(), 0);
    }

    function testStopsRaining() public {
<<<<<<< HEAD
        bs.incrementTotalPodsE(1000e18, bs.activeField());
        bs.rainSunrise();
        bs.mow(users[1], C.BEAN);

        bs.droughtSunrise();
        bs.mow(users[1], C.BEAN);
=======
        field.incrementTotalPodsE(1000e18, bs.activeField());
        season.rainSunrise();
        bs.mow(users[1], BEAN);

        season.droughtSunrise();
        bs.mow(users[1], BEAN);
>>>>>>> d938ad76

        Season memory s = seasonGetters.time();
        assertEq(s.rainStart, s.current - 1);

        SiloGettersFacet.AccountSeasonOfPlenty memory sop = siloGetters.balanceOfSop(users[1]);
        assertEq(sop.lastRain, 0);
    }

    function testSopsWhenAtPeg() public {
        bs.siloSunrise(25);
        Season memory s = seasonGetters.time();

        assertEq(s.lastSop, 0);
        assertEq(s.lastSopSeason, 0);
    }

    function testSopsBelowPeg() public {
<<<<<<< HEAD
        setDeltaBforWell(-1000e6, C.BEAN_ETH_WELL, C.WETH);
        bs.siloSunrise(25);
=======
        setDeltaBforWell(-1000e6, BEAN_ETH_WELL, WETH);
        season.siloSunrise(25);
>>>>>>> d938ad76

        Season memory s = seasonGetters.time();
        assertEq(s.lastSop, 0);
        assertEq(s.lastSopSeason, 0);
    }

    function testOneSop() public {
        assertGt(bs.getBeanToMaxLpGpPerBdvRatio(), 0);

        address sopWell = BEAN_ETH_WELL;
        setReserves(sopWell, 1000000e6, 1100e18);

        // there's only one well, so sop amount into that well will be the current deltaB
        int256 currentDeltaB = bs.poolCurrentDeltaB(sopWell);

        // getSwapOut for how much Beanstalk will get for swapping this amount of beans
        uint256 amountOut = IWell(sopWell).getSwapOut(
            IERC20(BEAN),
            IERC20(WETH),
            uint256(currentDeltaB)
        );

        // take this amount out, multiply by sop precision then divide by rain roots (current roots)
        uint256 userCalcPlentyPerRoot = (amountOut * C.SOP_PRECISION) / bs.totalRoots(); // 2558534177813719812

        // user plenty will be plenty per root * user roots
        uint256 userCalcPlenty = (userCalcPlentyPerRoot * bs.balanceOfRoots(users[1])) /
            C.SOP_PRECISION; // 25595575914848452999

<<<<<<< HEAD
        bs.rainSunrise();
        bs.mow(users[1], C.BEAN);
=======
        season.rainSunrise();

        // verify the beanToMaxLpGpPerBdvRatio is zero after rain starts
        assertEq(bs.getBeanToMaxLpGpPerBdvRatio(), 0);

        bs.mow(users[1], BEAN);
>>>>>>> d938ad76

        vm.expectEmit();
        emit SeasonOfPlentyField(0); // zero in this test since no beans in podline

        vm.expectEmit();
        emit SeasonOfPlentyWell(
            seasonGetters.time().current + 1, // flood will happen next season
            sopWell,
            WETH,
            51191151829696906017
        );

        bs.rainSunrise();

        Season memory s = seasonGetters.time();

        assertEq(s.lastSop, s.rainStart);
        assertEq(s.lastSopSeason, s.current);
        // check weth balance of beanstalk
<<<<<<< HEAD
        assertEq(IERC20(C.WETH).balanceOf(address(bs)), 51191151829696906017);
=======
        assertEq(IERC20(WETH).balanceOf(BEANSTALK), 51191151829696906017);
>>>>>>> d938ad76
        // after the swap, the composition of the pools are
        uint256[] memory balances = IWell(sopWell).getReserves();
        assertEq(balances[0], 1048808848170);
        assertEq(balances[1], 1048808848170303093983);

        // tracks user plenty before update
        uint256 userPlenty = bs.balanceOfPlenty(users[1], sopWell);
        assertEq(userPlenty, userCalcPlenty);

        // tracks user plenty after update
        bs.mow(users[1], BEAN);

        SiloGettersFacet.AccountSeasonOfPlenty memory userSop = siloGetters.balanceOfSop(users[1]);
        assertEq(userSop.lastRain, 6);
        assertEq(userSop.lastSop, 6);
        assertEq(userSop.roots, 10004000e24);

        assertGt(userSop.farmerSops.length, 0);

        assertEq(userSop.farmerSops[0].well, sopWell);
        assertEq(userSop.farmerSops[0].wellsPlenty.plenty, userCalcPlenty);
        assertEq(userSop.farmerSops[0].wellsPlenty.plentyPerRoot, userCalcPlentyPerRoot);

        // each user should get half of the eth gained
        assertEq(bs.balanceOfPlenty(users[2], sopWell), userCalcPlenty);

        // tracks user2 plenty after update
        bs.mow(users[2], BEAN);
        userSop = siloGetters.balanceOfSop(users[2]);
        assertEq(userSop.lastRain, 6);
        assertEq(userSop.lastSop, 6);
        assertEq(userSop.roots, 10004000e24);
        assertEq(userSop.farmerSops[0].well, sopWell);
        assertEq(userSop.farmerSops[0].wellsPlenty.plenty, userCalcPlenty);
        assertEq(userSop.farmerSops[0].wellsPlenty.plentyPerRoot, userCalcPlentyPerRoot);

        // claims user plenty
        bs.mow(users[2], BEAN);
        vm.prank(users[2]);
        bs.claimPlenty(sopWell, 0);
        assertEq(bs.balanceOfPlenty(users[2], sopWell), 0);
        assertEq(IERC20(WETH).balanceOf(users[2]), userCalcPlenty);
    }

    function testMultipleSop() public {
        address sopWell = BEAN_ETH_WELL;
        setReserves(sopWell, 1000000e6, 1100e18);
        assertGt(bs.getBeanToMaxLpGpPerBdvRatio(), 0);

<<<<<<< HEAD
        bs.rainSunrise();
        bs.mow(users[2], C.BEAN);
        bs.rainSunrise();
        bs.droughtSunrise();
=======
        season.rainSunrise();

        assertEq(bs.getBeanToMaxLpGpPerBdvRatio(), 0);
        bs.mow(users[2], BEAN);
        season.rainSunrise();
        season.droughtSunrise();
>>>>>>> d938ad76

        setReserves(sopWell, 1048808848170, 1100e18);

        vm.expectEmit();
        emit SeasonOfPlentyField(0); // zero in this test since no beans in podline

        vm.expectEmit();
        emit SeasonOfPlentyWell(
            seasonGetters.time().current + 2, // flood will happen in two seasons
            sopWell,
            WETH,
            25900501355272002583
        );

        bs.rainSunrises(2);

        // sops p > 1
        Season memory s = seasonGetters.time();
        uint256[] memory reserves = IWell(sopWell).getReserves();

        assertEq(s.lastSop, s.rainStart);
        assertEq(s.lastSopSeason, s.current);
<<<<<<< HEAD
        assertEq(IERC20(C.WETH).balanceOf(address(bs)), 77091653184968908600);
=======
        assertEq(IERC20(WETH).balanceOf(BEANSTALK), 77091653184968908600);
>>>>>>> d938ad76

        assertEq(reserves[0], 1074099498643);
        assertEq(reserves[1], 1074099498644727997417);

        // tracks user plenty before update
        uint256 userPlenty = bs.balanceOfPlenty(users[1], sopWell);
        assertEq(userPlenty, 38544532214605630101);

        // tracks user plenty after update
        bs.mow(users[1], sopWell);
        SiloGettersFacet.AccountSeasonOfPlenty memory userSop = siloGetters.balanceOfSop(users[1]);

        assertEq(userSop.lastRain, 9);
        assertEq(userSop.lastSop, 9);
        assertEq(userSop.roots, 10004000e24);
        assertEq(userSop.farmerSops[0].well, sopWell);
        assertEq(userSop.farmerSops[0].wellsPlenty.plenty, 38544532214605630101);
        assertEq(userSop.farmerSops[0].wellsPlenty.plentyPerRoot, 3852912056637907847);

        // tracks user2 plenty
        uint256 user2Plenty = bs.balanceOfPlenty(users[2], sopWell);
        assertEq(user2Plenty, 38547120970363278477);

        // tracks user2 plenty after update
        bs.mow(users[2], sopWell);
        userSop = siloGetters.balanceOfSop(users[2]);
        assertEq(userSop.lastRain, 9);
        assertEq(userSop.lastSop, 9);
        assertEq(userSop.roots, 10006000e24);
        assertEq(userSop.farmerSops[0].wellsPlenty.plenty, 38547120970363278477);
        assertEq(userSop.farmerSops[0].wellsPlenty.plentyPerRoot, 3852912056637907847);
    }

    function testWithCurrentBalances() public {
        address sopWell = BEAN_ETH_WELL;
        setReserves(sopWell, 1_000_000e6, 1_100e18);

        // set instantaneous reserves differently
        setInstantaneousReserves(sopWell, 900_000e6, 1_100e18);

        bs.rainSunrise();
        bs.mow(users[2], sopWell);

        vm.expectEmit();
        emit SeasonOfPlentyField(0); // zero in this test since no beans in podline

        vm.expectEmit();
        emit SeasonOfPlentyWell(
            seasonGetters.time().current + 1, // flood will happen in two seasons
            sopWell,
            WETH,
            51191151829696906017
        );

        bs.rainSunrise();
        // end before each from hardhat test

        // sops p > 1
        Season memory s = seasonGetters.time();
        uint256[] memory reserves = IWell(sopWell).getReserves();

        assertEq(s.lastSop, s.rainStart);
        assertEq(s.lastSopSeason, s.current);
<<<<<<< HEAD
        assertEq(IERC20(C.WETH).balanceOf(address(bs)), 51191151829696906017);
=======
        assertEq(IERC20(WETH).balanceOf(BEANSTALK), 51191151829696906017);
>>>>>>> d938ad76

        assertEq(reserves[0], 1048808848170);
        assertEq(reserves[1], 1048808848170303093983);

        // tracks user plenty before update
        uint256 userPlenty = bs.balanceOfPlenty(users[1], sopWell);
        assertEq(userPlenty, 25595575914848452999);

        // tracks user plenty after update
        bs.mow(users[1], BEAN);
        SiloGettersFacet.AccountSeasonOfPlenty memory userSop = siloGetters.balanceOfSop(users[1]);

        assertEq(userSop.lastRain, 6);
        assertEq(userSop.lastSop, 6);
        assertEq(userSop.roots, 10004000e24);
        assertEq(userSop.farmerSops[0].wellsPlenty.plenty, 25595575914848452999);
        assertEq(userSop.farmerSops[0].wellsPlenty.plentyPerRoot, 2558534177813719812);

        // tracks user2 plenty
        uint256 user2Plenty = bs.balanceOfPlenty(users[2], sopWell);
        assertEq(user2Plenty, 25595575914848452999);

        // tracks user2 plenty after update
        bs.mow(users[2], sopWell);
        userSop = siloGetters.balanceOfSop(users[2]);
        assertEq(userSop.lastRain, 6);
        assertEq(userSop.lastSop, 6);
        assertEq(userSop.roots, 10004000e24);
        assertEq(userSop.farmerSops[0].wellsPlenty.plenty, 25595575914848452999);
        assertEq(userSop.farmerSops[0].wellsPlenty.plentyPerRoot, 2558534177813719812);

        // claims user plenty
        bs.mow(users[2], sopWell);
        vm.prank(users[2]);
        bs.claimPlenty(sopWell, 0);
        assertEq(bs.balanceOfPlenty(users[2], sopWell), 0);
        assertEq(IERC20(WETH).balanceOf(users[2]), 25595575914848452999);
    }

    function testSopUsingRealSunrise() public {
        address sopWell = BEAN_ETH_WELL;
        setReserves(sopWell, 1000000e6, 1100e18);

        // there's only one well, so sop amount into that well will be the current deltaB
        int256 currentDeltaB = bs.poolCurrentDeltaB(sopWell);

        // log overallCurrentDeltaB
        // int256 overallCurrentDeltaB = bs.overallCurrentDeltaB();

        // getSwapOut for how much Beanstalk will get for swapping this amount of beans
        uint256 amountOut = IWell(sopWell).getSwapOut(
            IERC20(BEAN),
            IERC20(WETH),
            uint256(currentDeltaB)
        );

        // take this amount out, multiply by sop precision then divide by rain roots (current roots)
        uint256 userCalcPlentyPerRoot = (amountOut * C.SOP_PRECISION) / bs.totalRoots(); // 2558534177813719812

        // user plenty will be plenty per root * user roots
        uint256 userCalcPlenty = (userCalcPlentyPerRoot * bs.balanceOfRoots(users[1])) /
            C.SOP_PRECISION; // 25595575914848452999

        //
        warpToNextSeasonAndUpdateOracles();
        bs.sunrise(); // not raining, caseId 108

        warpToNextSeasonAndUpdateOracles();
        bs.sunrise(); // start raining, caseId 114

        warpToNextSeasonAndUpdateOracles();
        bs.sunrise(); // sop, caseId 114

        IMockFBeanstalk.Season memory s = bs.time();
        // verify a sop a happened
        assertEq(s.lastSop, s.rainStart);
        assertEq(s.lastSopSeason, s.current);
    }

    function testCalculateSopPerWell() public pure {
        LibFlood.WellDeltaB[] memory wellDeltaBs = new LibFlood.WellDeltaB[](3);
        wellDeltaBs[0].deltaB = 100;
        wellDeltaBs[1].deltaB = 100;
        wellDeltaBs[2].deltaB = -100;
        wellDeltaBs = calculateSopPerWellHelper(wellDeltaBs);
        assertEq(wellDeltaBs[0].deltaB, 50);
        assertEq(wellDeltaBs[1].deltaB, 50);
        assertEq(wellDeltaBs[2].deltaB, -100);

        wellDeltaBs = new LibFlood.WellDeltaB[](4);
        wellDeltaBs[0].deltaB = 90;
        wellDeltaBs[1].deltaB = 80;
        wellDeltaBs[2].deltaB = 20;
        wellDeltaBs[3].deltaB = -120;
        wellDeltaBs = calculateSopPerWellHelper(wellDeltaBs);
        assertEq(wellDeltaBs[0].deltaB, 40);
        assertEq(wellDeltaBs[1].deltaB, 30);
        assertEq(wellDeltaBs[2].deltaB, 0);
        assertEq(wellDeltaBs[3].deltaB, -120);

        wellDeltaBs = new LibFlood.WellDeltaB[](7);
        wellDeltaBs[0].deltaB = 90;
        wellDeltaBs[1].deltaB = 80;
        wellDeltaBs[2].deltaB = 70;
        wellDeltaBs[3].deltaB = 60;
        wellDeltaBs[4].deltaB = 50;
        wellDeltaBs[5].deltaB = 40;
        wellDeltaBs[6].deltaB = -120;
        wellDeltaBs = calculateSopPerWellHelper(wellDeltaBs);
        assertEq(wellDeltaBs[0].deltaB, 70);
        assertEq(wellDeltaBs[1].deltaB, 60);
        assertEq(wellDeltaBs[2].deltaB, 50);
        assertEq(wellDeltaBs[3].deltaB, 40);
        assertEq(wellDeltaBs[4].deltaB, 30);
        assertEq(wellDeltaBs[5].deltaB, 20);
        assertEq(wellDeltaBs[6].deltaB, -120);

        wellDeltaBs = new LibFlood.WellDeltaB[](4);
        wellDeltaBs[0].deltaB = 90;
        wellDeltaBs[1].deltaB = 80;
        wellDeltaBs[2].deltaB = -70;
        wellDeltaBs[3].deltaB = -200;
        wellDeltaBs = calculateSopPerWellHelper(wellDeltaBs);
        assertEq(wellDeltaBs[0].deltaB, 0);
        assertEq(wellDeltaBs[1].deltaB, 0);
        assertEq(wellDeltaBs[2].deltaB, -70);
        assertEq(wellDeltaBs[3].deltaB, -200);

        wellDeltaBs = new LibFlood.WellDeltaB[](1);
        wellDeltaBs[0].deltaB = 90;
        wellDeltaBs = calculateSopPerWellHelper(wellDeltaBs);
        assertEq(wellDeltaBs[0].deltaB, 90);

        // This can occur if the twaDeltaB is positive, but the instanteous deltaB is negative or 0
        // In this case, no reductions are needed.
        wellDeltaBs = new LibFlood.WellDeltaB[](2);
        wellDeltaBs[0].deltaB = 90;
        wellDeltaBs[1].deltaB = -100;
        wellDeltaBs = calculateSopPerWellHelper(wellDeltaBs);
        assertEq(wellDeltaBs[0].deltaB, 0);

        // test just 2 wells, all positive
        wellDeltaBs = new LibFlood.WellDeltaB[](2);
        wellDeltaBs[0].deltaB = 90;
        wellDeltaBs[1].deltaB = 80;
        wellDeltaBs = calculateSopPerWellHelper(wellDeltaBs);
        assertEq(wellDeltaBs[0].deltaB, 90);
        assertEq(wellDeltaBs[1].deltaB, 80);

        // test just 2 wells, one negative
        wellDeltaBs = new LibFlood.WellDeltaB[](2);
        wellDeltaBs[0].deltaB = 90;
        wellDeltaBs[1].deltaB = -80;
        wellDeltaBs = calculateSopPerWellHelper(wellDeltaBs);
        assertEq(wellDeltaBs[0].deltaB, 10);
        assertEq(wellDeltaBs[1].deltaB, -80);
    }

    function testSopAndDewhitelist() public {
        address sopWell = BEAN_ETH_WELL;
        setReserves(sopWell, 1000000e6, 1100e18);

        // there's only one well, so sop amount into that well will be the current deltaB
        int256 currentDeltaB = bs.poolCurrentDeltaB(sopWell);

        // getSwapOut for how much Beanstalk will get for swapping this amount of beans
        uint256 amountOut = IWell(sopWell).getSwapOut(
            IERC20(BEAN),
            IERC20(WETH),
            uint256(currentDeltaB)
        );

        // take this amount out, multiply by sop precision then divide by rain roots (current roots)
        uint256 userCalcPlentyPerRoot = (amountOut * C.SOP_PRECISION) / bs.totalRoots(); // 2558534177813719812

        // user plenty will be plenty per root * user roots
        uint256 userCalcPlenty = (userCalcPlentyPerRoot * bs.balanceOfRoots(users[1])) /
            C.SOP_PRECISION; // 25595575914848452999

<<<<<<< HEAD
        bs.rainSunrise(); // start raining
        bs.mow(users[1], C.BEAN);
=======
        season.rainSunrise(); // start raining
        bs.mow(users[1], BEAN);
>>>>>>> d938ad76

        vm.expectEmit();
        emit SeasonOfPlentyWell(
            seasonGetters.time().current + 1, // flood will happen next season
            sopWell,
            WETH,
            51191151829696906017
        );

        bs.rainSunrise(); // first sop

        // de-whitelist bean eth well
<<<<<<< HEAD
        vm.prank(address(bs));
        bs.dewhitelistToken(C.BEAN_ETH_WELL);
=======
        vm.prank(BEANSTALK);
        bs.dewhitelistToken(BEAN_ETH_WELL);
>>>>>>> d938ad76

        Season memory s = seasonGetters.time();

        assertEq(s.lastSop, s.rainStart);
        assertEq(s.lastSopSeason, s.current);
        // check weth balance of beanstalk
<<<<<<< HEAD
        assertEq(IERC20(C.WETH).balanceOf(address(bs)), 51191151829696906017);
=======
        assertEq(IERC20(WETH).balanceOf(BEANSTALK), 51191151829696906017);
>>>>>>> d938ad76
        // after the swap, the composition of the pools are
        uint256[] memory balances = IWell(sopWell).getReserves();
        assertEq(balances[0], 1048808848170);
        assertEq(balances[1], 1048808848170303093983);

        // tracks user plenty before update
        uint256 userPlenty = bs.balanceOfPlenty(users[1], sopWell);
        assertEq(userPlenty, userCalcPlenty);

        // tracks user plenty after update
        bs.mow(users[1], BEAN);

        SiloGettersFacet.AccountSeasonOfPlenty memory userSop = siloGetters.balanceOfSop(users[1]);
        assertEq(userSop.lastRain, 6);
        assertEq(userSop.lastSop, 6);
        assertEq(userSop.roots, 10004000e24);

        assertGt(userSop.farmerSops.length, 0);

        assertEq(userSop.farmerSops[0].well, sopWell, "incorrect sop well");
        assertEq(userSop.farmerSops[0].wellsPlenty.plenty, userCalcPlenty, "incorrect plenty");
        assertEq(
            userSop.farmerSops[0].wellsPlenty.plentyPerRoot,
            userCalcPlentyPerRoot,
            "incorrect plenty per root"
        );

        // each user should get half of the eth gained
        assertEq(bs.balanceOfPlenty(users[2], sopWell), userCalcPlenty);

        // tracks user2 plenty after update
        bs.mow(users[2], BEAN);
        userSop = siloGetters.balanceOfSop(users[2]);
        assertEq(userSop.lastRain, 6);
        assertEq(userSop.lastSop, 6);
        assertEq(userSop.roots, 10004000e24);
        assertEq(userSop.farmerSops[0].well, sopWell);
        assertEq(userSop.farmerSops[0].wellsPlenty.plenty, userCalcPlenty);
        assertEq(userSop.farmerSops[0].wellsPlenty.plentyPerRoot, userCalcPlentyPerRoot);

        // claims user plenty
        bs.mow(users[2], BEAN);
        vm.prank(users[2]);
        bs.claimPlenty(sopWell, 0);
        assertEq(
            bs.balanceOfPlenty(users[2], sopWell),
            0,
            "balance of plenty not cleared after claim"
        );
        assertEq(
            IERC20(WETH).balanceOf(users[2]),
            userCalcPlenty,
            "user balance not correct after claim"
        );
    }

    function testDewhitelistAndMoreSops() public {
        address sopWell = BEAN_ETH_WELL;
        setReserves(sopWell, 1000000e6, 1100e18);

        // there's only one well, so sop amount into that well will be the current deltaB
        int256 currentDeltaB = bs.poolCurrentDeltaB(sopWell);

        // getSwapOut for how much Beanstalk will get for swapping this amount of beans
        uint256 amountOut = IWell(sopWell).getSwapOut(
            IERC20(BEAN),
            IERC20(WETH),
            uint256(currentDeltaB)
        );

        // take this amount out, multiply by sop precision then divide by rain roots (current roots)
        uint256 userCalcPlentyPerRoot = (amountOut * C.SOP_PRECISION) / bs.totalRoots(); // 2558534177813719812

        // user plenty will be plenty per root * user roots
        uint256 userCalcPlenty = (userCalcPlentyPerRoot * bs.balanceOfRoots(users[1])) /
            C.SOP_PRECISION; // 25595575914848452999

<<<<<<< HEAD
        bs.rainSunrise(); // start raining
        bs.mow(users[1], C.BEAN);
=======
        season.rainSunrise(); // start raining
        bs.mow(users[1], BEAN);
>>>>>>> d938ad76

        vm.expectEmit();
        emit SeasonOfPlentyWell(
            seasonGetters.time().current + 1, // flood will happen next season
            sopWell,
            WETH,
            51191151829696906017
        );

        bs.rainSunrise(); // first sop

        // de-whitelist bean eth well
<<<<<<< HEAD
        vm.prank(address(bs));
        bs.dewhitelistToken(C.BEAN_ETH_WELL);

        // mow after dewhitelist
        bs.mow(users[1], C.BEAN);
        bs.rainSunrise(); // sop one more after dewhitelist
=======
        vm.prank(BEANSTALK);
        bs.dewhitelistToken(BEAN_ETH_WELL);

        // mow after dewhitelist
        bs.mow(users[1], BEAN);
        season.rainSunrise(); // sop one more after dewhitelist
>>>>>>> d938ad76

        // get balance of plenty
        bs.balanceOfPlenty(users[1], sopWell);

        setReserves(sopWell, 1_000_000e6, 900e18);

        // stop sopping
<<<<<<< HEAD
        bs.siloSunrise(0);
        bs.siloSunrise(0);
        bs.mow(users[1], C.BEAN);
=======
        season.siloSunrise(0);
        season.siloSunrise(0);
        bs.mow(users[1], BEAN);
>>>>>>> d938ad76

        setReserves(sopWell, 1_000_000e6, 1_100e18);
        // start sopping again
        bs.rainSunrise();
        bs.rainSunrise();

        // neither of these should revert
        bs.mow(users[1], BEAN);
        bs.balanceOfPlenty(users[1], sopWell);
    }

    // test making Beans harvestable
    function testHarvestablePodlineLessThanPointOnePercent(uint256 amount) public {
        setReserves(BEAN_ETH_WELL, 1000000e6, 1100e18);

        amount = bound(amount, 1, 1_000e6);

        // "buy" some pods
        bs.incrementTotalPodsE(bs.activeField(), amount);

        uint256 initialBeanSupply = bean.totalSupply();
        uint256 initialPodLine = bs.podIndex(bs.activeField());
        uint256 initialHarvestable = bs.totalHarvestableForActiveField();

<<<<<<< HEAD
        bs.rainSunrise();
        bs.mow(users[1], C.BEAN);
=======
        season.rainSunrise();
        bs.mow(users[1], BEAN);
>>>>>>> d938ad76

        vm.expectEmit();

        emit SeasonOfPlentyField(amount);

        bs.rainSunrise();

        uint256 newHarvestable = bs.totalHarvestableForActiveField();
        uint256 newBeanSupply = bean.totalSupply();
        uint256 newPodLine = bs.podIndex(bs.activeField());

        assertGt(newBeanSupply, initialBeanSupply); // Beans were minted
        assertEq(newHarvestable, initialPodLine); // Pods cleared to end of podline because podline was <0.1% of supply
        assertGt(initialPodLine, 0); // Start of test had a podline
        assertLe(newHarvestable, newPodLine); // All pods became harvestable, but nore more than the podline
        assertEq(initialHarvestable, 0); // Before flood, no pods were harvestable
    }

    function testHarvestablePodlineMoreThanPointOnePercent(uint256 amount) public {
        setReserves(BEAN_ETH_WELL, 1_000_000e6, 1_100e18);

        amount = bound(amount, 10_000e6, 100_000e6);

        bs.incrementTotalPodsE(bs.activeField(), amount);
        uint256 initialBeanSupply = bean.totalSupply();
        uint256 initialPodLine = bs.podIndex(bs.activeField());
        uint256 initialHarvestable = bs.totalHarvestableForActiveField();

<<<<<<< HEAD
        bs.rainSunrise();
        bs.mow(users[1], C.BEAN);
=======
        season.rainSunrise();
        bs.mow(users[1], BEAN);
>>>>>>> d938ad76

        vm.expectEmit();
        emit SeasonOfPlentyField(initialBeanSupply / 1000);

        bs.rainSunrise();

        uint256 newHarvestable = bs.totalHarvestableForActiveField();
        uint256 newBeanSupply = bean.totalSupply();
        uint256 newPodLine = bs.podIndex(bs.activeField());

        assertGt(newBeanSupply, initialBeanSupply); // Beans were minted
        assertLt(newHarvestable, newPodLine); // Pods didn't clear to end of podline because podline was >0.1% of supply
        assertGt(initialPodLine, 0); // Start of test had a podline
        assertEq(initialHarvestable, 0); // Before flood, no pods were harvestable
        assertApproxEqAbs(initialBeanSupply / 1000, newHarvestable, 1);
    }

    // TODO test with more wells?
    function testGetWellsByDeltaB() public {
        //set up wells to test
        addLiquidityToWell(BEAN_ETH_WELL, 13000e6, 10 ether);
        addLiquidityToWell(BEAN_WSTETH_WELL, 12000e6, 10 ether);

        (IMockFBeanstalk.WellDeltaB[] memory wells, , , ) = bs.getWellsByDeltaB();

        //verify wells are in descending deltaB
        for (uint256 i = 0; i < wells.length - 1; i++) {
            assertGt(wells[i].deltaB, wells[i + 1].deltaB);
        }
    }

    function testQuickSort() public pure {
        LibFlood.WellDeltaB[] memory wells = new LibFlood.WellDeltaB[](5);
        int right = int(wells.length - 1);
        wells[0] = LibFlood.WellDeltaB(address(0), 100);
        wells[1] = LibFlood.WellDeltaB(address(1), 200);
        wells[2] = LibFlood.WellDeltaB(address(2), -300);
        wells[3] = LibFlood.WellDeltaB(address(3), 400);
        wells[4] = LibFlood.WellDeltaB(address(4), 500);
        wells = LibFlood.quickSort(wells, 0, right);
        assertEq(wells[0].deltaB, 500);
        assertEq(wells[1].deltaB, 400);
        assertEq(wells[2].deltaB, 200);
        assertEq(wells[3].deltaB, 100);
        assertEq(wells[4].deltaB, -300);

        // these values are examples from the codehawks report
        wells[0] = LibFlood.WellDeltaB(address(0), 39);
        wells[1] = LibFlood.WellDeltaB(address(1), 6);
        wells[2] = LibFlood.WellDeltaB(address(2), 27);
        wells[3] = LibFlood.WellDeltaB(address(3), -14);
        wells[4] = LibFlood.WellDeltaB(address(4), 15);
        wells = LibFlood.quickSort(wells, 0, right);
        assertEq(wells[0].deltaB, 39);
        assertEq(wells[1].deltaB, 27);
        assertEq(wells[2].deltaB, 15);
        assertEq(wells[3].deltaB, 6);
        assertEq(wells[4].deltaB, -14);

        wells = new LibFlood.WellDeltaB[](2);
        right = int(wells.length - 1);
        wells[0] = LibFlood.WellDeltaB(address(0), 200);
        wells[1] = LibFlood.WellDeltaB(address(1), 100);
        wells = LibFlood.quickSort(wells, 0, right);
        assertEq(wells[0].deltaB, 200);
        assertEq(wells[1].deltaB, 100);

        wells[0] = LibFlood.WellDeltaB(address(0), 100);
        wells[1] = LibFlood.WellDeltaB(address(1), 200);
        wells = LibFlood.quickSort(wells, 0, right);
        assertEq(wells[0].deltaB, 200);
        assertEq(wells[1].deltaB, 100);

        wells = new LibFlood.WellDeltaB[](20);
        right = int(wells.length - 1);
        wells[0] = LibFlood.WellDeltaB(address(0), -1);
        wells[1] = LibFlood.WellDeltaB(address(1), 2);
        wells[2] = LibFlood.WellDeltaB(address(2), -3);
        wells[3] = LibFlood.WellDeltaB(address(3), 4);
        wells[4] = LibFlood.WellDeltaB(address(4), -5);
        wells[5] = LibFlood.WellDeltaB(address(5), 6);
        wells[6] = LibFlood.WellDeltaB(address(6), -7);
        wells[7] = LibFlood.WellDeltaB(address(7), 8);
        wells[8] = LibFlood.WellDeltaB(address(8), -9);
        wells[9] = LibFlood.WellDeltaB(address(9), 10);
        wells[10] = LibFlood.WellDeltaB(address(10), -11);
        wells[11] = LibFlood.WellDeltaB(address(11), 12);
        wells[12] = LibFlood.WellDeltaB(address(12), -13);
        wells[13] = LibFlood.WellDeltaB(address(13), 14);
        wells[14] = LibFlood.WellDeltaB(address(14), -15);
        wells[15] = LibFlood.WellDeltaB(address(15), 16);
        wells[16] = LibFlood.WellDeltaB(address(16), -17);
        wells[17] = LibFlood.WellDeltaB(address(17), 18);
        wells[18] = LibFlood.WellDeltaB(address(18), -19);
        wells[19] = LibFlood.WellDeltaB(address(19), 20);
        wells = LibFlood.quickSort(wells, 0, right);
        assertEq(wells[0].deltaB, 20);
        assertEq(wells[1].deltaB, 18);
        assertEq(wells[2].deltaB, 16);
        assertEq(wells[3].deltaB, 14);
        assertEq(wells[4].deltaB, 12);
        assertEq(wells[5].deltaB, 10);
        assertEq(wells[6].deltaB, 8);
        assertEq(wells[7].deltaB, 6);
        assertEq(wells[8].deltaB, 4);
        assertEq(wells[9].deltaB, 2);
        assertEq(wells[10].deltaB, -1);
        assertEq(wells[11].deltaB, -3);
        assertEq(wells[12].deltaB, -5);
        assertEq(wells[13].deltaB, -7);
        assertEq(wells[14].deltaB, -9);
        assertEq(wells[15].deltaB, -11);
        assertEq(wells[16].deltaB, -13);
        assertEq(wells[17].deltaB, -15);
        assertEq(wells[18].deltaB, -17);
        assertEq(wells[19].deltaB, -19);
    }

    function test_notGerminated() public {
        address customUser = address(1337);

        bean.mint(customUser, 10_000e6);
        vm.prank(customUser);
<<<<<<< HEAD
        C.bean().approve(address(bs), type(uint256).max);
=======
        bean.approve(BEANSTALK, type(uint256).max);
>>>>>>> d938ad76
        vm.prank(customUser);
        bs.deposit(BEAN, 1000e6, 0);

        bs.siloSunrise(0);
        bs.siloSunrise(0);
        bs.siloSunrise(0); // should be germinated by now, not mown though

        address sopWell = BEAN_ETH_WELL;
        setReserves(sopWell, 1000000e6, 1100e18);

        bs.rainSunrise();
        bs.rainSunrise();

        bs.mow(customUser, BEAN);

        uint256 balanceOfPlenty = bs.balanceOfPlenty(customUser, sopWell);
        // TODO: manually calculate this value to ensure it's correct
        assertEq(17059168165054954010, balanceOfPlenty);
    }

    function test_Germinated() public {
        address customUser = address(1337);

        bean.mint(customUser, 10_000e6);
        vm.prank(customUser);
<<<<<<< HEAD
        C.bean().approve(address(bs), type(uint256).max);
=======
        bean.approve(BEANSTALK, type(uint256).max);
>>>>>>> d938ad76
        vm.prank(customUser);
        bs.deposit(BEAN, 1000e6, 0);

        bs.siloSunrise(0);
        bs.siloSunrise(0);
        bs.siloSunrise(0); // should be germinated by now, not mown though

        address sopWell = BEAN_ETH_WELL;
        setReserves(sopWell, 1000000e6, 1100e18);

<<<<<<< HEAD
        bs.mow(customUser, C.BEAN);
        bs.rainSunrise();
        bs.rainSunrise();
=======
        bs.mow(customUser, BEAN);
        season.rainSunrise();
        season.rainSunrise();
>>>>>>> d938ad76

        bs.mow(customUser, BEAN);

        uint256 balanceOfPlenty = bs.balanceOfPlenty(customUser, sopWell);
        // TODO: manually calculate this value to ensure it's correct
        // Note user has more plenty here than previous test because of the earlier mow, giving them more stalk
        assertEq(17065991377622017778, balanceOfPlenty);
    }

    //////////// Helpers ////////////

    /**
     * @dev Helper function to calculate totalPositiveDeltaB, totalNegativeDeltaB, positiveDeltaBCount
     * @param wellDeltaBs The deltaBs of all whitelisted wells in which to flood
     */
    function calculateSopPerWellHelper(
        LibFlood.WellDeltaB[] memory wellDeltaBs
    ) private pure returns (LibFlood.WellDeltaB[] memory) {
        uint256 totalPositiveDeltaB;
        uint256 totalNegativeDeltaB;
        uint256 positiveDeltaBCount;

        for (uint i = 0; i < wellDeltaBs.length; i++) {
            if (wellDeltaBs[i].deltaB > 0) {
                totalPositiveDeltaB += uint256(wellDeltaBs[i].deltaB);
                positiveDeltaBCount++;
            } else {
                totalNegativeDeltaB += uint256(-wellDeltaBs[i].deltaB);
            }
        }

        return
            LibFlood.calculateSopPerWell(
                wellDeltaBs,
                totalPositiveDeltaB,
                totalNegativeDeltaB,
                positiveDeltaBCount
            );
    }

    function depostBeansForUsers(
        address[] memory users,
        uint256 beansDeposit,
        uint256 beansMint,
        bool mow
    ) public {
        for (uint i = 0; i < users.length; i++) {
            bean.mint(users[i], beansMint);
            vm.prank(users[i]);
<<<<<<< HEAD
            C.bean().approve(address(bs), type(uint256).max);
=======
            bean.approve(BEANSTALK, type(uint256).max);
>>>>>>> d938ad76
            vm.prank(users[i]);
            bs.deposit(BEAN, beansDeposit, 0);
        }

        // pass germination process
        bs.siloSunrise(0);
        bs.siloSunrise(0);

        if (mow) {
            for (uint i = 0; i < users.length; i++) {
                // mow, so that lastUpdated has been called at least once
                vm.prank(users[i]);
                bs.mow(users[i], BEAN);
            }
        }
    }

    function setInstantaneousReserves(address well, uint256 reserve0, uint256 reserve1) public {
        Call[] memory pumps = IWell(well).pumps();
        for (uint256 i = 0; i < pumps.length; i++) {
            address pump = pumps[i].target;
            // pass to the pump the reserves that we actually have in the well
            uint256[] memory reserves = new uint256[](2);
            reserves[0] = reserve0;
            reserves[1] = reserve1;

            MockPump(pump).setInstantaneousReserves(well, reserves);
        }
    }
}<|MERGE_RESOLUTION|>--- conflicted
+++ resolved
@@ -12,6 +12,8 @@
 import {Season} from "contracts/beanstalk/storage/System.sol";
 import {Rain} from "contracts/beanstalk/storage/System.sol";
 import {LibFlood} from "contracts/libraries/Silo/LibFlood.sol";
+import {LibConstant} from "test/foundry/utils/LibConstant.sol";
+import {IBean} from "contracts/interfaces/IBean.sol";
 
 /**
  * @title FloodTest
@@ -38,21 +40,17 @@
         // init user.
         farmers.push(users[1]);
         vm.prank(farmers[0]);
-<<<<<<< HEAD
-        C.bean().approve(address(bs), type(uint256).max);
-=======
-        bean.approve(BEANSTALK, type(uint256).max);
->>>>>>> d938ad76
-
-        // Initialize well to balances. (1000 BEAN/ETH)
+        IBean(LibConstant.BEAN).approve(address(bs), type(uint256).max);
+
+        // Initialize well to balances. (1000 LibConstant.BEAN/ETH)
         addLiquidityToWell(
-            BEAN_ETH_WELL,
+            LibConstant.BEAN_ETH_WELL,
             1000000e6, // 10,000 Beans
             1000 ether // 10 ether.
         );
 
         addLiquidityToWell(
-            BEAN_WSTETH_WELL,
+            LibConstant.BEAN_WSTETH_WELL,
             10000e6, // 10,000 Beans
             10 ether // 10 ether.
         );
@@ -60,7 +58,7 @@
         bs.siloSunrise(0);
         bs.siloSunrise(0);
 
-        depositStemBean = bs.stemTipForToken(BEAN);
+        depositStemBean = bs.stemTipForToken(LibConstant.BEAN);
 
         // users 1 and 2 deposits 1000 beans into the silo.
         address[] memory depositUsers = new address[](2);
@@ -73,67 +71,42 @@
     }
 
     function testBugReportLostPlenty2() public {
-<<<<<<< HEAD
-        bs.rainSunrise();
-        bs.mow(users[1], C.BEAN);
-        bs.rainSunrise();
-        bs.mow(users[1], C.BEAN);
-=======
-        season.rainSunrise();
-        bs.mow(users[1], BEAN);
-        season.rainSunrise();
-        bs.mow(users[1], BEAN);
->>>>>>> d938ad76
+        bs.rainSunrise();
+        bs.mow(users[1], LibConstant.BEAN);
+        bs.rainSunrise();
+        bs.mow(users[1], LibConstant.BEAN);
 
         // set reserves so next season plenty is accrued
-        setReserves(BEAN_ETH_WELL, 1000000e6, 1100e18);
-        setInstantaneousReserves(BEAN_ETH_WELL, 1000000e6, 1100e18);
-
-<<<<<<< HEAD
+        setReserves(LibConstant.BEAN_ETH_WELL, 1000000e6, 1100e18);
+        setInstantaneousReserves(LibConstant.BEAN_ETH_WELL, 1000000e6, 1100e18);
+
         bs.rainSunrise(); // 1st actual sop
-        bs.mow(users[1], C.BEAN);
-=======
-        season.rainSunrise(); // 1st actual sop
-        bs.mow(users[1], BEAN);
->>>>>>> d938ad76
-
-        bs.rainSunrise();
-        bs.rainSunrise();
-
-        bs.droughtSunrise();
-        bs.droughtSunrise();
-
+        bs.mow(users[1], LibConstant.BEAN);
+        bs.rainSunrise();
+        bs.rainSunrise();
         // withdraw deposit
         vm.prank(users[1]);
-        bs.withdrawDeposit(BEAN, depositStemBean, 1_000e6, 0);
-
-<<<<<<< HEAD
-        bs.rainSunrise();
-        bs.mow(users[1], C.BEAN);
-=======
-        season.rainSunrise();
-        bs.mow(users[1], BEAN);
->>>>>>> d938ad76
-
-        uint256 userPlenty = bs.balanceOfPlenty(users[1], BEAN_ETH_WELL);
-        assertEq(userPlenty, 25595575914848452999);
+        bs.withdrawDeposit(LibConstant.BEAN, depositStemBean, 1_000e6, 0);
+
+        bs.rainSunrise();
+        bs.mow(users[1], LibConstant.BEAN);
     }
 
     function testReducesRainRootsUponWithdrawal() public {
-        setReserves(BEAN_ETH_WELL, 1000000e6, 1100e18);
-        setInstantaneousReserves(BEAN_ETH_WELL, 1000000e6, 1100e18);
-
-        bs.rainSunrise();
-        bs.rainSunrise();
-
-        bs.mow(users[1], BEAN);
+        setReserves(LibConstant.BEAN_ETH_WELL, 1000000e6, 1100e18);
+        setInstantaneousReserves(LibConstant.BEAN_ETH_WELL, 1000000e6, 1100e18);
+
+        bs.rainSunrise();
+        bs.rainSunrise();
+
+        bs.mow(users[1], LibConstant.BEAN);
 
         uint256 rainRoots = bs.balanceOfRainRoots(users[1]);
 
         assertEq(rainRoots, 10004000000000000000000000000000);
 
         vm.prank(users[1]);
-        bs.withdrawDeposit(BEAN, depositStemBean, 1_000e6, 0);
+        bs.withdrawDeposit(LibConstant.BEAN, depositStemBean, 1_000e6, 0);
 
         rainRoots = bs.balanceOfRainRoots(users[1]);
 
@@ -141,23 +114,18 @@
     }
 
     function testStopsRainingAndWithdraw() public {
-        int96 stem = bs.stemTipForToken(BEAN);
+        int96 stem = bs.stemTipForToken(LibConstant.BEAN);
         address[] memory testUsers = new address[](1);
 
         testUsers[0] = users[3];
         depostBeansForUsers(testUsers, 50_000e6, 100_000e6, false);
 
         // set reserves so that a sop will occur
-        setReserves(BEAN_ETH_WELL, 1000000e6, 1100e18);
-        setInstantaneousReserves(BEAN_ETH_WELL, 1000000e6, 1100e18);
-
-<<<<<<< HEAD
-        bs.rainSunrise();
-        bs.mow(users[3], C.BEAN);
-=======
-        season.rainSunrise();
-        bs.mow(users[3], BEAN);
->>>>>>> d938ad76
+        setReserves(LibConstant.BEAN_ETH_WELL, 1000000e6, 1100e18);
+        setInstantaneousReserves(LibConstant.BEAN_ETH_WELL, 1000000e6, 1100e18);
+
+        bs.rainSunrise();
+        bs.mow(users[3], LibConstant.BEAN);
 
         uint256 rainRoots = bs.balanceOfRainRoots(users[3]);
         assertEq(rainRoots, 500000000000000000000000000000000);
@@ -166,20 +134,14 @@
 
         // withdraw
         vm.prank(users[3]);
-        bs.withdrawDeposit(BEAN, stem, 50_000e6, 0);
+        bs.withdrawDeposit(LibConstant.BEAN, stem, 50_000e6, 0);
         rainRoots = bs.balanceOfRainRoots(users[3]);
         assertEq(rainRoots, 0);
 
         // start raining again
-<<<<<<< HEAD
-        bs.rainSunrise();
-        bs.rainSunrise();
-        bs.mow(users[3], C.BEAN);
-=======
-        season.rainSunrise();
-        season.rainSunrise();
-        bs.mow(users[3], BEAN);
->>>>>>> d938ad76
+        bs.rainSunrise();
+        bs.rainSunrise();
+        bs.mow(users[3], LibConstant.BEAN);
         rainRoots = bs.balanceOfRainRoots(users[3]);
         assertEq(rainRoots, 0);
 
@@ -189,21 +151,21 @@
     }
 
     function testBurnsRainRootsUponTransfer() public {
-        setReserves(BEAN_ETH_WELL, 1000000e6, 1100e18);
-        setInstantaneousReserves(BEAN_ETH_WELL, 1000000e6, 1100e18);
+        setReserves(LibConstant.BEAN_ETH_WELL, 1000000e6, 1100e18);
+        setInstantaneousReserves(LibConstant.BEAN_ETH_WELL, 1000000e6, 1100e18);
 
         bs.rainSunrise(); // start raining
         bs.rainSunrise(); // sop
 
-        bs.mow(users[1], BEAN);
+        bs.mow(users[1], LibConstant.BEAN);
 
         uint256 rainRoots = bs.balanceOfRainRoots(users[1]);
 
         assertEq(rainRoots, 10004000000000000000000000000000);
 
         vm.prank(users[1]);
-        bs.transferDeposit(users[1], users[3], BEAN, depositStemBean, 1_000e6);
-        bs.mow(users[1], BEAN);
+        bs.transferDeposit(users[1], users[3], LibConstant.BEAN, depositStemBean, 1_000e6);
+        bs.mow(users[1], LibConstant.BEAN);
 
         // user[1] should have 0 rain roots
         assertEq(bs.balanceOfRainRoots(users[1]), 0);
@@ -212,34 +174,34 @@
     }
 
     function testBurnsHalfOfRainRootsUponHalfTransfer() public {
-        setReserves(BEAN_ETH_WELL, 1000000e6, 1100e18);
-        setInstantaneousReserves(BEAN_ETH_WELL, 1000000e6, 1100e18);
+        setReserves(LibConstant.BEAN_ETH_WELL, 1000000e6, 1100e18);
+        setInstantaneousReserves(LibConstant.BEAN_ETH_WELL, 1000000e6, 1100e18);
 
         bs.rainSunrise(); // start raining
         bs.rainSunrise(); // sop
 
-        bs.mow(users[1], BEAN);
+        bs.mow(users[1], LibConstant.BEAN);
 
         uint256 rainRoots = bs.balanceOfRainRoots(users[1]);
 
         assertEq(rainRoots, 10004000000000000000000000000000);
 
         vm.prank(users[1]);
-        bs.transferDeposit(users[1], users[3], BEAN, depositStemBean, 500e6);
-        bs.mow(users[1], BEAN);
+        bs.transferDeposit(users[1], users[3], LibConstant.BEAN, depositStemBean, 500e6);
+        bs.mow(users[1], LibConstant.BEAN);
 
         // user[1] should be down by 500 rain roots
         assertEq(bs.balanceOfRainRoots(users[1]), 5004000000000000000000000000000);
     }
 
     function testDoesNotBurnRainRootsUponTransferIfExtraRootsAvailable() public {
-        setReserves(BEAN_ETH_WELL, 1000000e6, 1100e18);
-        setInstantaneousReserves(BEAN_ETH_WELL, 1000000e6, 1100e18);
+        setReserves(LibConstant.BEAN_ETH_WELL, 1000000e6, 1100e18);
+        setInstantaneousReserves(LibConstant.BEAN_ETH_WELL, 1000000e6, 1100e18);
 
         bs.rainSunrise(); // start raining
         bs.rainSunrise(); // sop
 
-        bs.mow(users[1], BEAN);
+        bs.mow(users[1], LibConstant.BEAN);
 
         uint256 rainRoots = bs.balanceOfRainRoots(users[1]);
 
@@ -247,7 +209,7 @@
 
         // do another deposit
         vm.prank(users[1]);
-        bs.deposit(BEAN, 1_000e6, 0);
+        bs.deposit(LibConstant.BEAN, 1_000e6, 0);
 
         // pass germination
         bs.siloSunrise(0);
@@ -260,8 +222,8 @@
         assertEq(bs.balanceOfRainRoots(users[1]), 10004000000000000000000000000000);
 
         vm.prank(users[1]);
-        bs.transferDeposit(users[1], users[3], BEAN, depositStemBean, 500e6);
-        bs.mow(users[1], BEAN);
+        bs.transferDeposit(users[1], users[3], LibConstant.BEAN, depositStemBean, 500e6);
+        bs.mow(users[1], LibConstant.BEAN);
 
         // user should have full rain roots, since they had non-rain roots that could be removed before
         assertEq(bs.balanceOfRainRoots(users[1]), 10004000000000000000000000000000);
@@ -270,26 +232,17 @@
     function testGerminationRainRoots() public {
         bean.mint(users[3], 50_000e6);
         vm.prank(users[3]);
-<<<<<<< HEAD
-        C.bean().approve(address(bs), type(uint256).max);
-=======
-        bean.approve(BEANSTALK, type(uint256).max);
->>>>>>> d938ad76
+        IBean(LibConstant.BEAN).approve(address(bs), type(uint256).max);
         vm.prank(users[3]);
-        bs.deposit(BEAN, 50_000e6, 0);
-
-        setReserves(BEAN_ETH_WELL, 1000000e6, 1100e18);
-        setInstantaneousReserves(BEAN_ETH_WELL, 1000000e6, 1100e18);
-
-        bs.rainSunrise();
-
-<<<<<<< HEAD
-        bs.rainSunrise();
-        bs.mow(users[3], C.BEAN);
-=======
-        season.rainSunrise();
-        bs.mow(users[3], BEAN);
->>>>>>> d938ad76
+        bs.deposit(LibConstant.BEAN, 50_000e6, 0);
+
+        setReserves(LibConstant.BEAN_ETH_WELL, 1000000e6, 1100e18);
+        setInstantaneousReserves(LibConstant.BEAN_ETH_WELL, 1000000e6, 1100e18);
+
+        bs.rainSunrise();
+
+        bs.rainSunrise();
+        bs.mow(users[3], LibConstant.BEAN);
 
         uint256 totalRainRoots = bs.totalRainRoots();
         uint256 userRainRoots = bs.balanceOfRainRoots(users[3]);
@@ -309,24 +262,15 @@
 
         bean.mint(users[3], 50_000e6);
         vm.prank(users[3]);
-<<<<<<< HEAD
-        C.bean().approve(address(bs), type(uint256).max);
-=======
-        bean.approve(BEANSTALK, type(uint256).max);
->>>>>>> d938ad76
+        IBean(LibConstant.BEAN).approve(address(bs), type(uint256).max);
         vm.prank(users[3]);
-        bs.deposit(BEAN, 50_000e6, 0);
+        bs.deposit(LibConstant.BEAN, 50_000e6, 0);
         // set reserves so we'll sop
-        setReserves(BEAN_ETH_WELL, 1000000e6, 1100e18);
-        setInstantaneousReserves(BEAN_ETH_WELL, 1000000e6, 1100e18);
-
-<<<<<<< HEAD
+        setReserves(LibConstant.BEAN_ETH_WELL, 1000000e6, 1100e18);
+        setInstantaneousReserves(LibConstant.BEAN_ETH_WELL, 1000000e6, 1100e18);
+
         bs.rainSunrise(); // sop
-        bs.mow(users[3], C.BEAN);
-=======
-        season.rainSunrise(); // sop
-        bs.mow(users[3], BEAN);
->>>>>>> d938ad76
+        bs.mow(users[3], LibConstant.BEAN);
 
         uint256 totalRainRootsAfter = bs.totalRainRoots();
         // rain roots before should equal rain roots after, anything deposited after raining doesn't count
@@ -356,17 +300,9 @@
     }
 
     function testRaining() public {
-<<<<<<< HEAD
         bs.incrementTotalPodsE(1000e18, bs.activeField());
         bs.rainSunrise();
-        bs.mow(users[1], C.BEAN);
-=======
-        // verify the beanToMaxLpGpPerBdvRatio is not zero before raining
-        assertGt(bs.getBeanToMaxLpGpPerBdvRatio(), 0);
-        field.incrementTotalPodsE(1000e18, bs.activeField());
-        season.rainSunrise();
-        bs.mow(users[1], BEAN);
->>>>>>> d938ad76
+        bs.mow(users[1], LibConstant.BEAN);
 
         Rain memory rain = seasonGetters.rain();
         Season memory s = seasonGetters.time();
@@ -386,21 +322,12 @@
     }
 
     function testStopsRaining() public {
-<<<<<<< HEAD
         bs.incrementTotalPodsE(1000e18, bs.activeField());
         bs.rainSunrise();
-        bs.mow(users[1], C.BEAN);
+        bs.mow(users[1], LibConstant.BEAN);
 
         bs.droughtSunrise();
-        bs.mow(users[1], C.BEAN);
-=======
-        field.incrementTotalPodsE(1000e18, bs.activeField());
-        season.rainSunrise();
-        bs.mow(users[1], BEAN);
-
-        season.droughtSunrise();
-        bs.mow(users[1], BEAN);
->>>>>>> d938ad76
+        bs.mow(users[1], LibConstant.BEAN);
 
         Season memory s = seasonGetters.time();
         assertEq(s.rainStart, s.current - 1);
@@ -418,13 +345,8 @@
     }
 
     function testSopsBelowPeg() public {
-<<<<<<< HEAD
-        setDeltaBforWell(-1000e6, C.BEAN_ETH_WELL, C.WETH);
+        setDeltaBforWell(-1000e6, LibConstant.BEAN_ETH_WELL, LibConstant.WETH);
         bs.siloSunrise(25);
-=======
-        setDeltaBforWell(-1000e6, BEAN_ETH_WELL, WETH);
-        season.siloSunrise(25);
->>>>>>> d938ad76
 
         Season memory s = seasonGetters.time();
         assertEq(s.lastSop, 0);
@@ -434,7 +356,7 @@
     function testOneSop() public {
         assertGt(bs.getBeanToMaxLpGpPerBdvRatio(), 0);
 
-        address sopWell = BEAN_ETH_WELL;
+        address sopWell = LibConstant.BEAN_ETH_WELL;
         setReserves(sopWell, 1000000e6, 1100e18);
 
         // there's only one well, so sop amount into that well will be the current deltaB
@@ -442,8 +364,8 @@
 
         // getSwapOut for how much Beanstalk will get for swapping this amount of beans
         uint256 amountOut = IWell(sopWell).getSwapOut(
-            IERC20(BEAN),
-            IERC20(WETH),
+            IERC20(LibConstant.BEAN),
+            IERC20(LibConstant.WETH),
             uint256(currentDeltaB)
         );
 
@@ -454,17 +376,8 @@
         uint256 userCalcPlenty = (userCalcPlentyPerRoot * bs.balanceOfRoots(users[1])) /
             C.SOP_PRECISION; // 25595575914848452999
 
-<<<<<<< HEAD
-        bs.rainSunrise();
-        bs.mow(users[1], C.BEAN);
-=======
-        season.rainSunrise();
-
-        // verify the beanToMaxLpGpPerBdvRatio is zero after rain starts
-        assertEq(bs.getBeanToMaxLpGpPerBdvRatio(), 0);
-
-        bs.mow(users[1], BEAN);
->>>>>>> d938ad76
+        bs.rainSunrise();
+        bs.mow(users[1], LibConstant.BEAN);
 
         vm.expectEmit();
         emit SeasonOfPlentyField(0); // zero in this test since no beans in podline
@@ -473,7 +386,7 @@
         emit SeasonOfPlentyWell(
             seasonGetters.time().current + 1, // flood will happen next season
             sopWell,
-            WETH,
+            LibConstant.WETH,
             51191151829696906017
         );
 
@@ -484,11 +397,7 @@
         assertEq(s.lastSop, s.rainStart);
         assertEq(s.lastSopSeason, s.current);
         // check weth balance of beanstalk
-<<<<<<< HEAD
-        assertEq(IERC20(C.WETH).balanceOf(address(bs)), 51191151829696906017);
-=======
-        assertEq(IERC20(WETH).balanceOf(BEANSTALK), 51191151829696906017);
->>>>>>> d938ad76
+        assertEq(IERC20(LibConstant.WETH).balanceOf(address(bs)), 51191151829696906017);
         // after the swap, the composition of the pools are
         uint256[] memory balances = IWell(sopWell).getReserves();
         assertEq(balances[0], 1048808848170);
@@ -499,7 +408,7 @@
         assertEq(userPlenty, userCalcPlenty);
 
         // tracks user plenty after update
-        bs.mow(users[1], BEAN);
+        bs.mow(users[1], LibConstant.BEAN);
 
         SiloGettersFacet.AccountSeasonOfPlenty memory userSop = siloGetters.balanceOfSop(users[1]);
         assertEq(userSop.lastRain, 6);
@@ -516,7 +425,7 @@
         assertEq(bs.balanceOfPlenty(users[2], sopWell), userCalcPlenty);
 
         // tracks user2 plenty after update
-        bs.mow(users[2], BEAN);
+        bs.mow(users[2], LibConstant.BEAN);
         userSop = siloGetters.balanceOfSop(users[2]);
         assertEq(userSop.lastRain, 6);
         assertEq(userSop.lastSop, 6);
@@ -526,31 +435,22 @@
         assertEq(userSop.farmerSops[0].wellsPlenty.plentyPerRoot, userCalcPlentyPerRoot);
 
         // claims user plenty
-        bs.mow(users[2], BEAN);
+        bs.mow(users[2], LibConstant.BEAN);
         vm.prank(users[2]);
         bs.claimPlenty(sopWell, 0);
         assertEq(bs.balanceOfPlenty(users[2], sopWell), 0);
-        assertEq(IERC20(WETH).balanceOf(users[2]), userCalcPlenty);
+        assertEq(IERC20(LibConstant.WETH).balanceOf(users[2]), userCalcPlenty);
     }
 
     function testMultipleSop() public {
-        address sopWell = BEAN_ETH_WELL;
+        address sopWell = LibConstant.BEAN_ETH_WELL;
         setReserves(sopWell, 1000000e6, 1100e18);
         assertGt(bs.getBeanToMaxLpGpPerBdvRatio(), 0);
 
-<<<<<<< HEAD
-        bs.rainSunrise();
-        bs.mow(users[2], C.BEAN);
+        bs.rainSunrise();
+        bs.mow(users[2], LibConstant.BEAN);
         bs.rainSunrise();
         bs.droughtSunrise();
-=======
-        season.rainSunrise();
-
-        assertEq(bs.getBeanToMaxLpGpPerBdvRatio(), 0);
-        bs.mow(users[2], BEAN);
-        season.rainSunrise();
-        season.droughtSunrise();
->>>>>>> d938ad76
 
         setReserves(sopWell, 1048808848170, 1100e18);
 
@@ -561,7 +461,7 @@
         emit SeasonOfPlentyWell(
             seasonGetters.time().current + 2, // flood will happen in two seasons
             sopWell,
-            WETH,
+            LibConstant.WETH,
             25900501355272002583
         );
 
@@ -573,11 +473,7 @@
 
         assertEq(s.lastSop, s.rainStart);
         assertEq(s.lastSopSeason, s.current);
-<<<<<<< HEAD
-        assertEq(IERC20(C.WETH).balanceOf(address(bs)), 77091653184968908600);
-=======
-        assertEq(IERC20(WETH).balanceOf(BEANSTALK), 77091653184968908600);
->>>>>>> d938ad76
+        assertEq(IERC20(LibConstant.WETH).balanceOf(address(bs)), 77091653184968908600);
 
         assertEq(reserves[0], 1074099498643);
         assertEq(reserves[1], 1074099498644727997417);
@@ -612,7 +508,7 @@
     }
 
     function testWithCurrentBalances() public {
-        address sopWell = BEAN_ETH_WELL;
+        address sopWell = LibConstant.BEAN_ETH_WELL;
         setReserves(sopWell, 1_000_000e6, 1_100e18);
 
         // set instantaneous reserves differently
@@ -628,7 +524,7 @@
         emit SeasonOfPlentyWell(
             seasonGetters.time().current + 1, // flood will happen in two seasons
             sopWell,
-            WETH,
+            LibConstant.WETH,
             51191151829696906017
         );
 
@@ -641,11 +537,7 @@
 
         assertEq(s.lastSop, s.rainStart);
         assertEq(s.lastSopSeason, s.current);
-<<<<<<< HEAD
-        assertEq(IERC20(C.WETH).balanceOf(address(bs)), 51191151829696906017);
-=======
-        assertEq(IERC20(WETH).balanceOf(BEANSTALK), 51191151829696906017);
->>>>>>> d938ad76
+        assertEq(IERC20(LibConstant.WETH).balanceOf(address(bs)), 51191151829696906017);
 
         assertEq(reserves[0], 1048808848170);
         assertEq(reserves[1], 1048808848170303093983);
@@ -655,7 +547,7 @@
         assertEq(userPlenty, 25595575914848452999);
 
         // tracks user plenty after update
-        bs.mow(users[1], BEAN);
+        bs.mow(users[1], LibConstant.BEAN);
         SiloGettersFacet.AccountSeasonOfPlenty memory userSop = siloGetters.balanceOfSop(users[1]);
 
         assertEq(userSop.lastRain, 6);
@@ -682,11 +574,11 @@
         vm.prank(users[2]);
         bs.claimPlenty(sopWell, 0);
         assertEq(bs.balanceOfPlenty(users[2], sopWell), 0);
-        assertEq(IERC20(WETH).balanceOf(users[2]), 25595575914848452999);
+        assertEq(IERC20(LibConstant.WETH).balanceOf(users[2]), 25595575914848452999);
     }
 
     function testSopUsingRealSunrise() public {
-        address sopWell = BEAN_ETH_WELL;
+        address sopWell = LibConstant.BEAN_ETH_WELL;
         setReserves(sopWell, 1000000e6, 1100e18);
 
         // there's only one well, so sop amount into that well will be the current deltaB
@@ -697,8 +589,8 @@
 
         // getSwapOut for how much Beanstalk will get for swapping this amount of beans
         uint256 amountOut = IWell(sopWell).getSwapOut(
-            IERC20(BEAN),
-            IERC20(WETH),
+            IERC20(LibConstant.BEAN),
+            IERC20(LibConstant.WETH),
             uint256(currentDeltaB)
         );
 
@@ -805,7 +697,7 @@
     }
 
     function testSopAndDewhitelist() public {
-        address sopWell = BEAN_ETH_WELL;
+        address sopWell = LibConstant.BEAN_ETH_WELL;
         setReserves(sopWell, 1000000e6, 1100e18);
 
         // there's only one well, so sop amount into that well will be the current deltaB
@@ -813,8 +705,8 @@
 
         // getSwapOut for how much Beanstalk will get for swapping this amount of beans
         uint256 amountOut = IWell(sopWell).getSwapOut(
-            IERC20(BEAN),
-            IERC20(WETH),
+            IERC20(LibConstant.BEAN),
+            IERC20(LibConstant.WETH),
             uint256(currentDeltaB)
         );
 
@@ -825,54 +717,36 @@
         uint256 userCalcPlenty = (userCalcPlentyPerRoot * bs.balanceOfRoots(users[1])) /
             C.SOP_PRECISION; // 25595575914848452999
 
-<<<<<<< HEAD
         bs.rainSunrise(); // start raining
-        bs.mow(users[1], C.BEAN);
-=======
-        season.rainSunrise(); // start raining
-        bs.mow(users[1], BEAN);
->>>>>>> d938ad76
+        bs.mow(users[1], LibConstant.BEAN);
 
         vm.expectEmit();
         emit SeasonOfPlentyWell(
             seasonGetters.time().current + 1, // flood will happen next season
             sopWell,
-            WETH,
+            LibConstant.WETH,
             51191151829696906017
         );
 
         bs.rainSunrise(); // first sop
 
         // de-whitelist bean eth well
-<<<<<<< HEAD
         vm.prank(address(bs));
-        bs.dewhitelistToken(C.BEAN_ETH_WELL);
-=======
-        vm.prank(BEANSTALK);
-        bs.dewhitelistToken(BEAN_ETH_WELL);
->>>>>>> d938ad76
+        bs.dewhitelistToken(LibConstant.BEAN_ETH_WELL);
 
         Season memory s = seasonGetters.time();
 
         assertEq(s.lastSop, s.rainStart);
         assertEq(s.lastSopSeason, s.current);
         // check weth balance of beanstalk
-<<<<<<< HEAD
-        assertEq(IERC20(C.WETH).balanceOf(address(bs)), 51191151829696906017);
-=======
-        assertEq(IERC20(WETH).balanceOf(BEANSTALK), 51191151829696906017);
->>>>>>> d938ad76
-        // after the swap, the composition of the pools are
+        assertEq(IERC20(LibConstant.WETH).balanceOf(address(bs)), 51191151829696906017);
         uint256[] memory balances = IWell(sopWell).getReserves();
-        assertEq(balances[0], 1048808848170);
-        assertEq(balances[1], 1048808848170303093983);
-
         // tracks user plenty before update
         uint256 userPlenty = bs.balanceOfPlenty(users[1], sopWell);
         assertEq(userPlenty, userCalcPlenty);
 
         // tracks user plenty after update
-        bs.mow(users[1], BEAN);
+        bs.mow(users[1], LibConstant.BEAN);
 
         SiloGettersFacet.AccountSeasonOfPlenty memory userSop = siloGetters.balanceOfSop(users[1]);
         assertEq(userSop.lastRain, 6);
@@ -893,7 +767,7 @@
         assertEq(bs.balanceOfPlenty(users[2], sopWell), userCalcPlenty);
 
         // tracks user2 plenty after update
-        bs.mow(users[2], BEAN);
+        bs.mow(users[2], LibConstant.BEAN);
         userSop = siloGetters.balanceOfSop(users[2]);
         assertEq(userSop.lastRain, 6);
         assertEq(userSop.lastSop, 6);
@@ -903,7 +777,7 @@
         assertEq(userSop.farmerSops[0].wellsPlenty.plentyPerRoot, userCalcPlentyPerRoot);
 
         // claims user plenty
-        bs.mow(users[2], BEAN);
+        bs.mow(users[2], LibConstant.BEAN);
         vm.prank(users[2]);
         bs.claimPlenty(sopWell, 0);
         assertEq(
@@ -912,14 +786,14 @@
             "balance of plenty not cleared after claim"
         );
         assertEq(
-            IERC20(WETH).balanceOf(users[2]),
+            IERC20(LibConstant.WETH).balanceOf(users[2]),
             userCalcPlenty,
             "user balance not correct after claim"
         );
     }
 
     function testDewhitelistAndMoreSops() public {
-        address sopWell = BEAN_ETH_WELL;
+        address sopWell = LibConstant.BEAN_ETH_WELL;
         setReserves(sopWell, 1000000e6, 1100e18);
 
         // there's only one well, so sop amount into that well will be the current deltaB
@@ -927,8 +801,8 @@
 
         // getSwapOut for how much Beanstalk will get for swapping this amount of beans
         uint256 amountOut = IWell(sopWell).getSwapOut(
-            IERC20(BEAN),
-            IERC20(WETH),
+            IERC20(LibConstant.BEAN),
+            IERC20(LibConstant.WETH),
             uint256(currentDeltaB)
         );
 
@@ -939,40 +813,26 @@
         uint256 userCalcPlenty = (userCalcPlentyPerRoot * bs.balanceOfRoots(users[1])) /
             C.SOP_PRECISION; // 25595575914848452999
 
-<<<<<<< HEAD
         bs.rainSunrise(); // start raining
-        bs.mow(users[1], C.BEAN);
-=======
-        season.rainSunrise(); // start raining
-        bs.mow(users[1], BEAN);
->>>>>>> d938ad76
+        bs.mow(users[1], LibConstant.BEAN);
 
         vm.expectEmit();
         emit SeasonOfPlentyWell(
             seasonGetters.time().current + 1, // flood will happen next season
             sopWell,
-            WETH,
+            LibConstant.WETH,
             51191151829696906017
         );
 
         bs.rainSunrise(); // first sop
 
         // de-whitelist bean eth well
-<<<<<<< HEAD
         vm.prank(address(bs));
-        bs.dewhitelistToken(C.BEAN_ETH_WELL);
+        bs.dewhitelistToken(LibConstant.BEAN_ETH_WELL);
 
         // mow after dewhitelist
-        bs.mow(users[1], C.BEAN);
+        bs.mow(users[1], LibConstant.BEAN);
         bs.rainSunrise(); // sop one more after dewhitelist
-=======
-        vm.prank(BEANSTALK);
-        bs.dewhitelistToken(BEAN_ETH_WELL);
-
-        // mow after dewhitelist
-        bs.mow(users[1], BEAN);
-        season.rainSunrise(); // sop one more after dewhitelist
->>>>>>> d938ad76
 
         // get balance of plenty
         bs.balanceOfPlenty(users[1], sopWell);
@@ -980,15 +840,9 @@
         setReserves(sopWell, 1_000_000e6, 900e18);
 
         // stop sopping
-<<<<<<< HEAD
         bs.siloSunrise(0);
         bs.siloSunrise(0);
-        bs.mow(users[1], C.BEAN);
-=======
-        season.siloSunrise(0);
-        season.siloSunrise(0);
-        bs.mow(users[1], BEAN);
->>>>>>> d938ad76
+        bs.mow(users[1], LibConstant.BEAN);
 
         setReserves(sopWell, 1_000_000e6, 1_100e18);
         // start sopping again
@@ -996,13 +850,13 @@
         bs.rainSunrise();
 
         // neither of these should revert
-        bs.mow(users[1], BEAN);
+        bs.mow(users[1], LibConstant.BEAN);
         bs.balanceOfPlenty(users[1], sopWell);
     }
 
     // test making Beans harvestable
     function testHarvestablePodlineLessThanPointOnePercent(uint256 amount) public {
-        setReserves(BEAN_ETH_WELL, 1000000e6, 1100e18);
+        setReserves(LibConstant.BEAN_ETH_WELL, 1000000e6, 1100e18);
 
         amount = bound(amount, 1, 1_000e6);
 
@@ -1013,13 +867,8 @@
         uint256 initialPodLine = bs.podIndex(bs.activeField());
         uint256 initialHarvestable = bs.totalHarvestableForActiveField();
 
-<<<<<<< HEAD
-        bs.rainSunrise();
-        bs.mow(users[1], C.BEAN);
-=======
-        season.rainSunrise();
-        bs.mow(users[1], BEAN);
->>>>>>> d938ad76
+        bs.rainSunrise();
+        bs.mow(users[1], LibConstant.BEAN);
 
         vm.expectEmit();
 
@@ -1039,7 +888,7 @@
     }
 
     function testHarvestablePodlineMoreThanPointOnePercent(uint256 amount) public {
-        setReserves(BEAN_ETH_WELL, 1_000_000e6, 1_100e18);
+        setReserves(LibConstant.BEAN_ETH_WELL, 1_000_000e6, 1_100e18);
 
         amount = bound(amount, 10_000e6, 100_000e6);
 
@@ -1048,13 +897,8 @@
         uint256 initialPodLine = bs.podIndex(bs.activeField());
         uint256 initialHarvestable = bs.totalHarvestableForActiveField();
 
-<<<<<<< HEAD
-        bs.rainSunrise();
-        bs.mow(users[1], C.BEAN);
-=======
-        season.rainSunrise();
-        bs.mow(users[1], BEAN);
->>>>>>> d938ad76
+        bs.rainSunrise();
+        bs.mow(users[1], LibConstant.BEAN);
 
         vm.expectEmit();
         emit SeasonOfPlentyField(initialBeanSupply / 1000);
@@ -1075,8 +919,8 @@
     // TODO test with more wells?
     function testGetWellsByDeltaB() public {
         //set up wells to test
-        addLiquidityToWell(BEAN_ETH_WELL, 13000e6, 10 ether);
-        addLiquidityToWell(BEAN_WSTETH_WELL, 12000e6, 10 ether);
+        addLiquidityToWell(LibConstant.BEAN_ETH_WELL, 13000e6, 10 ether);
+        addLiquidityToWell(LibConstant.BEAN_WSTETH_WELL, 12000e6, 10 ether);
 
         (IMockFBeanstalk.WellDeltaB[] memory wells, , , ) = bs.getWellsByDeltaB();
 
@@ -1178,25 +1022,21 @@
 
         bean.mint(customUser, 10_000e6);
         vm.prank(customUser);
-<<<<<<< HEAD
-        C.bean().approve(address(bs), type(uint256).max);
-=======
-        bean.approve(BEANSTALK, type(uint256).max);
->>>>>>> d938ad76
+        IBean(LibConstant.BEAN).approve(address(bs), type(uint256).max);
         vm.prank(customUser);
-        bs.deposit(BEAN, 1000e6, 0);
+        bs.deposit(LibConstant.BEAN, 1000e6, 0);
 
         bs.siloSunrise(0);
         bs.siloSunrise(0);
         bs.siloSunrise(0); // should be germinated by now, not mown though
 
-        address sopWell = BEAN_ETH_WELL;
+        address sopWell = LibConstant.BEAN_ETH_WELL;
         setReserves(sopWell, 1000000e6, 1100e18);
 
         bs.rainSunrise();
         bs.rainSunrise();
 
-        bs.mow(customUser, BEAN);
+        bs.mow(customUser, LibConstant.BEAN);
 
         uint256 balanceOfPlenty = bs.balanceOfPlenty(customUser, sopWell);
         // TODO: manually calculate this value to ensure it's correct
@@ -1208,32 +1048,22 @@
 
         bean.mint(customUser, 10_000e6);
         vm.prank(customUser);
-<<<<<<< HEAD
-        C.bean().approve(address(bs), type(uint256).max);
-=======
-        bean.approve(BEANSTALK, type(uint256).max);
->>>>>>> d938ad76
+        IBean(LibConstant.BEAN).approve(address(bs), type(uint256).max);
         vm.prank(customUser);
-        bs.deposit(BEAN, 1000e6, 0);
+        bs.deposit(LibConstant.BEAN, 1000e6, 0);
 
         bs.siloSunrise(0);
         bs.siloSunrise(0);
         bs.siloSunrise(0); // should be germinated by now, not mown though
 
-        address sopWell = BEAN_ETH_WELL;
+        address sopWell = LibConstant.BEAN_ETH_WELL;
         setReserves(sopWell, 1000000e6, 1100e18);
 
-<<<<<<< HEAD
-        bs.mow(customUser, C.BEAN);
-        bs.rainSunrise();
-        bs.rainSunrise();
-=======
-        bs.mow(customUser, BEAN);
-        season.rainSunrise();
-        season.rainSunrise();
->>>>>>> d938ad76
-
-        bs.mow(customUser, BEAN);
+        bs.mow(customUser, LibConstant.BEAN);
+        bs.rainSunrise();
+        bs.rainSunrise();
+
+        bs.mow(customUser, LibConstant.BEAN);
 
         uint256 balanceOfPlenty = bs.balanceOfPlenty(customUser, sopWell);
         // TODO: manually calculate this value to ensure it's correct
@@ -1281,13 +1111,9 @@
         for (uint i = 0; i < users.length; i++) {
             bean.mint(users[i], beansMint);
             vm.prank(users[i]);
-<<<<<<< HEAD
-            C.bean().approve(address(bs), type(uint256).max);
-=======
-            bean.approve(BEANSTALK, type(uint256).max);
->>>>>>> d938ad76
+            IBean(LibConstant.BEAN).approve(address(bs), type(uint256).max);
             vm.prank(users[i]);
-            bs.deposit(BEAN, beansDeposit, 0);
+            bs.deposit(LibConstant.BEAN, beansDeposit, 0);
         }
 
         // pass germination process
@@ -1298,7 +1124,7 @@
             for (uint i = 0; i < users.length; i++) {
                 // mow, so that lastUpdated has been called at least once
                 vm.prank(users[i]);
-                bs.mow(users[i], BEAN);
+                bs.mow(users[i], LibConstant.BEAN);
             }
         }
     }
