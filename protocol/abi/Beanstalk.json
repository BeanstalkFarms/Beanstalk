[
  {
    "inputs": [
      {
        "internalType": "address",
        "name": "target",
        "type": "address"
      }
    ],
    "name": "AddressEmptyCode",
    "type": "error"
  },
  {
    "inputs": [
      {
        "internalType": "address",
        "name": "account",
        "type": "address"
      }
    ],
    "name": "AddressInsufficientBalance",
    "type": "error"
  },
  {
    "inputs": [],
    "name": "FailedInnerCall",
    "type": "error"
  },
  {
    "inputs": [
      {
        "internalType": "uint256",
        "name": "value",
        "type": "uint256"
      }
    ],
    "name": "SafeCastOverflowedUintToInt",
    "type": "error"
  },
  {
    "inputs": [
      {
        "internalType": "address",
        "name": "token",
        "type": "address"
      }
    ],
    "name": "SafeERC20FailedOperation",
    "type": "error"
  },
  {
    "anonymous": false,
    "inputs": [
      {
        "indexed": true,
        "internalType": "address",
        "name": "unripeToken",
        "type": "address"
      },
      {
        "indexed": true,
        "internalType": "address",
        "name": "underlyingToken",
        "type": "address"
      },
      {
        "indexed": false,
        "internalType": "bytes32",
        "name": "merkleRoot",
        "type": "bytes32"
      }
    ],
    "name": "AddUnripeToken",
    "type": "event"
  },
  {
    "anonymous": false,
    "inputs": [
      {
        "indexed": true,
        "internalType": "address",
        "name": "token",
        "type": "address"
      },
      {
        "indexed": false,
        "internalType": "int256",
        "name": "underlying",
        "type": "int256"
      }
    ],
    "name": "ChangeUnderlying",
    "type": "event"
  },
  {
    "anonymous": false,
    "inputs": [
      {
        "indexed": true,
        "internalType": "address",
        "name": "account",
        "type": "address"
      },
      {
        "indexed": true,
        "internalType": "address",
        "name": "token",
        "type": "address"
      },
      {
        "indexed": false,
        "internalType": "uint256",
        "name": "amount",
        "type": "uint256"
      },
      {
        "indexed": false,
        "internalType": "uint256",
        "name": "underlying",
        "type": "uint256"
      }
    ],
    "name": "Chop",
    "type": "event"
  },
  {
    "anonymous": false,
    "inputs": [
      {
        "indexed": true,
        "internalType": "address",
        "name": "account",
        "type": "address"
      },
      {
        "indexed": true,
        "internalType": "contract IERC20",
        "name": "token",
        "type": "address"
      },
      {
        "indexed": false,
        "internalType": "int256",
        "name": "delta",
        "type": "int256"
      }
    ],
    "name": "InternalBalanceChanged",
    "type": "event"
  },
  {
    "anonymous": false,
    "inputs": [
      {
        "indexed": true,
        "internalType": "address",
        "name": "account",
        "type": "address"
      },
      {
        "indexed": true,
        "internalType": "address",
        "name": "token",
        "type": "address"
      },
      {
        "indexed": false,
        "internalType": "uint256",
        "name": "amount",
        "type": "uint256"
      }
    ],
    "name": "Pick",
    "type": "event"
  },
  {
    "anonymous": false,
    "inputs": [
      {
        "indexed": true,
        "internalType": "address",
        "name": "token",
        "type": "address"
      },
      {
        "indexed": true,
        "internalType": "address",
        "name": "underlyingToken",
        "type": "address"
      }
    ],
    "name": "SwitchUnderlyingToken",
    "type": "event"
  },
  {
    "inputs": [
      {
        "internalType": "address",
        "name": "unripeToken",
        "type": "address"
      },
      {
        "internalType": "uint256",
        "name": "amount",
        "type": "uint256"
      },
      {
        "internalType": "uint256",
        "name": "supply",
        "type": "uint256"
      }
    ],
    "name": "_getPenalizedUnderlying",
    "outputs": [
      {
        "internalType": "uint256",
        "name": "redeem",
        "type": "uint256"
      }
    ],
    "stateMutability": "view",
    "type": "function"
  },
  {
    "inputs": [
      {
        "internalType": "address",
        "name": "unripeToken",
        "type": "address"
      },
      {
        "internalType": "uint256",
        "name": "amount",
        "type": "uint256"
      }
    ],
    "name": "addMigratedUnderlying",
    "outputs": [],
    "stateMutability": "payable",
    "type": "function"
  },
  {
    "inputs": [
      {
        "internalType": "address",
        "name": "unripeToken",
        "type": "address"
      },
      {
        "internalType": "address",
        "name": "underlyingToken",
        "type": "address"
      },
      {
        "internalType": "bytes32",
        "name": "root",
        "type": "bytes32"
      }
    ],
    "name": "addUnripeToken",
    "outputs": [],
    "stateMutability": "payable",
    "type": "function"
  },
  {
    "inputs": [
      {
        "internalType": "address",
        "name": "unripeToken",
        "type": "address"
      },
      {
        "internalType": "address",
        "name": "account",
        "type": "address"
      }
    ],
    "name": "balanceOfPenalizedUnderlying",
    "outputs": [
      {
        "internalType": "uint256",
        "name": "underlying",
        "type": "uint256"
      }
    ],
    "stateMutability": "view",
    "type": "function"
  },
  {
    "inputs": [
      {
        "internalType": "address",
        "name": "unripeToken",
        "type": "address"
      },
      {
        "internalType": "address",
        "name": "account",
        "type": "address"
      }
    ],
    "name": "balanceOfUnderlying",
    "outputs": [
      {
        "internalType": "uint256",
        "name": "underlying",
        "type": "uint256"
      }
    ],
    "stateMutability": "view",
    "type": "function"
  },
  {
    "inputs": [
      {
        "internalType": "address",
        "name": "unripeToken",
        "type": "address"
      },
      {
        "internalType": "uint256",
        "name": "amount",
        "type": "uint256"
      },
      {
        "internalType": "enum LibTransfer.From",
        "name": "fromMode",
        "type": "uint8"
      },
      {
        "internalType": "enum LibTransfer.To",
        "name": "toMode",
        "type": "uint8"
      }
    ],
    "name": "chop",
    "outputs": [
      {
        "internalType": "uint256",
        "name": "",
        "type": "uint256"
      }
    ],
    "stateMutability": "payable",
    "type": "function"
  },
  {
    "inputs": [],
    "name": "getLockedBeans",
    "outputs": [
      {
        "internalType": "uint256",
        "name": "",
        "type": "uint256"
      }
    ],
    "stateMutability": "view",
    "type": "function"
  },
  {
    "inputs": [
      {
        "internalType": "bytes",
        "name": "cumulativeReserves",
        "type": "bytes"
      },
      {
        "internalType": "uint40",
        "name": "timestamp",
        "type": "uint40"
      }
    ],
    "name": "getLockedBeansFromTwaReserves",
    "outputs": [
      {
        "internalType": "uint256",
        "name": "",
        "type": "uint256"
      }
    ],
    "stateMutability": "view",
    "type": "function"
  },
  {
    "inputs": [],
    "name": "getLockedBeansUnderlyingUnripeBean",
    "outputs": [
      {
        "internalType": "uint256",
        "name": "",
        "type": "uint256"
      }
    ],
    "stateMutability": "view",
    "type": "function"
  },
  {
    "inputs": [],
    "name": "getLockedBeansUnderlyingUnripeLP",
    "outputs": [
      {
        "internalType": "uint256",
        "name": "",
        "type": "uint256"
      }
    ],
    "stateMutability": "view",
    "type": "function"
  },
  {
    "inputs": [
      {
        "internalType": "address",
        "name": "unripeToken",
        "type": "address"
      },
      {
        "internalType": "uint256",
        "name": "amount",
        "type": "uint256"
      }
    ],
    "name": "getPenalizedUnderlying",
    "outputs": [
      {
        "internalType": "uint256",
        "name": "redeem",
        "type": "uint256"
      }
    ],
    "stateMutability": "view",
    "type": "function"
  },
  {
    "inputs": [
      {
        "internalType": "address",
        "name": "unripeToken",
        "type": "address"
      }
    ],
    "name": "getPenalty",
    "outputs": [
      {
        "internalType": "uint256",
        "name": "penalty",
        "type": "uint256"
      }
    ],
    "stateMutability": "view",
    "type": "function"
  },
  {
    "inputs": [
      {
        "internalType": "address",
        "name": "unripeToken",
        "type": "address"
      }
    ],
    "name": "getPercentPenalty",
    "outputs": [
      {
        "internalType": "uint256",
        "name": "penalty",
        "type": "uint256"
      }
    ],
    "stateMutability": "view",
    "type": "function"
  },
  {
    "inputs": [
      {
        "internalType": "address",
        "name": "unripeToken",
        "type": "address"
      }
    ],
    "name": "getRecapFundedPercent",
    "outputs": [
      {
        "internalType": "uint256",
        "name": "percent",
        "type": "uint256"
      }
    ],
    "stateMutability": "view",
    "type": "function"
  },
  {
    "inputs": [],
    "name": "getRecapPaidPercent",
    "outputs": [
      {
        "internalType": "uint256",
        "name": "percent",
        "type": "uint256"
      }
    ],
    "stateMutability": "view",
    "type": "function"
  },
  {
    "inputs": [
      {
        "internalType": "address",
        "name": "unripeToken",
        "type": "address"
      }
    ],
    "name": "getTotalUnderlying",
    "outputs": [
      {
        "internalType": "uint256",
        "name": "underlying",
        "type": "uint256"
      }
    ],
    "stateMutability": "view",
    "type": "function"
  },
  {
    "inputs": [
      {
        "internalType": "address",
        "name": "unripeToken",
        "type": "address"
      },
      {
        "internalType": "uint256",
        "name": "amount",
        "type": "uint256"
      }
    ],
    "name": "getUnderlying",
    "outputs": [
      {
        "internalType": "uint256",
        "name": "underlyingAmount",
        "type": "uint256"
      }
    ],
    "stateMutability": "view",
    "type": "function"
  },
  {
    "inputs": [
      {
        "internalType": "address",
        "name": "unripeToken",
        "type": "address"
      }
    ],
    "name": "getUnderlyingPerUnripeToken",
    "outputs": [
      {
        "internalType": "uint256",
        "name": "underlyingPerToken",
        "type": "uint256"
      }
    ],
    "stateMutability": "view",
    "type": "function"
  },
  {
    "inputs": [
      {
        "internalType": "address",
        "name": "unripeToken",
        "type": "address"
      }
    ],
    "name": "getUnderlyingToken",
    "outputs": [
      {
        "internalType": "address",
        "name": "underlyingToken",
        "type": "address"
      }
    ],
    "stateMutability": "view",
    "type": "function"
  },
  {
    "inputs": [
      {
        "internalType": "address",
        "name": "unripeToken",
        "type": "address"
      }
    ],
    "name": "isUnripe",
    "outputs": [
      {
        "internalType": "bool",
        "name": "unripe",
        "type": "bool"
      }
    ],
    "stateMutability": "view",
    "type": "function"
  },
  {
    "inputs": [
      {
        "internalType": "address",
        "name": "unripeToken",
        "type": "address"
      },
      {
        "internalType": "address",
        "name": "newUnderlyingToken",
        "type": "address"
      }
    ],
    "name": "switchUnderlyingToken",
    "outputs": [],
    "stateMutability": "payable",
    "type": "function"
  },
  {
    "inputs": [
      {
        "internalType": "uint8",
        "name": "bits",
        "type": "uint8"
      },
      {
        "internalType": "int256",
        "name": "value",
        "type": "int256"
      }
    ],
    "name": "SafeCastOverflowedIntDowncast",
    "type": "error"
  },
  {
    "inputs": [
      {
        "internalType": "uint8",
        "name": "bits",
        "type": "uint8"
      },
      {
        "internalType": "uint256",
        "name": "value",
        "type": "uint256"
      }
    ],
    "name": "SafeCastOverflowedUintDowncast",
    "type": "error"
  },
  {
    "inputs": [],
    "name": "T",
    "type": "error"
  },
  {
    "anonymous": false,
    "inputs": [
      {
        "indexed": false,
        "internalType": "uint128",
        "name": "id",
        "type": "uint128"
      },
      {
        "indexed": false,
        "internalType": "uint128",
        "name": "bpf",
        "type": "uint128"
      }
    ],
    "name": "SetFertilizer",
    "type": "event"
  },
  {
    "inputs": [
      {
        "internalType": "uint256",
        "name": "tokenAmountIn",
        "type": "uint256"
      },
      {
        "internalType": "address",
        "name": "barnRaiseToken",
        "type": "address"
      }
    ],
    "name": "_getMintFertilizerOut",
    "outputs": [
      {
        "internalType": "uint256",
        "name": "fertilizerAmountOut",
        "type": "uint256"
      }
    ],
    "stateMutability": "view",
    "type": "function"
  },
  {
    "inputs": [
      {
        "internalType": "address[]",
        "name": "accounts",
        "type": "address[]"
      },
      {
        "internalType": "uint256[]",
        "name": "ids",
        "type": "uint256[]"
      }
    ],
    "name": "balanceOfBatchFertilizer",
    "outputs": [
      {
        "components": [
          {
            "internalType": "uint128",
            "name": "amount",
            "type": "uint128"
          },
          {
            "internalType": "uint128",
            "name": "lastBpf",
            "type": "uint128"
          }
        ],
        "internalType": "struct IFertilizer.Balance[]",
        "name": "",
        "type": "tuple[]"
      }
    ],
    "stateMutability": "view",
    "type": "function"
  },
  {
    "inputs": [
      {
        "internalType": "address",
        "name": "account",
        "type": "address"
      },
      {
        "internalType": "uint256[]",
        "name": "ids",
        "type": "uint256[]"
      }
    ],
    "name": "balanceOfFertilized",
    "outputs": [
      {
        "internalType": "uint256",
        "name": "beans",
        "type": "uint256"
      }
    ],
    "stateMutability": "view",
    "type": "function"
  },
  {
    "inputs": [
      {
        "internalType": "address",
        "name": "account",
        "type": "address"
      },
      {
        "internalType": "uint256",
        "name": "id",
        "type": "uint256"
      }
    ],
    "name": "balanceOfFertilizer",
    "outputs": [
      {
        "components": [
          {
            "internalType": "uint128",
            "name": "amount",
            "type": "uint128"
          },
          {
            "internalType": "uint128",
            "name": "lastBpf",
            "type": "uint128"
          }
        ],
        "internalType": "struct IFertilizer.Balance",
        "name": "",
        "type": "tuple"
      }
    ],
    "stateMutability": "view",
    "type": "function"
  },
  {
    "inputs": [
      {
        "internalType": "address",
        "name": "account",
        "type": "address"
      },
      {
        "internalType": "uint256[]",
        "name": "ids",
        "type": "uint256[]"
      }
    ],
    "name": "balanceOfUnfertilized",
    "outputs": [
      {
        "internalType": "uint256",
        "name": "beans",
        "type": "uint256"
      }
    ],
    "stateMutability": "view",
    "type": "function"
  },
  {
    "inputs": [],
    "name": "beansPerFertilizer",
    "outputs": [
      {
        "internalType": "uint128",
        "name": "bpf",
        "type": "uint128"
      }
    ],
    "stateMutability": "view",
    "type": "function"
  },
  {
    "inputs": [
      {
        "internalType": "address",
        "name": "well",
        "type": "address"
      }
    ],
    "name": "beginBarnRaiseMigration",
    "outputs": [],
    "stateMutability": "nonpayable",
    "type": "function"
  },
  {
    "inputs": [
      {
        "internalType": "uint256[]",
        "name": "ids",
        "type": "uint256[]"
      },
      {
        "internalType": "enum LibTransfer.To",
        "name": "mode",
        "type": "uint8"
      }
    ],
    "name": "claimFertilized",
    "outputs": [],
    "stateMutability": "payable",
    "type": "function"
  },
  {
    "inputs": [],
    "name": "getActiveFertilizer",
    "outputs": [
      {
        "internalType": "uint256",
        "name": "",
        "type": "uint256"
      }
    ],
    "stateMutability": "view",
    "type": "function"
  },
  {
    "inputs": [],
    "name": "getBarnRaiseToken",
    "outputs": [
      {
        "internalType": "address",
        "name": "",
        "type": "address"
      }
    ],
    "stateMutability": "view",
    "type": "function"
  },
  {
    "inputs": [],
    "name": "getBarnRaiseWell",
    "outputs": [
      {
        "internalType": "address",
        "name": "",
        "type": "address"
      }
    ],
    "stateMutability": "view",
    "type": "function"
  },
  {
    "inputs": [],
    "name": "getCurrentHumidity",
    "outputs": [
      {
        "internalType": "uint128",
        "name": "humidity",
        "type": "uint128"
      }
    ],
    "stateMutability": "view",
    "type": "function"
  },
  {
    "inputs": [],
    "name": "getEndBpf",
    "outputs": [
      {
        "internalType": "uint128",
        "name": "endBpf",
        "type": "uint128"
      }
    ],
    "stateMutability": "view",
    "type": "function"
  },
  {
    "inputs": [
      {
        "internalType": "uint128",
        "name": "id",
        "type": "uint128"
      }
    ],
    "name": "getFertilizer",
    "outputs": [
      {
        "internalType": "uint256",
        "name": "",
        "type": "uint256"
      }
    ],
    "stateMutability": "view",
    "type": "function"
  },
  {
    "inputs": [],
    "name": "getFertilizers",
    "outputs": [
      {
        "components": [
          {
            "internalType": "uint128",
            "name": "endBpf",
            "type": "uint128"
          },
          {
            "internalType": "uint256",
            "name": "supply",
            "type": "uint256"
          }
        ],
        "internalType": "struct FertilizerFacet.Supply[]",
        "name": "fertilizers",
        "type": "tuple[]"
      }
    ],
    "stateMutability": "view",
    "type": "function"
  },
  {
    "inputs": [],
    "name": "getFirst",
    "outputs": [
      {
        "internalType": "uint128",
        "name": "",
        "type": "uint128"
      }
    ],
    "stateMutability": "view",
    "type": "function"
  },
  {
    "inputs": [
      {
        "internalType": "uint128",
        "name": "_s",
        "type": "uint128"
      }
    ],
    "name": "getHumidity",
    "outputs": [
      {
        "internalType": "uint128",
        "name": "humidity",
        "type": "uint128"
      }
    ],
    "stateMutability": "pure",
    "type": "function"
  },
  {
    "inputs": [],
    "name": "getLast",
    "outputs": [
      {
        "internalType": "uint128",
        "name": "",
        "type": "uint128"
      }
    ],
    "stateMutability": "view",
    "type": "function"
  },
  {
    "inputs": [
      {
        "internalType": "uint256",
        "name": "tokenAmountIn",
        "type": "uint256"
      }
    ],
    "name": "getMintFertilizerOut",
    "outputs": [
      {
        "internalType": "uint256",
        "name": "fertilizerAmountOut",
        "type": "uint256"
      }
    ],
    "stateMutability": "view",
    "type": "function"
  },
  {
    "inputs": [
      {
        "internalType": "uint128",
        "name": "id",
        "type": "uint128"
      }
    ],
    "name": "getNext",
    "outputs": [
      {
        "internalType": "uint128",
        "name": "",
        "type": "uint128"
      }
    ],
    "stateMutability": "view",
    "type": "function"
  },
  {
    "inputs": [],
    "name": "isFertilizing",
    "outputs": [
      {
        "internalType": "bool",
        "name": "",
        "type": "bool"
      }
    ],
    "stateMutability": "view",
    "type": "function"
  },
  {
    "inputs": [],
    "name": "leftoverBeans",
    "outputs": [
      {
        "internalType": "uint256",
        "name": "",
        "type": "uint256"
      }
    ],
    "stateMutability": "view",
    "type": "function"
  },
  {
    "inputs": [
      {
        "internalType": "uint256",
        "name": "tokenAmountIn",
        "type": "uint256"
      },
      {
        "internalType": "uint256",
        "name": "minFertilizerOut",
        "type": "uint256"
      },
      {
        "internalType": "uint256",
        "name": "minLPTokensOut",
        "type": "uint256"
      }
    ],
    "name": "mintFertilizer",
    "outputs": [
      {
        "internalType": "uint256",
        "name": "fertilizerAmountOut",
        "type": "uint256"
      }
    ],
    "stateMutability": "payable",
    "type": "function"
  },
  {
    "inputs": [
      {
        "internalType": "address",
        "name": "account",
        "type": "address"
      },
      {
        "internalType": "uint256",
        "name": "amount",
        "type": "uint256"
      }
    ],
    "name": "payFertilizer",
    "outputs": [],
    "stateMutability": "payable",
    "type": "function"
  },
  {
    "inputs": [],
    "name": "remainingRecapitalization",
    "outputs": [
      {
        "internalType": "uint256",
        "name": "",
        "type": "uint256"
      }
    ],
    "stateMutability": "view",
    "type": "function"
  },
  {
    "inputs": [],
    "name": "totalFertilizedBeans",
    "outputs": [
      {
        "internalType": "uint256",
        "name": "beans",
        "type": "uint256"
      }
    ],
    "stateMutability": "view",
    "type": "function"
  },
  {
    "inputs": [],
    "name": "totalFertilizerBeans",
    "outputs": [
      {
        "internalType": "uint256",
        "name": "beans",
        "type": "uint256"
      }
    ],
    "stateMutability": "view",
    "type": "function"
  },
  {
    "inputs": [],
    "name": "totalUnfertilizedBeans",
    "outputs": [
      {
        "internalType": "uint256",
        "name": "beans",
        "type": "uint256"
      }
    ],
    "stateMutability": "view",
    "type": "function"
  },
  {
    "anonymous": false,
    "inputs": [
      {
        "indexed": false,
        "internalType": "uint256",
        "name": "timestamp",
        "type": "uint256"
      }
    ],
    "name": "Pause",
    "type": "event"
  },
  {
    "anonymous": false,
    "inputs": [
      {
        "indexed": false,
        "internalType": "uint256",
        "name": "timestamp",
        "type": "uint256"
      },
      {
        "indexed": false,
        "internalType": "uint256",
        "name": "timePassed",
        "type": "uint256"
      }
    ],
    "name": "Unpause",
    "type": "event"
  },
  {
    "inputs": [],
    "name": "pause",
    "outputs": [],
    "stateMutability": "payable",
    "type": "function"
  },
  {
    "inputs": [],
    "name": "unpause",
    "outputs": [],
    "stateMutability": "payable",
    "type": "function"
  },
  {
    "anonymous": false,
    "inputs": [
      {
        "indexed": true,
        "internalType": "address",
        "name": "previousOwner",
        "type": "address"
      },
      {
        "indexed": true,
        "internalType": "address",
        "name": "newOwner",
        "type": "address"
      }
    ],
    "name": "OwnershipTransferred",
    "type": "event"
  },
  {
    "inputs": [],
    "name": "claimOwnership",
    "outputs": [],
    "stateMutability": "nonpayable",
    "type": "function"
  },
  {
    "inputs": [],
    "name": "owner",
    "outputs": [
      {
        "internalType": "address",
        "name": "owner_",
        "type": "address"
      }
    ],
    "stateMutability": "view",
    "type": "function"
  },
  {
    "inputs": [],
    "name": "ownerCandidate",
    "outputs": [
      {
        "internalType": "address",
        "name": "ownerCandidate_",
        "type": "address"
      }
    ],
    "stateMutability": "view",
    "type": "function"
  },
  {
    "inputs": [
      {
        "internalType": "address",
        "name": "_newOwner",
        "type": "address"
      }
    ],
    "name": "transferOwnership",
    "outputs": [],
    "stateMutability": "nonpayable",
    "type": "function"
  },
  {
    "inputs": [
      {
        "internalType": "bytes4",
        "name": "_functionSelector",
        "type": "bytes4"
      }
    ],
    "name": "facetAddress",
    "outputs": [
      {
        "internalType": "address",
        "name": "facetAddress_",
        "type": "address"
      }
    ],
    "stateMutability": "view",
    "type": "function"
  },
  {
    "inputs": [],
    "name": "facetAddresses",
    "outputs": [
      {
        "internalType": "address[]",
        "name": "facetAddresses_",
        "type": "address[]"
      }
    ],
    "stateMutability": "view",
    "type": "function"
  },
  {
    "inputs": [
      {
        "internalType": "address",
        "name": "_facet",
        "type": "address"
      }
    ],
    "name": "facetFunctionSelectors",
    "outputs": [
      {
        "internalType": "bytes4[]",
        "name": "facetFunctionSelectors_",
        "type": "bytes4[]"
      }
    ],
    "stateMutability": "view",
    "type": "function"
  },
  {
    "inputs": [],
    "name": "facets",
    "outputs": [
      {
        "components": [
          {
            "internalType": "address",
            "name": "facetAddress",
            "type": "address"
          },
          {
            "internalType": "bytes4[]",
            "name": "functionSelectors",
            "type": "bytes4[]"
          }
        ],
        "internalType": "struct IDiamondLoupe.Facet[]",
        "name": "facets_",
        "type": "tuple[]"
      }
    ],
    "stateMutability": "view",
    "type": "function"
  },
  {
    "inputs": [
      {
        "internalType": "bytes4",
        "name": "_interfaceId",
        "type": "bytes4"
      }
    ],
    "name": "supportsInterface",
    "outputs": [
      {
        "internalType": "bool",
        "name": "",
        "type": "bool"
      }
    ],
    "stateMutability": "view",
    "type": "function"
  },
  {
    "anonymous": false,
    "inputs": [
      {
        "components": [
          {
            "internalType": "address",
            "name": "facetAddress",
            "type": "address"
          },
          {
            "internalType": "enum IDiamondCut.FacetCutAction",
            "name": "action",
            "type": "uint8"
          },
          {
            "internalType": "bytes4[]",
            "name": "functionSelectors",
            "type": "bytes4[]"
          }
        ],
        "indexed": false,
        "internalType": "struct IDiamondCut.FacetCut[]",
        "name": "_diamondCut",
        "type": "tuple[]"
      },
      {
        "indexed": false,
        "internalType": "address",
        "name": "_init",
        "type": "address"
      },
      {
        "indexed": false,
        "internalType": "bytes",
        "name": "_calldata",
        "type": "bytes"
      }
    ],
    "name": "DiamondCut",
    "type": "event"
  },
  {
    "inputs": [
      {
        "components": [
          {
            "internalType": "address",
            "name": "facetAddress",
            "type": "address"
          },
          {
            "internalType": "enum IDiamondCut.FacetCutAction",
            "name": "action",
            "type": "uint8"
          },
          {
            "internalType": "bytes4[]",
            "name": "functionSelectors",
            "type": "bytes4[]"
          }
        ],
        "internalType": "struct IDiamondCut.FacetCut[]",
        "name": "_diamondCut",
        "type": "tuple[]"
      },
      {
        "internalType": "address",
        "name": "_init",
        "type": "address"
      },
      {
        "internalType": "bytes",
        "name": "_calldata",
        "type": "bytes"
      }
    ],
    "name": "diamondCut",
    "outputs": [],
    "stateMutability": "nonpayable",
    "type": "function"
  },
  {
    "inputs": [],
    "name": "ECDSAInvalidSignature",
    "type": "error"
  },
  {
    "inputs": [
      {
        "internalType": "uint256",
        "name": "length",
        "type": "uint256"
      }
    ],
    "name": "ECDSAInvalidSignatureLength",
    "type": "error"
  },
  {
    "inputs": [
      {
        "internalType": "bytes32",
        "name": "s",
        "type": "bytes32"
      }
    ],
    "name": "ECDSAInvalidSignatureS",
    "type": "error"
  },
  {
    "anonymous": false,
    "inputs": [
      {
        "indexed": false,
        "internalType": "bytes32",
        "name": "blueprintHash",
        "type": "bytes32"
      }
    ],
    "name": "CancelBlueprint",
    "type": "event"
  },
  {
    "anonymous": false,
    "inputs": [
      {
        "components": [
          {
            "components": [
              {
                "internalType": "address",
                "name": "publisher",
                "type": "address"
              },
              {
                "internalType": "bytes",
                "name": "data",
                "type": "bytes"
              },
              {
                "internalType": "bytes32[]",
                "name": "operatorPasteInstrs",
                "type": "bytes32[]"
              },
              {
                "internalType": "uint256",
                "name": "maxNonce",
                "type": "uint256"
              },
              {
                "internalType": "uint256",
                "name": "startTime",
                "type": "uint256"
              },
              {
                "internalType": "uint256",
                "name": "endTime",
                "type": "uint256"
              }
            ],
            "internalType": "struct LibTractor.Blueprint",
            "name": "blueprint",
            "type": "tuple"
          },
          {
            "internalType": "bytes32",
            "name": "blueprintHash",
            "type": "bytes32"
          },
          {
            "internalType": "bytes",
            "name": "signature",
            "type": "bytes"
          }
        ],
        "indexed": false,
        "internalType": "struct LibTractor.Requisition",
        "name": "requisition",
        "type": "tuple"
      }
    ],
    "name": "PublishRequisition",
    "type": "event"
  },
  {
    "anonymous": false,
    "inputs": [
      {
        "indexed": true,
        "internalType": "address",
        "name": "operator",
        "type": "address"
      },
      {
        "indexed": false,
        "internalType": "bytes32",
        "name": "blueprintHash",
        "type": "bytes32"
      }
    ],
    "name": "Tractor",
    "type": "event"
  },
  {
    "anonymous": false,
    "inputs": [
      {
        "indexed": false,
        "internalType": "string",
        "name": "version",
        "type": "string"
      }
    ],
    "name": "TractorVersionSet",
    "type": "event"
  },
  {
    "inputs": [
      {
        "components": [
          {
            "components": [
              {
                "internalType": "address",
                "name": "publisher",
                "type": "address"
              },
              {
                "internalType": "bytes",
                "name": "data",
                "type": "bytes"
              },
              {
                "internalType": "bytes32[]",
                "name": "operatorPasteInstrs",
                "type": "bytes32[]"
              },
              {
                "internalType": "uint256",
                "name": "maxNonce",
                "type": "uint256"
              },
              {
                "internalType": "uint256",
                "name": "startTime",
                "type": "uint256"
              },
              {
                "internalType": "uint256",
                "name": "endTime",
                "type": "uint256"
              }
            ],
            "internalType": "struct LibTractor.Blueprint",
            "name": "blueprint",
            "type": "tuple"
          },
          {
            "internalType": "bytes32",
            "name": "blueprintHash",
            "type": "bytes32"
          },
          {
            "internalType": "bytes",
            "name": "signature",
            "type": "bytes"
          }
        ],
        "internalType": "struct LibTractor.Requisition",
        "name": "requisition",
        "type": "tuple"
      }
    ],
    "name": "cancelBlueprint",
    "outputs": [],
    "stateMutability": "nonpayable",
    "type": "function"
  },
  {
    "inputs": [
      {
        "components": [
          {
            "internalType": "address",
            "name": "publisher",
            "type": "address"
          },
          {
            "internalType": "bytes",
            "name": "data",
            "type": "bytes"
          },
          {
            "internalType": "bytes32[]",
            "name": "operatorPasteInstrs",
            "type": "bytes32[]"
          },
          {
            "internalType": "uint256",
            "name": "maxNonce",
            "type": "uint256"
          },
          {
            "internalType": "uint256",
            "name": "startTime",
            "type": "uint256"
          },
          {
            "internalType": "uint256",
            "name": "endTime",
            "type": "uint256"
          }
        ],
        "internalType": "struct LibTractor.Blueprint",
        "name": "blueprint",
        "type": "tuple"
      }
    ],
    "name": "getBlueprintHash",
    "outputs": [
      {
        "internalType": "bytes32",
        "name": "",
        "type": "bytes32"
      }
    ],
    "stateMutability": "view",
    "type": "function"
  },
  {
    "inputs": [
      {
        "internalType": "bytes32",
        "name": "blueprintHash",
        "type": "bytes32"
      }
    ],
    "name": "getBlueprintNonce",
    "outputs": [
      {
        "internalType": "uint256",
        "name": "",
        "type": "uint256"
      }
    ],
    "stateMutability": "view",
    "type": "function"
  },
  {
    "inputs": [
      {
        "internalType": "address",
        "name": "account",
        "type": "address"
      },
      {
        "internalType": "bytes32",
        "name": "counterId",
        "type": "bytes32"
      }
    ],
    "name": "getCounter",
    "outputs": [
      {
        "internalType": "uint256",
        "name": "count",
        "type": "uint256"
      }
    ],
    "stateMutability": "view",
    "type": "function"
  },
  {
    "inputs": [
      {
        "internalType": "bytes32",
        "name": "counterId",
        "type": "bytes32"
      }
    ],
    "name": "getPublisherCounter",
    "outputs": [
      {
        "internalType": "uint256",
        "name": "count",
        "type": "uint256"
      }
    ],
    "stateMutability": "view",
    "type": "function"
  },
  {
    "inputs": [],
    "name": "getTractorVersion",
    "outputs": [
      {
        "internalType": "string",
        "name": "",
        "type": "string"
      }
    ],
    "stateMutability": "view",
    "type": "function"
  },
  {
    "inputs": [
      {
        "components": [
          {
            "components": [
              {
                "internalType": "address",
                "name": "publisher",
                "type": "address"
              },
              {
                "internalType": "bytes",
                "name": "data",
                "type": "bytes"
              },
              {
                "internalType": "bytes32[]",
                "name": "operatorPasteInstrs",
                "type": "bytes32[]"
              },
              {
                "internalType": "uint256",
                "name": "maxNonce",
                "type": "uint256"
              },
              {
                "internalType": "uint256",
                "name": "startTime",
                "type": "uint256"
              },
              {
                "internalType": "uint256",
                "name": "endTime",
                "type": "uint256"
              }
            ],
            "internalType": "struct LibTractor.Blueprint",
            "name": "blueprint",
            "type": "tuple"
          },
          {
            "internalType": "bytes32",
            "name": "blueprintHash",
            "type": "bytes32"
          },
          {
            "internalType": "bytes",
            "name": "signature",
            "type": "bytes"
          }
        ],
        "internalType": "struct LibTractor.Requisition",
        "name": "requisition",
        "type": "tuple"
      }
    ],
    "name": "publishRequisition",
    "outputs": [],
    "stateMutability": "nonpayable",
    "type": "function"
  },
  {
    "inputs": [
      {
        "components": [
          {
            "components": [
              {
                "internalType": "address",
                "name": "publisher",
                "type": "address"
              },
              {
                "internalType": "bytes",
                "name": "data",
                "type": "bytes"
              },
              {
                "internalType": "bytes32[]",
                "name": "operatorPasteInstrs",
                "type": "bytes32[]"
              },
              {
                "internalType": "uint256",
                "name": "maxNonce",
                "type": "uint256"
              },
              {
                "internalType": "uint256",
                "name": "startTime",
                "type": "uint256"
              },
              {
                "internalType": "uint256",
                "name": "endTime",
                "type": "uint256"
              }
            ],
            "internalType": "struct LibTractor.Blueprint",
            "name": "blueprint",
            "type": "tuple"
          },
          {
            "internalType": "bytes32",
            "name": "blueprintHash",
            "type": "bytes32"
          },
          {
            "internalType": "bytes",
            "name": "signature",
            "type": "bytes"
          }
        ],
        "internalType": "struct LibTractor.Requisition",
        "name": "requisition",
        "type": "tuple"
      },
      {
        "internalType": "bytes",
        "name": "operatorData",
        "type": "bytes"
      }
    ],
    "name": "tractor",
    "outputs": [
      {
        "internalType": "bytes[]",
        "name": "results",
        "type": "bytes[]"
      }
    ],
    "stateMutability": "payable",
    "type": "function"
  },
  {
    "inputs": [
      {
        "internalType": "bytes32",
        "name": "counterId",
        "type": "bytes32"
      },
      {
        "internalType": "enum LibTractor.CounterUpdateType",
        "name": "updateType",
        "type": "uint8"
      },
      {
        "internalType": "uint256",
        "name": "amount",
        "type": "uint256"
      }
    ],
    "name": "updatePublisherCounter",
    "outputs": [
      {
        "internalType": "uint256",
        "name": "count",
        "type": "uint256"
      }
    ],
    "stateMutability": "nonpayable",
    "type": "function"
  },
  {
    "inputs": [
      {
        "internalType": "string",
        "name": "version",
        "type": "string"
      }
    ],
    "name": "updateTractorVersion",
    "outputs": [],
    "stateMutability": "nonpayable",
    "type": "function"
  },
  {
    "inputs": [
      {
        "internalType": "contract IERC1155",
        "name": "token",
        "type": "address"
      },
      {
        "internalType": "address",
        "name": "to",
        "type": "address"
      },
      {
        "internalType": "uint256[]",
        "name": "ids",
        "type": "uint256[]"
      },
      {
        "internalType": "uint256[]",
        "name": "values",
        "type": "uint256[]"
      }
    ],
    "name": "batchTransferERC1155",
    "outputs": [],
    "stateMutability": "payable",
    "type": "function"
  },
  {
    "inputs": [
      {
        "internalType": "contract IERC20Permit",
        "name": "token",
        "type": "address"
      },
      {
        "internalType": "address",
        "name": "owner",
        "type": "address"
      },
      {
        "internalType": "address",
        "name": "spender",
        "type": "address"
      },
      {
        "internalType": "uint256",
        "name": "value",
        "type": "uint256"
      },
      {
        "internalType": "uint256",
        "name": "deadline",
        "type": "uint256"
      },
      {
        "internalType": "uint8",
        "name": "v",
        "type": "uint8"
      },
      {
        "internalType": "bytes32",
        "name": "r",
        "type": "bytes32"
      },
      {
        "internalType": "bytes32",
        "name": "s",
        "type": "bytes32"
      }
    ],
    "name": "permitERC20",
    "outputs": [],
    "stateMutability": "payable",
    "type": "function"
  },
  {
    "inputs": [
      {
        "internalType": "contract IERC4494",
        "name": "token",
        "type": "address"
      },
      {
        "internalType": "address",
        "name": "spender",
        "type": "address"
      },
      {
        "internalType": "uint256",
        "name": "tokenId",
        "type": "uint256"
      },
      {
        "internalType": "uint256",
        "name": "deadline",
        "type": "uint256"
      },
      {
        "internalType": "bytes",
        "name": "sig",
        "type": "bytes"
      }
    ],
    "name": "permitERC721",
    "outputs": [],
    "stateMutability": "payable",
    "type": "function"
  },
  {
    "inputs": [
      {
        "internalType": "contract IERC1155",
        "name": "token",
        "type": "address"
      },
      {
        "internalType": "address",
        "name": "to",
        "type": "address"
      },
      {
        "internalType": "uint256",
        "name": "id",
        "type": "uint256"
      },
      {
        "internalType": "uint256",
        "name": "value",
        "type": "uint256"
      }
    ],
    "name": "transferERC1155",
    "outputs": [],
    "stateMutability": "payable",
    "type": "function"
  },
  {
    "inputs": [
      {
        "internalType": "contract IERC721",
        "name": "token",
        "type": "address"
      },
      {
        "internalType": "address",
        "name": "to",
        "type": "address"
      },
      {
        "internalType": "uint256",
        "name": "id",
        "type": "uint256"
      }
    ],
    "name": "transferERC721",
    "outputs": [],
    "stateMutability": "payable",
    "type": "function"
  },
  {
    "anonymous": false,
    "inputs": [
      {
        "indexed": true,
        "internalType": "address",
        "name": "owner",
        "type": "address"
      },
      {
        "indexed": true,
        "internalType": "address",
        "name": "spender",
        "type": "address"
      },
      {
        "indexed": false,
        "internalType": "contract IERC20",
        "name": "token",
        "type": "address"
      },
      {
        "indexed": false,
        "internalType": "uint256",
        "name": "amount",
        "type": "uint256"
      }
    ],
    "name": "TokenApproval",
    "type": "event"
  },
  {
    "anonymous": false,
    "inputs": [
      {
        "indexed": true,
        "internalType": "address",
        "name": "token",
        "type": "address"
      },
      {
        "indexed": true,
        "internalType": "address",
        "name": "sender",
        "type": "address"
      },
      {
        "indexed": true,
        "internalType": "address",
        "name": "recipient",
        "type": "address"
      },
      {
        "indexed": false,
        "internalType": "uint256",
        "name": "amount",
        "type": "uint256"
      },
      {
        "indexed": false,
        "internalType": "enum LibTransfer.From",
        "name": "fromMode",
        "type": "uint8"
      },
      {
        "indexed": false,
        "internalType": "enum LibTransfer.To",
        "name": "toMode",
        "type": "uint8"
      }
    ],
    "name": "TokenTransferred",
    "type": "event"
  },
  {
    "inputs": [
      {
        "internalType": "address",
        "name": "spender",
        "type": "address"
      },
      {
        "internalType": "contract IERC20",
        "name": "token",
        "type": "address"
      },
      {
        "internalType": "uint256",
        "name": "amount",
        "type": "uint256"
      }
    ],
    "name": "approveToken",
    "outputs": [],
    "stateMutability": "payable",
    "type": "function"
  },
  {
    "inputs": [
      {
        "internalType": "address",
        "name": "spender",
        "type": "address"
      },
      {
        "internalType": "contract IERC20",
        "name": "token",
        "type": "address"
      },
      {
        "internalType": "uint256",
        "name": "subtractedValue",
        "type": "uint256"
      }
    ],
    "name": "decreaseTokenAllowance",
    "outputs": [
      {
        "internalType": "bool",
        "name": "",
        "type": "bool"
      }
    ],
    "stateMutability": "nonpayable",
    "type": "function"
  },
  {
    "inputs": [
      {
        "internalType": "address",
        "name": "account",
        "type": "address"
      },
      {
        "internalType": "contract IERC20",
        "name": "token",
        "type": "address"
      }
    ],
    "name": "getAllBalance",
    "outputs": [
      {
        "components": [
          {
            "internalType": "uint256",
            "name": "internalBalance",
            "type": "uint256"
          },
          {
            "internalType": "uint256",
            "name": "externalBalance",
            "type": "uint256"
          },
          {
            "internalType": "uint256",
            "name": "totalBalance",
            "type": "uint256"
          }
        ],
        "internalType": "struct TokenFacet.Balance",
        "name": "b",
        "type": "tuple"
      }
    ],
    "stateMutability": "view",
    "type": "function"
  },
  {
    "inputs": [
      {
        "internalType": "address",
        "name": "account",
        "type": "address"
      },
      {
        "internalType": "contract IERC20[]",
        "name": "tokens",
        "type": "address[]"
      }
    ],
    "name": "getAllBalances",
    "outputs": [
      {
        "components": [
          {
            "internalType": "uint256",
            "name": "internalBalance",
            "type": "uint256"
          },
          {
            "internalType": "uint256",
            "name": "externalBalance",
            "type": "uint256"
          },
          {
            "internalType": "uint256",
            "name": "totalBalance",
            "type": "uint256"
          }
        ],
        "internalType": "struct TokenFacet.Balance[]",
        "name": "balances",
        "type": "tuple[]"
      }
    ],
    "stateMutability": "view",
    "type": "function"
  },
  {
    "inputs": [
      {
        "internalType": "address",
        "name": "account",
        "type": "address"
      },
      {
        "internalType": "contract IERC20",
        "name": "token",
        "type": "address"
      }
    ],
    "name": "getBalance",
    "outputs": [
      {
        "internalType": "uint256",
        "name": "balance",
        "type": "uint256"
      }
    ],
    "stateMutability": "view",
    "type": "function"
  },
  {
    "inputs": [
      {
        "internalType": "address",
        "name": "account",
        "type": "address"
      },
      {
        "internalType": "contract IERC20[]",
        "name": "tokens",
        "type": "address[]"
      }
    ],
    "name": "getBalances",
    "outputs": [
      {
        "internalType": "uint256[]",
        "name": "balances",
        "type": "uint256[]"
      }
    ],
    "stateMutability": "view",
    "type": "function"
  },
  {
    "inputs": [
      {
        "internalType": "address",
        "name": "account",
        "type": "address"
      },
      {
        "internalType": "contract IERC20",
        "name": "token",
        "type": "address"
      }
    ],
    "name": "getExternalBalance",
    "outputs": [
      {
        "internalType": "uint256",
        "name": "balance",
        "type": "uint256"
      }
    ],
    "stateMutability": "view",
    "type": "function"
  },
  {
    "inputs": [
      {
        "internalType": "address",
        "name": "account",
        "type": "address"
      },
      {
        "internalType": "contract IERC20[]",
        "name": "tokens",
        "type": "address[]"
      }
    ],
    "name": "getExternalBalances",
    "outputs": [
      {
        "internalType": "uint256[]",
        "name": "balances",
        "type": "uint256[]"
      }
    ],
    "stateMutability": "view",
    "type": "function"
  },
  {
    "inputs": [
      {
        "internalType": "address",
        "name": "account",
        "type": "address"
      },
      {
        "internalType": "contract IERC20",
        "name": "token",
        "type": "address"
      }
    ],
    "name": "getInternalBalance",
    "outputs": [
      {
        "internalType": "uint256",
        "name": "balance",
        "type": "uint256"
      }
    ],
    "stateMutability": "view",
    "type": "function"
  },
  {
    "inputs": [
      {
        "internalType": "address",
        "name": "account",
        "type": "address"
      },
      {
        "internalType": "contract IERC20[]",
        "name": "tokens",
        "type": "address[]"
      }
    ],
    "name": "getInternalBalances",
    "outputs": [
      {
        "internalType": "uint256[]",
        "name": "balances",
        "type": "uint256[]"
      }
    ],
    "stateMutability": "view",
    "type": "function"
  },
  {
    "inputs": [
      {
        "internalType": "address",
        "name": "spender",
        "type": "address"
      },
      {
        "internalType": "contract IERC20",
        "name": "token",
        "type": "address"
      },
      {
        "internalType": "uint256",
        "name": "addedValue",
        "type": "uint256"
      }
    ],
    "name": "increaseTokenAllowance",
    "outputs": [
      {
        "internalType": "bool",
        "name": "",
        "type": "bool"
      }
    ],
    "stateMutability": "nonpayable",
    "type": "function"
  },
  {
    "inputs": [
      {
        "internalType": "address",
        "name": "",
        "type": "address"
      },
      {
        "internalType": "address",
        "name": "",
        "type": "address"
      },
      {
        "internalType": "uint256[]",
        "name": "",
        "type": "uint256[]"
      },
      {
        "internalType": "uint256[]",
        "name": "",
        "type": "uint256[]"
      },
      {
        "internalType": "bytes",
        "name": "",
        "type": "bytes"
      }
    ],
    "name": "onERC1155BatchReceived",
    "outputs": [
      {
        "internalType": "bytes4",
        "name": "",
        "type": "bytes4"
      }
    ],
    "stateMutability": "pure",
    "type": "function"
  },
  {
    "inputs": [
      {
        "internalType": "address",
        "name": "",
        "type": "address"
      },
      {
        "internalType": "address",
        "name": "",
        "type": "address"
      },
      {
        "internalType": "uint256",
        "name": "",
        "type": "uint256"
      },
      {
        "internalType": "uint256",
        "name": "",
        "type": "uint256"
      },
      {
        "internalType": "bytes",
        "name": "",
        "type": "bytes"
      }
    ],
    "name": "onERC1155Received",
    "outputs": [
      {
        "internalType": "bytes4",
        "name": "",
        "type": "bytes4"
      }
    ],
    "stateMutability": "pure",
    "type": "function"
  },
  {
    "inputs": [
      {
        "internalType": "address",
        "name": "owner",
        "type": "address"
      },
      {
        "internalType": "address",
        "name": "spender",
        "type": "address"
      },
      {
        "internalType": "address",
        "name": "token",
        "type": "address"
      },
      {
        "internalType": "uint256",
        "name": "value",
        "type": "uint256"
      },
      {
        "internalType": "uint256",
        "name": "deadline",
        "type": "uint256"
      },
      {
        "internalType": "uint8",
        "name": "v",
        "type": "uint8"
      },
      {
        "internalType": "bytes32",
        "name": "r",
        "type": "bytes32"
      },
      {
        "internalType": "bytes32",
        "name": "s",
        "type": "bytes32"
      }
    ],
    "name": "permitToken",
    "outputs": [],
    "stateMutability": "payable",
    "type": "function"
  },
  {
    "inputs": [
      {
        "internalType": "address",
        "name": "account",
        "type": "address"
      },
      {
        "internalType": "address",
        "name": "spender",
        "type": "address"
      },
      {
        "internalType": "contract IERC20",
        "name": "token",
        "type": "address"
      }
    ],
    "name": "tokenAllowance",
    "outputs": [
      {
        "internalType": "uint256",
        "name": "",
        "type": "uint256"
      }
    ],
    "stateMutability": "view",
    "type": "function"
  },
  {
    "inputs": [],
    "name": "tokenPermitDomainSeparator",
    "outputs": [
      {
        "internalType": "bytes32",
        "name": "",
        "type": "bytes32"
      }
    ],
    "stateMutability": "view",
    "type": "function"
  },
  {
    "inputs": [
      {
        "internalType": "address",
        "name": "owner",
        "type": "address"
      }
    ],
    "name": "tokenPermitNonces",
    "outputs": [
      {
        "internalType": "uint256",
        "name": "",
        "type": "uint256"
      }
    ],
    "stateMutability": "view",
    "type": "function"
  },
  {
    "inputs": [
      {
        "internalType": "contract IERC20",
        "name": "token",
        "type": "address"
      },
      {
        "internalType": "address",
        "name": "sender",
        "type": "address"
      },
      {
        "internalType": "address",
        "name": "recipient",
        "type": "address"
      },
      {
        "internalType": "uint256",
        "name": "amount",
        "type": "uint256"
      },
      {
        "internalType": "enum LibTransfer.To",
        "name": "toMode",
        "type": "uint8"
      }
    ],
    "name": "transferInternalTokenFrom",
    "outputs": [],
    "stateMutability": "payable",
    "type": "function"
  },
  {
    "inputs": [
      {
        "internalType": "contract IERC20",
        "name": "token",
        "type": "address"
      },
      {
        "internalType": "address",
        "name": "recipient",
        "type": "address"
      },
      {
        "internalType": "uint256",
        "name": "amount",
        "type": "uint256"
      },
      {
        "internalType": "enum LibTransfer.From",
        "name": "fromMode",
        "type": "uint8"
      },
      {
        "internalType": "enum LibTransfer.To",
        "name": "toMode",
        "type": "uint8"
      }
    ],
    "name": "transferToken",
    "outputs": [],
    "stateMutability": "payable",
    "type": "function"
  },
  {
    "inputs": [
      {
        "internalType": "uint256",
        "name": "amount",
        "type": "uint256"
      },
      {
        "internalType": "enum LibTransfer.From",
        "name": "mode",
        "type": "uint8"
      }
    ],
    "name": "unwrapEth",
    "outputs": [],
    "stateMutability": "payable",
    "type": "function"
  },
  {
    "inputs": [
      {
        "internalType": "uint256",
        "name": "amount",
        "type": "uint256"
      },
      {
        "internalType": "enum LibTransfer.To",
        "name": "mode",
        "type": "uint8"
      }
    ],
    "name": "wrapEth",
    "outputs": [],
    "stateMutability": "payable",
    "type": "function"
  },
  {
    "inputs": [
      {
        "components": [
          {
            "internalType": "bytes",
            "name": "callData",
            "type": "bytes"
          },
          {
            "internalType": "bytes",
            "name": "clipboard",
            "type": "bytes"
          }
        ],
        "internalType": "struct AdvancedFarmCall[]",
        "name": "data",
        "type": "tuple[]"
      }
    ],
    "name": "advancedFarm",
    "outputs": [
      {
        "internalType": "bytes[]",
        "name": "results",
        "type": "bytes[]"
      }
    ],
    "stateMutability": "payable",
    "type": "function"
  },
  {
    "inputs": [
      {
        "internalType": "bytes[]",
        "name": "data",
        "type": "bytes[]"
      }
    ],
    "name": "farm",
    "outputs": [
      {
        "internalType": "bytes[]",
        "name": "results",
        "type": "bytes[]"
      }
    ],
    "stateMutability": "payable",
    "type": "function"
  },
  {
    "inputs": [
      {
        "components": [
          {
            "internalType": "address",
            "name": "target",
            "type": "address"
          },
          {
            "internalType": "bytes",
            "name": "callData",
            "type": "bytes"
          },
          {
            "internalType": "bytes",
            "name": "clipboard",
            "type": "bytes"
          }
        ],
        "internalType": "struct AdvancedPipeCall[]",
        "name": "pipes",
        "type": "tuple[]"
      },
      {
        "internalType": "uint256",
        "name": "value",
        "type": "uint256"
      }
    ],
    "name": "advancedPipe",
    "outputs": [
      {
        "internalType": "bytes[]",
        "name": "results",
        "type": "bytes[]"
      }
    ],
    "stateMutability": "payable",
    "type": "function"
  },
  {
    "inputs": [
      {
        "components": [
          {
            "internalType": "address",
            "name": "target",
            "type": "address"
          },
          {
            "internalType": "bytes",
            "name": "data",
            "type": "bytes"
          }
        ],
        "internalType": "struct PipeCall",
        "name": "p",
        "type": "tuple"
      },
      {
        "internalType": "uint256",
        "name": "value",
        "type": "uint256"
      }
    ],
    "name": "etherPipe",
    "outputs": [
      {
        "internalType": "bytes",
        "name": "result",
        "type": "bytes"
      }
    ],
    "stateMutability": "payable",
    "type": "function"
  },
  {
    "inputs": [
      {
        "components": [
          {
            "internalType": "address",
            "name": "target",
            "type": "address"
          },
          {
            "internalType": "bytes",
            "name": "data",
            "type": "bytes"
          }
        ],
        "internalType": "struct PipeCall[]",
        "name": "pipes",
        "type": "tuple[]"
      }
    ],
    "name": "multiPipe",
    "outputs": [
      {
        "internalType": "bytes[]",
        "name": "results",
        "type": "bytes[]"
      }
    ],
    "stateMutability": "payable",
    "type": "function"
  },
  {
    "inputs": [
      {
        "components": [
          {
            "internalType": "address",
            "name": "target",
            "type": "address"
          },
          {
            "internalType": "bytes",
            "name": "data",
            "type": "bytes"
          }
        ],
        "internalType": "struct PipeCall",
        "name": "p",
        "type": "tuple"
      }
    ],
    "name": "pipe",
    "outputs": [
      {
        "internalType": "bytes",
        "name": "result",
        "type": "bytes"
      }
    ],
    "stateMutability": "payable",
    "type": "function"
  },
  {
    "inputs": [
      {
        "components": [
          {
            "internalType": "address",
            "name": "target",
            "type": "address"
          },
          {
            "internalType": "bytes",
            "name": "data",
            "type": "bytes"
          }
        ],
        "internalType": "struct PipeCall",
        "name": "p",
        "type": "tuple"
      }
    ],
    "name": "readPipe",
    "outputs": [
      {
        "internalType": "bytes",
        "name": "result",
        "type": "bytes"
      }
    ],
    "stateMutability": "view",
    "type": "function"
  },
  {
    "inputs": [
      {
        "internalType": "uint256",
        "name": "prod1",
        "type": "uint256"
      },
      {
        "internalType": "uint256",
        "name": "denominator",
        "type": "uint256"
      }
    ],
    "name": "PRBMath__MulDivOverflow",
    "type": "error"
  },
  {
    "anonymous": false,
    "inputs": [
      {
        "indexed": false,
        "internalType": "uint256",
        "name": "fieldId",
        "type": "uint256"
      }
    ],
    "name": "ActiveFieldSet",
    "type": "event"
  },
  {
    "anonymous": false,
    "inputs": [
      {
        "indexed": false,
        "internalType": "uint256",
        "name": "fieldId",
        "type": "uint256"
      }
    ],
    "name": "FieldAdded",
    "type": "event"
  },
  {
    "anonymous": false,
    "inputs": [
      {
        "indexed": true,
        "internalType": "address",
        "name": "account",
        "type": "address"
      },
      {
        "indexed": false,
        "internalType": "uint256",
        "name": "fieldId",
        "type": "uint256"
      },
      {
        "indexed": false,
        "internalType": "uint256[]",
        "name": "plots",
        "type": "uint256[]"
      },
      {
        "indexed": false,
        "internalType": "uint256",
        "name": "beans",
        "type": "uint256"
      }
    ],
    "name": "Harvest",
    "type": "event"
  },
  {
    "anonymous": false,
    "inputs": [
      {
        "indexed": true,
        "internalType": "address",
        "name": "lister",
        "type": "address"
      },
      {
        "indexed": false,
        "internalType": "uint256",
        "name": "fieldId",
        "type": "uint256"
      },
      {
        "indexed": false,
        "internalType": "uint256",
        "name": "index",
        "type": "uint256"
      }
    ],
    "name": "PodListingCancelled",
    "type": "event"
  },
  {
    "anonymous": false,
    "inputs": [
      {
        "indexed": true,
        "internalType": "address",
        "name": "account",
        "type": "address"
      },
      {
        "indexed": false,
        "internalType": "uint256",
        "name": "fieldId",
        "type": "uint256"
      },
      {
        "indexed": false,
        "internalType": "uint256",
        "name": "index",
        "type": "uint256"
      },
      {
        "indexed": false,
        "internalType": "uint256",
        "name": "beans",
        "type": "uint256"
      },
      {
        "indexed": false,
        "internalType": "uint256",
        "name": "pods",
        "type": "uint256"
      }
    ],
    "name": "Sow",
    "type": "event"
  },
  {
    "inputs": [],
    "name": "activeField",
    "outputs": [
      {
        "internalType": "uint256",
        "name": "",
        "type": "uint256"
      }
    ],
    "stateMutability": "view",
    "type": "function"
  },
  {
    "inputs": [],
    "name": "addField",
    "outputs": [],
    "stateMutability": "nonpayable",
    "type": "function"
  },
  {
    "inputs": [],
    "name": "fieldCount",
    "outputs": [
      {
        "internalType": "uint256",
        "name": "",
        "type": "uint256"
      }
    ],
    "stateMutability": "view",
    "type": "function"
  },
  {
    "inputs": [
      {
        "internalType": "address",
        "name": "account",
        "type": "address"
      },
      {
        "internalType": "uint256",
        "name": "fieldId",
        "type": "uint256"
      }
    ],
    "name": "getPlotIndexesFromAccount",
    "outputs": [
      {
        "internalType": "uint256[]",
        "name": "plotIndexes",
        "type": "uint256[]"
      }
    ],
    "stateMutability": "view",
    "type": "function"
  },
  {
    "inputs": [
      {
        "internalType": "address",
        "name": "account",
        "type": "address"
      },
      {
        "internalType": "uint256",
        "name": "fieldId",
        "type": "uint256"
      }
    ],
    "name": "getPlotsFromAccount",
    "outputs": [
      {
        "components": [
          {
            "internalType": "uint256",
            "name": "index",
            "type": "uint256"
          },
          {
            "internalType": "uint256",
            "name": "pods",
            "type": "uint256"
          }
        ],
        "internalType": "struct FieldFacet.Plot[]",
        "name": "plots",
        "type": "tuple[]"
      }
    ],
    "stateMutability": "view",
    "type": "function"
  },
  {
    "inputs": [
      {
        "internalType": "uint256",
        "name": "fieldId",
        "type": "uint256"
      },
      {
        "internalType": "uint256[]",
        "name": "plots",
        "type": "uint256[]"
      },
      {
        "internalType": "enum LibTransfer.To",
        "name": "mode",
        "type": "uint8"
      }
    ],
    "name": "harvest",
    "outputs": [],
    "stateMutability": "payable",
    "type": "function"
  },
  {
    "inputs": [
      {
        "internalType": "uint256",
        "name": "fieldId",
        "type": "uint256"
      }
    ],
    "name": "harvestableIndex",
    "outputs": [
      {
        "internalType": "uint256",
        "name": "",
        "type": "uint256"
      }
    ],
    "stateMutability": "view",
    "type": "function"
  },
  {
    "inputs": [
      {
        "internalType": "uint256",
        "name": "fieldId",
        "type": "uint256"
      }
    ],
    "name": "isHarvesting",
    "outputs": [
      {
        "internalType": "bool",
        "name": "",
        "type": "bool"
      }
    ],
    "stateMutability": "view",
    "type": "function"
  },
  {
    "inputs": [],
    "name": "maxTemperature",
    "outputs": [
      {
        "internalType": "uint256",
        "name": "",
        "type": "uint256"
      }
    ],
    "stateMutability": "view",
    "type": "function"
  },
  {
    "inputs": [
      {
        "internalType": "address",
        "name": "account",
        "type": "address"
      },
      {
        "internalType": "uint256",
        "name": "fieldId",
        "type": "uint256"
      },
      {
        "internalType": "uint256",
        "name": "index",
        "type": "uint256"
      }
    ],
    "name": "plot",
    "outputs": [
      {
        "internalType": "uint256",
        "name": "",
        "type": "uint256"
      }
    ],
    "stateMutability": "view",
    "type": "function"
  },
  {
    "inputs": [
      {
        "internalType": "uint256",
        "name": "fieldId",
        "type": "uint256"
      }
    ],
    "name": "podIndex",
    "outputs": [
      {
        "internalType": "uint256",
        "name": "",
        "type": "uint256"
      }
    ],
    "stateMutability": "view",
    "type": "function"
  },
  {
    "inputs": [],
    "name": "remainingPods",
    "outputs": [
      {
        "internalType": "uint256",
        "name": "",
        "type": "uint256"
      }
    ],
    "stateMutability": "view",
    "type": "function"
  },
  {
    "inputs": [
      {
        "internalType": "uint256",
        "name": "fieldId",
        "type": "uint256"
      },
      {
        "internalType": "uint32",
        "name": "_temperature",
        "type": "uint32"
      }
    ],
    "name": "setActiveField",
    "outputs": [],
    "stateMutability": "nonpayable",
    "type": "function"
  },
  {
    "inputs": [
      {
        "internalType": "uint256",
        "name": "beans",
        "type": "uint256"
      },
      {
        "internalType": "uint256",
        "name": "minTemperature",
        "type": "uint256"
      },
      {
        "internalType": "enum LibTransfer.From",
        "name": "mode",
        "type": "uint8"
      }
    ],
    "name": "sow",
    "outputs": [
      {
        "internalType": "uint256",
        "name": "pods",
        "type": "uint256"
      }
    ],
    "stateMutability": "payable",
    "type": "function"
  },
  {
    "inputs": [
      {
        "internalType": "uint256",
        "name": "beans",
        "type": "uint256"
      },
      {
        "internalType": "uint256",
        "name": "minTemperature",
        "type": "uint256"
      },
      {
        "internalType": "uint256",
        "name": "minSoil",
        "type": "uint256"
      },
      {
        "internalType": "enum LibTransfer.From",
        "name": "mode",
        "type": "uint8"
      }
    ],
    "name": "sowWithMin",
    "outputs": [
      {
        "internalType": "uint256",
        "name": "pods",
        "type": "uint256"
      }
    ],
    "stateMutability": "payable",
    "type": "function"
  },
  {
    "inputs": [],
    "name": "temperature",
    "outputs": [
      {
        "internalType": "uint256",
        "name": "",
        "type": "uint256"
      }
    ],
    "stateMutability": "view",
    "type": "function"
  },
  {
    "inputs": [
      {
        "internalType": "uint256",
        "name": "fieldId",
        "type": "uint256"
      }
    ],
    "name": "totalHarvestable",
    "outputs": [
      {
        "internalType": "uint256",
        "name": "",
        "type": "uint256"
      }
    ],
    "stateMutability": "view",
    "type": "function"
  },
  {
    "inputs": [],
    "name": "totalHarvestableForActiveField",
    "outputs": [
      {
        "internalType": "uint256",
        "name": "",
        "type": "uint256"
      }
    ],
    "stateMutability": "view",
    "type": "function"
  },
  {
    "inputs": [
      {
        "internalType": "uint256",
        "name": "fieldId",
        "type": "uint256"
      }
    ],
    "name": "totalHarvested",
    "outputs": [
      {
        "internalType": "uint256",
        "name": "",
        "type": "uint256"
      }
    ],
    "stateMutability": "view",
    "type": "function"
  },
  {
    "inputs": [
      {
        "internalType": "uint256",
        "name": "fieldId",
        "type": "uint256"
      }
    ],
    "name": "totalPods",
    "outputs": [
      {
        "internalType": "uint256",
        "name": "",
        "type": "uint256"
      }
    ],
    "stateMutability": "view",
    "type": "function"
  },
  {
    "inputs": [],
    "name": "totalSoil",
    "outputs": [
      {
        "internalType": "uint256",
        "name": "",
        "type": "uint256"
      }
    ],
    "stateMutability": "view",
    "type": "function"
  },
  {
    "inputs": [
      {
        "internalType": "uint256",
        "name": "fieldId",
        "type": "uint256"
      }
    ],
    "name": "totalUnharvestable",
    "outputs": [
      {
        "internalType": "uint256",
        "name": "",
        "type": "uint256"
      }
    ],
    "stateMutability": "view",
    "type": "function"
  },
  {
    "anonymous": false,
    "inputs": [
      {
        "indexed": true,
        "internalType": "address",
        "name": "from",
        "type": "address"
      },
      {
        "indexed": true,
        "internalType": "address",
        "name": "to",
        "type": "address"
      },
      {
        "indexed": true,
        "internalType": "uint256",
        "name": "index",
        "type": "uint256"
      },
      {
        "indexed": false,
        "internalType": "uint256",
        "name": "amount",
        "type": "uint256"
      }
    ],
    "name": "PlotTransfer",
    "type": "event"
  },
  {
    "anonymous": false,
    "inputs": [
      {
        "indexed": true,
        "internalType": "address",
        "name": "owner",
        "type": "address"
      },
      {
        "indexed": true,
        "internalType": "address",
        "name": "spender",
        "type": "address"
      },
      {
        "indexed": false,
        "internalType": "uint256",
        "name": "fieldId",
        "type": "uint256"
      },
      {
        "indexed": false,
        "internalType": "uint256",
        "name": "amount",
        "type": "uint256"
      }
    ],
    "name": "PodApproval",
    "type": "event"
  },
  {
    "anonymous": false,
    "inputs": [
      {
        "indexed": true,
        "internalType": "address",
        "name": "lister",
        "type": "address"
      },
      {
        "indexed": false,
        "internalType": "uint256",
        "name": "fieldId",
        "type": "uint256"
      },
      {
        "indexed": false,
        "internalType": "uint256",
        "name": "index",
        "type": "uint256"
      },
      {
        "indexed": false,
        "internalType": "uint256",
        "name": "start",
        "type": "uint256"
      },
      {
        "indexed": false,
        "internalType": "uint256",
        "name": "podAmount",
        "type": "uint256"
      },
      {
        "indexed": false,
        "internalType": "uint24",
        "name": "pricePerPod",
        "type": "uint24"
      },
      {
        "indexed": false,
        "internalType": "uint256",
        "name": "maxHarvestableIndex",
        "type": "uint256"
      },
      {
        "indexed": false,
        "internalType": "uint256",
        "name": "minFillAmount",
        "type": "uint256"
      },
      {
        "indexed": false,
        "internalType": "enum LibTransfer.To",
        "name": "mode",
        "type": "uint8"
      }
    ],
    "name": "PodListingCreated",
    "type": "event"
  },
  {
    "anonymous": false,
    "inputs": [
      {
        "indexed": true,
        "internalType": "address",
        "name": "filler",
        "type": "address"
      },
      {
        "indexed": true,
        "internalType": "address",
        "name": "lister",
        "type": "address"
      },
      {
        "indexed": false,
        "internalType": "uint256",
        "name": "fieldId",
        "type": "uint256"
      },
      {
        "indexed": false,
        "internalType": "uint256",
        "name": "index",
        "type": "uint256"
      },
      {
        "indexed": false,
        "internalType": "uint256",
        "name": "start",
        "type": "uint256"
      },
      {
        "indexed": false,
        "internalType": "uint256",
        "name": "podAmount",
        "type": "uint256"
      },
      {
        "indexed": false,
        "internalType": "uint256",
        "name": "costInBeans",
        "type": "uint256"
      }
    ],
    "name": "PodListingFilled",
    "type": "event"
  },
  {
    "anonymous": false,
    "inputs": [
      {
        "indexed": true,
        "internalType": "address",
        "name": "orderer",
        "type": "address"
      },
      {
        "indexed": false,
        "internalType": "bytes32",
        "name": "id",
        "type": "bytes32"
      }
    ],
    "name": "PodOrderCancelled",
    "type": "event"
  },
  {
    "anonymous": false,
    "inputs": [
      {
        "indexed": true,
        "internalType": "address",
        "name": "orderer",
        "type": "address"
      },
      {
        "indexed": false,
        "internalType": "bytes32",
        "name": "id",
        "type": "bytes32"
      },
      {
        "indexed": false,
        "internalType": "uint256",
        "name": "beanAmount",
        "type": "uint256"
      },
      {
        "indexed": false,
        "internalType": "uint256",
        "name": "fieldId",
        "type": "uint256"
      },
      {
        "indexed": false,
        "internalType": "uint24",
        "name": "pricePerPod",
        "type": "uint24"
      },
      {
        "indexed": false,
        "internalType": "uint256",
        "name": "maxPlaceInLine",
        "type": "uint256"
      },
      {
        "indexed": false,
        "internalType": "uint256",
        "name": "minFillAmount",
        "type": "uint256"
      }
    ],
    "name": "PodOrderCreated",
    "type": "event"
  },
  {
    "anonymous": false,
    "inputs": [
      {
        "indexed": true,
        "internalType": "address",
        "name": "filler",
        "type": "address"
      },
      {
        "indexed": true,
        "internalType": "address",
        "name": "orderer",
        "type": "address"
      },
      {
        "indexed": false,
        "internalType": "bytes32",
        "name": "id",
        "type": "bytes32"
      },
      {
        "indexed": false,
        "internalType": "uint256",
        "name": "fieldId",
        "type": "uint256"
      },
      {
        "indexed": false,
        "internalType": "uint256",
        "name": "index",
        "type": "uint256"
      },
      {
        "indexed": false,
        "internalType": "uint256",
        "name": "start",
        "type": "uint256"
      },
      {
        "indexed": false,
        "internalType": "uint256",
        "name": "podAmount",
        "type": "uint256"
      },
      {
        "indexed": false,
        "internalType": "uint256",
        "name": "costInBeans",
        "type": "uint256"
      }
    ],
    "name": "PodOrderFilled",
    "type": "event"
  },
  {
    "inputs": [
      {
        "internalType": "address",
        "name": "owner",
        "type": "address"
      },
      {
        "internalType": "address",
        "name": "spender",
        "type": "address"
      },
      {
        "internalType": "uint256",
        "name": "fieldId",
        "type": "uint256"
      }
    ],
    "name": "allowancePods",
    "outputs": [
      {
        "internalType": "uint256",
        "name": "",
        "type": "uint256"
      }
    ],
    "stateMutability": "view",
    "type": "function"
  },
  {
    "inputs": [
      {
        "internalType": "address",
        "name": "spender",
        "type": "address"
      },
      {
        "internalType": "uint256",
        "name": "fieldId",
        "type": "uint256"
      },
      {
        "internalType": "uint256",
        "name": "amount",
        "type": "uint256"
      }
    ],
    "name": "approvePods",
    "outputs": [],
    "stateMutability": "payable",
    "type": "function"
  },
  {
    "inputs": [
      {
        "internalType": "uint256",
        "name": "fieldId",
        "type": "uint256"
      },
      {
        "internalType": "uint256",
        "name": "index",
        "type": "uint256"
      }
    ],
    "name": "cancelPodListing",
    "outputs": [],
    "stateMutability": "payable",
    "type": "function"
  },
  {
    "inputs": [
      {
        "components": [
          {
            "internalType": "address",
            "name": "orderer",
            "type": "address"
          },
          {
            "internalType": "uint256",
            "name": "fieldId",
            "type": "uint256"
          },
          {
            "internalType": "uint24",
            "name": "pricePerPod",
            "type": "uint24"
          },
          {
            "internalType": "uint256",
            "name": "maxPlaceInLine",
            "type": "uint256"
          },
          {
            "internalType": "uint256",
            "name": "minFillAmount",
            "type": "uint256"
          }
        ],
        "internalType": "struct Order.PodOrder",
        "name": "podOrder",
        "type": "tuple"
      },
      {
        "internalType": "enum LibTransfer.To",
        "name": "mode",
        "type": "uint8"
      }
    ],
    "name": "cancelPodOrder",
    "outputs": [],
    "stateMutability": "payable",
    "type": "function"
  },
  {
    "inputs": [
      {
        "components": [
          {
            "internalType": "address",
            "name": "lister",
            "type": "address"
          },
          {
            "internalType": "uint256",
            "name": "fieldId",
            "type": "uint256"
          },
          {
            "internalType": "uint256",
            "name": "index",
            "type": "uint256"
          },
          {
            "internalType": "uint256",
            "name": "start",
            "type": "uint256"
          },
          {
            "internalType": "uint256",
            "name": "podAmount",
            "type": "uint256"
          },
          {
            "internalType": "uint24",
            "name": "pricePerPod",
            "type": "uint24"
          },
          {
            "internalType": "uint256",
            "name": "maxHarvestableIndex",
            "type": "uint256"
          },
          {
            "internalType": "uint256",
            "name": "minFillAmount",
            "type": "uint256"
          },
          {
            "internalType": "enum LibTransfer.To",
            "name": "mode",
            "type": "uint8"
          }
        ],
        "internalType": "struct Listing.PodListing",
        "name": "podListing",
        "type": "tuple"
      }
    ],
    "name": "createPodListing",
    "outputs": [],
    "stateMutability": "payable",
    "type": "function"
  },
  {
    "inputs": [
      {
        "components": [
          {
            "internalType": "address",
            "name": "orderer",
            "type": "address"
          },
          {
            "internalType": "uint256",
            "name": "fieldId",
            "type": "uint256"
          },
          {
            "internalType": "uint24",
            "name": "pricePerPod",
            "type": "uint24"
          },
          {
            "internalType": "uint256",
            "name": "maxPlaceInLine",
            "type": "uint256"
          },
          {
            "internalType": "uint256",
            "name": "minFillAmount",
            "type": "uint256"
          }
        ],
        "internalType": "struct Order.PodOrder",
        "name": "podOrder",
        "type": "tuple"
      },
      {
        "internalType": "uint256",
        "name": "beanAmount",
        "type": "uint256"
      },
      {
        "internalType": "enum LibTransfer.From",
        "name": "mode",
        "type": "uint8"
      }
    ],
    "name": "createPodOrder",
    "outputs": [
      {
        "internalType": "bytes32",
        "name": "id",
        "type": "bytes32"
      }
    ],
    "stateMutability": "payable",
    "type": "function"
  },
  {
    "inputs": [
      {
        "components": [
          {
            "internalType": "address",
            "name": "lister",
            "type": "address"
          },
          {
            "internalType": "uint256",
            "name": "fieldId",
            "type": "uint256"
          },
          {
            "internalType": "uint256",
            "name": "index",
            "type": "uint256"
          },
          {
            "internalType": "uint256",
            "name": "start",
            "type": "uint256"
          },
          {
            "internalType": "uint256",
            "name": "podAmount",
            "type": "uint256"
          },
          {
            "internalType": "uint24",
            "name": "pricePerPod",
            "type": "uint24"
          },
          {
            "internalType": "uint256",
            "name": "maxHarvestableIndex",
            "type": "uint256"
          },
          {
            "internalType": "uint256",
            "name": "minFillAmount",
            "type": "uint256"
          },
          {
            "internalType": "enum LibTransfer.To",
            "name": "mode",
            "type": "uint8"
          }
        ],
        "internalType": "struct Listing.PodListing",
        "name": "podListing",
        "type": "tuple"
      },
      {
        "internalType": "uint256",
        "name": "beanAmount",
        "type": "uint256"
      },
      {
        "internalType": "enum LibTransfer.From",
        "name": "mode",
        "type": "uint8"
      }
    ],
    "name": "fillPodListing",
    "outputs": [],
    "stateMutability": "payable",
    "type": "function"
  },
  {
    "inputs": [
      {
        "components": [
          {
            "internalType": "address",
            "name": "orderer",
            "type": "address"
          },
          {
            "internalType": "uint256",
            "name": "fieldId",
            "type": "uint256"
          },
          {
            "internalType": "uint24",
            "name": "pricePerPod",
            "type": "uint24"
          },
          {
            "internalType": "uint256",
            "name": "maxPlaceInLine",
            "type": "uint256"
          },
          {
            "internalType": "uint256",
            "name": "minFillAmount",
            "type": "uint256"
          }
        ],
        "internalType": "struct Order.PodOrder",
        "name": "podOrder",
        "type": "tuple"
      },
      {
        "internalType": "uint256",
        "name": "index",
        "type": "uint256"
      },
      {
        "internalType": "uint256",
        "name": "start",
        "type": "uint256"
      },
      {
        "internalType": "uint256",
        "name": "amount",
        "type": "uint256"
      },
      {
        "internalType": "enum LibTransfer.To",
        "name": "mode",
        "type": "uint8"
      }
    ],
    "name": "fillPodOrder",
    "outputs": [],
    "stateMutability": "payable",
    "type": "function"
  },
  {
    "inputs": [
      {
        "components": [
          {
            "internalType": "address",
            "name": "orderer",
            "type": "address"
          },
          {
            "internalType": "uint256",
            "name": "fieldId",
            "type": "uint256"
          },
          {
            "internalType": "uint24",
            "name": "pricePerPod",
            "type": "uint24"
          },
          {
            "internalType": "uint256",
            "name": "maxPlaceInLine",
            "type": "uint256"
          },
          {
            "internalType": "uint256",
            "name": "minFillAmount",
            "type": "uint256"
          }
        ],
        "internalType": "struct Order.PodOrder",
        "name": "podOrder",
        "type": "tuple"
      }
    ],
    "name": "getOrderId",
    "outputs": [
      {
        "internalType": "bytes32",
        "name": "id",
        "type": "bytes32"
      }
    ],
    "stateMutability": "pure",
    "type": "function"
  },
  {
    "inputs": [
      {
        "internalType": "uint256",
        "name": "fieldId",
        "type": "uint256"
      },
      {
        "internalType": "uint256",
        "name": "index",
        "type": "uint256"
      }
    ],
    "name": "getPodListing",
    "outputs": [
      {
        "internalType": "bytes32",
        "name": "id",
        "type": "bytes32"
      }
    ],
    "stateMutability": "view",
    "type": "function"
  },
  {
    "inputs": [
      {
        "internalType": "bytes32",
        "name": "id",
        "type": "bytes32"
      }
    ],
    "name": "getPodOrder",
    "outputs": [
      {
        "internalType": "uint256",
        "name": "",
        "type": "uint256"
      }
    ],
    "stateMutability": "view",
    "type": "function"
  },
  {
    "inputs": [
      {
        "internalType": "address",
        "name": "sender",
        "type": "address"
      },
      {
        "internalType": "address",
        "name": "recipient",
        "type": "address"
      },
      {
        "internalType": "uint256",
        "name": "fieldId",
        "type": "uint256"
      },
      {
        "internalType": "uint256",
        "name": "index",
        "type": "uint256"
      },
      {
        "internalType": "uint256",
        "name": "start",
        "type": "uint256"
      },
      {
        "internalType": "uint256",
        "name": "end",
        "type": "uint256"
      }
    ],
    "name": "transferPlot",
    "outputs": [],
    "stateMutability": "payable",
    "type": "function"
  },
  {
    "inputs": [
      {
        "internalType": "address",
        "name": "sender",
        "type": "address"
      },
      {
        "internalType": "address",
        "name": "recipient",
        "type": "address"
      },
      {
        "internalType": "uint256",
        "name": "fieldId",
        "type": "uint256"
      },
      {
        "internalType": "uint256[]",
        "name": "ids",
        "type": "uint256[]"
      },
      {
        "internalType": "uint256[]",
        "name": "starts",
        "type": "uint256[]"
      },
      {
        "internalType": "uint256[]",
        "name": "ends",
        "type": "uint256[]"
      }
    ],
    "name": "transferPlots",
    "outputs": [],
    "stateMutability": "payable",
    "type": "function"
  },
  {
    "anonymous": false,
    "inputs": [
      {
        "indexed": true,
        "internalType": "address",
        "name": "account",
        "type": "address"
      },
      {
        "indexed": true,
        "internalType": "address",
        "name": "token",
        "type": "address"
      },
      {
        "indexed": false,
        "internalType": "int96",
        "name": "stem",
        "type": "int96"
      },
      {
        "indexed": false,
        "internalType": "uint256",
        "name": "amount",
        "type": "uint256"
      },
      {
        "indexed": false,
        "internalType": "uint256",
        "name": "bdv",
        "type": "uint256"
      }
    ],
    "name": "AddDeposit",
    "type": "event"
  },
  {
    "anonymous": false,
    "inputs": [
      {
        "indexed": true,
        "internalType": "address",
        "name": "account",
        "type": "address"
      },
      {
        "indexed": false,
        "internalType": "address",
        "name": "fromToken",
        "type": "address"
      },
      {
        "indexed": false,
        "internalType": "address",
        "name": "toToken",
        "type": "address"
      },
      {
        "indexed": false,
        "internalType": "uint256",
        "name": "fromAmount",
        "type": "uint256"
      },
      {
        "indexed": false,
        "internalType": "uint256",
        "name": "toAmount",
        "type": "uint256"
      }
    ],
    "name": "Convert",
    "type": "event"
  },
  {
    "anonymous": false,
    "inputs": [
      {
        "indexed": true,
        "internalType": "address",
        "name": "account",
        "type": "address"
      },
      {
        "indexed": false,
        "internalType": "int256",
        "name": "delta",
        "type": "int256"
      },
      {
        "indexed": false,
        "internalType": "enum GerminationSide",
        "name": "germ",
        "type": "uint8"
      }
    ],
    "name": "FarmerGerminatingStalkBalanceChanged",
    "type": "event"
  },
  {
    "anonymous": false,
    "inputs": [
      {
        "indexed": true,
        "internalType": "address",
        "name": "account",
        "type": "address"
      },
      {
        "indexed": true,
        "internalType": "address",
        "name": "token",
        "type": "address"
      },
      {
        "indexed": false,
        "internalType": "int96[]",
        "name": "stems",
        "type": "int96[]"
      },
      {
        "indexed": false,
        "internalType": "uint256[]",
        "name": "amounts",
        "type": "uint256[]"
      },
      {
        "indexed": false,
        "internalType": "uint256",
        "name": "amount",
        "type": "uint256"
      },
      {
        "indexed": false,
        "internalType": "uint256[]",
        "name": "bdvs",
        "type": "uint256[]"
      }
    ],
    "name": "RemoveDeposits",
    "type": "event"
  },
  {
    "anonymous": false,
    "inputs": [
      {
        "indexed": true,
        "internalType": "address",
        "name": "account",
        "type": "address"
      },
      {
        "indexed": false,
        "internalType": "int256",
        "name": "delta",
        "type": "int256"
      },
      {
        "indexed": false,
        "internalType": "int256",
        "name": "deltaRoots",
        "type": "int256"
      }
    ],
    "name": "StalkBalanceChanged",
    "type": "event"
  },
  {
    "anonymous": false,
    "inputs": [
      {
        "indexed": false,
        "internalType": "uint256",
        "name": "germinationSeason",
        "type": "uint256"
      },
      {
        "indexed": true,
        "internalType": "address",
        "name": "token",
        "type": "address"
      },
      {
        "indexed": false,
        "internalType": "int256",
        "name": "deltaAmount",
        "type": "int256"
      },
      {
        "indexed": false,
        "internalType": "int256",
        "name": "deltaBdv",
        "type": "int256"
      }
    ],
    "name": "TotalGerminatingBalanceChanged",
    "type": "event"
  },
  {
    "anonymous": false,
    "inputs": [
      {
        "indexed": false,
        "internalType": "uint256",
        "name": "germinationSeason",
        "type": "uint256"
      },
      {
        "indexed": false,
        "internalType": "int256",
        "name": "deltaGerminatingStalk",
        "type": "int256"
      }
    ],
    "name": "TotalGerminatingStalkChanged",
    "type": "event"
  },
  {
    "anonymous": false,
    "inputs": [
      {
        "indexed": true,
        "internalType": "address",
        "name": "operator",
        "type": "address"
      },
      {
        "indexed": true,
        "internalType": "address",
        "name": "from",
        "type": "address"
      },
      {
        "indexed": true,
        "internalType": "address",
        "name": "to",
        "type": "address"
      },
      {
        "indexed": false,
        "internalType": "uint256[]",
        "name": "ids",
        "type": "uint256[]"
      },
      {
        "indexed": false,
        "internalType": "uint256[]",
        "name": "values",
        "type": "uint256[]"
      }
    ],
    "name": "TransferBatch",
    "type": "event"
  },
  {
    "anonymous": false,
    "inputs": [
      {
        "indexed": true,
        "internalType": "address",
        "name": "operator",
        "type": "address"
      },
      {
        "indexed": true,
        "internalType": "address",
        "name": "sender",
        "type": "address"
      },
      {
        "indexed": true,
        "internalType": "address",
        "name": "recipient",
        "type": "address"
      },
      {
        "indexed": false,
        "internalType": "uint256",
        "name": "depositId",
        "type": "uint256"
      },
      {
        "indexed": false,
        "internalType": "uint256",
        "name": "amount",
        "type": "uint256"
      }
    ],
    "name": "TransferSingle",
    "type": "event"
  },
  {
    "inputs": [
      {
        "internalType": "address",
        "name": "inputToken",
        "type": "address"
      },
      {
        "internalType": "int96[]",
        "name": "stems",
        "type": "int96[]"
      },
      {
        "internalType": "uint256[]",
        "name": "amounts",
        "type": "uint256[]"
      },
      {
        "internalType": "address",
        "name": "outputToken",
        "type": "address"
      },
      {
        "components": [
          {
            "internalType": "bytes",
            "name": "callData",
            "type": "bytes"
          },
          {
            "internalType": "bytes",
            "name": "clipboard",
            "type": "bytes"
          }
        ],
        "internalType": "struct AdvancedFarmCall[]",
        "name": "advancedFarmCalls",
        "type": "tuple[]"
      }
    ],
    "name": "pipelineConvert",
    "outputs": [
      {
        "internalType": "int96",
        "name": "toStem",
        "type": "int96"
      },
      {
        "internalType": "uint256",
        "name": "fromAmount",
        "type": "uint256"
      },
      {
        "internalType": "uint256",
        "name": "toAmount",
        "type": "uint256"
      },
      {
        "internalType": "uint256",
        "name": "fromBdv",
        "type": "uint256"
      },
      {
        "internalType": "uint256",
        "name": "toBdv",
        "type": "uint256"
      }
    ],
    "stateMutability": "payable",
    "type": "function"
  },
  {
    "inputs": [
      {
        "internalType": "address",
        "name": "owner",
        "type": "address"
      },
      {
        "internalType": "address",
        "name": "reciever",
        "type": "address"
      },
      {
        "internalType": "uint256",
        "name": "deadline",
        "type": "uint256"
      }
    ],
    "name": "getMigrationHash",
    "outputs": [
      {
        "internalType": "bytes32",
        "name": "",
        "type": "bytes32"
      }
    ],
    "stateMutability": "view",
    "type": "function"
  },
  {
    "inputs": [
      {
        "internalType": "address",
        "name": "owner",
        "type": "address"
      },
      {
        "internalType": "address",
        "name": "reciever",
        "type": "address"
      },
      {
        "components": [
          {
            "internalType": "address",
            "name": "token",
            "type": "address"
          },
          {
            "internalType": "uint256[]",
            "name": "depositIds",
            "type": "uint256[]"
          },
          {
            "internalType": "uint128[]",
            "name": "amounts",
            "type": "uint128[]"
          },
          {
            "internalType": "uint128[]",
            "name": "bdvs",
            "type": "uint128[]"
          }
        ],
        "internalType": "struct L2ContractMigrationFacet.AccountDepositData[]",
        "name": "deposits",
        "type": "tuple[]"
      },
      {
        "components": [
          {
            "internalType": "address",
            "name": "token",
            "type": "address"
          },
          {
            "internalType": "uint256",
            "name": "amount",
            "type": "uint256"
          }
        ],
        "internalType": "struct L2ContractMigrationFacet.AccountInternalBalance[]",
        "name": "internalBalances",
        "type": "tuple[]"
      },
      {
        "internalType": "uint256",
        "name": "ownerRoots",
        "type": "uint256"
      },
      {
        "internalType": "bytes32[]",
        "name": "proof",
        "type": "bytes32[]"
      },
      {
        "internalType": "uint256",
        "name": "deadline",
        "type": "uint256"
      },
      {
        "internalType": "bytes",
        "name": "signature",
        "type": "bytes"
      }
    ],
    "name": "redeemDepositsAndInternalBalances",
    "outputs": [],
    "stateMutability": "payable",
    "type": "function"
  },
  {
    "inputs": [
      {
        "internalType": "address",
        "name": "account",
        "type": "address"
      },
      {
        "components": [
          {
            "internalType": "address",
            "name": "token",
            "type": "address"
          },
          {
            "internalType": "uint256[]",
            "name": "depositIds",
            "type": "uint256[]"
          },
          {
            "internalType": "uint128[]",
            "name": "amounts",
            "type": "uint128[]"
          },
          {
            "internalType": "uint128[]",
            "name": "bdvs",
            "type": "uint128[]"
          }
        ],
        "internalType": "struct L2ContractMigrationFacet.AccountDepositData[]",
        "name": "deposits",
        "type": "tuple[]"
      },
      {
        "components": [
          {
            "internalType": "address",
            "name": "token",
            "type": "address"
          },
          {
            "internalType": "uint256",
            "name": "amount",
            "type": "uint256"
          }
        ],
        "internalType": "struct L2ContractMigrationFacet.AccountInternalBalance[]",
        "name": "internalBalances",
        "type": "tuple[]"
      },
      {
        "internalType": "uint256",
        "name": "ownerRoots",
        "type": "uint256"
      },
      {
        "internalType": "bytes32[]",
        "name": "proof",
        "type": "bytes32[]"
      }
    ],
    "name": "verifyMigrationDepositsAndInternalBalances",
    "outputs": [],
    "stateMutability": "pure",
    "type": "function"
  },
  {
    "inputs": [
      {
        "internalType": "address",
        "name": "owner",
        "type": "address"
      },
      {
        "internalType": "address",
        "name": "reciever",
        "type": "address"
      },
      {
        "internalType": "uint256",
        "name": "deadline",
        "type": "uint256"
      },
      {
        "internalType": "bytes",
        "name": "signature",
        "type": "bytes"
      }
    ],
    "name": "verifyMigrationSignature",
    "outputs": [],
    "stateMutability": "view",
    "type": "function"
  },
  {
    "anonymous": false,
    "inputs": [
      {
        "indexed": true,
        "internalType": "address",
        "name": "account",
        "type": "address"
      },
      {
        "indexed": true,
        "internalType": "address",
        "name": "token",
        "type": "address"
      },
      {
        "indexed": false,
        "internalType": "int96",
        "name": "stem",
        "type": "int96"
      },
      {
        "indexed": false,
        "internalType": "uint256",
        "name": "amount",
        "type": "uint256"
      },
      {
        "indexed": false,
        "internalType": "uint256",
        "name": "bdv",
        "type": "uint256"
      }
    ],
    "name": "RemoveDeposit",
    "type": "event"
  },
  {
    "inputs": [
      {
        "internalType": "address",
        "name": "token",
        "type": "address"
      },
      {
        "internalType": "int96",
        "name": "stem",
        "type": "int96"
      },
      {
        "internalType": "uint256",
        "name": "amount",
        "type": "uint256"
      }
    ],
    "name": "enrootDeposit",
    "outputs": [],
    "stateMutability": "payable",
    "type": "function"
  },
  {
    "inputs": [
      {
        "internalType": "address",
        "name": "token",
        "type": "address"
      },
      {
        "internalType": "int96[]",
        "name": "stems",
        "type": "int96[]"
      },
      {
        "internalType": "uint256[]",
        "name": "amounts",
        "type": "uint256[]"
      }
    ],
    "name": "enrootDeposits",
    "outputs": [],
    "stateMutability": "payable",
    "type": "function"
  },
  {
    "inputs": [
      {
        "components": [
          {
            "internalType": "int256",
            "name": "beforeInputTokenDeltaB",
            "type": "int256"
          },
          {
            "internalType": "int256",
            "name": "afterInputTokenDeltaB",
            "type": "int256"
          },
          {
            "internalType": "int256",
            "name": "beforeOutputTokenDeltaB",
            "type": "int256"
          },
          {
            "internalType": "int256",
            "name": "afterOutputTokenDeltaB",
            "type": "int256"
          },
          {
            "internalType": "int256",
            "name": "beforeOverallDeltaB",
            "type": "int256"
          },
          {
            "internalType": "int256",
            "name": "afterOverallDeltaB",
            "type": "int256"
          }
        ],
        "internalType": "struct LibConvert.DeltaBStorage",
        "name": "dbs",
        "type": "tuple"
      },
      {
        "internalType": "uint256",
        "name": "bdvConverted",
        "type": "uint256"
      },
      {
        "internalType": "uint256",
        "name": "overallConvertCapacity",
        "type": "uint256"
      },
      {
        "internalType": "address",
        "name": "inputToken",
        "type": "address"
      },
      {
        "internalType": "address",
        "name": "outputToken",
        "type": "address"
      }
    ],
    "name": "calculateStalkPenalty",
    "outputs": [
      {
        "internalType": "uint256",
        "name": "stalkPenaltyBdv",
        "type": "uint256"
      },
      {
        "internalType": "uint256",
        "name": "overallConvertCapacityUsed",
        "type": "uint256"
      },
      {
        "internalType": "uint256",
        "name": "inputTokenAmountUsed",
        "type": "uint256"
      },
      {
        "internalType": "uint256",
        "name": "outputTokenAmountUsed",
        "type": "uint256"
      }
    ],
    "stateMutability": "view",
    "type": "function"
  },
  {
    "inputs": [
      {
        "internalType": "address",
        "name": "well",
        "type": "address"
      }
    ],
    "name": "cappedReservesDeltaB",
    "outputs": [
      {
        "internalType": "int256",
        "name": "deltaB",
        "type": "int256"
      }
    ],
    "stateMutability": "view",
    "type": "function"
  },
  {
    "inputs": [
      {
        "internalType": "address",
        "name": "tokenIn",
        "type": "address"
      },
      {
        "internalType": "address",
        "name": "tokenOut",
        "type": "address"
      },
      {
        "internalType": "uint256",
        "name": "amountIn",
        "type": "uint256"
      }
    ],
    "name": "getAmountOut",
    "outputs": [
      {
        "internalType": "uint256",
        "name": "amountOut",
        "type": "uint256"
      }
    ],
    "stateMutability": "view",
    "type": "function"
  },
  {
    "inputs": [
      {
        "internalType": "address",
        "name": "tokenIn",
        "type": "address"
      },
      {
        "internalType": "address",
        "name": "tokenOut",
        "type": "address"
      }
    ],
    "name": "getMaxAmountIn",
    "outputs": [
      {
        "internalType": "uint256",
        "name": "amountIn",
        "type": "uint256"
      }
    ],
    "stateMutability": "view",
    "type": "function"
  },
  {
    "inputs": [],
    "name": "getOverallConvertCapacity",
    "outputs": [
      {
        "internalType": "uint256",
        "name": "",
        "type": "uint256"
      }
    ],
    "stateMutability": "view",
    "type": "function"
  },
  {
    "inputs": [
      {
        "internalType": "address",
        "name": "well",
        "type": "address"
      }
    ],
    "name": "getWellConvertCapacity",
    "outputs": [
      {
        "internalType": "uint256",
        "name": "",
        "type": "uint256"
      }
    ],
    "stateMutability": "view",
    "type": "function"
  },
  {
    "inputs": [],
    "name": "overallCappedDeltaB",
    "outputs": [
      {
        "internalType": "int256",
        "name": "deltaB",
        "type": "int256"
      }
    ],
    "stateMutability": "view",
    "type": "function"
  },
  {
    "inputs": [],
    "name": "overallCurrentDeltaB",
    "outputs": [
      {
        "internalType": "int256",
        "name": "deltaB",
        "type": "int256"
      }
    ],
    "stateMutability": "view",
    "type": "function"
  },
  {
    "inputs": [
      {
        "internalType": "uint256",
        "name": "beforeLpTokenSupply",
        "type": "uint256"
      },
      {
        "internalType": "uint256",
        "name": "afterLpTokenSupply",
        "type": "uint256"
      },
      {
        "internalType": "int256",
        "name": "deltaB",
        "type": "int256"
      }
    ],
    "name": "scaledDeltaB",
    "outputs": [
      {
        "internalType": "int256",
        "name": "",
        "type": "int256"
      }
    ],
    "stateMutability": "pure",
    "type": "function"
  },
  {
    "inputs": [
      {
        "internalType": "bytes",
        "name": "convertData",
        "type": "bytes"
      },
      {
        "internalType": "int96[]",
        "name": "stems",
        "type": "int96[]"
      },
      {
        "internalType": "uint256[]",
        "name": "amounts",
        "type": "uint256[]"
      }
    ],
    "name": "convert",
    "outputs": [
      {
        "internalType": "int96",
        "name": "toStem",
        "type": "int96"
      },
      {
        "internalType": "uint256",
        "name": "fromAmount",
        "type": "uint256"
      },
      {
        "internalType": "uint256",
        "name": "toAmount",
        "type": "uint256"
      },
      {
        "internalType": "uint256",
        "name": "fromBdv",
        "type": "uint256"
      },
      {
        "internalType": "uint256",
        "name": "toBdv",
        "type": "uint256"
      }
    ],
    "stateMutability": "payable",
    "type": "function"
  },
  {
    "inputs": [
      {
        "internalType": "uint256",
        "name": "amount",
        "type": "uint256"
      }
    ],
    "name": "beanToBDV",
    "outputs": [
      {
        "internalType": "uint256",
        "name": "",
        "type": "uint256"
      }
    ],
    "stateMutability": "pure",
    "type": "function"
  },
  {
    "inputs": [
      {
        "internalType": "uint256",
        "name": "amount",
        "type": "uint256"
      }
    ],
    "name": "unripeBeanToBDV",
    "outputs": [
      {
        "internalType": "uint256",
        "name": "",
        "type": "uint256"
      }
    ],
    "stateMutability": "view",
    "type": "function"
  },
  {
    "inputs": [
      {
        "internalType": "uint256",
        "name": "amount",
        "type": "uint256"
      }
    ],
    "name": "unripeLPToBDV",
    "outputs": [
      {
        "internalType": "uint256",
        "name": "",
        "type": "uint256"
      }
    ],
    "stateMutability": "view",
    "type": "function"
  },
  {
    "inputs": [
      {
        "internalType": "address",
        "name": "token",
        "type": "address"
      },
      {
        "internalType": "uint256",
        "name": "amount",
        "type": "uint256"
      }
    ],
    "name": "wellBdv",
    "outputs": [
      {
        "internalType": "uint256",
        "name": "",
        "type": "uint256"
      }
    ],
    "stateMutability": "view",
    "type": "function"
  },
  {
    "anonymous": false,
    "inputs": [
      {
        "indexed": true,
        "internalType": "address",
        "name": "account",
        "type": "address"
      },
      {
        "indexed": true,
        "internalType": "address",
        "name": "operator",
        "type": "address"
      },
      {
        "indexed": false,
        "internalType": "bool",
        "name": "approved",
        "type": "bool"
      }
    ],
    "name": "ApprovalForAll",
    "type": "event"
  },
  {
    "anonymous": false,
    "inputs": [
      {
        "indexed": true,
        "internalType": "address",
        "name": "owner",
        "type": "address"
      },
      {
        "indexed": true,
        "internalType": "address",
        "name": "spender",
        "type": "address"
      },
      {
        "indexed": false,
        "internalType": "address",
        "name": "token",
        "type": "address"
      },
      {
        "indexed": false,
        "internalType": "uint256",
        "name": "amount",
        "type": "uint256"
      }
    ],
    "name": "DepositApproval",
    "type": "event"
  },
  {
    "inputs": [
      {
        "internalType": "address",
        "name": "spender",
        "type": "address"
      },
      {
        "internalType": "address",
        "name": "token",
        "type": "address"
      },
      {
        "internalType": "uint256",
        "name": "amount",
        "type": "uint256"
      }
    ],
    "name": "approveDeposit",
    "outputs": [],
    "stateMutability": "payable",
    "type": "function"
  },
  {
    "inputs": [
      {
        "internalType": "address",
        "name": "spender",
        "type": "address"
      },
      {
        "internalType": "address",
        "name": "token",
        "type": "address"
      },
      {
        "internalType": "uint256",
        "name": "subtractedValue",
        "type": "uint256"
      }
    ],
    "name": "decreaseDepositAllowance",
    "outputs": [
      {
        "internalType": "bool",
        "name": "",
        "type": "bool"
      }
    ],
    "stateMutability": "nonpayable",
    "type": "function"
  },
  {
    "inputs": [
      {
        "internalType": "address",
        "name": "owner",
        "type": "address"
      },
      {
        "internalType": "address",
        "name": "spender",
        "type": "address"
      },
      {
        "internalType": "address",
        "name": "token",
        "type": "address"
      }
    ],
    "name": "depositAllowance",
    "outputs": [
      {
        "internalType": "uint256",
        "name": "",
        "type": "uint256"
      }
    ],
    "stateMutability": "view",
    "type": "function"
  },
  {
    "inputs": [],
    "name": "depositPermitDomainSeparator",
    "outputs": [
      {
        "internalType": "bytes32",
        "name": "",
        "type": "bytes32"
      }
    ],
    "stateMutability": "view",
    "type": "function"
  },
  {
    "inputs": [
      {
        "internalType": "address",
        "name": "owner",
        "type": "address"
      }
    ],
    "name": "depositPermitNonces",
    "outputs": [
      {
        "internalType": "uint256",
        "name": "",
        "type": "uint256"
      }
    ],
    "stateMutability": "view",
    "type": "function"
  },
  {
    "inputs": [
      {
        "internalType": "address",
        "name": "spender",
        "type": "address"
      },
      {
        "internalType": "address",
        "name": "token",
        "type": "address"
      },
      {
        "internalType": "uint256",
        "name": "addedValue",
        "type": "uint256"
      }
    ],
    "name": "increaseDepositAllowance",
    "outputs": [
      {
        "internalType": "bool",
        "name": "",
        "type": "bool"
      }
    ],
    "stateMutability": "nonpayable",
    "type": "function"
  },
  {
    "inputs": [
      {
        "internalType": "address",
        "name": "_owner",
        "type": "address"
      },
      {
        "internalType": "address",
        "name": "_operator",
        "type": "address"
      }
    ],
    "name": "isApprovedForAll",
    "outputs": [
      {
        "internalType": "bool",
        "name": "",
        "type": "bool"
      }
    ],
    "stateMutability": "view",
    "type": "function"
  },
  {
    "inputs": [
      {
        "internalType": "address",
        "name": "owner",
        "type": "address"
      },
      {
        "internalType": "address",
        "name": "spender",
        "type": "address"
      },
      {
        "internalType": "address",
        "name": "token",
        "type": "address"
      },
      {
        "internalType": "uint256",
        "name": "value",
        "type": "uint256"
      },
      {
        "internalType": "uint256",
        "name": "deadline",
        "type": "uint256"
      },
      {
        "internalType": "uint8",
        "name": "v",
        "type": "uint8"
      },
      {
        "internalType": "bytes32",
        "name": "r",
        "type": "bytes32"
      },
      {
        "internalType": "bytes32",
        "name": "s",
        "type": "bytes32"
      }
    ],
    "name": "permitDeposit",
    "outputs": [],
    "stateMutability": "payable",
    "type": "function"
  },
  {
    "inputs": [
      {
        "internalType": "address",
        "name": "owner",
        "type": "address"
      },
      {
        "internalType": "address",
        "name": "spender",
        "type": "address"
      },
      {
        "internalType": "address[]",
        "name": "tokens",
        "type": "address[]"
      },
      {
        "internalType": "uint256[]",
        "name": "values",
        "type": "uint256[]"
      },
      {
        "internalType": "uint256",
        "name": "deadline",
        "type": "uint256"
      },
      {
        "internalType": "uint8",
        "name": "v",
        "type": "uint8"
      },
      {
        "internalType": "bytes32",
        "name": "r",
        "type": "bytes32"
      },
      {
        "internalType": "bytes32",
        "name": "s",
        "type": "bytes32"
      }
    ],
    "name": "permitDeposits",
    "outputs": [],
    "stateMutability": "payable",
    "type": "function"
  },
  {
    "inputs": [
      {
        "internalType": "address",
        "name": "spender",
        "type": "address"
      },
      {
        "internalType": "bool",
        "name": "approved",
        "type": "bool"
      }
    ],
    "name": "setApprovalForAll",
    "outputs": [],
    "stateMutability": "nonpayable",
    "type": "function"
  },
  {
    "anonymous": false,
    "inputs": [
      {
        "indexed": false,
        "internalType": "address",
        "name": "token",
        "type": "address"
      },
      {
        "indexed": false,
        "internalType": "uint256",
        "name": "index",
        "type": "uint256"
      },
      {
        "indexed": false,
        "internalType": "bool",
        "name": "isWhitelisted",
        "type": "bool"
      },
      {
        "indexed": false,
        "internalType": "bool",
        "name": "isWhitelistedLp",
        "type": "bool"
      },
      {
        "indexed": false,
        "internalType": "bool",
        "name": "isWhitelistedWell",
        "type": "bool"
      },
      {
        "indexed": false,
        "internalType": "bool",
        "name": "isSoppable",
        "type": "bool"
      }
    ],
    "name": "AddWhitelistStatus",
    "type": "event"
  },
  {
    "anonymous": false,
    "inputs": [
      {
        "indexed": true,
        "internalType": "address",
        "name": "token",
        "type": "address"
      }
    ],
    "name": "DewhitelistToken",
    "type": "event"
  },
  {
    "anonymous": false,
    "inputs": [
      {
        "indexed": true,
        "internalType": "address",
        "name": "token",
        "type": "address"
      },
      {
        "indexed": false,
        "internalType": "bytes4",
        "name": "gpSelector",
        "type": "bytes4"
      },
      {
        "indexed": false,
        "internalType": "bytes4",
        "name": "lwSelector",
        "type": "bytes4"
      },
      {
        "indexed": false,
        "internalType": "uint64",
        "name": "optimalPercentDepositedBdv",
        "type": "uint64"
      }
    ],
    "name": "UpdateGaugeSettings",
    "type": "event"
  },
  {
    "anonymous": false,
    "inputs": [
      {
        "indexed": false,
        "internalType": "address",
        "name": "token",
        "type": "address"
      },
      {
        "indexed": false,
        "internalType": "uint256",
        "name": "index",
        "type": "uint256"
      },
      {
        "indexed": false,
        "internalType": "bool",
        "name": "isWhitelisted",
        "type": "bool"
      },
      {
        "indexed": false,
        "internalType": "bool",
        "name": "isWhitelistedLp",
        "type": "bool"
      },
      {
        "indexed": false,
        "internalType": "bool",
        "name": "isWhitelistedWell",
        "type": "bool"
      },
      {
        "indexed": false,
        "internalType": "bool",
        "name": "isSoppable",
        "type": "bool"
      }
    ],
    "name": "UpdateWhitelistStatus",
    "type": "event"
  },
  {
    "anonymous": false,
    "inputs": [
      {
        "indexed": true,
        "internalType": "address",
        "name": "token",
        "type": "address"
      },
      {
        "components": [
          {
            "internalType": "address",
            "name": "target",
            "type": "address"
          },
          {
            "internalType": "bytes4",
            "name": "selector",
            "type": "bytes4"
          },
          {
            "internalType": "bytes1",
            "name": "encodeType",
            "type": "bytes1"
          }
        ],
        "indexed": false,
        "internalType": "struct Implementation",
        "name": "gaugePointImplementation",
        "type": "tuple"
      }
    ],
    "name": "UpdatedGaugePointImplementationForToken",
    "type": "event"
  },
  {
    "anonymous": false,
    "inputs": [
      {
        "indexed": true,
        "internalType": "address",
        "name": "token",
        "type": "address"
      },
      {
        "components": [
          {
            "internalType": "address",
            "name": "target",
            "type": "address"
          },
          {
            "internalType": "bytes4",
            "name": "selector",
            "type": "bytes4"
          },
          {
            "internalType": "bytes1",
            "name": "encodeType",
            "type": "bytes1"
          }
        ],
        "indexed": false,
        "internalType": "struct Implementation",
        "name": "liquidityWeightImplementation",
        "type": "tuple"
      }
    ],
    "name": "UpdatedLiqudityWeightImplementationForToken",
    "type": "event"
  },
  {
    "anonymous": false,
    "inputs": [
      {
        "indexed": true,
        "internalType": "address",
        "name": "token",
        "type": "address"
      },
      {
        "components": [
          {
            "internalType": "address",
            "name": "target",
            "type": "address"
          },
          {
            "internalType": "bytes4",
            "name": "selector",
            "type": "bytes4"
          },
          {
            "internalType": "bytes1",
            "name": "encodeType",
            "type": "bytes1"
          }
        ],
        "indexed": false,
        "internalType": "struct Implementation",
        "name": "oracleImplementation",
        "type": "tuple"
      }
    ],
    "name": "UpdatedOracleImplementationForToken",
    "type": "event"
  },
  {
    "anonymous": false,
    "inputs": [
      {
        "components": [
          {
            "internalType": "uint256",
            "name": "maxBeanMaxLpGpPerBdvRatio",
            "type": "uint256"
          },
          {
            "internalType": "uint256",
            "name": "minBeanMaxLpGpPerBdvRatio",
            "type": "uint256"
          },
          {
            "internalType": "uint256",
            "name": "targetSeasonsToCatchUp",
            "type": "uint256"
          },
          {
            "internalType": "uint256",
            "name": "podRateLowerBound",
            "type": "uint256"
          },
          {
            "internalType": "uint256",
            "name": "podRateOptimal",
            "type": "uint256"
          },
          {
            "internalType": "uint256",
            "name": "podRateUpperBound",
            "type": "uint256"
          },
          {
            "internalType": "uint256",
            "name": "deltaPodDemandLowerBound",
            "type": "uint256"
          },
          {
            "internalType": "uint256",
            "name": "deltaPodDemandUpperBound",
            "type": "uint256"
          },
          {
            "internalType": "uint256",
            "name": "lpToSupplyRatioUpperBound",
            "type": "uint256"
          },
          {
            "internalType": "uint256",
            "name": "lpToSupplyRatioOptimal",
            "type": "uint256"
          },
          {
            "internalType": "uint256",
            "name": "lpToSupplyRatioLowerBound",
            "type": "uint256"
          },
          {
            "internalType": "uint256",
            "name": "excessivePriceThreshold",
            "type": "uint256"
          }
        ],
        "indexed": false,
        "internalType": "struct EvaluationParameters",
        "name": "",
        "type": "tuple"
      }
    ],
    "name": "UpdatedSeedGaugeSettings",
    "type": "event"
  },
  {
    "anonymous": false,
    "inputs": [
      {
        "indexed": true,
        "internalType": "address",
        "name": "token",
        "type": "address"
      },
      {
        "indexed": false,
        "internalType": "uint32",
        "name": "stalkEarnedPerSeason",
        "type": "uint32"
      },
      {
        "indexed": false,
        "internalType": "uint32",
        "name": "season",
        "type": "uint32"
      }
    ],
    "name": "UpdatedStalkPerBdvPerSeason",
    "type": "event"
  },
  {
    "anonymous": false,
    "inputs": [
      {
        "indexed": true,
        "internalType": "address",
        "name": "token",
        "type": "address"
      },
      {
        "indexed": false,
        "internalType": "bytes4",
        "name": "selector",
        "type": "bytes4"
      },
      {
        "indexed": false,
        "internalType": "uint32",
        "name": "stalkEarnedPerSeason",
        "type": "uint32"
      },
      {
        "indexed": false,
        "internalType": "uint256",
        "name": "stalkIssuedPerBdv",
        "type": "uint256"
      },
      {
        "indexed": false,
        "internalType": "bytes4",
        "name": "gpSelector",
        "type": "bytes4"
      },
      {
        "indexed": false,
        "internalType": "bytes4",
        "name": "lwSelector",
        "type": "bytes4"
      },
      {
        "indexed": false,
        "internalType": "uint128",
        "name": "gaugePoints",
        "type": "uint128"
      },
      {
        "indexed": false,
        "internalType": "uint64",
        "name": "optimalPercentDepositedBdv",
        "type": "uint64"
      }
    ],
    "name": "WhitelistToken",
    "type": "event"
  },
  {
    "anonymous": false,
    "inputs": [
      {
        "components": [
          {
            "internalType": "address",
            "name": "target",
            "type": "address"
          },
          {
            "internalType": "bytes4",
            "name": "selector",
            "type": "bytes4"
          },
          {
            "internalType": "bytes1",
            "name": "encodeType",
            "type": "bytes1"
          }
        ],
        "indexed": false,
        "internalType": "struct Implementation",
        "name": "oracleImplementation",
        "type": "tuple"
      },
      {
        "components": [
          {
            "internalType": "address",
            "name": "target",
            "type": "address"
          },
          {
            "internalType": "bytes4",
            "name": "selector",
            "type": "bytes4"
          },
          {
            "internalType": "bytes1",
            "name": "encodeType",
            "type": "bytes1"
          }
        ],
        "indexed": false,
        "internalType": "struct Implementation",
        "name": "gpImplementation",
        "type": "tuple"
      },
      {
        "components": [
          {
            "internalType": "address",
            "name": "target",
            "type": "address"
          },
          {
            "internalType": "bytes4",
            "name": "selector",
            "type": "bytes4"
          },
          {
            "internalType": "bytes1",
            "name": "encodeType",
            "type": "bytes1"
          }
        ],
        "indexed": false,
        "internalType": "struct Implementation",
        "name": "lwImplementation",
        "type": "tuple"
      }
    ],
    "name": "WhitelistTokenWithExternalImplementation",
    "type": "event"
  },
  {
    "inputs": [
      {
        "internalType": "address",
        "name": "token",
        "type": "address"
      }
    ],
    "name": "dewhitelistToken",
    "outputs": [],
    "stateMutability": "payable",
    "type": "function"
  },
  {
    "inputs": [],
    "name": "getSiloTokens",
    "outputs": [
      {
        "internalType": "address[]",
        "name": "tokens",
        "type": "address[]"
      }
    ],
    "stateMutability": "view",
    "type": "function"
  },
  {
    "inputs": [
      {
        "internalType": "address",
        "name": "token",
        "type": "address"
      }
    ],
    "name": "getWhitelistStatus",
    "outputs": [
      {
        "components": [
          {
            "internalType": "address",
            "name": "token",
            "type": "address"
          },
          {
            "internalType": "bool",
            "name": "isWhitelisted",
            "type": "bool"
          },
          {
            "internalType": "bool",
            "name": "isWhitelistedLp",
            "type": "bool"
          },
          {
            "internalType": "bool",
            "name": "isWhitelistedWell",
            "type": "bool"
          },
          {
            "internalType": "bool",
            "name": "isSoppable",
            "type": "bool"
          }
        ],
        "internalType": "struct WhitelistStatus",
        "name": "_whitelistStatuses",
        "type": "tuple"
      }
    ],
    "stateMutability": "view",
    "type": "function"
  },
  {
    "inputs": [],
    "name": "getWhitelistStatuses",
    "outputs": [
      {
        "components": [
          {
            "internalType": "address",
            "name": "token",
            "type": "address"
          },
          {
            "internalType": "bool",
            "name": "isWhitelisted",
            "type": "bool"
          },
          {
            "internalType": "bool",
            "name": "isWhitelistedLp",
            "type": "bool"
          },
          {
            "internalType": "bool",
            "name": "isWhitelistedWell",
            "type": "bool"
          },
          {
            "internalType": "bool",
            "name": "isSoppable",
            "type": "bool"
          }
        ],
        "internalType": "struct WhitelistStatus[]",
        "name": "_whitelistStatuses",
        "type": "tuple[]"
      }
    ],
    "stateMutability": "view",
    "type": "function"
  },
  {
    "inputs": [],
    "name": "getWhitelistedLpTokens",
    "outputs": [
      {
        "internalType": "address[]",
        "name": "tokens",
        "type": "address[]"
      }
    ],
    "stateMutability": "view",
    "type": "function"
  },
  {
    "inputs": [],
    "name": "getWhitelistedTokens",
    "outputs": [
      {
        "internalType": "address[]",
        "name": "tokens",
        "type": "address[]"
      }
    ],
    "stateMutability": "view",
    "type": "function"
  },
  {
    "inputs": [],
    "name": "getWhitelistedWellLpTokens",
    "outputs": [
      {
        "internalType": "address[]",
        "name": "tokens",
        "type": "address[]"
      }
    ],
    "stateMutability": "view",
    "type": "function"
  },
  {
    "inputs": [
      {
        "internalType": "address",
        "name": "token",
        "type": "address"
      },
      {
        "internalType": "bytes4",
        "name": "gaugePointSelector",
        "type": "bytes4"
      },
      {
        "internalType": "bytes4",
        "name": "liquidityWeightSelector",
        "type": "bytes4"
      },
      {
        "internalType": "uint64",
        "name": "optimalPercentDepositedBdv",
        "type": "uint64"
      }
    ],
    "name": "updateGaugeForToken",
    "outputs": [],
    "stateMutability": "payable",
    "type": "function"
  },
  {
    "inputs": [
      {
        "internalType": "address",
        "name": "token",
        "type": "address"
      },
      {
        "components": [
          {
            "internalType": "address",
            "name": "target",
            "type": "address"
          },
          {
            "internalType": "bytes4",
            "name": "selector",
            "type": "bytes4"
          },
          {
            "internalType": "bytes1",
            "name": "encodeType",
            "type": "bytes1"
          }
        ],
        "internalType": "struct Implementation",
        "name": "impl",
        "type": "tuple"
      }
    ],
    "name": "updateGaugePointImplementationForToken",
    "outputs": [],
    "stateMutability": "payable",
    "type": "function"
  },
  {
    "inputs": [
      {
        "internalType": "address",
        "name": "token",
        "type": "address"
      },
      {
        "components": [
          {
            "internalType": "address",
            "name": "target",
            "type": "address"
          },
          {
            "internalType": "bytes4",
            "name": "selector",
            "type": "bytes4"
          },
          {
            "internalType": "bytes1",
            "name": "encodeType",
            "type": "bytes1"
          }
        ],
        "internalType": "struct Implementation",
        "name": "impl",
        "type": "tuple"
      }
    ],
    "name": "updateLiqudityWeightImplementationForToken",
    "outputs": [],
    "stateMutability": "payable",
    "type": "function"
  },
  {
    "inputs": [
      {
        "internalType": "address",
        "name": "token",
        "type": "address"
      },
      {
        "components": [
          {
            "internalType": "address",
            "name": "target",
            "type": "address"
          },
          {
            "internalType": "bytes4",
            "name": "selector",
            "type": "bytes4"
          },
          {
            "internalType": "bytes1",
            "name": "encodeType",
            "type": "bytes1"
          }
        ],
        "internalType": "struct Implementation",
        "name": "impl",
        "type": "tuple"
      }
    ],
    "name": "updateOracleImplementationForToken",
    "outputs": [],
    "stateMutability": "payable",
    "type": "function"
  },
  {
    "inputs": [
      {
        "components": [
          {
            "internalType": "uint256",
            "name": "maxBeanMaxLpGpPerBdvRatio",
            "type": "uint256"
          },
          {
            "internalType": "uint256",
            "name": "minBeanMaxLpGpPerBdvRatio",
            "type": "uint256"
          },
          {
            "internalType": "uint256",
            "name": "targetSeasonsToCatchUp",
            "type": "uint256"
          },
          {
            "internalType": "uint256",
            "name": "podRateLowerBound",
            "type": "uint256"
          },
          {
            "internalType": "uint256",
            "name": "podRateOptimal",
            "type": "uint256"
          },
          {
            "internalType": "uint256",
            "name": "podRateUpperBound",
            "type": "uint256"
          },
          {
            "internalType": "uint256",
            "name": "deltaPodDemandLowerBound",
            "type": "uint256"
          },
          {
            "internalType": "uint256",
            "name": "deltaPodDemandUpperBound",
            "type": "uint256"
          },
          {
            "internalType": "uint256",
            "name": "lpToSupplyRatioUpperBound",
            "type": "uint256"
          },
          {
            "internalType": "uint256",
            "name": "lpToSupplyRatioOptimal",
            "type": "uint256"
          },
          {
            "internalType": "uint256",
            "name": "lpToSupplyRatioLowerBound",
            "type": "uint256"
          },
          {
            "internalType": "uint256",
            "name": "excessivePriceThreshold",
            "type": "uint256"
          }
        ],
        "internalType": "struct EvaluationParameters",
        "name": "updatedSeedGaugeSettings",
        "type": "tuple"
      }
    ],
    "name": "updateSeedGaugeSettings",
    "outputs": [],
    "stateMutability": "nonpayable",
    "type": "function"
  },
  {
    "inputs": [
      {
        "internalType": "address",
        "name": "token",
        "type": "address"
      },
      {
        "internalType": "uint32",
        "name": "stalkEarnedPerSeason",
        "type": "uint32"
      }
    ],
    "name": "updateStalkPerBdvPerSeasonForToken",
    "outputs": [],
    "stateMutability": "payable",
    "type": "function"
  },
  {
    "inputs": [
      {
        "internalType": "address",
        "name": "token",
        "type": "address"
      },
      {
        "internalType": "bytes4",
        "name": "selector",
        "type": "bytes4"
      },
      {
        "internalType": "uint32",
        "name": "stalkIssuedPerBdv",
        "type": "uint32"
      },
      {
        "internalType": "uint32",
        "name": "stalkEarnedPerSeason",
        "type": "uint32"
      },
      {
        "internalType": "bytes4",
        "name": "gaugePointSelector",
        "type": "bytes4"
      },
      {
        "internalType": "bytes4",
        "name": "liquidityWeightSelector",
        "type": "bytes4"
      },
      {
        "internalType": "uint128",
        "name": "gaugePoints",
        "type": "uint128"
      },
      {
        "internalType": "uint64",
        "name": "optimalPercentDepositedBdv",
        "type": "uint64"
      },
      {
        "components": [
          {
            "internalType": "address",
            "name": "target",
            "type": "address"
          },
          {
            "internalType": "bytes4",
            "name": "selector",
            "type": "bytes4"
          },
          {
            "internalType": "bytes1",
            "name": "encodeType",
            "type": "bytes1"
          }
        ],
        "internalType": "struct Implementation",
        "name": "oracleImplementation",
        "type": "tuple"
      }
    ],
    "name": "whitelistToken",
    "outputs": [],
    "stateMutability": "payable",
    "type": "function"
  },
  {
    "inputs": [
      {
        "internalType": "address",
        "name": "token",
        "type": "address"
      },
      {
        "internalType": "bytes4",
        "name": "selector",
        "type": "bytes4"
      },
      {
        "internalType": "uint32",
        "name": "stalkIssuedPerBdv",
        "type": "uint32"
      },
      {
        "internalType": "uint32",
        "name": "stalkEarnedPerSeason",
        "type": "uint32"
      },
      {
        "internalType": "bytes1",
        "name": "encodeType",
        "type": "bytes1"
      },
      {
        "internalType": "bytes4",
        "name": "gaugePointSelector",
        "type": "bytes4"
      },
      {
        "internalType": "bytes4",
        "name": "liquidityWeightSelector",
        "type": "bytes4"
      },
      {
        "internalType": "uint128",
        "name": "gaugePoints",
        "type": "uint128"
      },
      {
        "internalType": "uint64",
        "name": "optimalPercentDepositedBdv",
        "type": "uint64"
      },
      {
        "components": [
          {
            "internalType": "address",
            "name": "target",
            "type": "address"
          },
          {
            "internalType": "bytes4",
            "name": "selector",
            "type": "bytes4"
          },
          {
            "internalType": "bytes1",
            "name": "encodeType",
            "type": "bytes1"
          }
        ],
        "internalType": "struct Implementation",
        "name": "oracleImplementation",
        "type": "tuple"
      }
    ],
    "name": "whitelistTokenWithEncodeType",
    "outputs": [],
    "stateMutability": "payable",
    "type": "function"
  },
  {
    "inputs": [
      {
        "internalType": "address",
        "name": "token",
        "type": "address"
      },
      {
        "internalType": "bytes4",
        "name": "selector",
        "type": "bytes4"
      },
      {
        "internalType": "uint32",
        "name": "stalkIssuedPerBdv",
        "type": "uint32"
      },
      {
        "internalType": "uint32",
        "name": "stalkEarnedPerSeason",
        "type": "uint32"
      },
      {
        "internalType": "bytes1",
        "name": "encodeType",
        "type": "bytes1"
      },
      {
        "internalType": "uint128",
        "name": "gaugePoints",
        "type": "uint128"
      },
      {
        "internalType": "uint64",
        "name": "optimalPercentDepositedBdv",
        "type": "uint64"
      },
      {
        "components": [
          {
            "internalType": "address",
            "name": "target",
            "type": "address"
          },
          {
            "internalType": "bytes4",
            "name": "selector",
            "type": "bytes4"
          },
          {
            "internalType": "bytes1",
            "name": "encodeType",
            "type": "bytes1"
          }
        ],
        "internalType": "struct Implementation",
        "name": "oracleImplementation",
        "type": "tuple"
      },
      {
        "components": [
          {
            "internalType": "address",
            "name": "target",
            "type": "address"
          },
          {
            "internalType": "bytes4",
            "name": "selector",
            "type": "bytes4"
          },
          {
            "internalType": "bytes1",
            "name": "encodeType",
            "type": "bytes1"
          }
        ],
        "internalType": "struct Implementation",
        "name": "gaugePointImplementation",
        "type": "tuple"
      },
      {
        "components": [
          {
            "internalType": "address",
            "name": "target",
            "type": "address"
          },
          {
            "internalType": "bytes4",
            "name": "selector",
            "type": "bytes4"
          },
          {
            "internalType": "bytes1",
            "name": "encodeType",
            "type": "bytes1"
          }
        ],
        "internalType": "struct Implementation",
        "name": "liquidityWeightImplementation",
        "type": "tuple"
      }
    ],
    "name": "whitelistTokenWithExternalImplementation",
    "outputs": [],
    "stateMutability": "payable",
    "type": "function"
  },
  {
    "inputs": [
      {
        "internalType": "address",
        "name": "account",
        "type": "address"
      },
      {
        "internalType": "uint256",
        "name": "depositId",
        "type": "uint256"
      }
    ],
    "name": "balanceOf",
    "outputs": [
      {
        "internalType": "uint256",
        "name": "amount",
        "type": "uint256"
      }
    ],
    "stateMutability": "view",
    "type": "function"
  },
  {
    "inputs": [
      {
        "internalType": "address[]",
        "name": "accounts",
        "type": "address[]"
      },
      {
        "internalType": "uint256[]",
        "name": "depositIds",
        "type": "uint256[]"
      }
    ],
    "name": "balanceOfBatch",
    "outputs": [
      {
        "internalType": "uint256[]",
        "name": "",
        "type": "uint256[]"
      }
    ],
    "stateMutability": "view",
    "type": "function"
  },
  {
    "inputs": [
      {
        "internalType": "address",
        "name": "account",
        "type": "address"
      },
      {
        "internalType": "address",
        "name": "token",
        "type": "address"
      }
    ],
    "name": "balanceOfDepositedBdv",
    "outputs": [
      {
        "internalType": "uint256",
        "name": "depositedBdv",
        "type": "uint256"
      }
    ],
    "stateMutability": "view",
    "type": "function"
  },
  {
    "inputs": [
      {
        "internalType": "address",
        "name": "account",
        "type": "address"
      }
    ],
    "name": "balanceOfEarnedBeans",
    "outputs": [
      {
        "internalType": "uint256",
        "name": "beans",
        "type": "uint256"
      }
    ],
    "stateMutability": "view",
    "type": "function"
  },
  {
    "inputs": [
      {
        "internalType": "address",
        "name": "account",
        "type": "address"
      }
    ],
    "name": "balanceOfEarnedStalk",
    "outputs": [
      {
        "internalType": "uint256",
        "name": "",
        "type": "uint256"
      }
    ],
    "stateMutability": "view",
    "type": "function"
  },
  {
    "inputs": [
      {
        "internalType": "address",
        "name": "account",
        "type": "address"
      }
    ],
    "name": "balanceOfFinishedGerminatingStalkAndRoots",
    "outputs": [
      {
        "internalType": "uint256",
        "name": "gStalk",
        "type": "uint256"
      },
      {
        "internalType": "uint256",
        "name": "gRoots",
        "type": "uint256"
      }
    ],
    "stateMutability": "view",
    "type": "function"
  },
  {
    "inputs": [
      {
        "internalType": "address",
        "name": "account",
        "type": "address"
      }
    ],
    "name": "balanceOfGerminatingStalk",
    "outputs": [
      {
        "internalType": "uint256",
        "name": "",
        "type": "uint256"
      }
    ],
    "stateMutability": "view",
    "type": "function"
  },
  {
    "inputs": [
      {
        "internalType": "address",
        "name": "account",
        "type": "address"
      },
      {
        "internalType": "address",
        "name": "token",
        "type": "address"
      }
    ],
    "name": "balanceOfGrownStalk",
    "outputs": [
      {
        "internalType": "uint256",
        "name": "",
        "type": "uint256"
      }
    ],
    "stateMutability": "view",
    "type": "function"
  },
  {
    "inputs": [
      {
        "internalType": "address",
        "name": "account",
        "type": "address"
      },
      {
        "internalType": "address",
        "name": "well",
        "type": "address"
      }
    ],
    "name": "balanceOfPlenty",
    "outputs": [
      {
        "internalType": "uint256",
        "name": "plenty",
        "type": "uint256"
      }
    ],
    "stateMutability": "view",
    "type": "function"
  },
  {
    "inputs": [
      {
        "internalType": "address",
        "name": "account",
        "type": "address"
      }
    ],
    "name": "balanceOfRainRoots",
    "outputs": [
      {
        "internalType": "uint256",
        "name": "",
        "type": "uint256"
      }
    ],
    "stateMutability": "view",
    "type": "function"
  },
  {
    "inputs": [
      {
        "internalType": "address",
        "name": "account",
        "type": "address"
      }
    ],
    "name": "balanceOfRoots",
    "outputs": [
      {
        "internalType": "uint256",
        "name": "",
        "type": "uint256"
      }
    ],
    "stateMutability": "view",
    "type": "function"
  },
  {
    "inputs": [
      {
        "internalType": "address",
        "name": "account",
        "type": "address"
      }
    ],
    "name": "balanceOfSop",
    "outputs": [
      {
        "components": [
          {
            "internalType": "uint32",
            "name": "lastRain",
            "type": "uint32"
          },
          {
            "internalType": "uint32",
            "name": "lastSop",
            "type": "uint32"
          },
          {
            "internalType": "uint256",
            "name": "roots",
            "type": "uint256"
          },
          {
            "components": [
              {
                "internalType": "address",
                "name": "well",
                "type": "address"
              },
              {
                "components": [
                  {
                    "internalType": "uint256",
                    "name": "plentyPerRoot",
                    "type": "uint256"
                  },
                  {
                    "internalType": "uint256",
                    "name": "plenty",
                    "type": "uint256"
                  },
                  {
                    "internalType": "bytes32[4]",
                    "name": "_buffer",
                    "type": "bytes32[4]"
                  }
                ],
                "internalType": "struct PerWellPlenty",
                "name": "wellsPlenty",
                "type": "tuple"
              }
            ],
            "internalType": "struct SiloGettersFacet.FarmerSops[]",
            "name": "farmerSops",
            "type": "tuple[]"
          }
        ],
        "internalType": "struct SiloGettersFacet.AccountSeasonOfPlenty",
        "name": "sop",
        "type": "tuple"
      }
    ],
    "stateMutability": "view",
    "type": "function"
  },
  {
    "inputs": [
      {
        "internalType": "address",
        "name": "account",
        "type": "address"
      }
    ],
    "name": "balanceOfStalk",
    "outputs": [
      {
        "internalType": "uint256",
        "name": "",
        "type": "uint256"
      }
    ],
    "stateMutability": "view",
    "type": "function"
  },
  {
    "inputs": [
      {
        "internalType": "address",
        "name": "account",
        "type": "address"
      }
    ],
    "name": "balanceOfYoungAndMatureGerminatingStalk",
    "outputs": [
      {
        "internalType": "uint256",
        "name": "matureGerminatingStalk",
        "type": "uint256"
      },
      {
        "internalType": "uint256",
        "name": "youngGerminatingStalk",
        "type": "uint256"
      }
    ],
    "stateMutability": "view",
    "type": "function"
  },
  {
    "inputs": [
      {
        "internalType": "address",
        "name": "token",
        "type": "address"
      },
      {
        "internalType": "uint256",
        "name": "amount",
        "type": "uint256"
      }
    ],
    "name": "bdv",
    "outputs": [
      {
        "internalType": "uint256",
        "name": "_bdv",
        "type": "uint256"
      }
    ],
    "stateMutability": "view",
    "type": "function"
  },
  {
    "inputs": [
      {
        "internalType": "address",
        "name": "token",
        "type": "address"
      },
      {
        "internalType": "uint256",
        "name": "grownStalk",
        "type": "uint256"
      },
      {
        "internalType": "uint256",
        "name": "bdvOfDeposit",
        "type": "uint256"
      }
    ],
    "name": "calculateStemForTokenFromGrownStalk",
    "outputs": [
      {
        "internalType": "int96",
        "name": "stem",
        "type": "int96"
      },
      {
        "internalType": "enum GerminationSide",
        "name": "germ",
        "type": "uint8"
      }
    ],
    "stateMutability": "view",
    "type": "function"
  },
  {
    "inputs": [
      {
        "internalType": "address",
        "name": "account",
        "type": "address"
      },
      {
        "internalType": "address",
        "name": "token",
        "type": "address"
      },
      {
        "internalType": "int96",
        "name": "stem",
        "type": "int96"
      }
    ],
    "name": "getDeposit",
    "outputs": [
      {
        "internalType": "uint256",
        "name": "",
        "type": "uint256"
      },
      {
        "internalType": "uint256",
        "name": "",
        "type": "uint256"
      }
    ],
    "stateMutability": "view",
    "type": "function"
  },
  {
    "inputs": [
      {
        "internalType": "address",
        "name": "token",
        "type": "address"
      },
      {
        "internalType": "int96",
        "name": "stem",
        "type": "int96"
      }
    ],
    "name": "getDepositId",
    "outputs": [
      {
        "internalType": "uint256",
        "name": "",
        "type": "uint256"
      }
    ],
    "stateMutability": "pure",
    "type": "function"
  },
  {
    "inputs": [
      {
        "internalType": "address",
        "name": "account",
        "type": "address"
      }
    ],
    "name": "getDepositsForAccount",
    "outputs": [
      {
        "components": [
          {
            "internalType": "address",
            "name": "token",
            "type": "address"
          },
          {
            "internalType": "uint256[]",
            "name": "depositIds",
            "type": "uint256[]"
          },
          {
            "components": [
              {
                "internalType": "uint128",
                "name": "amount",
                "type": "uint128"
              },
              {
                "internalType": "uint128",
                "name": "bdv",
                "type": "uint128"
              }
            ],
            "internalType": "struct Deposit[]",
            "name": "tokenDeposits",
            "type": "tuple[]"
          }
        ],
        "internalType": "struct SiloGettersFacet.TokenDepositId[]",
        "name": "deposits",
        "type": "tuple[]"
      }
    ],
    "stateMutability": "view",
    "type": "function"
  },
  {
    "inputs": [
      {
        "internalType": "address",
        "name": "token",
        "type": "address"
      }
    ],
    "name": "getEvenGerminating",
    "outputs": [
      {
        "internalType": "uint256",
        "name": "",
        "type": "uint256"
      },
      {
        "internalType": "uint256",
        "name": "",
        "type": "uint256"
      }
    ],
    "stateMutability": "view",
    "type": "function"
  },
  {
    "inputs": [
      {
        "internalType": "uint32",
        "name": "season",
        "type": "uint32"
      }
    ],
    "name": "getGerminatingRootsForSeason",
    "outputs": [
      {
        "internalType": "uint256",
        "name": "",
        "type": "uint256"
      }
    ],
    "stateMutability": "view",
    "type": "function"
  },
  {
    "inputs": [
      {
        "internalType": "uint32",
        "name": "season",
        "type": "uint32"
      }
    ],
    "name": "getGerminatingStalkAndRootsForSeason",
    "outputs": [
      {
        "internalType": "uint256",
        "name": "",
        "type": "uint256"
      },
      {
        "internalType": "uint256",
        "name": "",
        "type": "uint256"
      }
    ],
    "stateMutability": "view",
    "type": "function"
  },
  {
    "inputs": [
      {
        "internalType": "uint32",
        "name": "season",
        "type": "uint32"
      }
    ],
    "name": "getGerminatingStalkForSeason",
    "outputs": [
      {
        "internalType": "uint256",
        "name": "",
        "type": "uint256"
      }
    ],
    "stateMutability": "view",
    "type": "function"
  },
  {
    "inputs": [
      {
        "internalType": "address",
        "name": "token",
        "type": "address"
      }
    ],
    "name": "getGerminatingStem",
    "outputs": [
      {
        "internalType": "int96",
        "name": "germinatingStem",
        "type": "int96"
      }
    ],
    "stateMutability": "view",
    "type": "function"
  },
  {
    "inputs": [
      {
        "internalType": "address[]",
        "name": "tokens",
        "type": "address[]"
      }
    ],
    "name": "getGerminatingStems",
    "outputs": [
      {
        "internalType": "int96[]",
        "name": "germinatingStems",
        "type": "int96[]"
      }
    ],
    "stateMutability": "view",
    "type": "function"
  },
  {
    "inputs": [
      {
        "internalType": "address",
        "name": "token",
        "type": "address"
      }
    ],
    "name": "getGerminatingTotalDeposited",
    "outputs": [
      {
        "internalType": "uint256",
        "name": "amount",
        "type": "uint256"
      }
    ],
    "stateMutability": "view",
    "type": "function"
  },
  {
    "inputs": [
      {
        "internalType": "address",
        "name": "token",
        "type": "address"
      }
    ],
    "name": "getGerminatingTotalDepositedBdv",
    "outputs": [
      {
        "internalType": "uint256",
        "name": "_bdv",
        "type": "uint256"
      }
    ],
    "stateMutability": "view",
    "type": "function"
  },
  {
    "inputs": [
      {
        "internalType": "address",
        "name": "account",
        "type": "address"
      },
      {
        "internalType": "address",
        "name": "token",
        "type": "address"
      },
      {
        "internalType": "uint256",
        "name": "depositId",
        "type": "uint256"
      }
    ],
    "name": "getIndexForDepositId",
    "outputs": [
      {
        "internalType": "uint256",
        "name": "",
        "type": "uint256"
      }
    ],
    "stateMutability": "view",
    "type": "function"
  },
  {
    "inputs": [
      {
        "internalType": "address",
        "name": "account",
        "type": "address"
      },
      {
        "internalType": "address",
        "name": "token",
        "type": "address"
      }
    ],
    "name": "getLastMowedStem",
    "outputs": [
      {
        "internalType": "int96",
        "name": "lastStem",
        "type": "int96"
      }
    ],
    "stateMutability": "view",
    "type": "function"
  },
  {
    "inputs": [
      {
        "internalType": "address",
        "name": "account",
        "type": "address"
      },
      {
        "internalType": "address",
        "name": "token",
        "type": "address"
      }
    ],
    "name": "getMowStatus",
    "outputs": [
      {
        "components": [
          {
            "internalType": "int96",
            "name": "lastStem",
            "type": "int96"
          },
          {
            "internalType": "uint128",
            "name": "bdv",
            "type": "uint128"
          }
        ],
        "internalType": "struct MowStatus",
        "name": "mowStatus",
        "type": "tuple"
      }
    ],
    "stateMutability": "view",
    "type": "function"
  },
  {
    "inputs": [
      {
        "internalType": "address",
        "name": "token",
        "type": "address"
      }
    ],
    "name": "getOddGerminating",
    "outputs": [
      {
        "internalType": "uint256",
        "name": "",
        "type": "uint256"
      },
      {
        "internalType": "uint256",
        "name": "",
        "type": "uint256"
      }
    ],
    "stateMutability": "view",
    "type": "function"
  },
  {
    "inputs": [
      {
        "internalType": "address",
        "name": "account",
        "type": "address"
      },
      {
        "internalType": "address",
        "name": "token",
        "type": "address"
      }
    ],
    "name": "getTokenDepositIdsForAccount",
    "outputs": [
      {
        "internalType": "uint256[]",
        "name": "depositIds",
        "type": "uint256[]"
      }
    ],
    "stateMutability": "view",
    "type": "function"
  },
  {
    "inputs": [
      {
        "internalType": "address",
        "name": "account",
        "type": "address"
      },
      {
        "internalType": "address",
        "name": "token",
        "type": "address"
      }
    ],
    "name": "getTokenDepositsForAccount",
    "outputs": [
      {
        "components": [
          {
            "internalType": "address",
            "name": "token",
            "type": "address"
          },
          {
            "internalType": "uint256[]",
            "name": "depositIds",
            "type": "uint256[]"
          },
          {
            "components": [
              {
                "internalType": "uint128",
                "name": "amount",
                "type": "uint128"
              },
              {
                "internalType": "uint128",
                "name": "bdv",
                "type": "uint128"
              }
            ],
            "internalType": "struct Deposit[]",
            "name": "tokenDeposits",
            "type": "tuple[]"
          }
        ],
        "internalType": "struct SiloGettersFacet.TokenDepositId",
        "name": "deposits",
        "type": "tuple"
      }
    ],
    "stateMutability": "view",
    "type": "function"
  },
  {
    "inputs": [
      {
        "internalType": "address",
        "name": "token",
        "type": "address"
      }
    ],
    "name": "getTotalDeposited",
    "outputs": [
      {
        "internalType": "uint256",
        "name": "",
        "type": "uint256"
      }
    ],
    "stateMutability": "view",
    "type": "function"
  },
  {
    "inputs": [
      {
        "internalType": "address",
        "name": "token",
        "type": "address"
      }
    ],
    "name": "getTotalDepositedBdv",
    "outputs": [
      {
        "internalType": "uint256",
        "name": "",
        "type": "uint256"
      }
    ],
    "stateMutability": "view",
    "type": "function"
  },
  {
    "inputs": [
      {
        "internalType": "address",
        "name": "token",
        "type": "address"
      }
    ],
    "name": "getTotalGerminatingAmount",
    "outputs": [
      {
        "internalType": "uint256",
        "name": "",
        "type": "uint256"
      }
    ],
    "stateMutability": "view",
    "type": "function"
  },
  {
    "inputs": [
      {
        "internalType": "address",
        "name": "token",
        "type": "address"
      }
    ],
    "name": "getTotalGerminatingBdv",
    "outputs": [
      {
        "internalType": "uint256",
        "name": "",
        "type": "uint256"
      }
    ],
    "stateMutability": "view",
    "type": "function"
  },
  {
    "inputs": [],
    "name": "getTotalGerminatingStalk",
    "outputs": [
      {
        "internalType": "uint256",
        "name": "",
        "type": "uint256"
      }
    ],
    "stateMutability": "view",
    "type": "function"
  },
  {
    "inputs": [],
    "name": "getYoungAndMatureGerminatingTotalStalk",
    "outputs": [
      {
        "internalType": "uint256",
        "name": "matureGerminatingStalk",
        "type": "uint256"
      },
      {
        "internalType": "uint256",
        "name": "youngGerminatingStalk",
        "type": "uint256"
      }
    ],
    "stateMutability": "view",
    "type": "function"
  },
  {
    "inputs": [
      {
        "internalType": "address",
        "name": "account",
        "type": "address"
      },
      {
        "internalType": "address",
        "name": "token",
        "type": "address"
      },
      {
        "internalType": "int96",
        "name": "stem",
        "type": "int96"
      }
    ],
    "name": "grownStalkForDeposit",
    "outputs": [
      {
        "internalType": "uint256",
        "name": "grownStalk",
        "type": "uint256"
      }
    ],
    "stateMutability": "view",
    "type": "function"
  },
  {
    "inputs": [],
    "name": "lastSeasonOfPlenty",
    "outputs": [
      {
        "internalType": "uint32",
        "name": "",
        "type": "uint32"
      }
    ],
    "stateMutability": "view",
    "type": "function"
  },
  {
    "inputs": [
      {
        "internalType": "address",
        "name": "account",
        "type": "address"
      }
    ],
    "name": "lastUpdate",
    "outputs": [
      {
        "internalType": "uint32",
        "name": "",
        "type": "uint32"
      }
    ],
    "stateMutability": "view",
    "type": "function"
  },
  {
    "inputs": [],
    "name": "stemStartSeason",
    "outputs": [
      {
        "internalType": "uint16",
        "name": "",
        "type": "uint16"
      }
    ],
    "stateMutability": "view",
    "type": "function"
  },
  {
    "inputs": [
      {
        "internalType": "address",
        "name": "token",
        "type": "address"
      }
    ],
    "name": "stemTipForToken",
    "outputs": [
      {
        "internalType": "int96",
        "name": "_stemTip",
        "type": "int96"
      }
    ],
    "stateMutability": "view",
    "type": "function"
  },
  {
    "inputs": [
      {
        "internalType": "address",
        "name": "token",
        "type": "address"
      }
    ],
    "name": "tokenSettings",
    "outputs": [
      {
        "components": [
          {
            "internalType": "bytes4",
            "name": "selector",
            "type": "bytes4"
          },
          {
            "internalType": "uint32",
            "name": "stalkEarnedPerSeason",
            "type": "uint32"
          },
          {
            "internalType": "uint32",
            "name": "stalkIssuedPerBdv",
            "type": "uint32"
          },
          {
            "internalType": "uint32",
            "name": "milestoneSeason",
            "type": "uint32"
          },
          {
            "internalType": "int96",
            "name": "milestoneStem",
            "type": "int96"
          },
          {
            "internalType": "bytes1",
            "name": "encodeType",
            "type": "bytes1"
          },
          {
            "internalType": "int24",
            "name": "deltaStalkEarnedPerSeason",
            "type": "int24"
          },
          {
            "internalType": "uint128",
            "name": "gaugePoints",
            "type": "uint128"
          },
          {
            "internalType": "uint64",
            "name": "optimalPercentDepositedBdv",
            "type": "uint64"
          },
          {
            "components": [
              {
                "internalType": "address",
                "name": "target",
                "type": "address"
              },
              {
                "internalType": "bytes4",
                "name": "selector",
                "type": "bytes4"
              },
              {
                "internalType": "bytes1",
                "name": "encodeType",
                "type": "bytes1"
              }
            ],
            "internalType": "struct Implementation",
            "name": "gaugePointImplementation",
            "type": "tuple"
          },
          {
            "components": [
              {
                "internalType": "address",
                "name": "target",
                "type": "address"
              },
              {
                "internalType": "bytes4",
                "name": "selector",
                "type": "bytes4"
              },
              {
                "internalType": "bytes1",
                "name": "encodeType",
                "type": "bytes1"
              }
            ],
            "internalType": "struct Implementation",
            "name": "liquidityWeightImplementation",
            "type": "tuple"
          }
        ],
        "internalType": "struct AssetSettings",
        "name": "",
        "type": "tuple"
      }
    ],
    "stateMutability": "view",
    "type": "function"
  },
  {
    "inputs": [],
    "name": "totalEarnedBeans",
    "outputs": [
      {
        "internalType": "uint256",
        "name": "",
        "type": "uint256"
      }
    ],
    "stateMutability": "view",
    "type": "function"
  },
  {
    "inputs": [],
    "name": "totalRoots",
    "outputs": [
      {
        "internalType": "uint256",
        "name": "",
        "type": "uint256"
      }
    ],
    "stateMutability": "view",
    "type": "function"
  },
  {
    "inputs": [],
    "name": "totalStalk",
    "outputs": [
      {
        "internalType": "uint256",
        "name": "",
        "type": "uint256"
      }
    ],
    "stateMutability": "view",
    "type": "function"
  },
  {
    "inputs": [
      {
        "internalType": "address",
        "name": "token",
        "type": "address"
      },
      {
        "internalType": "uint256",
        "name": "_amount",
        "type": "uint256"
      },
      {
        "internalType": "enum LibTransfer.From",
        "name": "mode",
        "type": "uint8"
      }
    ],
    "name": "deposit",
    "outputs": [
      {
        "internalType": "uint256",
        "name": "amount",
        "type": "uint256"
      },
      {
        "internalType": "uint256",
        "name": "_bdv",
        "type": "uint256"
      },
      {
        "internalType": "int96",
        "name": "stem",
        "type": "int96"
      }
    ],
    "stateMutability": "payable",
    "type": "function"
  },
  {
    "inputs": [
      {
        "internalType": "address",
        "name": "sender",
        "type": "address"
      },
      {
        "internalType": "address",
        "name": "recipient",
        "type": "address"
      },
      {
        "internalType": "uint256[]",
        "name": "depositIds",
        "type": "uint256[]"
      },
      {
        "internalType": "uint256[]",
        "name": "amounts",
        "type": "uint256[]"
      },
      {
        "internalType": "bytes",
        "name": "",
        "type": "bytes"
      }
    ],
    "name": "safeBatchTransferFrom",
    "outputs": [],
    "stateMutability": "nonpayable",
    "type": "function"
  },
  {
    "inputs": [
      {
        "internalType": "address",
        "name": "sender",
        "type": "address"
      },
      {
        "internalType": "address",
        "name": "recipient",
        "type": "address"
      },
      {
        "internalType": "uint256",
        "name": "depositId",
        "type": "uint256"
      },
      {
        "internalType": "uint256",
        "name": "amount",
        "type": "uint256"
      },
      {
        "internalType": "bytes",
        "name": "",
        "type": "bytes"
      }
    ],
    "name": "safeTransferFrom",
    "outputs": [],
    "stateMutability": "nonpayable",
    "type": "function"
  },
  {
    "inputs": [
      {
        "internalType": "address",
        "name": "sender",
        "type": "address"
      },
      {
        "internalType": "address",
        "name": "recipient",
        "type": "address"
      },
      {
        "internalType": "address",
        "name": "token",
        "type": "address"
      },
      {
        "internalType": "int96",
        "name": "stem",
        "type": "int96"
      },
      {
        "internalType": "uint256",
        "name": "amount",
        "type": "uint256"
      }
    ],
    "name": "transferDeposit",
    "outputs": [
      {
        "internalType": "uint256",
        "name": "_bdv",
        "type": "uint256"
      }
    ],
    "stateMutability": "payable",
    "type": "function"
  },
  {
    "inputs": [
      {
        "internalType": "address",
        "name": "sender",
        "type": "address"
      },
      {
        "internalType": "address",
        "name": "recipient",
        "type": "address"
      },
      {
        "internalType": "address",
        "name": "token",
        "type": "address"
      },
      {
        "internalType": "int96[]",
        "name": "stem",
        "type": "int96[]"
      },
      {
        "internalType": "uint256[]",
        "name": "amounts",
        "type": "uint256[]"
      }
    ],
    "name": "transferDeposits",
    "outputs": [
      {
        "internalType": "uint256[]",
        "name": "bdvs",
        "type": "uint256[]"
      }
    ],
    "stateMutability": "payable",
    "type": "function"
  },
  {
    "inputs": [
      {
        "internalType": "address",
        "name": "token",
        "type": "address"
      },
      {
        "internalType": "int96",
        "name": "stem",
        "type": "int96"
      },
      {
        "internalType": "uint256",
        "name": "amount",
        "type": "uint256"
      },
      {
        "internalType": "enum LibTransfer.To",
        "name": "mode",
        "type": "uint8"
      }
    ],
    "name": "withdrawDeposit",
    "outputs": [],
    "stateMutability": "payable",
    "type": "function"
  },
  {
    "inputs": [
      {
        "internalType": "address",
        "name": "token",
        "type": "address"
      },
      {
        "internalType": "int96[]",
        "name": "stems",
        "type": "int96[]"
      },
      {
        "internalType": "uint256[]",
        "name": "amounts",
        "type": "uint256[]"
      },
      {
        "internalType": "enum LibTransfer.To",
        "name": "mode",
        "type": "uint8"
      }
    ],
    "name": "withdrawDeposits",
    "outputs": [],
    "stateMutability": "payable",
    "type": "function"
  },
  {
    "anonymous": false,
    "inputs": [
      {
        "indexed": true,
        "internalType": "address",
        "name": "account",
        "type": "address"
      },
      {
        "indexed": false,
        "internalType": "address",
        "name": "token",
        "type": "address"
      },
      {
        "indexed": false,
        "internalType": "uint256",
        "name": "plenty",
        "type": "uint256"
      }
    ],
    "name": "ClaimPlenty",
    "type": "event"
  },
  {
    "anonymous": false,
    "inputs": [
      {
        "indexed": true,
        "internalType": "address",
        "name": "account",
        "type": "address"
      },
      {
        "indexed": false,
        "internalType": "uint256",
        "name": "beans",
        "type": "uint256"
      }
    ],
    "name": "Plant",
    "type": "event"
  },
  {
    "inputs": [
      {
        "internalType": "enum LibTransfer.To",
        "name": "toMode",
        "type": "uint8"
      }
    ],
    "name": "claimAllPlenty",
    "outputs": [],
    "stateMutability": "payable",
    "type": "function"
  },
  {
    "inputs": [
      {
        "internalType": "address",
        "name": "well",
        "type": "address"
      },
      {
        "internalType": "enum LibTransfer.To",
        "name": "toMode",
        "type": "uint8"
      }
    ],
    "name": "claimPlenty",
    "outputs": [],
    "stateMutability": "payable",
    "type": "function"
  },
  {
    "inputs": [
      {
        "internalType": "address",
        "name": "account",
        "type": "address"
      },
      {
        "internalType": "address",
        "name": "token",
        "type": "address"
      }
    ],
    "name": "mow",
    "outputs": [],
    "stateMutability": "payable",
    "type": "function"
  },
  {
    "inputs": [
      {
        "internalType": "address",
        "name": "account",
        "type": "address"
      },
      {
        "internalType": "address[]",
        "name": "tokens",
        "type": "address[]"
      }
    ],
    "name": "mowMultiple",
    "outputs": [],
    "stateMutability": "payable",
    "type": "function"
  },
  {
    "inputs": [],
    "name": "plant",
    "outputs": [
      {
        "internalType": "uint256",
        "name": "beans",
        "type": "uint256"
      },
      {
        "internalType": "int96",
        "name": "stem",
        "type": "int96"
      }
    ],
    "stateMutability": "payable",
    "type": "function"
  },
  {
    "anonymous": false,
    "inputs": [
      {
        "indexed": true,
        "internalType": "address",
        "name": "account",
        "type": "address"
      },
      {
        "indexed": false,
        "internalType": "uint256",
        "name": "beans",
        "type": "uint256"
      }
    ],
    "name": "Incentivization",
    "type": "event"
  },
  {
    "inputs": [
      {
        "internalType": "uint256",
        "name": "secondsLate",
        "type": "uint256"
      }
    ],
    "name": "determineReward",
    "outputs": [
      {
        "internalType": "uint256",
        "name": "",
        "type": "uint256"
      }
    ],
    "stateMutability": "pure",
    "type": "function"
  },
  {
    "anonymous": false,
    "inputs": [
      {
        "indexed": false,
        "internalType": "int256",
        "name": "deltaStalk",
        "type": "int256"
      },
      {
        "indexed": false,
        "internalType": "int256",
        "name": "deltaRoots",
        "type": "int256"
      }
    ],
    "name": "TotalStalkChangedFromGermination",
    "type": "event"
  },
  {
    "anonymous": false,
    "inputs": [
      {
        "indexed": true,
        "internalType": "uint32",
        "name": "season",
        "type": "uint32"
      },
      {
        "indexed": false,
        "internalType": "address",
        "name": "well",
        "type": "address"
      },
      {
        "indexed": false,
        "internalType": "int256",
        "name": "deltaB",
        "type": "int256"
      },
      {
        "indexed": false,
        "internalType": "bytes",
        "name": "cumulativeReserves",
        "type": "bytes"
      }
    ],
    "name": "WellOracle",
    "type": "event"
  },
  {
    "inputs": [
      {
        "internalType": "address",
        "name": "well",
        "type": "address"
      }
    ],
    "name": "check",
    "outputs": [
      {
        "internalType": "int256",
        "name": "deltaB",
        "type": "int256"
      }
    ],
    "stateMutability": "view",
    "type": "function"
  },
  {
    "anonymous": false,
    "inputs": [
      {
        "indexed": false,
        "internalType": "address",
        "name": "token",
        "type": "address"
      },
      {
        "indexed": false,
        "internalType": "uint256",
        "name": "index",
        "type": "uint256"
      }
    ],
    "name": "RemoveWhitelistStatus",
    "type": "event"
  },
  {
    "anonymous": false,
    "inputs": [
      {
        "indexed": true,
        "internalType": "uint256",
        "name": "season",
        "type": "uint256"
      },
      {
        "indexed": true,
        "internalType": "address",
        "name": "token",
        "type": "address"
      },
      {
        "indexed": false,
        "internalType": "uint256",
        "name": "gaugePoints",
        "type": "uint256"
      }
    ],
    "name": "GaugePointChange",
    "type": "event"
  },
  {
    "anonymous": false,
    "inputs": [
      {
        "indexed": false,
        "internalType": "uint256",
        "name": "newStalkPerBdvPerSeason",
        "type": "uint256"
      }
    ],
    "name": "UpdateAverageStalkPerBdvPerSeason",
    "type": "event"
  },
  {
    "anonymous": false,
    "inputs": [
      {
        "indexed": true,
        "internalType": "enum ShipmentRecipient",
        "name": "recipient",
        "type": "uint8"
      },
      {
        "indexed": false,
        "internalType": "uint256",
        "name": "receivedAmount",
        "type": "uint256"
      },
      {
        "indexed": false,
        "internalType": "bytes",
        "name": "data",
        "type": "bytes"
      }
    ],
    "name": "Receipt",
    "type": "event"
  },
  {
    "anonymous": false,
    "inputs": [
      {
        "indexed": true,
        "internalType": "uint32",
        "name": "season",
        "type": "uint32"
      },
      {
        "indexed": false,
        "internalType": "uint256",
        "name": "shipmentAmount",
        "type": "uint256"
      }
    ],
    "name": "Shipped",
    "type": "event"
  },
  {
    "inputs": [
      {
        "internalType": "uint256[]",
        "name": "shipmentAmounts",
        "type": "uint256[]"
      },
      {
        "components": [
          {
            "internalType": "uint256",
            "name": "points",
            "type": "uint256"
          },
          {
            "internalType": "uint256",
            "name": "cap",
            "type": "uint256"
          }
        ],
        "internalType": "struct ShipmentPlan[]",
        "name": "shipmentPlans",
        "type": "tuple[]"
      },
      {
        "internalType": "uint256",
        "name": "totalPoints",
        "type": "uint256"
      },
      {
        "internalType": "uint256",
        "name": "beansToShip",
        "type": "uint256"
      }
    ],
    "name": "getBeansFromPoints",
    "outputs": [],
    "stateMutability": "pure",
    "type": "function"
  },
  {
    "inputs": [
      {
        "components": [
          {
            "internalType": "address",
            "name": "planContract",
            "type": "address"
          },
          {
            "internalType": "bytes4",
            "name": "planSelector",
            "type": "bytes4"
          },
          {
            "internalType": "enum ShipmentRecipient",
            "name": "recipient",
            "type": "ShipmentRecipient"
          },
          {
            "internalType": "bytes",
            "name": "data",
            "type": "bytes"
          }
        ],
        "internalType": "struct ShipmentRoute[]",
        "name": "shipmentRoutes",
        "type": "tuple[]"
      }
    ],
    "name": "getShipmentPlans",
    "outputs": [
      {
        "components": [
          {
            "internalType": "uint256",
            "name": "points",
            "type": "uint256"
          },
          {
            "internalType": "uint256",
            "name": "cap",
            "type": "uint256"
          }
        ],
        "internalType": "struct ShipmentPlan[]",
        "name": "shipmentPlans",
        "type": "tuple[]"
      },
      {
        "internalType": "uint256",
        "name": "totalPoints",
        "type": "uint256"
      }
    ],
    "stateMutability": "view",
    "type": "function"
  },
  {
    "inputs": [
      {
        "internalType": "address",
        "name": "token",
        "type": "address"
      }
    ],
    "name": "getTokenUsdPrice",
    "outputs": [
      {
        "internalType": "uint256",
        "name": "",
        "type": "uint256"
      }
    ],
    "stateMutability": "view",
    "type": "function"
  },
  {
    "inputs": [
      {
        "internalType": "address",
        "name": "token",
        "type": "address"
      },
      {
        "internalType": "uint256",
        "name": "lookback",
        "type": "uint256"
      }
    ],
    "name": "getTokenUsdPriceFromExternal",
    "outputs": [
      {
        "internalType": "uint256",
        "name": "tokenUsd",
        "type": "uint256"
      }
    ],
    "stateMutability": "view",
    "type": "function"
  },
  {
    "inputs": [
      {
        "internalType": "address",
        "name": "token",
        "type": "address"
      },
      {
        "internalType": "uint256",
        "name": "lookback",
        "type": "uint256"
      }
    ],
    "name": "getTokenUsdTwap",
    "outputs": [
      {
        "internalType": "uint256",
        "name": "",
        "type": "uint256"
      }
    ],
    "stateMutability": "view",
    "type": "function"
  },
  {
    "inputs": [
      {
        "internalType": "address",
        "name": "token",
        "type": "address"
      }
    ],
    "name": "getUsdTokenPrice",
    "outputs": [
      {
        "internalType": "uint256",
        "name": "",
        "type": "uint256"
      }
    ],
    "stateMutability": "view",
    "type": "function"
  },
  {
    "inputs": [
      {
        "internalType": "address",
        "name": "token",
        "type": "address"
      },
      {
        "internalType": "uint256",
        "name": "lookback",
        "type": "uint256"
      }
    ],
    "name": "getUsdTokenPriceFromExternal",
    "outputs": [
      {
        "internalType": "uint256",
        "name": "usdToken",
        "type": "uint256"
      }
    ],
    "stateMutability": "view",
    "type": "function"
  },
  {
<<<<<<< HEAD
    "anonymous": false,
    "inputs": [
      {
        "indexed": true,
        "internalType": "address",
        "name": "account",
        "type": "address"
      },
      {
        "indexed": false,
        "internalType": "int256",
        "name": "deltaGerminatingStalk",
        "type": "int256"
      },
      {
        "indexed": false,
        "internalType": "enum LibGerminate.Germinate",
        "name": "germinationState",
        "type": "uint8"
      }
    ],
    "name": "FarmerGerminatingStalkBalanceChanged",
    "type": "event"
  },
  {
    "anonymous": false,
    "inputs": [
      {
        "indexed": false,
        "internalType": "uint256",
        "name": "germinationSeason",
        "type": "uint256"
      },
      {
        "indexed": true,
=======
    "inputs": [
      {
>>>>>>> de25619c
        "internalType": "address",
        "name": "token",
        "type": "address"
      },
      {
<<<<<<< HEAD
        "indexed": false,
        "internalType": "int256",
        "name": "deltaAmount",
        "type": "int256"
      },
      {
        "indexed": false,
        "internalType": "int256",
        "name": "deltaBdv",
        "type": "int256"
      }
    ],
    "name": "TotalGerminatingBalanceChanged",
    "type": "event"
  },
  {
    "anonymous": false,
    "inputs": [
      {
        "indexed": false,
        "internalType": "uint256",
        "name": "germinationSeason",
        "type": "uint256"
      },
      {
        "indexed": false,
        "internalType": "int256",
        "name": "deltaGerminatingStalk",
        "type": "int256"
      }
    ],
    "name": "TotalGerminatingStalkChanged",
    "type": "event"
  },
  {
    "anonymous": false,
    "inputs": [
      {
        "indexed": false,
        "internalType": "int256",
        "name": "deltaStalk",
        "type": "int256"
      },
      {
        "indexed": false,
        "internalType": "int256",
        "name": "deltaRoots",
        "type": "int256"
      }
    ],
    "name": "TotalStalkChangedFromGermination",
    "type": "event"
  },
  {
    "anonymous": false,
    "inputs": [
      {
        "indexed": false,
        "internalType": "address",
        "name": "token",
        "type": "address"
      },
      {
        "indexed": false,
        "internalType": "uint256",
        "name": "index",
        "type": "uint256"
      },
      {
        "indexed": false,
        "internalType": "bool",
        "name": "isWhitelisted",
        "type": "bool"
      },
      {
        "indexed": false,
        "internalType": "bool",
        "name": "isWhitelistedLp",
        "type": "bool"
      },
      {
        "indexed": false,
        "internalType": "bool",
        "name": "isWhitelistedWell",
        "type": "bool"
      }
    ],
    "name": "AddWhitelistStatus",
    "type": "event"
  },
  {
    "anonymous": false,
    "inputs": [
      {
        "indexed": false,
        "internalType": "address",
        "name": "token",
        "type": "address"
      },
      {
        "indexed": false,
        "internalType": "uint256",
        "name": "index",
        "type": "uint256"
      }
    ],
    "name": "RemoveWhitelistStatus",
    "type": "event"
  },
  {
    "anonymous": false,
    "inputs": [
      {
        "indexed": false,
        "internalType": "address",
        "name": "token",
        "type": "address"
      },
      {
        "indexed": false,
        "internalType": "uint256",
        "name": "index",
        "type": "uint256"
      },
      {
        "indexed": false,
        "internalType": "bool",
        "name": "isWhitelisted",
        "type": "bool"
      },
      {
        "indexed": false,
        "internalType": "bool",
        "name": "isWhitelistedLp",
        "type": "bool"
      },
      {
        "indexed": false,
        "internalType": "bool",
        "name": "isWhitelistedWell",
        "type": "bool"
      }
    ],
    "name": "UpdateWhitelistStatus",
    "type": "event"
  },
  {
    "anonymous": false,
    "inputs": [
      {
        "indexed": true,
        "internalType": "uint32",
        "name": "season",
        "type": "uint32"
      },
      {
        "indexed": false,
        "internalType": "address",
        "name": "well",
        "type": "address"
      },
      {
        "indexed": false,
        "internalType": "int256",
        "name": "deltaB",
        "type": "int256"
      },
      {
        "indexed": false,
        "internalType": "bytes",
        "name": "cumulativeReserves",
        "type": "bytes"
      }
    ],
    "name": "WellOracle",
    "type": "event"
  },
  {
    "inputs": [],
    "name": "maxWeight",
=======
        "internalType": "uint256",
        "name": "lookback",
        "type": "uint256"
      }
    ],
    "name": "getUsdTokenTwap",
>>>>>>> de25619c
    "outputs": [
      {
        "internalType": "uint256",
        "name": "",
        "type": "uint256"
      }
    ],
    "stateMutability": "view",
    "type": "function"
  },
  {
    "inputs": [],
    "name": "maxWeight",
    "outputs": [
      {
        "internalType": "uint256",
        "name": "",
        "type": "uint256"
      }
    ],
    "stateMutability": "pure",
    "type": "function"
  },
  {
    "inputs": [],
    "name": "noWeight",
    "outputs": [
      {
        "internalType": "uint256",
        "name": "",
        "type": "uint256"
      }
    ],
    "stateMutability": "pure",
    "type": "function"
  },
  {
    "inputs": [],
    "name": "abovePeg",
    "outputs": [
      {
        "internalType": "bool",
        "name": "",
        "type": "bool"
      }
    ],
    "stateMutability": "view",
    "type": "function"
  },
  {
    "inputs": [
      {
        "internalType": "address",
        "name": "token",
        "type": "address"
      },
      {
        "internalType": "uint256",
        "name": "percentOfDepositedBdv",
        "type": "uint256"
      }
    ],
    "name": "calcGaugePointsWithParams",
    "outputs": [
      {
        "internalType": "uint256",
        "name": "",
        "type": "uint256"
      }
    ],
    "stateMutability": "view",
    "type": "function"
  },
  {
    "inputs": [
      {
        "internalType": "uint256",
        "name": "caseId",
        "type": "uint256"
      }
    ],
    "name": "getAbsBeanToMaxLpRatioChangeFromCaseId",
    "outputs": [
      {
        "internalType": "uint80",
        "name": "ml",
        "type": "uint80"
      }
    ],
    "stateMutability": "view",
    "type": "function"
  },
  {
    "inputs": [
      {
        "internalType": "uint256",
        "name": "caseId",
        "type": "uint256"
      }
    ],
    "name": "getAbsTemperatureChangeFromCaseId",
    "outputs": [
      {
        "internalType": "int8",
        "name": "t",
        "type": "int8"
      }
    ],
    "stateMutability": "view",
    "type": "function"
  },
  {
    "inputs": [],
    "name": "getAverageGrownStalkPerBdv",
    "outputs": [
      {
        "internalType": "uint256",
        "name": "",
        "type": "uint256"
      }
    ],
    "stateMutability": "view",
    "type": "function"
  },
  {
    "inputs": [],
    "name": "getAverageGrownStalkPerBdvPerSeason",
    "outputs": [
      {
        "internalType": "uint128",
        "name": "",
        "type": "uint128"
      }
    ],
    "stateMutability": "view",
    "type": "function"
  },
  {
    "inputs": [],
    "name": "getBeanEthGaugePointsPerBdv",
    "outputs": [
      {
        "internalType": "uint256",
        "name": "",
        "type": "uint256"
      }
    ],
    "stateMutability": "view",
    "type": "function"
  },
  {
    "inputs": [],
    "name": "getBeanGaugePointsPerBdv",
    "outputs": [
      {
        "internalType": "uint256",
        "name": "",
        "type": "uint256"
      }
    ],
    "stateMutability": "view",
    "type": "function"
  },
  {
    "inputs": [],
    "name": "getBeanToMaxLpGpPerBdvRatio",
    "outputs": [
      {
        "internalType": "uint256",
        "name": "",
        "type": "uint256"
      }
    ],
    "stateMutability": "view",
    "type": "function"
  },
  {
    "inputs": [],
    "name": "getBeanToMaxLpGpPerBdvRatioScaled",
    "outputs": [
      {
        "internalType": "uint256",
        "name": "",
        "type": "uint256"
      }
    ],
    "stateMutability": "view",
    "type": "function"
  },
  {
    "inputs": [
      {
        "internalType": "uint256",
        "name": "caseId",
        "type": "uint256"
      }
    ],
    "name": "getCaseData",
    "outputs": [
      {
        "internalType": "bytes32",
        "name": "casesData",
        "type": "bytes32"
      }
    ],
    "stateMutability": "view",
    "type": "function"
  },
  {
    "inputs": [],
    "name": "getCases",
    "outputs": [
      {
        "internalType": "bytes32[144]",
        "name": "cases",
        "type": "bytes32[144]"
      }
    ],
    "stateMutability": "view",
    "type": "function"
  },
  {
    "inputs": [
      {
        "internalType": "uint256",
        "name": "caseId",
        "type": "uint256"
      }
    ],
    "name": "getChangeFromCaseId",
    "outputs": [
      {
        "internalType": "uint32",
        "name": "",
        "type": "uint32"
      },
      {
        "internalType": "int8",
        "name": "",
        "type": "int8"
      },
      {
        "internalType": "uint80",
        "name": "",
        "type": "uint80"
      },
      {
        "internalType": "int80",
        "name": "",
        "type": "int80"
      }
    ],
    "stateMutability": "view",
    "type": "function"
  },
  {
    "inputs": [],
    "name": "getDeltaPodDemand",
    "outputs": [
      {
        "internalType": "uint256",
        "name": "",
        "type": "uint256"
      }
    ],
    "stateMutability": "view",
    "type": "function"
  },
  {
    "inputs": [],
    "name": "getDeltaPodDemandLowerBound",
    "outputs": [
      {
        "internalType": "uint256",
        "name": "",
        "type": "uint256"
      }
    ],
    "stateMutability": "view",
    "type": "function"
  },
  {
    "inputs": [],
    "name": "getDeltaPodDemandUpperBound",
    "outputs": [
      {
        "internalType": "uint256",
        "name": "",
        "type": "uint256"
      }
    ],
    "stateMutability": "view",
    "type": "function"
  },
  {
    "inputs": [],
    "name": "getExcessivePriceThreshold",
    "outputs": [
      {
        "internalType": "uint256",
        "name": "",
        "type": "uint256"
      }
    ],
    "stateMutability": "view",
    "type": "function"
  },
  {
    "inputs": [
      {
        "internalType": "address",
        "name": "token",
        "type": "address"
      }
    ],
    "name": "getGaugePoints",
    "outputs": [
      {
        "internalType": "uint256",
        "name": "",
        "type": "uint256"
      }
    ],
    "stateMutability": "view",
    "type": "function"
  },
  {
    "inputs": [
      {
        "internalType": "address",
        "name": "token",
        "type": "address"
      }
    ],
    "name": "getGaugePointsPerBdvForToken",
    "outputs": [
      {
        "internalType": "uint256",
        "name": "",
        "type": "uint256"
      }
    ],
    "stateMutability": "view",
    "type": "function"
  },
  {
    "inputs": [
      {
        "internalType": "address",
        "name": "well",
        "type": "address"
      }
    ],
    "name": "getGaugePointsPerBdvForWell",
    "outputs": [
      {
        "internalType": "uint256",
        "name": "",
        "type": "uint256"
      }
    ],
    "stateMutability": "view",
    "type": "function"
  },
  {
    "inputs": [
      {
        "internalType": "address",
        "name": "token",
        "type": "address"
      }
    ],
    "name": "getGaugePointsWithParams",
    "outputs": [
      {
        "internalType": "uint256",
        "name": "",
        "type": "uint256"
      }
    ],
    "stateMutability": "view",
    "type": "function"
  },
  {
    "inputs": [],
    "name": "getGrownStalkIssuedPerGp",
    "outputs": [
      {
        "internalType": "uint256",
        "name": "",
        "type": "uint256"
      }
    ],
    "stateMutability": "view",
    "type": "function"
  },
  {
    "inputs": [],
    "name": "getGrownStalkIssuedPerSeason",
    "outputs": [
      {
        "internalType": "uint256",
        "name": "",
        "type": "uint256"
      }
    ],
    "stateMutability": "view",
    "type": "function"
  },
  {
    "inputs": [],
    "name": "getLargestLiqWell",
    "outputs": [
      {
        "internalType": "address",
        "name": "",
        "type": "address"
      }
    ],
    "stateMutability": "view",
    "type": "function"
  },
  {
    "inputs": [],
    "name": "getLiquidityToSupplyRatio",
    "outputs": [
      {
        "internalType": "uint256",
        "name": "",
        "type": "uint256"
      }
    ],
    "stateMutability": "view",
    "type": "function"
  },
  {
    "inputs": [],
    "name": "getLpToSupplyRatioLowerBound",
    "outputs": [
      {
        "internalType": "uint256",
        "name": "",
        "type": "uint256"
      }
    ],
    "stateMutability": "view",
    "type": "function"
  },
  {
    "inputs": [],
    "name": "getLpToSupplyRatioOptimal",
    "outputs": [
      {
        "internalType": "uint256",
        "name": "",
        "type": "uint256"
      }
    ],
    "stateMutability": "view",
    "type": "function"
  },
  {
    "inputs": [],
    "name": "getLpToSupplyRatioUpperBound",
    "outputs": [
      {
        "internalType": "uint256",
        "name": "",
        "type": "uint256"
      }
    ],
    "stateMutability": "view",
    "type": "function"
  },
  {
    "inputs": [],
    "name": "getMaxBeanMaxLpGpPerBdvRatio",
    "outputs": [
      {
        "internalType": "uint256",
        "name": "",
        "type": "uint256"
      }
    ],
    "stateMutability": "view",
    "type": "function"
  },
  {
    "inputs": [],
    "name": "getMinBeanMaxLpGpPerBdvRatio",
    "outputs": [
      {
        "internalType": "uint256",
        "name": "",
        "type": "uint256"
      }
    ],
    "stateMutability": "view",
    "type": "function"
  },
  {
    "inputs": [
      {
        "internalType": "uint256",
        "name": "fieldId",
        "type": "uint256"
      }
    ],
    "name": "getPodRate",
    "outputs": [
      {
        "internalType": "uint256",
        "name": "",
        "type": "uint256"
      }
    ],
    "stateMutability": "view",
    "type": "function"
  },
  {
    "inputs": [],
    "name": "getPodRateLowerBound",
    "outputs": [
      {
        "internalType": "uint256",
        "name": "",
        "type": "uint256"
      }
    ],
    "stateMutability": "view",
    "type": "function"
  },
  {
    "inputs": [],
    "name": "getPodRateOptimal",
    "outputs": [
      {
        "internalType": "uint256",
        "name": "",
        "type": "uint256"
      }
    ],
    "stateMutability": "view",
    "type": "function"
  },
  {
    "inputs": [],
    "name": "getPodRateUpperBound",
    "outputs": [
      {
        "internalType": "uint256",
        "name": "",
        "type": "uint256"
      }
    ],
    "stateMutability": "view",
    "type": "function"
  },
  {
    "inputs": [
      {
        "internalType": "uint256",
        "name": "caseId",
        "type": "uint256"
      }
    ],
    "name": "getRelBeanToMaxLpRatioChangeFromCaseId",
    "outputs": [
      {
        "internalType": "int80",
        "name": "l",
        "type": "int80"
      }
    ],
    "stateMutability": "view",
    "type": "function"
  },
  {
    "inputs": [
      {
        "internalType": "uint256",
        "name": "caseId",
        "type": "uint256"
      }
    ],
    "name": "getRelTemperatureChangeFromCaseId",
    "outputs": [
      {
        "internalType": "uint32",
        "name": "mt",
        "type": "uint32"
      }
    ],
    "stateMutability": "view",
    "type": "function"
  },
  {
    "inputs": [],
    "name": "getSeasonStruct",
    "outputs": [
      {
        "components": [
          {
            "internalType": "uint32",
            "name": "current",
            "type": "uint32"
          },
          {
            "internalType": "uint32",
            "name": "lastSop",
            "type": "uint32"
          },
          {
            "internalType": "uint8",
            "name": "withdrawSeasons",
            "type": "uint8"
          },
          {
            "internalType": "uint32",
            "name": "lastSopSeason",
            "type": "uint32"
          },
          {
            "internalType": "uint32",
            "name": "rainStart",
            "type": "uint32"
          },
          {
            "internalType": "bool",
            "name": "raining",
            "type": "bool"
          },
          {
            "internalType": "bool",
            "name": "fertilizing",
            "type": "bool"
          },
          {
            "internalType": "uint32",
            "name": "sunriseBlock",
            "type": "uint32"
          },
          {
            "internalType": "bool",
            "name": "abovePeg",
            "type": "bool"
          },
          {
            "internalType": "uint16",
            "name": "stemStartSeason",
            "type": "uint16"
          },
          {
            "internalType": "uint16",
            "name": "stemScaleSeason",
            "type": "uint16"
          },
          {
            "internalType": "uint256",
            "name": "start",
            "type": "uint256"
          },
          {
            "internalType": "uint256",
            "name": "period",
            "type": "uint256"
          },
          {
            "internalType": "uint256",
            "name": "timestamp",
            "type": "uint256"
          },
          {
            "internalType": "bytes32[8]",
            "name": "_buffer",
            "type": "bytes32[8]"
          }
        ],
        "internalType": "struct Season",
        "name": "",
        "type": "tuple"
      }
    ],
    "stateMutability": "view",
    "type": "function"
  },
  {
    "inputs": [],
    "name": "getSeasonTimestamp",
    "outputs": [
      {
        "internalType": "uint256",
        "name": "",
        "type": "uint256"
      }
    ],
    "stateMutability": "view",
    "type": "function"
  },
  {
    "inputs": [],
    "name": "getSeedGauge",
    "outputs": [
      {
        "components": [
          {
            "internalType": "uint128",
            "name": "averageGrownStalkPerBdvPerSeason",
            "type": "uint128"
          },
          {
            "internalType": "uint128",
            "name": "beanToMaxLpGpPerBdvRatio",
            "type": "uint128"
          },
          {
            "internalType": "bytes32[4]",
            "name": "_buffer",
            "type": "bytes32[4]"
          }
        ],
        "internalType": "struct SeedGauge",
        "name": "",
        "type": "tuple"
      }
    ],
    "stateMutability": "view",
    "type": "function"
  },
  {
    "inputs": [],
    "name": "getSeedGaugeSetting",
    "outputs": [
      {
        "components": [
          {
            "internalType": "uint256",
            "name": "maxBeanMaxLpGpPerBdvRatio",
            "type": "uint256"
          },
          {
            "internalType": "uint256",
            "name": "minBeanMaxLpGpPerBdvRatio",
            "type": "uint256"
          },
          {
            "internalType": "uint256",
            "name": "targetSeasonsToCatchUp",
            "type": "uint256"
          },
          {
            "internalType": "uint256",
            "name": "podRateLowerBound",
            "type": "uint256"
          },
          {
            "internalType": "uint256",
            "name": "podRateOptimal",
            "type": "uint256"
          },
          {
            "internalType": "uint256",
            "name": "podRateUpperBound",
            "type": "uint256"
          },
          {
            "internalType": "uint256",
            "name": "deltaPodDemandLowerBound",
            "type": "uint256"
          },
          {
            "internalType": "uint256",
            "name": "deltaPodDemandUpperBound",
            "type": "uint256"
          },
          {
            "internalType": "uint256",
            "name": "lpToSupplyRatioUpperBound",
            "type": "uint256"
          },
          {
            "internalType": "uint256",
            "name": "lpToSupplyRatioOptimal",
            "type": "uint256"
          },
          {
            "internalType": "uint256",
            "name": "lpToSupplyRatioLowerBound",
            "type": "uint256"
          },
          {
            "internalType": "uint256",
            "name": "excessivePriceThreshold",
            "type": "uint256"
          }
        ],
        "internalType": "struct EvaluationParameters",
        "name": "",
        "type": "tuple"
      }
    ],
    "stateMutability": "view",
    "type": "function"
  },
  {
    "inputs": [],
    "name": "getTargetSeasonsToCatchUp",
    "outputs": [
      {
        "internalType": "uint256",
        "name": "",
        "type": "uint256"
      }
    ],
    "stateMutability": "view",
    "type": "function"
  },
  {
    "inputs": [],
    "name": "getTotalBdv",
    "outputs": [
      {
        "internalType": "uint256",
        "name": "totalBdv",
        "type": "uint256"
      }
    ],
    "stateMutability": "view",
    "type": "function"
  },
  {
    "inputs": [],
    "name": "getTotalUsdLiquidity",
    "outputs": [
      {
        "internalType": "uint256",
        "name": "totalLiquidity",
        "type": "uint256"
      }
    ],
    "stateMutability": "view",
    "type": "function"
  },
  {
    "inputs": [],
    "name": "getTotalWeightedUsdLiquidity",
    "outputs": [
      {
        "internalType": "uint256",
        "name": "totalWeightedLiquidity",
        "type": "uint256"
      }
    ],
    "stateMutability": "view",
    "type": "function"
  },
  {
    "inputs": [
      {
        "internalType": "address",
        "name": "well",
        "type": "address"
      }
    ],
    "name": "getTwaLiquidityForWell",
    "outputs": [
      {
        "internalType": "uint256",
        "name": "",
        "type": "uint256"
      }
    ],
    "stateMutability": "view",
    "type": "function"
  },
  {
    "inputs": [
      {
        "internalType": "address",
        "name": "well",
        "type": "address"
      }
    ],
    "name": "getWeightedTwaLiquidityForWell",
    "outputs": [
      {
        "internalType": "uint256",
        "name": "",
        "type": "uint256"
      }
    ],
    "stateMutability": "view",
    "type": "function"
  },
  {
    "inputs": [],
    "name": "getWellsByDeltaB",
    "outputs": [
      {
        "components": [
          {
            "internalType": "address",
            "name": "well",
            "type": "address"
          },
          {
            "internalType": "int256",
            "name": "deltaB",
            "type": "int256"
          }
        ],
        "internalType": "struct LibFlood.WellDeltaB[]",
        "name": "wellDeltaBs",
        "type": "tuple[]"
      },
      {
        "internalType": "uint256",
        "name": "totalPositiveDeltaB",
        "type": "uint256"
      },
      {
        "internalType": "uint256",
        "name": "totalNegativeDeltaB",
        "type": "uint256"
      },
      {
        "internalType": "uint256",
        "name": "positiveDeltaBCount",
        "type": "uint256"
      }
    ],
    "stateMutability": "view",
    "type": "function"
  },
  {
    "inputs": [],
    "name": "paused",
    "outputs": [
      {
        "internalType": "bool",
        "name": "",
        "type": "bool"
      }
    ],
    "stateMutability": "view",
    "type": "function"
  },
  {
    "inputs": [
      {
        "internalType": "uint32",
        "name": "_season",
        "type": "uint32"
      },
      {
        "internalType": "address",
        "name": "well",
        "type": "address"
      }
    ],
    "name": "plentyPerRoot",
    "outputs": [
      {
        "internalType": "uint256",
        "name": "",
        "type": "uint256"
      }
    ],
    "stateMutability": "view",
    "type": "function"
  },
  {
    "inputs": [
      {
        "internalType": "address",
        "name": "pool",
        "type": "address"
      }
    ],
    "name": "poolCurrentDeltaB",
    "outputs": [
      {
        "internalType": "int256",
        "name": "deltaB",
        "type": "int256"
      }
    ],
    "stateMutability": "view",
    "type": "function"
  },
  {
    "inputs": [
      {
        "internalType": "address",
        "name": "pool",
        "type": "address"
      }
    ],
    "name": "poolDeltaB",
    "outputs": [
      {
        "internalType": "int256",
        "name": "",
        "type": "int256"
      }
    ],
    "stateMutability": "view",
    "type": "function"
  },
  {
    "inputs": [],
    "name": "rain",
    "outputs": [
      {
        "components": [
          {
            "internalType": "uint256",
            "name": "pods",
            "type": "uint256"
          },
          {
            "internalType": "uint256",
            "name": "roots",
            "type": "uint256"
          },
          {
            "internalType": "bytes32[4]",
            "name": "_buffer",
            "type": "bytes32[4]"
          }
        ],
        "internalType": "struct Rain",
        "name": "",
        "type": "tuple"
      }
    ],
    "stateMutability": "view",
    "type": "function"
  },
  {
    "inputs": [],
    "name": "season",
    "outputs": [
      {
        "internalType": "uint32",
        "name": "",
        "type": "uint32"
      }
    ],
    "stateMutability": "view",
    "type": "function"
  },
  {
    "inputs": [],
    "name": "sunriseBlock",
    "outputs": [
      {
        "internalType": "uint32",
        "name": "",
        "type": "uint32"
      }
    ],
    "stateMutability": "view",
    "type": "function"
  },
  {
    "inputs": [],
    "name": "time",
    "outputs": [
      {
        "components": [
          {
            "internalType": "uint32",
            "name": "current",
            "type": "uint32"
          },
          {
            "internalType": "uint32",
            "name": "lastSop",
            "type": "uint32"
          },
          {
            "internalType": "uint8",
            "name": "withdrawSeasons",
            "type": "uint8"
          },
          {
            "internalType": "uint32",
            "name": "lastSopSeason",
            "type": "uint32"
          },
          {
            "internalType": "uint32",
            "name": "rainStart",
            "type": "uint32"
          },
          {
            "internalType": "bool",
            "name": "raining",
            "type": "bool"
          },
          {
            "internalType": "bool",
            "name": "fertilizing",
            "type": "bool"
          },
          {
            "internalType": "uint32",
            "name": "sunriseBlock",
            "type": "uint32"
          },
          {
            "internalType": "bool",
            "name": "abovePeg",
            "type": "bool"
          },
          {
            "internalType": "uint16",
            "name": "stemStartSeason",
            "type": "uint16"
          },
          {
            "internalType": "uint16",
            "name": "stemScaleSeason",
            "type": "uint16"
          },
          {
            "internalType": "uint256",
            "name": "start",
            "type": "uint256"
          },
          {
            "internalType": "uint256",
            "name": "period",
            "type": "uint256"
          },
          {
            "internalType": "uint256",
            "name": "timestamp",
            "type": "uint256"
          },
          {
            "internalType": "bytes32[8]",
            "name": "_buffer",
            "type": "bytes32[8]"
          }
        ],
        "internalType": "struct Season",
        "name": "",
        "type": "tuple"
      }
    ],
    "stateMutability": "view",
    "type": "function"
  },
  {
    "inputs": [],
    "name": "totalDeltaB",
    "outputs": [
      {
        "internalType": "int256",
        "name": "deltaB",
        "type": "int256"
      }
    ],
    "stateMutability": "view",
    "type": "function"
  },
  {
    "inputs": [],
    "name": "weather",
    "outputs": [
      {
        "components": [
          {
            "internalType": "uint128",
            "name": "lastDeltaSoil",
            "type": "uint128"
          },
          {
            "internalType": "uint32",
            "name": "lastSowTime",
            "type": "uint32"
          },
          {
            "internalType": "uint32",
            "name": "thisSowTime",
            "type": "uint32"
          },
          {
            "internalType": "uint32",
            "name": "temp",
            "type": "uint32"
          },
          {
            "internalType": "bytes32[4]",
            "name": "_buffer",
            "type": "bytes32[4]"
          }
        ],
        "internalType": "struct Weather",
        "name": "",
        "type": "tuple"
      }
    ],
    "stateMutability": "view",
    "type": "function"
  },
  {
    "inputs": [
      {
        "internalType": "address",
        "name": "well",
        "type": "address"
      }
    ],
    "name": "wellOracleSnapshot",
    "outputs": [
      {
        "internalType": "bytes",
        "name": "snapshot",
        "type": "bytes"
      }
    ],
    "stateMutability": "view",
    "type": "function"
  },
  {
    "anonymous": false,
    "inputs": [
      {
        "indexed": true,
        "internalType": "uint256",
        "name": "season",
        "type": "uint256"
      },
      {
        "indexed": false,
        "internalType": "uint256",
        "name": "caseId",
        "type": "uint256"
      },
      {
        "indexed": false,
        "internalType": "int80",
        "name": "absChange",
        "type": "int80"
      }
    ],
    "name": "BeanToMaxLpGpPerBdvRatioChange",
    "type": "event"
  },
  {
    "anonymous": false,
    "inputs": [
      {
        "indexed": false,
        "internalType": "uint256",
        "name": "toField",
        "type": "uint256"
      }
    ],
    "name": "SeasonOfPlentyField",
    "type": "event"
  },
  {
    "anonymous": false,
    "inputs": [
      {
        "indexed": true,
        "internalType": "uint256",
        "name": "season",
        "type": "uint256"
      },
      {
        "indexed": false,
        "internalType": "address",
        "name": "well",
        "type": "address"
      },
      {
        "indexed": false,
        "internalType": "address",
        "name": "token",
        "type": "address"
      },
      {
        "indexed": false,
        "internalType": "uint256",
        "name": "amount",
        "type": "uint256"
      }
    ],
    "name": "SeasonOfPlentyWell",
    "type": "event"
  },
  {
    "anonymous": false,
    "inputs": [
      {
        "components": [
          {
            "internalType": "address",
            "name": "planContract",
            "type": "address"
          },
          {
            "internalType": "bytes4",
            "name": "planSelector",
            "type": "bytes4"
          },
          {
            "internalType": "enum ShipmentRecipient",
            "name": "recipient",
            "type": "uint8"
          },
          {
            "internalType": "bytes",
            "name": "data",
            "type": "bytes"
          }
        ],
        "indexed": false,
        "internalType": "struct ShipmentRoute[]",
        "name": "newShipmentRoutes",
        "type": "tuple[]"
      }
    ],
    "name": "ShipmentRoutesSet",
    "type": "event"
  },
  {
    "anonymous": false,
    "inputs": [
      {
        "indexed": true,
        "internalType": "uint32",
        "name": "season",
        "type": "uint32"
      },
      {
        "indexed": false,
        "internalType": "uint256",
        "name": "soil",
        "type": "uint256"
      }
    ],
    "name": "Soil",
    "type": "event"
  },
  {
    "anonymous": false,
    "inputs": [
      {
        "indexed": true,
        "internalType": "uint256",
        "name": "season",
        "type": "uint256"
      }
    ],
    "name": "Sunrise",
    "type": "event"
  },
  {
    "anonymous": false,
    "inputs": [
      {
        "indexed": true,
        "internalType": "uint256",
        "name": "season",
        "type": "uint256"
      },
      {
        "indexed": false,
        "internalType": "uint256",
        "name": "caseId",
        "type": "uint256"
      },
      {
        "indexed": false,
        "internalType": "int8",
        "name": "absChange",
        "type": "int8"
      }
    ],
    "name": "TemperatureChange",
    "type": "event"
  },
  {
    "inputs": [],
    "name": "getShipmentRoutes",
    "outputs": [
      {
        "components": [
          {
            "internalType": "address",
            "name": "planContract",
            "type": "address"
          },
          {
            "internalType": "bytes4",
            "name": "planSelector",
            "type": "bytes4"
          },
          {
            "internalType": "enum ShipmentRecipient",
            "name": "recipient",
            "type": "uint8"
          },
          {
            "internalType": "bytes",
            "name": "data",
            "type": "bytes"
          }
        ],
        "internalType": "struct ShipmentRoute[]",
        "name": "",
        "type": "tuple[]"
      }
    ],
    "stateMutability": "view",
    "type": "function"
  },
  {
    "inputs": [
      {
        "internalType": "address",
        "name": "account",
        "type": "address"
      },
      {
        "internalType": "enum LibTransfer.To",
        "name": "mode",
        "type": "uint8"
      }
    ],
    "name": "gm",
    "outputs": [
      {
        "internalType": "uint256",
        "name": "",
        "type": "uint256"
      }
    ],
    "stateMutability": "payable",
    "type": "function"
  },
  {
    "inputs": [],
    "name": "seasonTime",
    "outputs": [
      {
        "internalType": "uint32",
        "name": "",
        "type": "uint32"
      }
    ],
    "stateMutability": "view",
    "type": "function"
  },
  {
    "inputs": [
      {
        "components": [
          {
            "internalType": "address",
            "name": "planContract",
            "type": "address"
          },
          {
            "internalType": "bytes4",
            "name": "planSelector",
            "type": "bytes4"
          },
          {
            "internalType": "enum ShipmentRecipient",
            "name": "recipient",
            "type": "uint8"
          },
          {
            "internalType": "bytes",
            "name": "data",
            "type": "bytes"
          }
        ],
        "internalType": "struct ShipmentRoute[]",
        "name": "shipmentRoutes",
        "type": "tuple[]"
      }
    ],
    "name": "setShipmentRoutes",
    "outputs": [],
    "stateMutability": "nonpayable",
    "type": "function"
  },
  {
    "inputs": [],
    "name": "sunrise",
    "outputs": [
      {
        "internalType": "uint256",
        "name": "",
        "type": "uint256"
      }
    ],
    "stateMutability": "payable",
    "type": "function"
  },
  {
    "inputs": [
      {
        "internalType": "uint256",
        "name": "currentGaugePoints",
        "type": "uint256"
      },
      {
        "internalType": "uint256",
        "name": "optimalPercentDepositedBdv",
        "type": "uint256"
      },
      {
        "internalType": "uint256",
        "name": "percentOfDepositedBdv",
        "type": "uint256"
      }
    ],
    "name": "defaultGaugePointFunction",
    "outputs": [
      {
        "internalType": "uint256",
        "name": "newGaugePoints",
        "type": "uint256"
      }
    ],
    "stateMutability": "pure",
    "type": "function"
  },
  {
    "inputs": [
      {
        "internalType": "uint256",
        "name": "value",
        "type": "uint256"
      },
      {
        "internalType": "uint256",
        "name": "length",
        "type": "uint256"
      }
    ],
    "name": "StringsInsufficientHexLength",
    "type": "error"
  },
  {
    "anonymous": false,
    "inputs": [
      {
        "indexed": false,
        "internalType": "string",
        "name": "_uri",
        "type": "string"
      },
      {
        "indexed": true,
        "internalType": "uint256",
        "name": "_id",
        "type": "uint256"
      }
    ],
    "name": "URI",
    "type": "event"
  },
  {
    "inputs": [
      {
        "internalType": "address",
        "name": "token",
        "type": "address"
      },
      {
        "internalType": "int96",
        "name": "stem",
        "type": "int96"
      },
      {
        "internalType": "int96",
        "name": "stemTip",
        "type": "int96"
      }
    ],
    "name": "imageURI",
    "outputs": [
      {
        "internalType": "string",
        "name": "",
        "type": "string"
      }
    ],
    "stateMutability": "view",
    "type": "function"
  },
  {
    "inputs": [],
    "name": "name",
    "outputs": [
      {
        "internalType": "string",
        "name": "",
        "type": "string"
      }
    ],
    "stateMutability": "pure",
    "type": "function"
  },
  {
    "inputs": [],
    "name": "symbol",
    "outputs": [
      {
        "internalType": "string",
        "name": "",
        "type": "string"
      }
    ],
    "stateMutability": "pure",
    "type": "function"
  },
  {
    "inputs": [
      {
        "internalType": "uint256",
        "name": "depositId",
        "type": "uint256"
      }
    ],
    "name": "uri",
    "outputs": [
      {
        "internalType": "string",
        "name": "",
        "type": "string"
      }
    ],
    "stateMutability": "view",
    "type": "function"
  }
]<|MERGE_RESOLUTION|>--- conflicted
+++ resolved
@@ -8861,7 +8861,30 @@
     "type": "function"
   },
   {
-<<<<<<< HEAD
+    "inputs": [
+      {
+        "internalType": "address",
+        "name": "token",
+        "type": "address"
+      },
+      {
+        "internalType": "uint256",
+        "name": "lookback",
+        "type": "uint256"
+      }
+    ],
+    "name": "getUsdTokenTwap",
+    "outputs": [
+      {
+        "internalType": "uint256",
+        "name": "",
+        "type": "uint256"
+      }
+    ],
+    "stateMutability": "view",
+    "type": "function"
+  },
+  {
     "anonymous": false,
     "inputs": [
       {
@@ -8897,16 +8920,11 @@
       },
       {
         "indexed": true,
-=======
-    "inputs": [
-      {
->>>>>>> de25619c
         "internalType": "address",
         "name": "token",
         "type": "address"
       },
       {
-<<<<<<< HEAD
         "indexed": false,
         "internalType": "int256",
         "name": "deltaAmount",
@@ -9083,27 +9101,6 @@
     ],
     "name": "WellOracle",
     "type": "event"
-  },
-  {
-    "inputs": [],
-    "name": "maxWeight",
-=======
-        "internalType": "uint256",
-        "name": "lookback",
-        "type": "uint256"
-      }
-    ],
-    "name": "getUsdTokenTwap",
->>>>>>> de25619c
-    "outputs": [
-      {
-        "internalType": "uint256",
-        "name": "",
-        "type": "uint256"
-      }
-    ],
-    "stateMutability": "view",
-    "type": "function"
   },
   {
     "inputs": [],
