--- conflicted
+++ resolved
@@ -167,18 +167,10 @@
         const usdOracle = await UsdOracle.deploy();
         await usdOracle.deployed();
     
-<<<<<<< HEAD
-        expect(await usdOracle.getWstethEthPrice()).to.be.equal('1154105')
-        expect(await usdOracle.getWstethEthTwap('500000')).to.be.equal('1154095')
-        expect(await usdOracle.getWstethUsdPrice()).to.be.equal('2580422122')
-        expect(await usdOracle.getWstethUsdTwap('5000')).to.be.within('2571910000', '2571920000')
-        expect(await usdOracle.getUsdTokenPrice(WSTETH)).to.be.equal('387533493638216')
-=======
         expect(await season.getWstethEthPrice()).to.be.equal(to6('1.154105'))
         expect(await season.getWstethEthTwap('500000')).to.be.equal(to6('1.154095'))
         expect(await season.getWstethUsdPrice()).to.be.equal(to6('2580.422122'))
         expect(await season.getWstethUsdTwap('500000')).to.be.equal(to6('2744.261803'))
         expect(await season.getUsdPrice(WSTETH)).to.be.equal(to18('0.000387533493638216'))
->>>>>>> 1f6135fa
     })
 })