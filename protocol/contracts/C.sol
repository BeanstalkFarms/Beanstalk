--- conflicted
+++ resolved
@@ -56,7 +56,6 @@
     // Special index to indicate the data to copy is the operator address.
     uint80 internal constant OPERATOR_COPY_INDEX = type(uint80).max - 1;
 
-<<<<<<< HEAD
     //////////////////// Fork ////////////////////
     uint256 internal constant DEST_FIELD = 1;
 
@@ -64,16 +63,6 @@
         return CURRENT_SEASON_PERIOD;
     }
 
-    function getChainId() internal pure returns (uint256) {
-        return CHAIN_ID;
-    }
-
-    function getLegacyChainId() internal pure returns (uint256) {
-        return LEGACY_CHAIN_ID;
-    }
-
-=======
->>>>>>> d938ad76
     function getRootsBase() internal pure returns (uint256) {
         return ROOTS_BASE;
     }
