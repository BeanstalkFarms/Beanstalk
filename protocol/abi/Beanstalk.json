--- conflicted
+++ resolved
@@ -8771,10 +8771,7 @@
         "type": "uint256"
       }
     ],
-<<<<<<< HEAD
     "name": "getTokenUsdPriceFromExternal",
-=======
-    "name": "getTokenPriceFromExternal",
     "outputs": [
       {
         "internalType": "uint256",
@@ -8794,7 +8791,6 @@
       }
     ],
     "name": "getTokenUsdPrice",
->>>>>>> 88587b00
     "outputs": [
       {
         "internalType": "uint256",
@@ -8861,35 +8857,31 @@
         "type": "uint256"
       }
     ],
-<<<<<<< HEAD
     "name": "getUsdTokenPriceFromExternal",
-=======
+    "outputs": [
+      {
+        "internalType": "uint256",
+        "name": "usdToken",
+        "type": "uint256"
+      }
+    ],
+    "stateMutability": "view",
+    "type": "function"
+  },
+  {
+    "inputs": [
+      {
+        "internalType": "address",
+        "name": "token",
+        "type": "address"
+      },
+      {
+        "internalType": "uint256",
+        "name": "lookback",
+        "type": "uint256"
+      }
+    ],
     "name": "getUsdTokenTwap",
->>>>>>> 88587b00
-    "outputs": [
-      {
-        "internalType": "uint256",
-        "name": "usdToken",
-        "type": "uint256"
-      }
-    ],
-    "stateMutability": "view",
-    "type": "function"
-  },
-  {
-    "inputs": [
-      {
-        "internalType": "address",
-        "name": "token",
-        "type": "address"
-      },
-      {
-        "internalType": "uint256",
-        "name": "lookback",
-        "type": "uint256"
-      }
-    ],
-    "name": "getUsdTokenTwap",
     "outputs": [
       {
         "internalType": "uint256",
@@ -8902,7 +8894,6 @@
   },
   {
     "inputs": [],
-<<<<<<< HEAD
     "name": "maxWeight",
     "outputs": [
       {
@@ -8916,8 +8907,6 @@
   },
   {
     "inputs": [],
-=======
->>>>>>> 88587b00
     "name": "noWeight",
     "outputs": [
       {
