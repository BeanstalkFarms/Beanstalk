import { Token, TokenValue } from "@beanstalk/sdk";
import React, { useCallback, useEffect, useState } from "react";
import { useTokens } from "src/tokens/TokenProvider";
import styled from "styled-components";
import { ArrowButton } from "./ArrowButton";
import { TokenInput } from "./TokenInput";
import { useAllTokensBalance } from "src/tokens/useAllTokenBalance";
import { useSwapBuilder } from "./useSwapBuilder";
import { useAccount } from "wagmi";
import { Quote, QuoteResult } from "@beanstalk/sdk/Wells";
import { Button } from "./Button";
import { Log } from "src/utils/logger";
<<<<<<< HEAD
import { useParams, useSearchParams } from "react-router-dom";
=======
import { TransactionToast } from "../TxnToast/TransactionToast";
>>>>>>> a131f723

export const SwapRoot = () => {
  const { address: account } = useAccount();

  const [tokenSwapParams, setTokenSwapParams] = useSearchParams();
  const token1 = tokenSwapParams.get("token1")
  const token2 = tokenSwapParams.get("token2")

  const tokens = useTokens();
  const [inAmount, setInAmount] = useState<TokenValue>();
  const [inToken, setInToken] = useState<Token>(token1 ? tokens[token1] ? tokens[token1] : tokens["WETH"] : tokens["WETH"]);
  const [outToken, setOutToken] = useState<Token>(token2 ? tokens[token2] ? tokens[token2] : tokens["BEAN"] : tokens["BEAN"]);
  const [outAmount, setOutAmount] = useState<TokenValue>();
  const [slippage, setSlippage] = useState<number>(0.1);
  const [isLoadingAllBalances, setIsLoadingAllBalances] = useState(true);
  const { isLoading: isAllTokenLoading } = useAllTokensBalance();
  const [quoter, setQuoter] = useState<Quote | null>(null);
  const [needsApproval, setNeedsApproval] = useState(false);
  const [readyToSwap, setReadyToSwap] = useState(false);
  const [buttonEnabled, setButtonEnabled] = useState(false);
  const [txLoading, setTxLoading] = useState(false);

  const [quote, setQuote] = useState<QuoteResult | undefined>();
  const builder = useSwapBuilder();

  // Fetch all tokens. Needed for populating the token selector dropdowns
  useEffect(() => {
    const fetching = isAllTokenLoading;
    fetching ? setIsLoadingAllBalances(true) : setTimeout(() => setIsLoadingAllBalances(false), 500);
  }, [isAllTokenLoading]);

  // Builds a Quoter object. Dependency array updates it when those change
  useEffect(() => {
    const quoter = builder?.buildQuote(inToken, outToken, account || "");
    setQuoter(quoter ?? null);
  }, [inToken, outToken, builder, account]);

  useEffect(() => {
    readyToSwap && !!account ? setButtonEnabled(true) : setButtonEnabled(false);
  }, [readyToSwap, account]);

  const arrowHandler = () => {
    const prevInToken = inToken;
    const prevInAmount = inAmount;

    setInToken(outToken);
    setInAmount(outAmount);
    setOutToken(prevInToken);
    setOutAmount(prevInAmount);
  };

  const handleInputChange = useCallback(
    async (a: TokenValue) => {
      setInAmount(a);
      if (a.eq(0)) {
        setOutAmount(outToken.amount(0));
        return;
      }

      try {
        const quote = await quoter?.quoteForward(a, account!, slippage);
        Log.module("swap").debug("Forward quote", quote);
        if (!quote) {
          setOutAmount(undefined);
          setNeedsApproval(true);
          setQuote(undefined);
          setReadyToSwap(false);
        }
        setReadyToSwap(true);
        setOutAmount(quote?.amount);
        if (quote?.doApproval) {
          setNeedsApproval(true);
        } else {
          setNeedsApproval(false);
        }
        setQuote(quote);
      } catch (err: unknown) {
        Log.module("swap").error("Error during quote: ", (err as Error).message);
        setOutAmount(undefined); // TODO: clear this better
        setReadyToSwap(false);
      }
    },
    [account, outToken, quoter, slippage]
  );

  const handleOutputChange = useCallback(
    async (a: TokenValue) => {
      setOutAmount(a);
      if (a.eq(0)) {
        setInAmount(inToken.amount(0));
        return;
      }
      try {
        const quote = await quoter?.quoteReverse(a, account!, slippage);
        Log.module("swap").debug("Reverse quote", quote);
        setInAmount(quote!.amount);
      } catch (err: unknown) {
        Log.module("swap").error("Error during quote: ", (err as Error).message);
        setInAmount(undefined); // TODO: clear this better
        setReadyToSwap(false);
      }
    },
    [account, inToken, quoter, slippage]
  );

  const handleInputTokenChange = useCallback((token: Token) => {
    setInToken(token);
  }, []);
  const handleOutputTokenChange = useCallback((token: Token) => {
    setOutToken(token);
  }, []);

  const approve = async () => {
    Log.module("swap").debug("Doing approval");
    if (!quote!.doApproval) throw new Error("quote.doApproval() is missing. Bad logic");

    setTxLoading(true);

    const toast = new TransactionToast({
      loading: "Waiting for approval",
      error: "Approval failed",
      success: "Approved"
    });

    try {
      const tx = await quote!.doApproval();
      toast.confirming(tx);

      const receipt = await tx.wait();
      toast.success(receipt);
      setNeedsApproval(false); // TODO:
    } catch (err) {
      Log.module("swap").error("Approval Failed", err);
      toast.error(err);
    } finally {
      setTxLoading(false);
    }
  };

  const swap = async () => {
    Log.module("swap").debug("Doing swap");
    setTxLoading(true);

    const toast = new TransactionToast({
      loading: "Confirming swap",
      error: "Swap failed",
      success: "Swap confirmed"
    });

    try {
      const tx = await quote!.doSwap();
      toast.confirming(tx);

      const receipt = await tx.wait();
      toast.success(receipt);

      setInAmount(undefined);
      setOutAmount(undefined);
      setNeedsApproval(true);
      setReadyToSwap(false);
      setQuote(undefined);
    } catch (err) {
      Log.module("swap").error("Swap Failed", err);
      toast.error(err);
    } finally {
      setTxLoading(false);
    }
  };

  const handleButtonClick = async () => {
    if (!quote) throw new Error("Bad state, there is no quote. Button should've been disabled");
    try {
      if (needsApproval) {
        await approve();
      } else {
        await swap();
      }
    } catch (err) {
      Log.module("swap").error("Operation Failed", err);
    }
  };

  const getLabel = useCallback(() => {
    if (!account) return "Connect Wallet";
    if (!inAmount && !outAmount) return "Enter Amount";
    if (needsApproval) return "Approve";

    return "Swap";
  }, [account, inAmount, needsApproval, outAmount]);

  if (Object.keys(tokens).length === 0)
    return <Container>There are no tokens. Please check you are connected to the right network.</Container>;


  return (
    <Container>
      <Div>
        <SwapInputContainer>
          <TokenInput
            id="input-amount"
            label={`Input amount in ${inToken.symbol}`}
            token={inToken}
            amount={inAmount}
            onAmountChange={handleInputChange}
            onTokenChange={handleInputTokenChange}
            canChangeToken={true}
            loading={isLoadingAllBalances}
          />
        </SwapInputContainer>
        <ArrowContainer>
          <ArrowButton onClick={arrowHandler} />
        </ArrowContainer>

        <SwapInputContainer>
          <TokenInput
            id="output-amount"
            label={`Output amount in ${inToken.symbol}`}
            token={outToken}
            amount={outAmount}
            onAmountChange={handleOutputChange}
            onTokenChange={handleOutputTokenChange}
            canChangeToken={true}
            showBalance={true}
            showMax={false}
            loading={isLoadingAllBalances}
          />
        </SwapInputContainer>
      </Div>
      <SwapDetailsContainer>Details</SwapDetailsContainer>
      <SwapButtonContainer data-trace="true">
        <Button label={getLabel()} disabled={!buttonEnabled} onClick={handleButtonClick} loading={txLoading} />
      </SwapButtonContainer>
    </Container>
  );
};

const Container = styled.div`
  // border: 1px solid red;
  width: 384px;
  display: flex;
  flex-direction: column;
  gap: 24px;
`;

const Div = styled.div`
  display: flex;
  flex-direction: column;
  gap: 24px;
`;

const SwapInputContainer = styled.div`
  // outline: 1px dashed green;
  display: flex;
  flex-direction: row;
`;
const ArrowContainer = styled.div`
  // border: 1px dashed orange;
  display: flex;
  flex-direction: row;
  justify-content: center;
`;

const SwapDetailsContainer = styled.div`
  // border: 1px dashed pink;
  display: flex;
  flex-direction: column;
  justify-content: center;
`;

const SwapButtonContainer = styled.div`
  // border: 1px dashed pink;
  display: flex;
  flex-direction: column;
  justify-content: center;
`;<|MERGE_RESOLUTION|>--- conflicted
+++ resolved
@@ -10,11 +10,8 @@
 import { Quote, QuoteResult } from "@beanstalk/sdk/Wells";
 import { Button } from "./Button";
 import { Log } from "src/utils/logger";
-<<<<<<< HEAD
 import { useParams, useSearchParams } from "react-router-dom";
-=======
 import { TransactionToast } from "../TxnToast/TransactionToast";
->>>>>>> a131f723
 
 export const SwapRoot = () => {
   const { address: account } = useAccount();
