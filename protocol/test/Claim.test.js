const { ZERO_ADDRESS } = require("@openzeppelin/test-helpers/src/constants");
const { expect } = require('chai');
const { deploy } = require('../scripts/deploy.js')
const { BigNumber } = require('bignumber.js')
const { print } = require('./utils/print.js')

let user,user2,owner;
let userAddress, ownerAddress, user2Address;

describe('Claim', function () {
  before(async function () {
    [owner,user,user2] = await ethers.getSigners();
    userAddress = user.address;
    user2Address = user2.address;
    const contracts = await deploy("Test", false, true);
    ownerAddress = contracts.account;
    this.diamond = contracts.beanstalkDiamond;
    this.season = await ethers.getContractAt('MockSeasonFacet', this.diamond.address)
    this.claim = await ethers.getContractAt('MockClaimFacet', this.diamond.address)
    this.silo = await ethers.getContractAt('MockSiloFacet', this.diamond.address)
    this.field = await ethers.getContractAt('MockFieldFacet', this.diamond.address)
    this.pair = await ethers.getContractAt('MockUniswapV2Pair', contracts.pair)
    this.pegPair = await ethers.getContractAt('MockUniswapV2Pair', contracts.pegPair)
    this.bean = await ethers.getContractAt('MockToken', contracts.bean)
    this.weth = await ethers.getContractAt('MockToken', contracts.weth)
    this.seed = await ethers.getContractAt('MockToken', contracts.seed)

    await this.season.siloSunrise(0)
    await this.bean.mint(userAddress, '1000000000')
    await this.bean.mint(user2Address, '1000000000')
    await this.bean.mint(this.pair.address, '100000')
    await this.weth.mint(this.pair.address, '100')
    await this.pair.connect(user).approve(this.silo.address, '100000000000')
    await this.pair.connect(user2).approve(this.silo.address, '100000000000')
    await this.bean.connect(user).approve(this.silo.address, '100000000000')
    await this.bean.connect(user2).approve(this.silo.address, '100000000000')
    await this.seed.connect(user).approve(this.silo.address, '100000000000')
    await this.seed.connect(user2).approve(this.silo.address, '100000000000')
    await this.pair.faucet(userAddress, '100');
    await this.pair.set('100000', '100','1');

    await user.sendTransaction({
        to: this.weth.address,
        value: ethers.utils.parseEther("1.0")
    });
  });

  beforeEach (async function () {
    await this.season.resetAccount(userAddress)
    await this.season.resetAccount(user2Address)
    await this.season.resetAccount(ownerAddress)
    await this.season.resetState()
    await this.season.siloSunrise(0)
  });

  describe('claim', function () {
    beforeEach(async function () {
      await this.silo.connect(user).depositBeans('1000', [false, false, false])
      await this.silo.connect(user).depositLP('1', [false, false, false])
      await this.season.setSoilE('5000')
      await this.field.connect(user).sowBeans('1000')
      await this.field.incrementTotalHarvestableE('1000')
      await this.silo.connect(user).withdrawBeans([2],['1000'], [false, false, false])
      await this.silo.connect(user).withdrawLP([2],['1'], [false, false, false])
      await this.season.farmSunrises('25')
    });

    describe('claim beans', async function () {
      it('reverts when deposit is empty', async function () {
        await expect(this.claim.connect(user).claimBeans(['0'])).to.be.revertedWith('Claim: Bean withdrawal is empty.')
      });

      it('successfully claims beans', async function () {
        const beans = await this.bean.balanceOf(userAddress)
        await this.claim.connect(user).claimBeans(['27'])
        const newBeans = await this.bean.balanceOf(userAddress)
        expect(await this.silo.beanDeposit(userAddress, '27')).to.be.equal('0');
        expect(newBeans.sub(beans)).to.be.equal('1000');
      })
    });

    describe('harvest beans', async function () {
      it('reverts when plot is not harvestable', async function () {
        await expect(this.claim.connect(user).harvest(['1'])).to.be.revertedWith('Claim: Plot not harvestable.')
        await expect(this.claim.connect(user).harvest(['1000000'])).to.be.revertedWith('Claim: Plot not harvestable.')
      });

      it('successfully harvests beans', async function () {
        const beans = await this.bean.balanceOf(userAddress)
        await this.claim.connect(user).harvest(['0'])
        const newBeans = await this.bean.balanceOf(userAddress)
        expect(await this.field.plot(userAddress, '27')).to.be.equal('0');
        expect(newBeans.sub(beans)).to.be.equal('1000');
      })
    });

    describe('claim LP', async function () {
      it('reverts when deposit is not claimable', async function () {
        await expect(this.claim.connect(user).claimLP(['0'])).to.be.revertedWith('Claim: LP withdrawal is empty.')
      });

      it('successfully claims lp', async function () {
        const lp = await this.pair.balanceOf(userAddress)
        await this.claim.connect(user).claimLP(['27'])
        const newLP = await this.pair.balanceOf(userAddress)
        const lpDeposit = await this.silo.lpDeposit(userAddress, '27')
        expect(lpDeposit[0]).to.be.equal('0');
        expect(lpDeposit[1]).to.be.equal('0');
        expect(newLP.sub(lp)).to.be.equal('1');
      })
    });

    describe('claim all', async function () {
      describe('No Beans to wallet', async function () {  
        beforeEach(async function () {
          const beans = await this.bean.balanceOf(userAddress)
          this.result = await this.claim.connect(user).claim([['27'],[],[],false,true,'0','0', false])
          const newBeans = await this.bean.balanceOf(userAddress)
          this.claimedBeans = newBeans.sub(beans)
          this.wrappedBeans = await this.claim.connect(user).wrappedBeans(userAddress)
        });

        it('properly sends beans to wallet', async function () {
          expect(this.claimedBeans.toString()).to.equal('0');
        });

        // Before partial claiming, was claimedBeans and not wrappedBeans
        it('properly claims beans', async function () {
          expect(this.wrappedBeans.toString()).to.equal('1000');
        });
        it('no beans created or destroyed', async function () {
          expect(this.claimedBeans.add(this.wrappedBeans).toString()).to.equal('1000');
        });
      });

      describe('Beans to wallet', async function () {  
        beforeEach(async function () {
          const beans = await this.bean.balanceOf(userAddress)
          this.result = await this.claim.connect(user).claim([['27'],[],[],false,true,'0','0', true])
          const newBeans = await this.bean.balanceOf(userAddress)
          this.claimedBeans = newBeans.sub(beans)
          this.wrappedBeans = await this.claim.connect(user).wrappedBeans(userAddress)
        });

        it('properly sends beans to wallet', async function () {
          expect(this.claimedBeans.toString()).to.equal('1000');
        });

        // Before partial claiming, was claimedBeans and not wrappedBeans
        it('properly claims beans', async function () {
          expect(this.wrappedBeans.toString()).to.equal('0');
        });
        it('no beans created or destroyed', async function () {
          expect(this.claimedBeans.add(this.wrappedBeans).toString()).to.equal('1000');
        });
      });
    });

    describe('claim and allocate', function () {
      describe('exact allocate', async function () {
        beforeEach(async function () {
          const beans = await this.bean.balanceOf(userAddress)
          this.result = await this.claim.connect(user).claimWithAllocationE([['27'],[],[],false,true,'0','0', false], '1000')
          const newBeans = await this.bean.balanceOf(userAddress)
          this.claimedBeans = newBeans.sub(beans)
	        this.wrappedBeans = await this.claim.connect(user).wrappedBeans(userAddress)
        });
        it('properly claims beans', async function () {
          expect(this.claimedBeans.toString()).to.equal('0');
          expect(this.wrappedBeans.toString()).to.equal('0');
        });
        it('properly allocates beans', async function () {
          expect(this.result).to.emit(this.claim, 'BeanAllocation').withArgs(userAddress, '1000');
        });
	      it('no beans created or destroyed', async function () {
          expect(this.claimedBeans.add(this.wrappedBeans).toString()).to.equal('0');
        });
      });

      describe('exact LP allocate', async function () {
        beforeEach(async function () {
          const beans = await this.bean.balanceOf(userAddress)
          this.result = await this.claim.connect(user).claimWithAllocationE([[],['27'],[],false, true, '1', '1', false], '1000')
          const newBeans = await this.bean.balanceOf(userAddress)
          this.claimedBeans = newBeans.sub(beans)
          this.wrappedBeans = await this.claim.connect(user).wrappedBeans(userAddress)
	      });
        it('properly claims beans', async function () {
          expect(this.claimedBeans.toString()).to.equal('0');
          expect(this.wrappedBeans.toString()).to.equal('0');
        });
        it('properly claims eth', async function () {
          await expect(this.result).to.changeEtherBalance(user,'1')
        })
        it('properly allocates beans', async function () {
          expect(this.result).to.emit(this.claim, 'BeanAllocation').withArgs(userAddress, '1000');
        });
	      it('no beans created or destroyed', async function () {
          expect(this.claimedBeans.add(this.wrappedBeans).toString()).to.equal('0');
        });
      });

      describe('under allocate', async function () {
        beforeEach(async function () {
          const beans = await this.bean.balanceOf(userAddress)
          this.result = await this.claim.connect(user).claimWithAllocationE([['27'],[],[],false,true,'0','0', false], '500')
          const newBeans = await this.bean.balanceOf(userAddress)
          this.claimedBeans = newBeans.sub(beans)
          this.wrappedBeans = await this.claim.connect(user).wrappedBeans(userAddress)
        });

        it('properly claims beans', async function () {
          expect(this.claimedBeans.toString()).to.equal('0');
          expect(this.wrappedBeans.toString()).to.equal('500');
        });
        it('properly allocates beans', async function () {
          expect(this.result).to.emit(this.claim, 'BeanAllocation').withArgs(userAddress, '500');
        });
	      it('no beans created or destroyed', async function () {
          expect(this.claimedBeans.add(this.wrappedBeans).toString()).to.equal('500');
        });
      });

      describe('over allocate', async function () {
        beforeEach(async function () {
          const beans = await this.bean.balanceOf(userAddress)
          this.result = await this.claim.connect(user).claimWithAllocationE([['27'],[],[],false,true,'0','0', false], '1500')
          const newBeans = await this.bean.balanceOf(userAddress)
          this.claimedBeans = newBeans.sub(beans)
	        this.wrappedBeans = await this.claim.connect(user).wrappedBeans(userAddress)
	      });
        it('properly claims beans', async function () {
          expect(this.claimedBeans.toString()).to.equal('-500');
          expect(this.wrappedBeans.toString()).to.equal('0');
        });
        it('properly allocates beans', async function () {
          expect(this.result).to.emit(this.claim, 'BeanAllocation').withArgs(userAddress, '1000');
        });
	      it('no beans created or destroyed', async function () {
          expect(this.claimedBeans.add(this.wrappedBeans).toString()).to.equal('-500');
        });
      });

      describe('multiple allocate', async function () {
        beforeEach(async function () {
          const beans = await this.bean.balanceOf(userAddress)
          this.result = await this.claim.connect(user).claimWithAllocationE([['27'],[],['0'],false,true,'0','0', false], '1500')
          const newBeans = await this.bean.balanceOf(userAddress)
          this.claimedBeans = newBeans.sub(beans)
          this.wrappedBeans = await this.claim.connect(user).wrappedBeans(userAddress)
        });
        it('properly claims beans', async function () {
          expect(this.claimedBeans.toString()).to.equal('0');
          expect(this.wrappedBeans.toString()).to.equal('500');
        });
        it('properly allocates beans', async function () {
          expect(this.result).to.emit(this.claim, 'BeanAllocation').withArgs(userAddress, '1500');
        });
	      it('no beans created or destroyed', async function () {
          expect(this.claimedBeans.add(this.wrappedBeans).toString()).to.equal('500');
        });
      });

      describe('allocate with beans to wallet', async function () {
        beforeEach(async function () {
          const beans = await this.bean.balanceOf(userAddress)
          this.result = await this.claim.connect(user).claimWithAllocationE([['27'],[],[],false,true,'0','0', true], '500')
          const newBeans = await this.bean.balanceOf(userAddress)
          this.claimedBeans = newBeans.sub(beans)
	        this.wrappedBeans = await this.claim.connect(user).wrappedBeans(userAddress)
        });
        
        it('properly claims beans', async function () {
          expect(this.claimedBeans.toString()).to.equal('500');
          expect(this.wrappedBeans.toString()).to.equal('0');
        });

	      it('no beans created or destroyed', async function () {
          expect(this.claimedBeans.add(this.wrappedBeans).toString()).to.equal('500');
        });
      });
    });

    describe('claim and deposit Beans', function () {
      beforeEach(async function () {
        const beans = await this.bean.balanceOf(userAddress)
<<<<<<< HEAD
        this.result = await this.silo.connect(user).claimAndDepositBeans('1000', [['27'],[],[],false,true,'0','0', '0'], [false, false, false])
=======
        this.result = await this.silo.connect(user).claimAndDepositBeans('1000', [['27'],[],[],false,true,'0','0', false])
>>>>>>> fcd69d4c
        const newBeans = await this.bean.balanceOf(userAddress)
        this.claimedBeans = newBeans.sub(beans)
        this.wrappedBeans = await this.claim.connect(user).wrappedBeans(userAddress)
      });
      it('properly claims beans', async function () {
        expect(this.claimedBeans.toString()).to.equal('0');
      });
      it('properly allocates beans', async function () {
        expect(this.result).to.emit(this.claim, 'BeanAllocation').withArgs(userAddress, '1000');
        expect(this.result).to.emit(this.silo , 'BeanDeposit').withArgs(userAddress, '27', '1000');
      });
      it('no beans created or destroyed', async function () {
        expect(this.claimedBeans.add(this.wrappedBeans).toString()).to.equal('0');
      });
    });

    describe('claim buy and deposit Beans', function () {
      beforeEach(async function () {
        const beans = await this.bean.balanceOf(userAddress)
<<<<<<< HEAD
        this.result = await this.silo.connect(user).claimBuyAndDepositBeans('1000', '990', [['27'],[],[],false,true,'0','0', '0'], [false, false, false], {value: '1'})
=======
        this.result = await this.silo.connect(user).claimBuyAndDepositBeans('1000', '990', [['27'],[],[],false,true,'0','0', false], {value: '1'})
>>>>>>> fcd69d4c
        const newBeans = await this.bean.balanceOf(userAddress)
        this.claimedBeans = newBeans.sub(beans)
        this.wrappedBeans = await this.claim.connect(user).wrappedBeans(userAddress)
      });
      it('properly claims beans', async function () {
        expect(this.claimedBeans.toString()).to.equal('0');
      });
      it('properly allocates beans', async function () {
        expect(this.result).to.emit(this.claim, 'BeanAllocation').withArgs(userAddress, '1000');
        expect(this.result).to.emit(this.silo, 'BeanDeposit').withArgs(userAddress, '27', '1990');
      });
      it('no beans created or destroyed', async function () {
        expect(this.claimedBeans.add(this.wrappedBeans).toString()).to.equal('0');
      });
    });

    describe('claim and sow Beans', function () {
      beforeEach(async function () {
        const beans = await this.bean.balanceOf(userAddress)
        this.result = await this.field.connect(user).claimAndSowBeans('1000', [['27'],[],[],false,true,'0','0', false])
        const newBeans = await this.bean.balanceOf(userAddress)
        this.claimedBeans = newBeans.sub(beans)
        this.wrappedBeans = await this.claim.connect(user).wrappedBeans(userAddress)
      });
      it('properly claims beans', async function () {
        expect(this.claimedBeans.toString()).to.equal('0');
      });
      it('properly allocates beans', async function () {
        expect(this.result).to.emit(this.claim, 'BeanAllocation').withArgs(userAddress, '1000');
        expect(this.result).to.emit(this.field, 'Sow').withArgs(userAddress, '1000', '1000', '1000');
      });
      it('no beans created or destroyed', async function () {
        expect(this.claimedBeans.add(this.wrappedBeans).toString()).to.equal('0');
      });
    });

    describe('claim, buy and sow Beans', function () {
      beforeEach(async function () {
        const beans = await this.bean.balanceOf(userAddress)
        this.result = await this.field.connect(user).claimBuyAndSowBeans('1000', '990', [['27'],[],[],false,true,'0','0', false], {value: '1'})
        const newBeans = await this.bean.balanceOf(userAddress)
        this.claimedBeans = newBeans.sub(beans)
        this.wrappedBeans = await this.claim.connect(user).wrappedBeans(userAddress)
      });
      it('properly claims beans', async function () {
        expect(this.claimedBeans.toString()).to.equal('0');
      });
      it('properly allocates beans', async function () {
        expect(this.result).to.emit(this.claim, 'BeanAllocation').withArgs(userAddress, '1000');
        expect(this.result).to.emit(this.field, 'Sow').withArgs(userAddress, '1000', '1990', '1990');
      });
      it('no beans created or destroyed', async function () {
        expect(this.claimedBeans.add(this.wrappedBeans).toString()).to.equal('0');
      });
    });

    describe('claim and deposit LP', function () {
      beforeEach(async function () {
        const beans = await this.bean.balanceOf(userAddress)
<<<<<<< HEAD
        this.silo.connect(user).claimAndDepositLP('1',[['27'],[],[],false,true,'0','0', '0'], [false, false, false]);
=======
        this.silo.connect(user).claimAndDepositLP('1',[['27'],[],[],false,true,'0','0', false]);
>>>>>>> fcd69d4c
        const newBeans = await this.bean.balanceOf(userAddress)
        this.claimedBeans = newBeans.sub(beans)
        this.wrappedBeans = await this.claim.connect(user).wrappedBeans(userAddress)
      });
      it('properly claims beans', async function () {
        expect(this.wrappedBeans.toString()).to.equal('1000');
      });
      it('no beans created or destroyed', async function () {
        expect(this.claimedBeans.add(this.wrappedBeans).toString()).to.equal('1000');
      });
    });

    describe('claim add and deposit LP, exact allocation', function () {
      beforeEach(async function () {
        const beans = await this.bean.balanceOf(userAddress)
<<<<<<< HEAD
        this.result = this.silo.connect(user).claimAddAndDepositLP('0','0','0', ['1000','1000','1'],[['27'],[],[],false,true,'0','0', '0'], [false, false, false], {value: '1'});
=======
        this.result = this.silo.connect(user).claimAddAndDepositLP('0','0','0', ['1000','1000','1'],[['27'],[],[],false,true,'0','0', false], {value: '1'});
>>>>>>> fcd69d4c
        const newBeans = await this.bean.balanceOf(userAddress)
        this.claimedBeans = newBeans.sub(beans)
        this.wrappedBeans = await this.claim.connect(user).wrappedBeans(userAddress)
      });
      it('properly claims beans', async function () {
        expect(this.claimedBeans.toString()).to.equal('0');
      });
      it('properly allocates beans', async function () {
        expect(this.result).to.emit(this.claim, 'BeanAllocation').withArgs(userAddress, '1000');
      });
      it('no beans created or destroyed', async function () {
        expect(this.claimedBeans.add(this.wrappedBeans).toString()).to.equal('0');
      });
    });

    describe('claim add and deposit LP, over allocation', function () {
      beforeEach(async function () {
        const beans = await this.bean.balanceOf(userAddress)
<<<<<<< HEAD
        this.result = this.silo.connect(user).claimAddAndDepositLP('0','0','0', ['1000','1000','1'],[['27'],[],['0'],false,true,'0','0', '0'], [false, false, false], {value: '1'});
=======
        this.result = this.silo.connect(user).claimAddAndDepositLP('0','0','0', ['1000','1000','1'],[['27'],[],['0'],false,true,'0','0', false], {value: '1'});
>>>>>>> fcd69d4c
        const newBeans = await this.bean.balanceOf(userAddress)
        this.claimedBeans = newBeans.sub(beans)
        this.wrappedBeans = await this.claim.connect(user).wrappedBeans(userAddress)
      });

      // Before partial claiming, was claimedBeans and not wrappedBeans
      it('properly claims beans', async function () {
        expect(this.wrappedBeans.toString()).to.equal('1000');
      });
      it('properly allocates beans', async function () {
        expect(this.result).to.emit(this.claim, 'BeanAllocation').withArgs(userAddress, '1000');
      });
      it('no beans created or destroyed', async function () {
        expect(this.claimedBeans.add(this.wrappedBeans).toString()).to.equal('1000');
      });
    });

    describe('claim add and deposit LP, under allocation', function () {
      beforeEach(async function () {
        const beans = await this.bean.balanceOf(userAddress)
<<<<<<< HEAD
        this.result = this.silo.connect(user).claimAddAndDepositLP('0','0','0', ['2000','2000','2'],[['27'],[],[],false,true,'0','0', '0'], [false, false, false], {value: '2'});
=======
        this.result = this.silo.connect(user).claimAddAndDepositLP('0','0','0', ['2000','2000','2'],[['27'],[],[],false,true,'0','0', false], {value: '2'});
>>>>>>> fcd69d4c
        const newBeans = await this.bean.balanceOf(userAddress)
        this.claimedBeans = newBeans.sub(beans)
        this.wrappedBeans = await this.claim.connect(user).wrappedBeans(userAddress)
      });
      it('properly claims beans', async function () {
        expect(this.claimedBeans.toString()).to.equal('-1000');
      });
      it('properly allocates beans', async function () {
        expect(this.result).to.emit(this.claim, 'BeanAllocation').withArgs(userAddress, '1000');
      });
      it('no beans created or destroyed', async function () {
        expect(this.claimedBeans.add(this.wrappedBeans).toString()).to.equal('-1000');
      });
    });

    describe('claim add buy Beans and deposit LP, exact allocation', function () {
      beforeEach(async function () {
        const beans = await this.bean.balanceOf(userAddress)
<<<<<<< HEAD
        this.result = this.silo.connect(user).claimAddAndDepositLP('0','1000','0', ['2000','2000','2'],[['27'],[],[],false,true,'0','0', '0'], [false, false, false], {value: '4'});
=======
        this.result = this.silo.connect(user).claimAddAndDepositLP('0','1000','0', ['2000','2000','2'],[['27'],[],[],false,true,'0','0', false], {value: '4'});
>>>>>>> fcd69d4c
        const newBeans = await this.bean.balanceOf(userAddress)
        this.claimedBeans = newBeans.sub(beans)
        this.wrappedBeans = await this.claim.connect(user).wrappedBeans(userAddress)
      });
      it('properly claims beans', async function () {
        expect(this.claimedBeans.toString()).to.equal('0');
      });
      it('properly allocates beans', async function () {
        expect(this.result).to.emit(this.claim, 'BeanAllocation').withArgs(userAddress, '1000');
      });
      it('no beans created or destroyed', async function () {
        expect(this.claimedBeans.add(this.wrappedBeans).toString()).to.equal('0');
      });
    });

    describe('claim add buy ETH and deposit LP, exact allocation', function () {
      beforeEach(async function () {
        const beans = await this.bean.balanceOf(userAddress)
<<<<<<< HEAD
        this.result = this.silo.connect(user).claimAddAndDepositLP('0','0','1',['2000','2000','2'],[['27'],[],['0'],false,true,'0','0', '0'], [false, false, false], {value: '1'});
=======
        this.result = this.silo.connect(user).claimAddAndDepositLP('0','0','1',['2000','2000','2'],[['27'],[],['0'],false,true,'0','0', false], {value: '1'});
>>>>>>> fcd69d4c
        const newBeans = await this.bean.balanceOf(userAddress)
        this.claimedBeans = newBeans.sub(beans)
        this.wrappedBeans = await this.claim.connect(user).wrappedBeans(userAddress)
      });
      it('properly claims beans', async function () {
        expect(this.claimedBeans.toString()).to.equal('-1011');
      });
      it('properly allocates beans', async function () {
        expect(this.result).to.emit(this.claim, 'BeanAllocation').withArgs(userAddress, '2000');
      });
      it('no beans created or destroyed', async function () {
        expect(this.claimedBeans.add(this.wrappedBeans).toString()).to.equal('-1011');
      });
    });
  });

  describe('wrap/unwrap', function () {
    beforeEach(async function () {
      const beans = await this.bean.balanceOf(userAddress)
      this.result = this.claim.connect(user).wrapBeans('1000');
      const newBeans = await this.bean.balanceOf(userAddress)
      this.deltaBeans = newBeans.sub(beans)
    });

    it('wraps beans', async function () {
      expect(this.deltaBeans).to.be.equal('-1000');
      expect(await this.claim.wrappedBeans(userAddress)).to.be.equal('1000')
      expect(await this.bean.balanceOf(this.claim.address)).to.be.equal('1000')
    })

    it('unwraps all beans', async function () {
      const beansBefore = await this.bean.balanceOf(userAddress)
      await this.claim.connect(user).unwrapBeans('1000')
      const newBeans = await this.bean.balanceOf(userAddress)
      expect(await this.claim.wrappedBeans(userAddress)).to.be.equal('0')
      expect(await this.bean.balanceOf(this.claim.address)).to.be.equal('0')
      expect(newBeans.sub(beansBefore)).to.be.equal('1000')
    });

    it('unwraps some beans', async function () {
      const beansBefore = await this.bean.balanceOf(userAddress)
      await this.claim.connect(user).unwrapBeans('500')
      const newBeans = await this.bean.balanceOf(userAddress)
      expect(await this.claim.wrappedBeans(userAddress)).to.be.equal('500')
      expect(await this.bean.balanceOf(this.claim.address)).to.be.equal('500')
      expect(newBeans.sub(beansBefore)).to.be.equal('500')
    });

    it('unwraps too many beans', async function () {
      const beansBefore = await this.bean.balanceOf(userAddress)
      await this.claim.connect(user).unwrapBeans('1500')
      const newBeans = await this.bean.balanceOf(userAddress)
      expect(await this.claim.wrappedBeans(userAddress)).to.be.equal('0')
      expect(await this.bean.balanceOf(this.claim.address)).to.be.equal('0')
      expect(newBeans.sub(beansBefore)).to.be.equal('1000')
    });

    it('unwraps too many beans', async function () {
      const beansBefore = await this.bean.balanceOf(userAddress)
      await this.claim.connect(user).unwrapBeans('1500')
      const newBeans = await this.bean.balanceOf(userAddress)
      expect(await this.claim.wrappedBeans(userAddress)).to.be.equal('0')
      expect(await this.bean.balanceOf(this.claim.address)).to.be.equal('0')
      expect(newBeans.sub(beansBefore)).to.be.equal('1000')
    });

    it ('claims and unwraps beans', async function () {
      await this.season.setSoilE('5000')
      await this.field.connect(user).sowBeans('1000')
      await this.field.incrementTotalHarvestableE('1000')
      const beansBefore = await this.bean.balanceOf(userAddress)
      this.result = await this.claim.connect(user).claimAndUnwrapBeans([[],[],['0'],false,true,'0','0', true], '1000')
      const newBeans = await this.bean.balanceOf(userAddress)
      expect(await this.bean.balanceOf(this.claim.address)).to.be.equal('0')
      expect(await this.claim.wrappedBeans(userAddress)).to.be.equal('0')
      expect(newBeans.sub(beansBefore)).to.be.equal('2000')
    })
  });
});<|MERGE_RESOLUTION|>--- conflicted
+++ resolved
@@ -284,11 +284,7 @@
     describe('claim and deposit Beans', function () {
       beforeEach(async function () {
         const beans = await this.bean.balanceOf(userAddress)
-<<<<<<< HEAD
         this.result = await this.silo.connect(user).claimAndDepositBeans('1000', [['27'],[],[],false,true,'0','0', '0'], [false, false, false])
-=======
-        this.result = await this.silo.connect(user).claimAndDepositBeans('1000', [['27'],[],[],false,true,'0','0', false])
->>>>>>> fcd69d4c
         const newBeans = await this.bean.balanceOf(userAddress)
         this.claimedBeans = newBeans.sub(beans)
         this.wrappedBeans = await this.claim.connect(user).wrappedBeans(userAddress)
@@ -308,11 +304,7 @@
     describe('claim buy and deposit Beans', function () {
       beforeEach(async function () {
         const beans = await this.bean.balanceOf(userAddress)
-<<<<<<< HEAD
         this.result = await this.silo.connect(user).claimBuyAndDepositBeans('1000', '990', [['27'],[],[],false,true,'0','0', '0'], [false, false, false], {value: '1'})
-=======
-        this.result = await this.silo.connect(user).claimBuyAndDepositBeans('1000', '990', [['27'],[],[],false,true,'0','0', false], {value: '1'})
->>>>>>> fcd69d4c
         const newBeans = await this.bean.balanceOf(userAddress)
         this.claimedBeans = newBeans.sub(beans)
         this.wrappedBeans = await this.claim.connect(user).wrappedBeans(userAddress)
@@ -372,11 +364,7 @@
     describe('claim and deposit LP', function () {
       beforeEach(async function () {
         const beans = await this.bean.balanceOf(userAddress)
-<<<<<<< HEAD
         this.silo.connect(user).claimAndDepositLP('1',[['27'],[],[],false,true,'0','0', '0'], [false, false, false]);
-=======
-        this.silo.connect(user).claimAndDepositLP('1',[['27'],[],[],false,true,'0','0', false]);
->>>>>>> fcd69d4c
         const newBeans = await this.bean.balanceOf(userAddress)
         this.claimedBeans = newBeans.sub(beans)
         this.wrappedBeans = await this.claim.connect(user).wrappedBeans(userAddress)
@@ -392,11 +380,7 @@
     describe('claim add and deposit LP, exact allocation', function () {
       beforeEach(async function () {
         const beans = await this.bean.balanceOf(userAddress)
-<<<<<<< HEAD
         this.result = this.silo.connect(user).claimAddAndDepositLP('0','0','0', ['1000','1000','1'],[['27'],[],[],false,true,'0','0', '0'], [false, false, false], {value: '1'});
-=======
-        this.result = this.silo.connect(user).claimAddAndDepositLP('0','0','0', ['1000','1000','1'],[['27'],[],[],false,true,'0','0', false], {value: '1'});
->>>>>>> fcd69d4c
         const newBeans = await this.bean.balanceOf(userAddress)
         this.claimedBeans = newBeans.sub(beans)
         this.wrappedBeans = await this.claim.connect(user).wrappedBeans(userAddress)
@@ -415,11 +399,7 @@
     describe('claim add and deposit LP, over allocation', function () {
       beforeEach(async function () {
         const beans = await this.bean.balanceOf(userAddress)
-<<<<<<< HEAD
         this.result = this.silo.connect(user).claimAddAndDepositLP('0','0','0', ['1000','1000','1'],[['27'],[],['0'],false,true,'0','0', '0'], [false, false, false], {value: '1'});
-=======
-        this.result = this.silo.connect(user).claimAddAndDepositLP('0','0','0', ['1000','1000','1'],[['27'],[],['0'],false,true,'0','0', false], {value: '1'});
->>>>>>> fcd69d4c
         const newBeans = await this.bean.balanceOf(userAddress)
         this.claimedBeans = newBeans.sub(beans)
         this.wrappedBeans = await this.claim.connect(user).wrappedBeans(userAddress)
@@ -440,11 +420,7 @@
     describe('claim add and deposit LP, under allocation', function () {
       beforeEach(async function () {
         const beans = await this.bean.balanceOf(userAddress)
-<<<<<<< HEAD
         this.result = this.silo.connect(user).claimAddAndDepositLP('0','0','0', ['2000','2000','2'],[['27'],[],[],false,true,'0','0', '0'], [false, false, false], {value: '2'});
-=======
-        this.result = this.silo.connect(user).claimAddAndDepositLP('0','0','0', ['2000','2000','2'],[['27'],[],[],false,true,'0','0', false], {value: '2'});
->>>>>>> fcd69d4c
         const newBeans = await this.bean.balanceOf(userAddress)
         this.claimedBeans = newBeans.sub(beans)
         this.wrappedBeans = await this.claim.connect(user).wrappedBeans(userAddress)
@@ -463,11 +439,7 @@
     describe('claim add buy Beans and deposit LP, exact allocation', function () {
       beforeEach(async function () {
         const beans = await this.bean.balanceOf(userAddress)
-<<<<<<< HEAD
         this.result = this.silo.connect(user).claimAddAndDepositLP('0','1000','0', ['2000','2000','2'],[['27'],[],[],false,true,'0','0', '0'], [false, false, false], {value: '4'});
-=======
-        this.result = this.silo.connect(user).claimAddAndDepositLP('0','1000','0', ['2000','2000','2'],[['27'],[],[],false,true,'0','0', false], {value: '4'});
->>>>>>> fcd69d4c
         const newBeans = await this.bean.balanceOf(userAddress)
         this.claimedBeans = newBeans.sub(beans)
         this.wrappedBeans = await this.claim.connect(user).wrappedBeans(userAddress)
@@ -486,11 +458,7 @@
     describe('claim add buy ETH and deposit LP, exact allocation', function () {
       beforeEach(async function () {
         const beans = await this.bean.balanceOf(userAddress)
-<<<<<<< HEAD
         this.result = this.silo.connect(user).claimAddAndDepositLP('0','0','1',['2000','2000','2'],[['27'],[],['0'],false,true,'0','0', '0'], [false, false, false], {value: '1'});
-=======
-        this.result = this.silo.connect(user).claimAddAndDepositLP('0','0','1',['2000','2000','2'],[['27'],[],['0'],false,true,'0','0', false], {value: '1'});
->>>>>>> fcd69d4c
         const newBeans = await this.bean.balanceOf(userAddress)
         this.claimedBeans = newBeans.sub(beans)
         this.wrappedBeans = await this.claim.connect(user).wrappedBeans(userAddress)
