--- conflicted
+++ resolved
@@ -5,24 +5,14 @@
 const { BEAN, THREE_POOL, BEAN_3_CURVE, UNRIPE_LP, UNRIPE_BEAN, THREE_CURVE } = require("./utils/constants");
 const { to18, to6, toStalk, toBean } = require("./utils/helpers.js");
 const { takeSnapshot, revertToSnapshot } = require("./utils/snapshot");
-<<<<<<< HEAD
 const { time, mineUpTo, mine } = require("@nomicfoundation/hardhat-network-helpers");
 const ZERO_BYTES = ethers.utils.formatBytes32String('0x0')
-=======
-const ZERO_BYTES = ethers.utils.formatBytes32String("0x0");
->>>>>>> 56ff9f45
 
 let user, user2, owner;
 let userAddress, ownerAddress, user2Address;
 
 let pru;
 
-<<<<<<< HEAD
-=======
-function pruneToSeeds(value, seeds = 2) {
-  return prune(value).mul(seeds);
-}
->>>>>>> 56ff9f45
 
 function pruneToStalk(value) {
   return prune(value).mul(toBN("10000"));
@@ -35,18 +25,13 @@
 describe("Silo Token", function () {
   before(async function () {
     pru = await readPrune();
-<<<<<<< HEAD
     [owner,user,user2,flashLoanExploiter] = await ethers.getSigners();
-=======
-    [owner, user, user2] = await ethers.getSigners();
->>>>>>> 56ff9f45
     userAddress = user.address;
     user2Address = user2.address;
     flashLoanExploiterAddress = flashLoanExploiter.address;
     const contracts = await deploy("Test", false, true);
     ownerAddress = contracts.account;
     this.diamond = contracts.beanstalkDiamond;
-<<<<<<< HEAD
     this.season = await ethers.getContractAt('MockSeasonFacet', this.diamond.address);
     this.silo = await ethers.getContractAt('MockSiloFacet', this.diamond.address);
     this.migrate = await ethers.getContractAt('MigrationFacet', this.diamond.address);
@@ -55,23 +40,10 @@
     this.convert = await ethers.getContractAt('MockConvertFacet', this.diamond.address);
     this.unripe = await ethers.getContractAt('MockUnripeFacet', this.diamond.address);
 
-    this.threeCurve = await ethers.getContractAt('MockToken', THREE_CURVE);
-    this.beanMetapool = await ethers.getContractAt('IMockCurvePool', BEAN_3_CURVE);
-    await this.beanMetapool.set_supply(ethers.utils.parseUnits('2000000', 6));
-    await this.beanMetapool.set_balances([
-      ethers.utils.parseUnits('1000000',6),
-      ethers.utils.parseEther('1000000')
-    ]);
-=======
-    this.season = await ethers.getContractAt("MockSeasonFacet", this.diamond.address);
-    this.silo = await ethers.getContractAt("MockSiloFacet", this.diamond.address);
-    this.unripe = await ethers.getContractAt("MockUnripeFacet", this.diamond.address);
-
     this.threeCurve = await ethers.getContractAt("MockToken", THREE_CURVE);
     this.beanMetapool = await ethers.getContractAt("IMockCurvePool", BEAN_3_CURVE);
     await this.beanMetapool.set_supply(ethers.utils.parseUnits("2000000", 6));
     await this.beanMetapool.set_balances([ethers.utils.parseUnits("1000000", 6), ethers.utils.parseEther("1000000")]);
->>>>>>> 56ff9f45
 
     const SiloToken = await ethers.getContractFactory("MockToken");
     this.siloToken = await SiloToken.deploy("Silo", "SILO");
@@ -80,7 +52,6 @@
     this.siloToken2 = await SiloToken.deploy("Silo", "SILO");
     await this.siloToken2.deployed();
 
-<<<<<<< HEAD
     await this.season.teleportSunrise(10);
     this.season.deployStemsUpgrade();
 
@@ -90,9 +61,6 @@
       '10000',
       1e6 //aka "1 seed"
       );
-=======
-    await this.silo.mockWhitelistToken(this.siloToken.address, this.silo.interface.getSighash("mockBDV(uint256 amount)"), "10000", "1");
->>>>>>> 56ff9f45
 
     await this.season.siloSunrise(0);
     await this.siloToken.connect(user).approve(this.silo.address, "100000000000");
@@ -146,7 +114,6 @@
 
     describe("single deposit", function () {
       beforeEach(async function () {
-<<<<<<< HEAD
         await this.season.teleportSunrise(10);
         this.season.deployStemsUpgrade();
         this.result = await this.silo.connect(user).deposit(this.siloToken.address, '1000', EXTERNAL)
@@ -213,60 +180,10 @@
         expect(deposit[0]).to.eq('2000');
         expect(deposit[1]).to.eq('2000');
       })
-=======
-        this.result = await this.silo.connect(user).deposit(this.siloToken.address, "1000", EXTERNAL);
-      });
-
-      it("properly updates the total balances", async function () {
-        expect(await this.silo.getTotalDeposited(this.siloToken.address)).to.eq("1000");
-        expect(await this.silo.totalSeeds()).to.eq("1000");
-        expect(await this.silo.totalStalk()).to.eq("10000000");
-      });
-
-      it("properly updates the user balance", async function () {
-        expect(await this.silo.balanceOfSeeds(userAddress)).to.eq("1000");
-        expect(await this.silo.balanceOfStalk(userAddress)).to.eq("10000000");
-      });
-
-      it("properly adds the crate", async function () {
-        const deposit = await this.silo.getDeposit(userAddress, this.siloToken.address, 2);
-        expect(deposit[0]).to.eq("1000");
-        expect(deposit[1]).to.eq("1000");
-      });
-
-      it("emits Deposit event", async function () {
-        await expect(this.result).to.emit(this.silo, "AddDeposit").withArgs(userAddress, this.siloToken.address, 2, "1000", "1000");
-      });
-    });
-
-    describe("2 deposits same season", function () {
-      beforeEach(async function () {
-        this.result = await this.silo.connect(user).deposit(this.siloToken.address, "1000", EXTERNAL);
-        this.result = await this.silo.connect(user).deposit(this.siloToken.address, "1000", EXTERNAL);
-      });
-
-      it("properly updates the total balances", async function () {
-        expect(await this.silo.getTotalDeposited(this.siloToken.address)).to.eq("2000");
-        expect(await this.silo.totalSeeds()).to.eq("2000");
-        expect(await this.silo.totalStalk()).to.eq("20000000");
-      });
-
-      it("properly updates the user balance", async function () {
-        expect(await this.silo.balanceOfSeeds(userAddress)).to.eq("2000");
-        expect(await this.silo.balanceOfStalk(userAddress)).to.eq("20000000");
-      });
-
-      it("properly adds the crate", async function () {
-        const deposit = await this.silo.getDeposit(userAddress, this.siloToken.address, 2);
-        expect(deposit[0]).to.eq("2000");
-        expect(deposit[1]).to.eq("2000");
-      });
->>>>>>> 56ff9f45
     });
 
     describe("2 deposits 2 users", function () {
       beforeEach(async function () {
-<<<<<<< HEAD
         await this.season.teleportSunrise(10);
         this.season.deployStemsUpgrade();
         this.result = await this.silo.connect(user).deposit(this.siloToken.address, '1000', EXTERNAL);
@@ -297,41 +214,12 @@
         deposit = await this.silo.getDeposit(user2Address, this.siloToken.address, stem);
         expect(deposit[0]).to.eq('1000');
         expect(deposit[1]).to.eq('1000');
-=======
-        this.result = await this.silo.connect(user).deposit(this.siloToken.address, "1000", EXTERNAL);
-        this.result = await this.silo.connect(user2).deposit(this.siloToken.address, "1000", EXTERNAL);
-      });
-
-      it("properly updates the total balances", async function () {
-        expect(await this.silo.getTotalDeposited(this.siloToken.address)).to.eq("2000");
-        expect(await this.silo.totalSeeds()).to.eq("2000");
-        expect(await this.silo.totalStalk()).to.eq("20000000");
-      });
-
-      it("properly updates the user balance", async function () {
-        expect(await this.silo.balanceOfSeeds(userAddress)).to.eq("1000");
-        expect(await this.silo.balanceOfStalk(userAddress)).to.eq("10000000");
-      });
-      it("properly updates the user2 balance", async function () {
-        expect(await this.silo.balanceOfSeeds(user2Address)).to.eq("1000");
-        expect(await this.silo.balanceOfStalk(user2Address)).to.eq("10000000");
-      });
-
-      it("properly adds the crate", async function () {
-        let deposit = await this.silo.getDeposit(userAddress, this.siloToken.address, 2);
-        expect(deposit[0]).to.eq("1000");
-        expect(deposit[1]).to.eq("1000");
-        deposit = await this.silo.getDeposit(user2Address, this.siloToken.address, 2);
-        expect(deposit[0]).to.eq("1000");
-        expect(deposit[1]).to.eq("1000");
->>>>>>> 56ff9f45
       });
     });
   });
 
   describe("withdraw", function () {
     beforeEach(async function () {
-<<<<<<< HEAD
       await this.season.teleportSunrise(10);
       // this.season.deployStemsUpgrade();
       await this.silo.connect(user).deposit(this.siloToken.address, '1000', EXTERNAL);
@@ -344,28 +232,12 @@
 
       it('reverts if deposits + withdrawals is a different length', async function () {
         await expect(this.silo.connect(user).withdrawDeposits(this.siloToken.address, ['1', '2'], ['1001'], EXTERNAL)).to.revertedWith('Silo: Crates, amounts are diff lengths.');
-=======
-      await this.silo.connect(user).deposit(this.siloToken.address, "1000", EXTERNAL);
-    });
-    describe("reverts", function () {
-      it("reverts if amount is 0", async function () {
-        await expect(this.silo.connect(user).withdrawDeposit(this.siloToken.address, "2", "1001")).to.revertedWith(
-          "Silo: Crate balance too low."
-        );
-      });
-
-      it("reverts if deposits + withdrawals is a different length", async function () {
-        await expect(this.silo.connect(user).withdrawDeposits(this.siloToken.address, ["2", "3"], ["1001"])).to.revertedWith(
-          "Silo: Crates, amounts are diff lengths."
-        );
->>>>>>> 56ff9f45
       });
     });
 
     describe("withdraw token by season", async function () {
       describe("withdraw 1 Bean crate", async function () {
         beforeEach(async function () {
-<<<<<<< HEAD
           const stem = await this.silo.seasonToStem(this.siloToken.address, '10');
           userBalanceBefore = await this.siloToken.balanceOf(userAddress);
           this.result = await this.silo.connect(user).withdrawDeposit(this.siloToken.address, stem, '1000', EXTERNAL);
@@ -400,41 +272,11 @@
         it('emits RemoveDeposit event', async function () {
           const stem = await this.silo.seasonToStem(this.siloToken.address, '10');
           await expect(this.result).to.emit(this.silo, 'RemoveDeposit').withArgs(userAddress, this.siloToken.address, stem, '1000', '1000');
-=======
-          this.result = await this.silo.connect(user).withdrawDeposit(this.siloToken.address, 2, "1000");
-        });
-
-        it("properly updates the total balances", async function () {
-          expect(await this.silo.getTotalDeposited(this.siloToken.address)).to.eq("0");
-          expect(await this.silo.totalStalk()).to.eq("0");
-          expect(await this.silo.totalSeeds()).to.eq("0");
-          expect(await this.silo.getTotalWithdrawn(this.siloToken.address)).to.eq("1000");
-        });
-        it("properly updates the user balance", async function () {
-          expect(await this.silo.balanceOfStalk(userAddress)).to.eq("0");
-          expect(await this.silo.balanceOfSeeds(userAddress)).to.eq("0");
-        });
-
-        it("properly removes the deposit", async function () {
-          const deposit = await this.silo.getDeposit(userAddress, this.siloToken.address, 2);
-          expect(deposit[0]).to.eq("0");
-          expect(deposit[1]).to.eq("0");
-        });
-
-        it("properly adds the withdrawal", async function () {
-          expect(await this.silo.getWithdrawal(userAddress, this.siloToken.address, 27)).to.eq("1000");
-        });
-
-        it("emits Remove and Withdrawal event", async function () {
-          await expect(this.result).to.emit(this.silo, "RemoveDeposit").withArgs(userAddress, this.siloToken.address, 2, "1000");
-          await expect(this.result).to.emit(this.silo, "AddWithdrawal").withArgs(userAddress, this.siloToken.address, 27, "1000");
->>>>>>> 56ff9f45
         });
       });
 
       describe("withdraw part of a bean crate", function () {
         beforeEach(async function () {
-<<<<<<< HEAD
           const grownStalkPerBdv = await this.silo.seasonToStem(this.siloToken.address, '10');
           this.result = await this.silo.connect(user).withdrawDeposit(this.siloToken.address, grownStalkPerBdv, '500', EXTERNAL);
         });
@@ -465,35 +307,6 @@
         it('emits RemoveDeposit event', async function () {
           const stem = await this.silo.seasonToStem(this.siloToken.address, '10');
           await expect(this.result).to.emit(this.silo, 'RemoveDeposit').withArgs(userAddress, this.siloToken.address, stem, '500', '500');
-=======
-          this.result = await this.silo.connect(user).withdrawDeposit(this.siloToken.address, 2, "500");
-        });
-
-        it("properly updates the total balances", async function () {
-          expect(await this.silo.getTotalDeposited(this.siloToken.address)).to.eq("500");
-          expect(await this.silo.totalStalk()).to.eq("5000000");
-          expect(await this.silo.totalSeeds()).to.eq("500");
-          expect(await this.silo.getTotalWithdrawn(this.siloToken.address)).to.eq("500");
-        });
-        it("properly updates the user balance", async function () {
-          expect(await this.silo.balanceOfStalk(userAddress)).to.eq("5000000");
-          expect(await this.silo.balanceOfSeeds(userAddress)).to.eq("500");
-        });
-
-        it("properly removes the deposit", async function () {
-          const deposit = await this.silo.getDeposit(userAddress, this.siloToken.address, 2);
-          expect(deposit[0]).to.eq("500");
-          expect(deposit[1]).to.eq("500");
-        });
-
-        it("properly adds the withdrawal", async function () {
-          expect(await this.silo.getWithdrawal(userAddress, this.siloToken.address, 27)).to.eq("500");
-        });
-
-        it("emits Remove and Withdrawal event", async function () {
-          await expect(this.result).to.emit(this.silo, "RemoveDeposit").withArgs(userAddress, this.siloToken.address, 2, "500");
-          await expect(this.result).to.emit(this.silo, "AddWithdrawal").withArgs(userAddress, this.siloToken.address, 27, "500");
->>>>>>> 56ff9f45
         });
       });
     });
@@ -504,7 +317,6 @@
           await this.season.teleportSunrise(10);
           this.season.deployStemsUpgrade();
           await this.season.siloSunrise(0);
-<<<<<<< HEAD
           await this.silo.connect(user).deposit(this.siloToken.address, '1000', EXTERNAL);
           userBalanceBefore = await this.siloToken.balanceOf(userAddress);
           this.result = await this.silo.connect(user).withdrawDeposits(this.siloToken.address, [0,1],['500','1000'], EXTERNAL);
@@ -532,35 +344,6 @@
         });
         it('emits RemoveDeposits event', async function () {
           await expect(this.result).to.emit(this.silo, 'RemoveDeposits').withArgs(userAddress, this.siloToken.address, [0,1], ['500', '1000'], '1500', ['500', '1000']);
-=======
-          await this.silo.connect(user).deposit(this.siloToken.address, "1000", EXTERNAL);
-          this.result = await this.silo.connect(user).withdrawDeposits(this.siloToken.address, [2, 3], ["500", "1000"]);
-        });
-
-        it("properly updates the total balances", async function () {
-          expect(await this.silo.getTotalDeposited(this.siloToken.address)).to.eq("500");
-          expect(await this.silo.totalStalk()).to.eq("5000500");
-          expect(await this.silo.totalSeeds()).to.eq("500");
-          expect(await this.silo.getTotalWithdrawn(this.siloToken.address)).to.eq("1500");
-        });
-        it("properly updates the user balance", async function () {
-          expect(await this.silo.balanceOfStalk(userAddress)).to.eq("5000500");
-          expect(await this.silo.balanceOfSeeds(userAddress)).to.eq("500");
-        });
-        it("properly removes the crate", async function () {
-          let dep = await this.silo.getDeposit(userAddress, this.siloToken.address, 2);
-          expect(dep[0]).to.equal("500");
-          expect(dep[1]).to.equal("500");
-          dep = await this.silo.getDeposit(userAddress, this.siloToken.address, 3);
-          expect(dep[0]).to.equal("0");
-          expect(dep[1]).to.equal("0");
-        });
-        it("emits Remove and Withdrawal event", async function () {
-          await expect(this.result)
-            .to.emit(this.silo, "RemoveDeposits")
-            .withArgs(userAddress, this.siloToken.address, [2, 3], ["500", "1000"], "1500");
-          await expect(this.result).to.emit(this.silo, "AddWithdrawal").withArgs(userAddress, this.siloToken.address, 28, "1500");
->>>>>>> 56ff9f45
         });
       });
       describe("2 token crates", function () {
@@ -568,7 +351,6 @@
           await this.season.teleportSunrise(10);
           this.season.deployStemsUpgrade();
           await this.season.siloSunrise(0);
-<<<<<<< HEAD
           await this.silo.connect(user).deposit(this.siloToken.address, '1000', EXTERNAL);
           userBalanceBefore = await this.siloToken.balanceOf(userAddress);
           this.result = await this.silo.connect(user).withdrawDeposits(this.siloToken.address, [0,1],['1000','1000'], EXTERNAL);
@@ -600,94 +382,6 @@
     });
   });
 
-=======
-          await this.silo.connect(user).deposit(this.siloToken.address, "1000", EXTERNAL);
-          this.result = await this.silo.connect(user).withdrawDeposits(this.siloToken.address, [2, 3], ["1000", "1000"]);
-        });
-
-        it("properly updates the total balances", async function () {
-          expect(await this.silo.getTotalDeposited(this.siloToken.address)).to.eq("0");
-          expect(await this.silo.totalStalk()).to.eq("0");
-          expect(await this.silo.totalSeeds()).to.eq("0");
-          expect(await this.silo.getTotalWithdrawn(this.siloToken.address)).to.eq("2000");
-        });
-        it("properly updates the user balance", async function () {
-          expect(await this.silo.balanceOfStalk(userAddress)).to.eq("0");
-          expect(await this.silo.balanceOfSeeds(userAddress)).to.eq("0");
-        });
-        it("properly removes the crate", async function () {
-          let dep = await this.silo.getDeposit(userAddress, this.siloToken.address, 2);
-          expect(dep[0]).to.equal("0");
-          expect(dep[1]).to.equal("0");
-          dep = await this.silo.getDeposit(userAddress, this.siloToken.address, 3);
-          expect(dep[0]).to.equal("0");
-          expect(dep[1]).to.equal("0");
-        });
-        it("emits Remove and Withdrawal event", async function () {
-          await expect(this.result)
-            .to.emit(this.silo, "RemoveDeposits")
-            .withArgs(userAddress, this.siloToken.address, [2, 3], ["1000", "1000"], "2000");
-          await expect(this.result).to.emit(this.silo, "AddWithdrawal").withArgs(userAddress, this.siloToken.address, 28, "2000");
-        });
-      });
-    });
-  });
-
-  describe("claim", function () {
-    beforeEach(async function () {
-      await this.silo.connect(user).deposit(this.siloToken.address, "1000", EXTERNAL);
-      await this.silo.connect(user).withdrawDeposit(this.siloToken.address, "2", "1000");
-      await this.season.fastForward(25);
-    });
-
-    describe("claim token by season", function () {
-      beforeEach(async function () {
-        const userTokensBefore = await this.siloToken.balanceOf(userAddress);
-        this.result = await this.silo.connect(user).claimWithdrawal(this.siloToken.address, 27, EXTERNAL);
-        this.deltaBeans = (await this.siloToken.balanceOf(userAddress)).sub(userTokensBefore);
-      });
-
-      it("properly updates the total balances", async function () {
-        expect(await this.silo.getTotalWithdrawn(this.siloToken.address)).to.eq("0");
-        expect(this.deltaBeans).to.equal("1000");
-      });
-
-      it("properly removes the withdrawal", async function () {
-        expect(await this.silo.getWithdrawal(userAddress, this.siloToken.address, 27)).to.eq("0");
-      });
-
-      it("emits a claim ", async function () {
-        await expect(this.result).to.emit(this.silo, "RemoveWithdrawal").withArgs(userAddress, this.siloToken.address, 27, "1000");
-      });
-    });
-
-    describe("claim token by seasons", function () {
-      beforeEach(async function () {
-        await this.silo.connect(user).deposit(this.siloToken.address, "1000", EXTERNAL);
-        await this.silo.connect(user).withdrawDeposit(this.siloToken.address, "27", "1000");
-        await this.season.fastForward(25);
-
-        const userTokensBefore = await this.siloToken.balanceOf(userAddress);
-        this.result = await this.silo.connect(user).claimWithdrawals(this.siloToken.address, [27, 52], EXTERNAL);
-        this.deltaBeans = (await this.siloToken.balanceOf(userAddress)).sub(userTokensBefore);
-      });
-
-      it("properly updates the total balances", async function () {
-        expect(await this.silo.getTotalWithdrawn(this.siloToken.address)).to.eq("0");
-        expect(this.deltaBeans).to.equal("2000");
-      });
-
-      it("properly removes the withdrawal", async function () {
-        expect(await this.silo.getWithdrawal(userAddress, this.siloToken.address, 27)).to.eq("0");
-      });
-
-      it("emits a claim ", async function () {
-        await expect(this.result).to.emit(this.silo, "RemoveWithdrawals").withArgs(userAddress, this.siloToken.address, [27, 52], "2000");
-      });
-    });
-  });
-
->>>>>>> 56ff9f45
   describe("Curve BDV", async function () {
     before(async function () {
       this.threePool = await ethers.getContractAt("Mock3Curve", THREE_POOL);
@@ -712,7 +406,6 @@
     });
   });
 
-<<<<<<< HEAD
   /*
   //can no longer withdraw unripe beans without doing the stems migration
   describe('Withdraw Unripe Beans', async function () {
@@ -746,7 +439,13 @@
         const grownStalkPerBdv = await this.silo.seasonToStem(UNRIPE_BEAN, '10');
         await expect(this.silo.connect(user).withdrawDeposit(UNRIPE_BEAN, grownStalkPerBdv, to6('11'), EXTERNAL)).to.be.revertedWith('Silo: Crate balance too low.')
       });
-      
+
+      it("revert if withdrawn too much", async function () {
+        await expect(this.silo.connect(user).withdrawDeposit(UNRIPE_BEAN, "2", to6("11"))).to.be.revertedWith(
+          "Silo: Crate balance too low."
+        );
+      });
+
       describe("Withdraw", async function () {
         beforeEach(async function () {
           userBalanceBefore = await this.unripeBeans.balanceOf(userAddress);
@@ -776,61 +475,11 @@
           const stem = await this.silo.seasonToStem(UNRIPE_BEAN, '10');
 
           await expect(this.result).to.emit(this.silo, 'RemoveDeposit').withArgs(userAddress, UNRIPE_BEAN, stem, to6('1'), '185564');
-=======
-  describe("Withdraw Unripe Beans", async function () {
-    describe("Just legacy Bean Deposit", async function () {
-      beforeEach(async function () {
-        await this.silo.connect(user).mockUnripeBeanDeposit("2", to6("10"));
-      });
-
-      it("Check mock works", async function () {
-        expect(await this.silo.getTotalDeposited(UNRIPE_BEAN)).to.eq(to6("10"));
-        expect(await this.silo.totalStalk()).to.eq(pruneToStalk(to6("10")));
-        expect(await this.silo.totalSeeds()).to.eq(pruneToSeeds(to6("10")));
-      });
-
-      it("get Deposit", async function () {
-        const deposit = await this.silo.getDeposit(user.address, UNRIPE_BEAN, "2");
-        expect(deposit[0]).to.equal(to6("10"));
-        expect(deposit[1]).to.equal(prune(to6("10")));
-      });
-
-      it("revert if withdrawn too much", async function () {
-        await expect(this.silo.connect(user).withdrawDeposit(UNRIPE_BEAN, "2", to6("11"))).to.be.revertedWith(
-          "Silo: Crate balance too low."
-        );
-      });
-
-      describe("Withdraw", async function () {
-        beforeEach(async function () {
-          this.result = await this.silo.connect(user).withdrawDeposit(UNRIPE_BEAN, "2", to6("1"));
-        });
-
-        it("properly updates the total balances", async function () {
-          expect(await this.silo.getTotalDeposited(UNRIPE_BEAN)).to.eq(to6("9"));
-          expect(await this.silo.totalStalk()).to.eq(pruneToStalk(to6("9")));
-          expect(await this.silo.totalSeeds()).to.eq(pruneToSeeds(to6("9")));
-          expect(await this.silo.getTotalWithdrawn(UNRIPE_BEAN)).to.eq(to6("1"));
-        });
-        it("properly updates the user balance", async function () {
-          expect(await this.silo.balanceOfStalk(userAddress)).to.eq(pruneToStalk(to6("9")));
-          expect(await this.silo.balanceOfSeeds(userAddress)).to.eq(pruneToSeeds(to6("9")));
-        });
-        it("properly removes the crate", async function () {
-          let dep = await this.silo.getDeposit(userAddress, UNRIPE_BEAN, 2);
-          expect(dep[0]).to.equal(to6("9"));
-          expect(dep[1]).to.equal(prune(to6("9")));
-        });
-        it("emits Remove and Withdrawal event", async function () {
-          await expect(this.result).to.emit(this.silo, "RemoveDeposit").withArgs(userAddress, UNRIPE_BEAN, 2, to6("1"));
-          await expect(this.result).to.emit(this.silo, "AddWithdrawal").withArgs(userAddress, UNRIPE_BEAN, 27, to6("1"));
->>>>>>> 56ff9f45
         });
       });
     });
     describe("Legacy and new Bean Deposit", async function () {
       beforeEach(async function () {
-<<<<<<< HEAD
         //fast forward to season 10 because that's the zero point for our stem index
         await this.season.teleportSunrise(10);
         this.season.deployStemsUpgrade();
@@ -858,7 +507,13 @@
         const stem = await this.silo.seasonToStem(UNRIPE_BEAN, '10');
         await expect(this.silo.connect(user).withdrawDeposit(UNRIPE_BEAN, grownStalkPerBdv, to6('21'), EXTERNAL)).to.be.revertedWith('Silo: Crate balance too low.')
       });
-      
+
+      it("revert if withdrawn too much", async function () {
+        await expect(this.silo.connect(user).withdrawDeposit(UNRIPE_BEAN, "2", to6("21"))).to.be.revertedWith(
+          "Silo: Crate balance too low."
+        );
+      });
+
       describe("Withdraw", async function () {
         beforeEach(async function () {
           userBalanceBefore = await this.unripeBeans.balanceOf(userAddress);
@@ -923,7 +578,11 @@
         const stem = await this.silo.seasonToStem(UNRIPE_LP, '10');
         await expect(this.silo.connect(user).withdrawDeposit(UNRIPE_LP, grownStalkPerBdv, to6('11'), EXTERNAL)).to.be.revertedWith('Silo: Crate balance too low.')
       });
-      
+
+      it("revert if withdrawn too much", async function () {
+        await expect(this.silo.connect(user).withdrawDeposit(UNRIPE_LP, "2", to6("11"))).to.be.revertedWith("Silo: Crate balance too low.");
+      });
+
       describe("Withdraw", async function () {
         beforeEach(async function () {
           const stem = await this.silo.seasonToStem(UNRIPE_LP, '10');
@@ -952,113 +611,12 @@
         it('emits RemoveDeposit event', async function () {
           const stem = await this.silo.seasonToStem(UNRIPE_LP, '10');
           await expect(this.result).to.emit(this.silo, 'RemoveDeposit').withArgs(userAddress, UNRIPE_LP, stem, to6('1'), '185564');
-=======
-        await this.silo.connect(user).deposit(UNRIPE_BEAN, to6("10"), EXTERNAL);
-        await this.silo.connect(user).mockUnripeBeanDeposit("2", to6("10"));
-      });
-
-      it("Check mock works", async function () {
-        expect(await this.silo.getTotalDeposited(UNRIPE_BEAN)).to.eq(to6("20"));
-        expect(await this.silo.totalStalk()).to.eq(pruneToStalk(to6("10")).add(pruneToStalk(to6("10"))));
-        expect(await this.silo.totalSeeds()).to.eq(pruneToSeeds(to6("10")).add(pruneToSeeds(to6("10"))));
-      });
-
-      it("get Deposit", async function () {
-        const deposit = await this.silo.getDeposit(user.address, UNRIPE_BEAN, "2");
-        expect(deposit[0]).to.equal(to6("20"));
-        expect(deposit[1]).to.equal(prune(to6("10")).add(prune(to6("10"))));
-      });
-
-      it("revert if withdrawn too much", async function () {
-        await expect(this.silo.connect(user).withdrawDeposit(UNRIPE_BEAN, "2", to6("21"))).to.be.revertedWith(
-          "Silo: Crate balance too low."
-        );
-      });
-
-      describe("Withdraw", async function () {
-        beforeEach(async function () {
-          this.result = await this.silo.connect(user).withdrawDeposit(UNRIPE_BEAN, "2", to6("11"));
-        });
-
-        it("properly updates the total balances", async function () {
-          expect(await this.silo.getTotalDeposited(UNRIPE_BEAN)).to.eq(to6("9"));
-          expect(await this.silo.totalStalk()).to.eq(pruneToStalk(to6("9")));
-          expect(await this.silo.totalSeeds()).to.eq(pruneToSeeds(to6("9")));
-          expect(await this.silo.getTotalWithdrawn(UNRIPE_BEAN)).to.eq(to6("11"));
-        });
-        it("properly updates the user balance", async function () {
-          expect(await this.silo.balanceOfStalk(userAddress)).to.eq(pruneToStalk(to6("9")));
-          expect(await this.silo.balanceOfSeeds(userAddress)).to.eq(pruneToSeeds(to6("9")));
-        });
-        it("properly removes the crate", async function () {
-          let dep = await this.silo.getDeposit(userAddress, UNRIPE_BEAN, 2);
-          expect(dep[0]).to.equal(to6("9"));
-          expect(dep[1]).to.equal(prune(to6("9")));
-        });
-        it("emits Remove and Withdrawal event", async function () {
-          await expect(this.result).to.emit(this.silo, "RemoveDeposit").withArgs(userAddress, UNRIPE_BEAN, 2, to6("11"));
-          await expect(this.result).to.emit(this.silo, "AddWithdrawal").withArgs(userAddress, UNRIPE_BEAN, 27, to6("11"));
-        });
-      });
-    });
-  });
-
-  describe("Withdraw Unripe LP from BDV", async function () {
-    describe("Just legacy LP Deposit BDV", async function () {
-      beforeEach(async function () {
-        await this.silo.connect(user).mockUnripeLPDeposit("0", "2", to18("0.000000083406453"), to6("10"));
-      });
-
-      it("Check mock works", async function () {
-        expect(await this.silo.getTotalDeposited(UNRIPE_LP)).to.eq(to6("10"));
-        expect(await this.silo.totalStalk()).to.eq(pruneToStalk(to6("10")));
-        expect(await this.silo.totalSeeds()).to.eq(pruneToSeeds(to6("10"), 4));
-      });
-
-      it("get Deposit", async function () {
-        const deposit = await this.silo.getDeposit(user.address, UNRIPE_LP, "2");
-        expect(deposit[0]).to.equal(to6("10"));
-        expect(deposit[1]).to.equal(prune(to6("10")));
-      });
-
-      it("revert if withdrawn too much", async function () {
-        await expect(this.silo.connect(user).withdrawDeposit(UNRIPE_LP, "2", to6("11"))).to.be.revertedWith("Silo: Crate balance too low.");
-      });
-
-      describe("Withdraw", async function () {
-        beforeEach(async function () {
-          this.result = await this.silo.connect(user).withdrawDeposit(UNRIPE_LP, "2", to6("1"));
-        });
-
-        it("properly updates the total balances", async function () {
-          expect(await this.silo.getTotalDeposited(UNRIPE_LP)).to.eq(to6("9"));
-          expect(await this.silo.totalStalk()).to.eq(pruneToStalk(to6("9")));
-          expect(await this.silo.totalSeeds()).to.eq(pruneToSeeds(to6("9"), 4));
-          expect(await this.silo.getTotalWithdrawn(UNRIPE_LP)).to.eq(to6("1"));
-        });
-
-        it("properly updates the user balance", async function () {
-          expect(await this.silo.balanceOfStalk(userAddress)).to.eq(pruneToStalk(to6("9")));
-          expect(await this.silo.balanceOfSeeds(userAddress)).to.eq(pruneToSeeds(to6("9"), 4));
-        });
-
-        it("properly removes the crate", async function () {
-          let dep = await this.silo.getDeposit(userAddress, UNRIPE_LP, 2);
-          expect(dep[0]).to.equal(to6("9"));
-          expect(dep[1]).to.equal(prune(to6("9")));
-        });
-
-        it("emits Remove and Withdrawal event", async function () {
-          await expect(this.result).to.emit(this.silo, "RemoveDeposit").withArgs(userAddress, UNRIPE_LP, 2, to6("1"));
-          await expect(this.result).to.emit(this.silo, "AddWithdrawal").withArgs(userAddress, UNRIPE_LP, 27, to6("1"));
->>>>>>> 56ff9f45
         });
       });
     });
 
     describe("Just 3CRV LP Deposit", async function () {
       beforeEach(async function () {
-<<<<<<< HEAD
         await this.season.teleportSunrise(10);
 
         const stemTip = await this.silo.stemTipForToken(this.unripeLP.address);
@@ -1086,7 +644,11 @@
         const stem = await this.silo.seasonToStem(UNRIPE_LP, '10');
         await expect(this.silo.connect(user).withdrawDeposit(UNRIPE_LP, grownStalkPerBdv, to6('11'), EXTERNAL)).to.be.revertedWith('Silo: Crate balance too low.')
       });
-      
+
+      it("revert if withdrawn too much", async function () {
+        await expect(this.silo.connect(user).withdrawDeposit(UNRIPE_LP, "2", to6("11"))).to.be.revertedWith("Silo: Crate balance too low.");
+      });
+
       describe("Withdraw", async function () {
         beforeEach(async function () {
           userBalanceBefore = await this.unripeLP.balanceOf(userAddress);
@@ -1116,60 +678,12 @@
         it('emits RemoveDeposit event', async function () {
           const stem = await this.silo.seasonToStem(UNRIPE_LP, '10');
           await expect(this.result).to.emit(this.silo, 'RemoveDeposit').withArgs(userAddress, UNRIPE_LP, stem, to6('1'), '185564');
-=======
-        await this.silo.connect(user).mockUnripeLPDeposit("1", "2", to18("10.08028951"), to6("10"));
-      });
-
-      it("Check mock works", async function () {
-        expect(await this.silo.getTotalDeposited(UNRIPE_LP)).to.eq(to6("10"));
-        expect(await this.silo.totalStalk()).to.eq(pruneToStalk(to6("10")));
-        expect(await this.silo.totalSeeds()).to.eq(pruneToSeeds(to6("10"), 4));
-      });
-
-      it("get Deposit", async function () {
-        const deposit = await this.silo.getDeposit(user.address, UNRIPE_LP, "2");
-        expect(deposit[0]).to.equal(to6("10"));
-        expect(deposit[1]).to.equal(prune(to6("10")));
-      });
-
-      it("revert if withdrawn too much", async function () {
-        await expect(this.silo.connect(user).withdrawDeposit(UNRIPE_LP, "2", to6("11"))).to.be.revertedWith("Silo: Crate balance too low.");
-      });
-
-      describe("Withdraw", async function () {
-        beforeEach(async function () {
-          this.result = await this.silo.connect(user).withdrawDeposit(UNRIPE_LP, "2", to6("1"));
-        });
-
-        it("properly updates the total balances", async function () {
-          expect(await this.silo.getTotalDeposited(UNRIPE_LP)).to.eq(to6("9"));
-          expect(await this.silo.totalStalk()).to.eq(pruneToStalk(to6("9")));
-          expect(await this.silo.totalSeeds()).to.eq(pruneToSeeds(to6("9"), 4));
-          expect(await this.silo.getTotalWithdrawn(UNRIPE_LP)).to.eq(to6("1"));
-        });
-
-        it("properly updates the user balance", async function () {
-          expect(await this.silo.balanceOfStalk(userAddress)).to.eq(pruneToStalk(to6("9")));
-          expect(await this.silo.balanceOfSeeds(userAddress)).to.eq(pruneToSeeds(to6("9"), 4));
-        });
-
-        it("properly removes the crate", async function () {
-          let dep = await this.silo.getDeposit(userAddress, UNRIPE_LP, 2);
-          expect(dep[0]).to.equal(to6("9"));
-          expect(dep[1]).to.equal(prune(to6("9")));
-        });
-
-        it("emits Remove and Withdrawal event", async function () {
-          await expect(this.result).to.emit(this.silo, "RemoveDeposit").withArgs(userAddress, UNRIPE_LP, 2, to6("1"));
-          await expect(this.result).to.emit(this.silo, "AddWithdrawal").withArgs(userAddress, UNRIPE_LP, 27, to6("1"));
->>>>>>> 56ff9f45
         });
       });
     });
 
     describe("Just BEAN:LUSD LP Deposit", async function () {
       beforeEach(async function () {
-<<<<<<< HEAD
         await this.season.teleportSunrise(10);
         this.season.deployStemsUpgrade();
         await this.silo.connect(user).mockUnripeLPDeposit('2', '10', to18('10.17182243'), to6('10'))
@@ -1192,7 +706,11 @@
         const stem = await this.silo.seasonToStem(UNRIPE_LP, '10');
         await expect(this.silo.connect(user).withdrawDeposit(UNRIPE_LP, grownStalkPerBdv, to6('11'), EXTERNAL)).to.be.revertedWith('Silo: Crate balance too low.')
       });
-      
+
+      it("revert if withdrawn too much", async function () {
+        await expect(this.silo.connect(user).withdrawDeposit(UNRIPE_LP, "2", to6("11"))).to.be.revertedWith("Silo: Crate balance too low.");
+      });
+
       describe("Withdraw", async function () {
         beforeEach(async function () {
           userBalanceBefore = await this.unripeLP.balanceOf(userAddress);
@@ -1223,60 +741,12 @@
         it('emits RemoveDeposit event', async function () {
           const stem = await this.silo.seasonToStem(UNRIPE_LP, '10');
           await expect(this.result).to.emit(this.silo, 'RemoveDeposit').withArgs(userAddress, UNRIPE_LP, stem, to6('1'), '185564');
-=======
-        await this.silo.connect(user).mockUnripeLPDeposit("2", "2", to18("10.17182243"), to6("10"));
-      });
-
-      it("Check mock works", async function () {
-        expect(await this.silo.getTotalDeposited(UNRIPE_LP)).to.eq(to6("10"));
-        expect(await this.silo.totalStalk()).to.eq(pruneToStalk(to6("10")));
-        expect(await this.silo.totalSeeds()).to.eq(pruneToSeeds(to6("10"), 4));
-      });
-
-      it("get Deposit", async function () {
-        const deposit = await this.silo.getDeposit(user.address, UNRIPE_LP, "2");
-        expect(deposit[0]).to.equal(to6("10"));
-        expect(deposit[1]).to.equal(prune(to6("10")));
-      });
-
-      it("revert if withdrawn too much", async function () {
-        await expect(this.silo.connect(user).withdrawDeposit(UNRIPE_LP, "2", to6("11"))).to.be.revertedWith("Silo: Crate balance too low.");
-      });
-
-      describe("Withdraw", async function () {
-        beforeEach(async function () {
-          this.result = await this.silo.connect(user).withdrawDeposit(UNRIPE_LP, "2", to6("1"));
-        });
-
-        it("properly updates the total balances", async function () {
-          expect(await this.silo.getTotalDeposited(UNRIPE_LP)).to.eq(to6("9"));
-          expect(await this.silo.totalStalk()).to.eq(pruneToStalk(to6("9")));
-          expect(await this.silo.totalSeeds()).to.eq(pruneToSeeds(to6("9"), 4));
-          expect(await this.silo.getTotalWithdrawn(UNRIPE_LP)).to.eq(to6("1"));
-        });
-
-        it("properly updates the user balance", async function () {
-          expect(await this.silo.balanceOfStalk(userAddress)).to.eq(pruneToStalk(to6("9")));
-          expect(await this.silo.balanceOfSeeds(userAddress)).to.eq(pruneToSeeds(to6("9"), 4));
-        });
-
-        it("properly removes the crate", async function () {
-          let dep = await this.silo.getDeposit(userAddress, UNRIPE_LP, 2);
-          expect(dep[0]).to.equal(to6("9"));
-          expect(dep[1]).to.equal(prune(to6("9")));
-        });
-
-        it("emits Remove and Withdrawal event", async function () {
-          await expect(this.result).to.emit(this.silo, "RemoveDeposit").withArgs(userAddress, UNRIPE_LP, 2, to6("1"));
-          await expect(this.result).to.emit(this.silo, "AddWithdrawal").withArgs(userAddress, UNRIPE_LP, 27, to6("1"));
->>>>>>> 56ff9f45
         });
       });
     });
 
     describe("All 4 LP Deposit", async function () {
       beforeEach(async function () {
-<<<<<<< HEAD
         await this.season.teleportSunrise(10);
         this.season.deployStemsUpgrade();
         await this.silo.connect(user).mockUnripeLPDeposit('0', '10', to18('0.000000020851613'), to6('2.5'))
@@ -1302,7 +772,11 @@
         const stem = await this.silo.seasonToStem(UNRIPE_LP, '10');
         await expect(this.silo.connect(user).withdrawDeposit(UNRIPE_LP, grownStalkPerBdv, to6('11'), EXTERNAL)).to.be.revertedWith('Silo: Crate balance too low.')
       });
-      
+
+      it("revert if withdrawn too much", async function () {
+        await expect(this.silo.connect(user).withdrawDeposit(UNRIPE_LP, "2", to6("11"))).to.be.revertedWith("Silo: Crate balance too low.");
+      });
+
       describe("Withdraw", async function () {
         beforeEach(async function () {
           userBalanceBefore = await this.unripeLP.balanceOf(userAddress);
@@ -1336,71 +810,10 @@
       })
     })
   })*/
-=======
-        await this.silo.connect(user).mockUnripeLPDeposit("0", "2", to18("0.000000020851613"), to6("2.5"));
-        await this.silo.connect(user).mockUnripeLPDeposit("1", "2", to18("2.5200723775"), to6("2.5"));
-        await this.silo.connect(user).mockUnripeLPDeposit("2", "2", to18("2.5429556075"), to6("2.5"));
-        await this.silo.connect(user).deposit(UNRIPE_LP, to6("2.5"), EXTERNAL);
-      });
-
-      it("Check mock works", async function () {
-        expect(await this.silo.getTotalDeposited(UNRIPE_LP)).to.eq(to6("10"));
-        expect(await this.silo.totalStalk()).to.eq(pruneToStalk(to6("2.5")).mul(toBN("4")).sub(toBN("10000")));
-        expect(await this.silo.totalSeeds()).to.eq(pruneToSeeds(to6("2.5"), 4).mul(toBN("4")).sub(toBN("4")));
-      });
-
-      it("get Deposit", async function () {
-        const deposit = await this.silo.getDeposit(user.address, UNRIPE_LP, "2");
-        expect(deposit[0]).to.equal(to6("10"));
-        expect(deposit[1]).to.equal(
-          prune(to6("7.5"))
-            .add(prune(to6("2.5")))
-            .sub(toBN("1"))
-        );
-      });
-
-      it("revert if withdrawn too much", async function () {
-        await expect(this.silo.connect(user).withdrawDeposit(UNRIPE_LP, "2", to6("11"))).to.be.revertedWith("Silo: Crate balance too low.");
-      });
-
-      describe("Withdraw", async function () {
-        beforeEach(async function () {
-          this.bdvBefore = (await this.silo.getDeposit(user.address, UNRIPE_LP, "2"))[1];
-          this.result = await this.silo.connect(user).withdrawDeposit(UNRIPE_LP, "2", to6("9"));
-        });
-
-        it("properly updates the total balances", async function () {
-          expect(await this.silo.getTotalDeposited(UNRIPE_LP)).to.eq(to6("1"));
-          expect(await this.silo.totalStalk()).to.eq(pruneToStalk(to6("1")).sub(toBN("10000")));
-          expect(await this.silo.totalSeeds()).to.eq(pruneToSeeds(to6("1"), 4).sub(toBN("4")));
-          expect(await this.silo.getTotalWithdrawn(UNRIPE_LP)).to.eq(to6("9"));
-        });
-
-        it("properly updates the user balance", async function () {
-          expect(await this.silo.balanceOfStalk(userAddress)).to.eq(pruneToStalk(to6("1")).sub(toBN("10000")));
-          expect(await this.silo.balanceOfSeeds(userAddress)).to.eq(pruneToSeeds(to6("1"), 4).sub(toBN("4")));
-        });
-
-        it("properly removes the crate", async function () {
-          let dep = await this.silo.getDeposit(userAddress, UNRIPE_LP, 2);
-          bdvAfter = this.bdvBefore.sub(this.bdvBefore.mul("9").div("10"));
-          expect(dep[0]).to.equal(to6("1"));
-          expect(dep[1]).to.equal(this.bdvBefore.sub(this.bdvBefore.mul("9").div("10")));
-        });
-
-        it("emits Remove and Withdrawal event", async function () {
-          await expect(this.result).to.emit(this.silo, "RemoveDeposit").withArgs(userAddress, UNRIPE_LP, 2, to6("9"));
-          await expect(this.result).to.emit(this.silo, "AddWithdrawal").withArgs(userAddress, UNRIPE_LP, 27, to6("9"));
-        });
-      });
-    });
-  });
->>>>>>> 56ff9f45
 
   describe("Transfer", async function () {
     describe("reverts", async function () {
       beforeEach(async function () {
-<<<<<<< HEAD
         await this.season.teleportSunrise(10);
         this.season.deployStemsUpgrade();
         await this.silo.connect(user).deposit(this.siloToken.address, '100', EXTERNAL)
@@ -1408,14 +821,18 @@
         await this.silo.connect(user).deposit(this.siloToken.address, '100', EXTERNAL)
       })
 
-      it('reverts if the amounts array is empty', async function () {
-        await expect(this.silo.connect(user).transferDeposits(userAddress, user2Address, this.siloToken.address, [], [])).to.revertedWith('Silo: amounts array is empty');
-      })
-
-      it('reverts if the amount in array is 0', async function () {
-        await expect(this.silo.connect(user).transferDeposits(userAddress, user2Address, this.siloToken.address, ['2', '3'], ['100', '0'])).to.revertedWith('Silo: amount in array is 0');
-      })
-    })
+      it("reverts if the amounts array is empty", async function () {
+        await expect(this.silo.connect(user).transferDeposits(userAddress, user2Address, this.siloToken.address, [], [])).to.revertedWith(
+          "Silo: amounts array is empty"
+        );
+      });
+
+      it("reverts if the amount in array is 0", async function () {
+        await expect(
+          this.silo.connect(user).transferDeposits(userAddress, user2Address, this.siloToken.address, ["2", "3"], ["100", "0"])
+        ).to.revertedWith("Silo: amount in array is 0");
+      });
+    });
     describe("Single", async function () {
       beforeEach(async function () {
         await this.season.teleportSunrise(10);
@@ -1741,310 +1158,10 @@
       })
     })
   })
-=======
-        await this.silo.connect(user).deposit(this.siloToken.address, "100", EXTERNAL);
-        await this.season.siloSunrise("0");
-        await this.silo.connect(user).deposit(this.siloToken.address, "100", EXTERNAL);
-      });
-
-      it("reverts if the amounts array is empty", async function () {
-        await expect(this.silo.connect(user).transferDeposits(userAddress, user2Address, this.siloToken.address, [], [])).to.revertedWith(
-          "Silo: amounts array is empty"
-        );
-      });
-
-      it("reverts if the amount in array is 0", async function () {
-        await expect(
-          this.silo.connect(user).transferDeposits(userAddress, user2Address, this.siloToken.address, ["2", "3"], ["100", "0"])
-        ).to.revertedWith("Silo: amount in array is 0");
-      });
-    });
-    describe("Single", async function () {
-      it("returns the correct value", async function () {
-        await this.silo.connect(user).deposit(this.siloToken.address, "100", EXTERNAL);
-        this.result = await this.silo
-          .connect(user)
-          .callStatic.transferDeposit(userAddress, user2Address, this.siloToken.address, "2", "50");
-        expect(this.result).to.be.equal("50");
-      });
-
-      beforeEach(async function () {
-        await this.silo.connect(user).deposit(this.siloToken.address, "100", EXTERNAL);
-        this.result = await this.silo.connect(user).transferDeposit(userAddress, user2Address, this.siloToken.address, "2", "50");
-      });
-
-      it("removes the deposit from the sender", async function () {
-        const deposit = await this.silo.getDeposit(userAddress, this.siloToken.address, "2");
-        expect(deposit[0]).to.equal("50");
-        expect(deposit[0]).to.equal("50");
-      });
-
-      it("updates users stalk and seeds", async function () {
-        expect(await this.silo.balanceOfStalk(userAddress)).to.be.equal("500000");
-        expect(await this.silo.balanceOfSeeds(userAddress)).to.be.equal("50");
-      });
-
-      it("add the deposit to the recipient", async function () {
-        const deposit = await this.silo.getDeposit(user2Address, this.siloToken.address, "2");
-        expect(deposit[0]).to.equal("50");
-        expect(deposit[0]).to.equal("50");
-      });
-
-      it("updates users stalk and seeds", async function () {
-        expect(await this.silo.balanceOfStalk(user2Address)).to.be.equal("500000");
-        expect(await this.silo.balanceOfSeeds(user2Address)).to.be.equal("50");
-      });
-
-      it("updates total stalk and seeds", async function () {
-        expect(await this.silo.totalStalk()).to.be.equal("1000000");
-        expect(await this.silo.totalSeeds()).to.be.equal("100");
-      });
-    });
-
-    describe("Single all", async function () {
-      beforeEach(async function () {
-        await this.silo.connect(user).deposit(this.siloToken.address, "100", EXTERNAL);
-        await this.silo.connect(user).transferDeposit(userAddress, user2Address, this.siloToken.address, "2", "100");
-      });
-
-      it("removes the deposit from the sender", async function () {
-        const deposit = await this.silo.getDeposit(userAddress, this.siloToken.address, "2");
-        expect(deposit[0]).to.equal("0");
-        expect(deposit[0]).to.equal("0");
-      });
-
-      it("updates users stalk and seeds", async function () {
-        expect(await this.silo.balanceOfStalk(userAddress)).to.be.equal("0");
-        expect(await this.silo.balanceOfSeeds(userAddress)).to.be.equal("0");
-      });
-
-      it("add the deposit to the recipient", async function () {
-        const deposit = await this.silo.getDeposit(user2Address, this.siloToken.address, "2");
-        expect(deposit[0]).to.equal("100");
-        expect(deposit[0]).to.equal("100");
-      });
-
-      it("updates users stalk and seeds", async function () {
-        expect(await this.silo.balanceOfStalk(user2Address)).to.be.equal("1000000");
-        expect(await this.silo.balanceOfSeeds(user2Address)).to.be.equal("100");
-      });
-
-      it("updates total stalk and seeds", async function () {
-        expect(await this.silo.totalStalk()).to.be.equal("1000000");
-        expect(await this.silo.totalSeeds()).to.be.equal("100");
-      });
-    });
-
-    describe("Multiple", async function () {
-      it("returns the correct value", async function () {
-        await this.silo.connect(user).deposit(this.siloToken.address, "100", EXTERNAL);
-        await this.season.siloSunrise("0");
-        await this.silo.connect(user).deposit(this.siloToken.address, "100", EXTERNAL);
-        this.result = await this.silo
-          .connect(user)
-          .callStatic.transferDeposits(userAddress, user2Address, this.siloToken.address, ["2", "3"], ["50", "25"]);
-      });
-
-      beforeEach(async function () {
-        await this.silo.connect(user).deposit(this.siloToken.address, "100", EXTERNAL);
-        await this.season.siloSunrise("0");
-        await this.silo.connect(user).deposit(this.siloToken.address, "100", EXTERNAL);
-        this.result = await this.silo
-          .connect(user)
-          .transferDeposits(userAddress, user2Address, this.siloToken.address, ["2", "3"], ["50", "25"]);
-      });
-
-      it("removes the deposit from the sender", async function () {
-        let deposit = await this.silo.getDeposit(userAddress, this.siloToken.address, "2");
-        expect(deposit[0]).to.equal("50");
-        expect(deposit[0]).to.equal("50");
-        deposit = await this.silo.getDeposit(userAddress, this.siloToken.address, "3");
-        expect(deposit[0]).to.equal("75");
-        expect(deposit[0]).to.equal("75");
-      });
-
-      it("updates users stalk and seeds", async function () {
-        expect(await this.silo.balanceOfStalk(userAddress)).to.be.equal("1250050");
-        expect(await this.silo.balanceOfSeeds(userAddress)).to.be.equal("125");
-      });
-
-      it("add the deposit to the recipient", async function () {
-        let deposit = await this.silo.getDeposit(user2Address, this.siloToken.address, "2");
-        expect(deposit[0]).to.equal("50");
-        expect(deposit[0]).to.equal("50");
-        deposit = await this.silo.getDeposit(user2Address, this.siloToken.address, "3");
-        expect(deposit[0]).to.equal("25");
-        expect(deposit[0]).to.equal("25");
-      });
-
-      it("updates users stalk and seeds", async function () {
-        expect(await this.silo.balanceOfStalk(user2Address)).to.be.equal("750050");
-        expect(await this.silo.balanceOfSeeds(user2Address)).to.be.equal("75");
-      });
-
-      it("updates total stalk and seeds", async function () {
-        expect(await this.silo.totalStalk()).to.be.equal("2000100");
-        expect(await this.silo.totalSeeds()).to.be.equal("200");
-      });
-    });
-
-    describe("Single with allowance", async function () {
-      beforeEach(async function () {
-        await this.silo.connect(user).deposit(this.siloToken.address, "100", EXTERNAL);
-        await this.silo.connect(user).approveDeposit(ownerAddress, this.siloToken.address, "100");
-        await this.silo.connect(owner).transferDeposit(userAddress, user2Address, this.siloToken.address, "2", "50");
-      });
-
-      it("removes the deposit from the sender", async function () {
-        const deposit = await this.silo.getDeposit(userAddress, this.siloToken.address, "2");
-        expect(deposit[0]).to.equal("50");
-        expect(deposit[0]).to.equal("50");
-      });
-
-      it("updates users stalk and seeds", async function () {
-        expect(await this.silo.balanceOfStalk(userAddress)).to.be.equal("500000");
-        expect(await this.silo.balanceOfSeeds(userAddress)).to.be.equal("50");
-      });
-
-      it("add the deposit to the recipient", async function () {
-        const deposit = await this.silo.getDeposit(user2Address, this.siloToken.address, "2");
-        expect(deposit[0]).to.equal("50");
-        expect(deposit[0]).to.equal("50");
-      });
-
-      it("updates users stalk and seeds", async function () {
-        expect(await this.silo.balanceOfStalk(user2Address)).to.be.equal("500000");
-        expect(await this.silo.balanceOfSeeds(user2Address)).to.be.equal("50");
-      });
-
-      it("updates total stalk and seeds", async function () {
-        expect(await this.silo.totalStalk()).to.be.equal("1000000");
-        expect(await this.silo.totalSeeds()).to.be.equal("100");
-      });
-
-      it("properly updates users token allowance", async function () {
-        expect(await this.silo.depositAllowance(userAddress, ownerAddress, this.siloToken.address)).to.be.equal("50");
-      });
-    });
-
-    describe("Single with no allowance", async function () {
-      beforeEach(async function () {
-        await this.silo.connect(user).deposit(this.siloToken.address, "100", EXTERNAL);
-      });
-
-      it("reverts with no allowance", async function () {
-        await expect(
-          this.silo.connect(owner).transferDeposit(userAddress, user2Address, this.siloToken.address, "2", "50")
-        ).to.revertedWith("Silo: insufficient allowance");
-      });
-    });
-
-    describe("Single all with allowance", async function () {
-      beforeEach(async function () {
-        await this.silo.connect(user).deposit(this.siloToken.address, "100", EXTERNAL);
-        await this.silo.connect(user).approveDeposit(ownerAddress, this.siloToken.address, "100");
-        await this.silo.connect(owner).transferDeposit(userAddress, user2Address, this.siloToken.address, "2", "100");
-      });
-
-      it("removes the deposit from the sender", async function () {
-        const deposit = await this.silo.getDeposit(userAddress, this.siloToken.address, "2");
-        expect(deposit[0]).to.equal("0");
-        expect(deposit[0]).to.equal("0");
-      });
-
-      it("updates users stalk and seeds", async function () {
-        expect(await this.silo.balanceOfStalk(userAddress)).to.be.equal("0");
-        expect(await this.silo.balanceOfSeeds(userAddress)).to.be.equal("0");
-      });
-
-      it("add the deposit to the recipient", async function () {
-        const deposit = await this.silo.getDeposit(user2Address, this.siloToken.address, "2");
-        expect(deposit[0]).to.equal("100");
-        expect(deposit[0]).to.equal("100");
-      });
-
-      it("updates users stalk and seeds", async function () {
-        expect(await this.silo.balanceOfStalk(user2Address)).to.be.equal("1000000");
-        expect(await this.silo.balanceOfSeeds(user2Address)).to.be.equal("100");
-      });
-
-      it("updates total stalk and seeds", async function () {
-        expect(await this.silo.totalStalk()).to.be.equal("1000000");
-        expect(await this.silo.totalSeeds()).to.be.equal("100");
-      });
-
-      it("properly updates users token allowance", async function () {
-        expect(await this.silo.depositAllowance(userAddress, ownerAddress, this.siloToken.address)).to.be.equal("0");
-      });
-    });
-
-    describe("Multiple with allowance", async function () {
-      beforeEach(async function () {
-        await this.silo.connect(user).deposit(this.siloToken.address, "100", EXTERNAL);
-        await this.season.siloSunrise("0");
-        await this.silo.connect(user).deposit(this.siloToken.address, "100", EXTERNAL);
-        await this.silo.connect(user).approveDeposit(ownerAddress, this.siloToken.address, "200");
-        await this.silo.connect(owner).transferDeposits(userAddress, user2Address, this.siloToken.address, ["2", "3"], ["50", "25"]);
-      });
-
-      it("removes the deposit from the sender", async function () {
-        let deposit = await this.silo.getDeposit(userAddress, this.siloToken.address, "2");
-        expect(deposit[0]).to.equal("50");
-        expect(deposit[0]).to.equal("50");
-        deposit = await this.silo.getDeposit(userAddress, this.siloToken.address, "3");
-        expect(deposit[0]).to.equal("75");
-        expect(deposit[0]).to.equal("75");
-      });
-
-      it("updates users stalk and seeds", async function () {
-        expect(await this.silo.balanceOfStalk(userAddress)).to.be.equal("1250050");
-        expect(await this.silo.balanceOfSeeds(userAddress)).to.be.equal("125");
-      });
-
-      it("add the deposit to the recipient", async function () {
-        let deposit = await this.silo.getDeposit(user2Address, this.siloToken.address, "2");
-        expect(deposit[0]).to.equal("50");
-        expect(deposit[0]).to.equal("50");
-        deposit = await this.silo.getDeposit(user2Address, this.siloToken.address, "3");
-        expect(deposit[0]).to.equal("25");
-        expect(deposit[0]).to.equal("25");
-      });
-
-      it("updates users stalk and seeds", async function () {
-        expect(await this.silo.balanceOfStalk(user2Address)).to.be.equal("750050");
-        expect(await this.silo.balanceOfSeeds(user2Address)).to.be.equal("75");
-      });
-
-      it("updates total stalk and seeds", async function () {
-        expect(await this.silo.totalStalk()).to.be.equal("2000100");
-        expect(await this.silo.totalSeeds()).to.be.equal("200");
-      });
-
-      it("properly updates users token allowance", async function () {
-        expect(await this.silo.depositAllowance(userAddress, ownerAddress, this.siloToken.address)).to.be.equal("125");
-      });
-    });
-
-    describe("Multiple with no allowance", async function () {
-      beforeEach(async function () {
-        await this.silo.connect(user).deposit(this.siloToken.address, "100", EXTERNAL);
-        await this.season.siloSunrise("0");
-        await this.silo.connect(user).deposit(this.siloToken.address, "100", EXTERNAL);
-      });
-
-      it("reverts with no allowance", async function () {
-        await expect(
-          this.silo.connect(owner).transferDeposits(userAddress, user2Address, this.siloToken.address, ["2", "3"], ["50", "25"])
-        ).to.revertedWith("Silo: insufficient allowance");
-      });
-    });
-  });
->>>>>>> 56ff9f45
 
   describe("Deposit Approval", async function () {
     describe("approve allowance", async function () {
       beforeEach(async function () {
-<<<<<<< HEAD
         this.result = await this.approval.connect(user).increaseDepositAllowance(user2Address, this.siloToken.address, '100');
       })
 
@@ -2054,23 +1171,11 @@
 
       it('emits DepositApproval event', async function () {
         await expect(this.result).to.emit(this.approval, 'DepositApproval').withArgs(userAddress ,user2Address, this.siloToken.address, '100');
-=======
-        this.result = await this.silo.connect(user).approveDeposit(user2Address, this.siloToken.address, "100");
-      });
-
-      it("properly updates users token allowance", async function () {
-        expect(await this.silo.depositAllowance(userAddress, user2Address, this.siloToken.address)).to.be.equal("100");
-      });
-
-      it("emits DepositApproval event", async function () {
-        await expect(this.result).to.emit(this.silo, "DepositApproval").withArgs(userAddress, user2Address, this.siloToken.address, "100");
->>>>>>> 56ff9f45
       });
     });
 
     describe("increase and decrease allowance", async function () {
       beforeEach(async function () {
-<<<<<<< HEAD
         await this.approval.connect(user).increaseDepositAllowance(user2Address, this.siloToken.address, '100');
       })
 
@@ -2096,40 +1201,10 @@
       it('emits DepositApproval event on decrease', async function () {
         const result = await this.approval.connect(user).decreaseDepositAllowance(user2Address, this.siloToken.address, '25');
         await expect(result).to.emit(this.approval, 'DepositApproval').withArgs(userAddress ,user2Address, this.siloToken.address, '75');
-=======
-        await this.silo.connect(user).approveDeposit(user2Address, this.siloToken.address, "100");
-      });
-
-      it("properly increase users token allowance", async function () {
-        await this.silo.connect(user).increaseDepositAllowance(user2Address, this.siloToken.address, "100");
-        expect(await this.silo.depositAllowance(userAddress, user2Address, this.siloToken.address)).to.be.equal("200");
-      });
-
-      it("properly decrease users token allowance", async function () {
-        await this.silo.connect(user).decreaseDepositAllowance(user2Address, this.siloToken.address, "25");
-        expect(await this.silo.depositAllowance(userAddress, user2Address, this.siloToken.address)).to.be.equal("75");
-      });
-
-      it("decrease users token allowance below zero", async function () {
-        await expect(this.silo.connect(user).decreaseDepositAllowance(user2Address, this.siloToken.address, "101")).to.revertedWith(
-          "Silo: decreased allowance below zero"
-        );
-      });
-
-      it("emits DepositApproval event on increase", async function () {
-        const result = await this.silo.connect(user).increaseDepositAllowance(user2Address, this.siloToken.address, "25");
-        await expect(result).to.emit(this.silo, "DepositApproval").withArgs(userAddress, user2Address, this.siloToken.address, "125");
-      });
-
-      it("emits DepositApproval event on decrease", async function () {
-        const result = await this.silo.connect(user).decreaseDepositAllowance(user2Address, this.siloToken.address, "25");
-        await expect(result).to.emit(this.silo, "DepositApproval").withArgs(userAddress, user2Address, this.siloToken.address, "75");
->>>>>>> 56ff9f45
       });
     });
 
     describe("Approve Deposit Permit", async function () {
-<<<<<<< HEAD
       describe('reverts', function () {
         it('reverts if depositPermitDomainSeparator is invalid', async function () {
           expect(await this.approval.connect(user).depositPermitDomainSeparator()).to.be.equal("0xf47372c4b0d604ded919ee3604a1b1e88c7cd7d7d2fcfffc36f016e19bede4ef");
@@ -2193,95 +1268,12 @@
             await expect(
               this.silo.connect(user2).transferDeposits(userAddress, user2Address, this.siloToken.address, [stem10], ['1000'])
             ).to.be.revertedWith("Silo: insufficient allowance")
-=======
-      describe("reverts", function () {
-        it("reverts if depositPermitDomainSeparator is invalid", async function () {
-          expect(await this.silo.connect(user).depositPermitDomainSeparator()).to.be.equal(
-            "0xf47372c4b0d604ded919ee3604a1b1e88c7cd7d7d2fcfffc36f016e19bede4ef"
-          );
-        });
-      });
-
-      describe("single token permit", async function () {
-        describe("reverts", function () {
-          it("reverts if permit expired", async function () {
-            const nonce = await this.silo.connect(user).depositPermitNonces(userAddress);
-            const signature = await signSiloDepositTokenPermit(
-              user,
-              userAddress,
-              user2Address,
-              this.siloToken.address,
-              "1000",
-              nonce,
-              1000
-            );
-            await expect(
-              this.silo
-                .connect(user)
-                .permitDeposit(
-                  signature.owner,
-                  signature.spender,
-                  signature.token,
-                  signature.value,
-                  signature.deadline,
-                  signature.split.v,
-                  signature.split.r,
-                  signature.split.s
-                )
-            ).to.be.revertedWith("Silo: permit expired deadline");
-          });
-
-          it("reverts if permit invalid signature", async function () {
-            const nonce = await this.silo.connect(user).depositPermitNonces(userAddress);
-            const signature = await signSiloDepositTokenPermit(user, userAddress, user2Address, this.siloToken.address, "1000", nonce);
-            await expect(
-              this.silo
-                .connect(user)
-                .permitDeposit(
-                  user2Address,
-                  signature.spender,
-                  signature.token,
-                  signature.value,
-                  signature.deadline,
-                  signature.split.v,
-                  signature.split.r,
-                  signature.split.s
-                )
-            ).to.be.revertedWith("Silo: permit invalid signature");
-          });
-
-          it("reverts when transfer too much", async function () {
-            await this.silo.connect(user).deposit(this.siloToken.address, "1000", EXTERNAL);
-            const nonce = await this.silo.connect(user).depositPermitNonces(userAddress);
-            const signature = await signSiloDepositTokenPermit(user, userAddress, user2Address, this.siloToken.address, "500", nonce);
-            await this.silo
-              .connect(user2)
-              .permitDeposit(
-                signature.owner,
-                signature.spender,
-                signature.token,
-                signature.value,
-                signature.deadline,
-                signature.split.v,
-                signature.split.r,
-                signature.split.s
-              );
-
-            await expect(
-              this.silo.connect(user2).transferDeposit(userAddress, user2Address, this.siloToken.address, "2", "1000")
-            ).to.be.revertedWith("Silo: insufficient allowance");
-
-            await expect(
-              this.silo.connect(user2).transferDeposits(userAddress, user2Address, this.siloToken.address, ["2"], ["1000"])
-            ).to.be.revertedWith("Silo: insufficient allowance");
->>>>>>> 56ff9f45
           });
         });
 
         describe("approve permit", async function () {
           beforeEach(async function () {
             // Create permit
-<<<<<<< HEAD
             await this.season.teleportSunrise(10);
             this.season.deployStemsUpgrade();
             const nonce = await this.approval.connect(user).depositPermitNonces(userAddress);
@@ -2415,151 +1407,6 @@
             await expect(
               this.silo.connect(user2).transferDeposits(userAddress, user2Address, this.siloToken.address, [stem10], ['1000'])
             ).to.be.revertedWith("Silo: insufficient allowance")
-=======
-            const nonce = await this.silo.connect(user).depositPermitNonces(userAddress);
-            const signature = await signSiloDepositTokenPermit(user, userAddress, user2Address, this.siloToken.address, "1000", nonce);
-            this.result = await this.silo
-              .connect(user)
-              .permitDeposit(
-                signature.owner,
-                signature.spender,
-                signature.token,
-                signature.value,
-                signature.deadline,
-                signature.split.v,
-                signature.split.r,
-                signature.split.s
-              );
-          });
-
-          it("allow transfer all deposit", async function () {
-            await this.silo.connect(user).deposit(this.siloToken.address, "1000", EXTERNAL);
-            await this.silo.connect(user2).transferDeposit(userAddress, user2Address, this.siloToken.address, "2", "1000");
-
-            const user1Deposit = await this.silo.getDeposit(userAddress, this.siloToken.address, "2");
-            expect(user1Deposit[0]).to.equal("0");
-            expect(user1Deposit[1]).to.equal("0");
-
-            const user2Deposit = await this.silo.getDeposit(user2Address, this.siloToken.address, "2");
-            expect(user2Deposit[0]).to.equal("1000");
-            expect(user2Deposit[1]).to.equal("1000");
-          });
-
-          it("allow transfer all deposits", async function () {
-            await this.silo.connect(user).deposit(this.siloToken.address, "1000", EXTERNAL);
-            await this.silo.connect(user2).transferDeposits(userAddress, user2Address, this.siloToken.address, ["2"], ["1000"]);
-
-            const user1Deposit = await this.silo.getDeposit(userAddress, this.siloToken.address, "2");
-            expect(user1Deposit[0]).to.equal("0");
-            expect(user1Deposit[1]).to.equal("0");
-
-            const user2Deposit = await this.silo.getDeposit(user2Address, this.siloToken.address, "2");
-            expect(user2Deposit[0]).to.equal("1000");
-            expect(user2Deposit[1]).to.equal("1000");
-          });
-
-          it("allow transfer some deposit", async function () {
-            await this.silo.connect(user).deposit(this.siloToken.address, "1000", EXTERNAL);
-            await this.silo.connect(user2).transferDeposit(userAddress, user2Address, this.siloToken.address, "2", "400");
-
-            const user1Deposit = await this.silo.getDeposit(userAddress, this.siloToken.address, "2");
-            expect(user1Deposit[0]).to.equal("600");
-            expect(user1Deposit[1]).to.equal("600");
-
-            const user2Deposit = await this.silo.getDeposit(user2Address, this.siloToken.address, "2");
-            expect(user2Deposit[0]).to.equal("400");
-            expect(user2Deposit[1]).to.equal("400");
-          });
-
-          it("properly updates user permit nonce", async function () {
-            expect(await this.silo.depositPermitNonces(userAddress)).to.be.equal("1");
-          });
-
-          it("properly updates user token allowance", async function () {
-            expect(await this.silo.depositAllowance(userAddress, user2Address, this.siloToken.address)).to.be.equal("1000");
-          });
-
-          it("emits DepositApproval event", async function () {
-            await expect(this.result)
-              .to.emit(this.silo, "DepositApproval")
-              .withArgs(userAddress, user2Address, this.siloToken.address, "1000");
-          });
-        });
-      });
-
-      describe("multiple tokens permit", async function () {
-        describe("reverts", function () {
-          it("reverts if permit expired", async function () {
-            const nonce = await this.silo.connect(user).depositPermitNonces(userAddress);
-            const signature = await signSiloDepositTokensPermit(
-              user,
-              userAddress,
-              user2Address,
-              [this.siloToken.address],
-              ["1000"],
-              nonce,
-              1000
-            );
-            await expect(
-              this.silo
-                .connect(user)
-                .permitDeposits(
-                  signature.owner,
-                  signature.spender,
-                  signature.tokens,
-                  signature.values,
-                  signature.deadline,
-                  signature.split.v,
-                  signature.split.r,
-                  signature.split.s
-                )
-            ).to.be.revertedWith("Silo: permit expired deadline");
-          });
-
-          it("reverts if permit invalid signature", async function () {
-            const nonce = await this.silo.connect(user).depositPermitNonces(userAddress);
-            const signature = await signSiloDepositTokensPermit(user, userAddress, user2Address, [this.siloToken.address], ["1000"], nonce);
-            await expect(
-              this.silo
-                .connect(user)
-                .permitDeposits(
-                  user2Address,
-                  signature.spender,
-                  signature.tokens,
-                  signature.values,
-                  signature.deadline,
-                  signature.split.v,
-                  signature.split.r,
-                  signature.split.s
-                )
-            ).to.be.revertedWith("Silo: permit invalid signature");
-          });
-
-          it("reverts when transfer too much", async function () {
-            await this.silo.connect(user).deposit(this.siloToken.address, "1000", EXTERNAL);
-            const nonce = await this.silo.connect(user).depositPermitNonces(userAddress);
-            const signature = await signSiloDepositTokensPermit(user, userAddress, user2Address, [this.siloToken.address], ["500"], nonce);
-            await this.silo
-              .connect(user2)
-              .permitDeposits(
-                signature.owner,
-                signature.spender,
-                signature.tokens,
-                signature.values,
-                signature.deadline,
-                signature.split.v,
-                signature.split.r,
-                signature.split.s
-              );
-
-            await expect(
-              this.silo.connect(user2).transferDeposit(userAddress, user2Address, this.siloToken.address, "2", "1000")
-            ).to.be.revertedWith("Silo: insufficient allowance");
-
-            await expect(
-              this.silo.connect(user2).transferDeposits(userAddress, user2Address, this.siloToken.address, ["2"], ["1000"])
-            ).to.be.revertedWith("Silo: insufficient allowance");
->>>>>>> 56ff9f45
           });
         });
 
@@ -2569,7 +1416,6 @@
             this.season.deployStemsUpgrade();
 
             // Create permit
-<<<<<<< HEAD
             const nonce = await this.approval.connect(user).depositPermitNonces(userAddress);
             const signature = await signSiloDepositTokensPermit(user, userAddress, user2Address, [this.siloToken.address], ['1000'], nonce);
             this.result = await this.approval.connect(user).permitDeposits(
@@ -2636,75 +1482,6 @@
   
           it('emits DepositApproval event', async function () {
             await expect(this.result).to.emit(this.approval, 'DepositApproval').withArgs(userAddress ,user2Address, this.siloToken.address, '1000');
-=======
-            const nonce = await this.silo.connect(user).depositPermitNonces(userAddress);
-            const signature = await signSiloDepositTokensPermit(user, userAddress, user2Address, [this.siloToken.address], ["1000"], nonce);
-            this.result = await this.silo
-              .connect(user)
-              .permitDeposits(
-                signature.owner,
-                signature.spender,
-                signature.tokens,
-                signature.values,
-                signature.deadline,
-                signature.split.v,
-                signature.split.r,
-                signature.split.s
-              );
-          });
-
-          it("allow transfer all deposit", async function () {
-            await this.silo.connect(user).deposit(this.siloToken.address, "1000", EXTERNAL);
-            await this.silo.connect(user2).transferDeposit(userAddress, user2Address, this.siloToken.address, "2", "1000");
-
-            const user1Deposit = await this.silo.getDeposit(userAddress, this.siloToken.address, "2");
-            expect(user1Deposit[0]).to.equal("0");
-            expect(user1Deposit[1]).to.equal("0");
-
-            const user2Deposit = await this.silo.getDeposit(user2Address, this.siloToken.address, "2");
-            expect(user2Deposit[0]).to.equal("1000");
-            expect(user2Deposit[1]).to.equal("1000");
-          });
-
-          it("allow transfer all deposits", async function () {
-            await this.silo.connect(user).deposit(this.siloToken.address, "1000", EXTERNAL);
-            await this.silo.connect(user2).transferDeposits(userAddress, user2Address, this.siloToken.address, ["2"], ["1000"]);
-
-            const user1Deposit = await this.silo.getDeposit(userAddress, this.siloToken.address, "2");
-            expect(user1Deposit[0]).to.equal("0");
-            expect(user1Deposit[1]).to.equal("0");
-
-            const user2Deposit = await this.silo.getDeposit(user2Address, this.siloToken.address, "2");
-            expect(user2Deposit[0]).to.equal("1000");
-            expect(user2Deposit[1]).to.equal("1000");
-          });
-
-          it("allow transfer some deposit", async function () {
-            await this.silo.connect(user).deposit(this.siloToken.address, "1000", EXTERNAL);
-            await this.silo.connect(user2).transferDeposit(userAddress, user2Address, this.siloToken.address, "2", "400");
-
-            const user1Deposit = await this.silo.getDeposit(userAddress, this.siloToken.address, "2");
-            expect(user1Deposit[0]).to.equal("600");
-            expect(user1Deposit[1]).to.equal("600");
-
-            const user2Deposit = await this.silo.getDeposit(user2Address, this.siloToken.address, "2");
-            expect(user2Deposit[0]).to.equal("400");
-            expect(user2Deposit[1]).to.equal("400");
-          });
-
-          it("properly updates user permit nonce", async function () {
-            expect(await this.silo.depositPermitNonces(userAddress)).to.be.equal("1");
-          });
-
-          it("properly updates user token allowance", async function () {
-            expect(await this.silo.depositAllowance(userAddress, user2Address, this.siloToken.address)).to.be.equal("1000");
-          });
-
-          it("emits DepositApproval event", async function () {
-            await expect(this.result)
-              .to.emit(this.silo, "DepositApproval")
-              .withArgs(userAddress, user2Address, this.siloToken.address, "1000");
->>>>>>> 56ff9f45
           });
         });
       });
