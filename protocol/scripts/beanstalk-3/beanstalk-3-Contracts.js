//this script generates a merkle tree for the L1-RecieverFacet contract
const { StandardMerkleTree } = require("@openzeppelin/merkle-tree");

const fs = require("fs");
const ethers = require("ethers");

const DEPOSITS = "./scripts/beanstalk-3/data/inputs/Deposits.json";
const PLOTS = "./scripts/beanstalk-3/data/inputs/Plots.json";
const INTERNAL_BALS = "./scripts/beanstalk-3/data/inputs/InternalBalances.json";
const FERTILIZERS = "./scripts/beanstalk-3/data/inputs/Fertilizers.json";
const POD_ORDERS = "./scripts/beanstalk-3/data/inputs/PodOrders.json";

function updateInputJsonData(verbose = false) {
  // reads ContractAddresses.json, pulls data from protocol/reseed/data/*.json, updates corresponding deposits/plots/internalbals/fertilizers/podorders jsons

<<<<<<< HEAD
  const contractAddresses = JSON.parse(
    fs.readFileSync("./scripts/beanstalk-3/data/inputs/ContractAddresses.json")
  );
=======
  const contractAddresses = fs
    .readFileSync("./scripts/beanstalk-3/data/inputs/ContractAddresses.txt", "utf8")
    .split("\n")
    .map((line) => line.trim())
    .filter((line) => line.length > 0);
>>>>>>> dd699698

  // loop through and update contract addresses to be the checksummed address
  for (const [address, data] of Object.entries(contractAddresses)) {
    contractAddresses[address] = ethers.utils.getAddress(data);
  }

  console.log("Contract Addresses:", contractAddresses);

  const BLOCK_NUMBER = 20736200;
  const storageAccountsPath = `./reseed/data/exports/storage-accounts${BLOCK_NUMBER}.json`;
  const storageFertPath = `./reseed/data/exports/storage-fertilizer${BLOCK_NUMBER}.json`;
  const storagePodOrdersPath = `./reseed/data/exports/market-info20330000.json`; // update upon mainnet freeze

  // update Deposits.json
  const allDeposits = JSON.parse(fs.readFileSync(storageAccountsPath));
  const deposits = restructureDeposits(allDeposits, contractAddresses);
  fs.writeFileSync(DEPOSITS, JSON.stringify(deposits, null, 2));

  // update Plots.json
  const allPlotsData = JSON.parse(fs.readFileSync(storageAccountsPath));
<<<<<<< HEAD
  const plots = restructurePlots(allPlotsData, contractAddresses);
=======
  var plots = restructurePlots(allPlotsData, contractAddresses);

  // Process the plots to keep only the top 435 per address
  plots = processPlots(plots);

>>>>>>> dd699698
  fs.writeFileSync(PLOTS, JSON.stringify(plots, null, 2));

  // update InternalBalances.json
  const allInternalBalances = JSON.parse(fs.readFileSync(storageAccountsPath));
  const internalBalances = restructureInternalBalances(allInternalBalances, contractAddresses);
  fs.writeFileSync(INTERNAL_BALS, JSON.stringify(internalBalances, null, 2));

  // update Fertilizers.json
  const allFertilizers = JSON.parse(fs.readFileSync(storageFertPath));
  const fertilizers = restructureFertilizers(allFertilizers, contractAddresses);
  fs.writeFileSync(FERTILIZERS, JSON.stringify(fertilizers, null, 2));

  // update PodOrders.json
  // Oh snap there are zero contracts with pod orders open right now
  // const allPodOrders = JSON.parse(fs.readFileSync(storagePodOrdersPath));
  // console.log("PodOrders:", allPodOrders);
  // const podOrders = restructureMarketInfo(allPodOrders, contractAddresses);
  // fs.writeFileSync(POD_ORDERS, JSON.stringify(podOrders, null, 2));
}

function restructureDeposits(inputData, addressesToInclude) {
  return Object.entries(inputData)
    .filter(
      ([address, data]) =>
        addressesToInclude.includes(address) && Object.keys(data.deposits).length > 0
    )
    .map(([address, data]) => {
      const depositIds = Object.values(data.depositIdList).flat();
      const amounts = [];
      const bdvs = [];

      // Convert deposit IDs from uint256 to hex and collect amounts and bdvs
      Object.entries(data.deposits).forEach(([depositIdUint, deposit]) => {
        const depositIdHex = "0x" + BigInt(depositIdUint).toString(16).padStart(64, "0");
        if (!depositIds.includes(depositIdHex)) {
          depositIds.push(depositIdHex);
        }
        amounts.push(BigInt(deposit.amount).toString());
        bdvs.push(BigInt(deposit.bdv).toString());
      });

      return [address, depositIds, amounts, bdvs];
    });
}

<<<<<<< HEAD
=======
function processPlots(plots, maxPlotsPerAddress = 435) {
  return plots.map(([address, indices, sizes]) => {
    // If there are 435 or fewer plots, return the original data
    if (sizes.length <= maxPlotsPerAddress) {
      return [address, indices, sizes];
    }

    // Create an array of objects with index and size
    let plotData = indices.map((index, i) => ({
      index: index,
      size: BigInt(sizes[i]) // Convert to BigInt for accurate sorting
    }));

    // Sort the plots by size in descending order
    plotData.sort((a, b) => (b.size > a.size ? 1 : -1));

    // sum the total of the first 435 plots, then the next 435 plots, etc.
    let groupSums = [];
    for (let i = 0; i < plotData.length; i += maxPlotsPerAddress) {
      let groupSum = plotData
        .slice(i, i + maxPlotsPerAddress)
        .reduce((sum, plot) => sum + plot.size, BigInt(0));
      groupSums.push(groupSum.toString());
    }

    console.log("Group sums for address:", address);
    console.log(groupSums);

    // Keep only the top 435 plots
    plotData = plotData.slice(0, maxPlotsPerAddress);

    // Sort back by index to maintain original order
    plotData.sort((a, b) => a.index - b.index);

    // Extract the indices and sizes
    const newIndices = plotData.map((plot) => plot.index);
    const newSizes = plotData.map((plot) => plot.size.toString()); // Convert back to string

    return [address, newIndices, newSizes];
  });
}

>>>>>>> dd699698
function restructurePlots(inputData, addressesToInclude) {
  return Object.entries(inputData)
    .filter(
      ([address, data]) =>
        addressesToInclude.includes(address) &&
        data.fields &&
        data.fields["0"] &&
        Object.keys(data.fields["0"].plots).length > 0
    )
    .map(([address, data]) => {
      const plotIndexes = [];
      const podAmounts = [];

      Object.entries(data.fields["0"].plots).forEach(([index, pods]) => {
        plotIndexes.push(BigInt(index).toString());
        podAmounts.push(BigInt(pods).toString());
      });

      return [address, plotIndexes, podAmounts];
    });
}

function restructureInternalBalances(inputData, addressesToInclude) {
  return Object.entries(inputData)
    .filter(
      ([address, data]) =>
        addressesToInclude.includes(address) &&
        data.internalTokenBalance &&
        Object.keys(data.internalTokenBalance).length > 0
    )
    .map(([address, data]) => {
      const tokenAddresses = [];
      const balances = [];

      Object.entries(data.internalTokenBalance).forEach(([tokenAddress, balance]) => {
        tokenAddresses.push(tokenAddress);
        balances.push(BigInt(balance).toString());
      });

      return [address, tokenAddresses, balances];
    });
}

function restructureFertilizers(inputData, addressesToInclude) {
  const fertilizerByAddress = {};

  // First, group the data by address
  Object.entries(inputData._balances).forEach(([fertId, addressData]) => {
    Object.entries(addressData).forEach(([address, data]) => {
      if (addressesToInclude.includes(address)) {
        if (!fertilizerByAddress[address]) {
          fertilizerByAddress[address] = [];
        }
        fertilizerByAddress[address].push({
          fertId,
          amount: data.amount,
          lastBpf: data.lastBpf
        });
      }
    });
  });

  // Then, process and format the data
  return Object.entries(fertilizerByAddress).map(([address, fertilizers]) => {
    const fertIds = [];
    const amounts = [];
    let lastBpf = "0";

    fertilizers.forEach((fert) => {
      fertIds.push(fert.fertId);
      amounts.push(BigInt(fert.amount).toString());
      // Update lastBpf if it's larger
      if (BigInt(fert.lastBpf) > BigInt(lastBpf)) {
        lastBpf = fert.lastBpf;
      }
    });

    return [address, fertIds, amounts, BigInt(lastBpf).toString()];
  });
}

function restructureMarketInfo(inputData, addressesToInclude) {
  const marketInfoByAddress = {};

  // First, group the data by address
  Object.entries(inputData.listings).forEach(([listingId, listing]) => {
    const address = listing.account.toLowerCase();
    if (addressesToInclude.includes(address)) {
      if (!marketInfoByAddress[address]) {
        marketInfoByAddress[address] = [];
      }
      marketInfoByAddress[address].push({
        orderer: address,
        fieldId: listing.fieldId,
        pricePerPod: listing.pricePerPod,
        maxPlaceInLine: listing.maxHarvestableIndex,
        minFillAmount: listing.minFillAmount,
        amount: listing.amount
      });
    }
  });

  // Then, process and format the data
  return Object.entries(marketInfoByAddress).map(([address, listings]) => {
    const formattedListings = listings.map((listing) => [
      [
        listing.orderer,
        listing.fieldId.toString(),
        listing.pricePerPod.toString(),
        listing.maxPlaceInLine,
        listing.minFillAmount
      ],
      listing.amount
    ]);

    return [address, formattedListings];
  });
}

/////////////////// Merkle Root Generators ////////////////////

function getDepositMerkleRoot(verbose = false) {
  const accounts = JSON.parse(fs.readFileSync(DEPOSITS));
  data = [];
  encodedData = "";
  for (let i = 0; i < accounts.length; i++) {
    encodedData = ethers.utils.defaultAbiCoder.encode(
      ["address", "uint256[]", "uint256[]", "uint256[]"],
      accounts[i]
    );
    // hash encoded data:
    encodedData = ethers.utils.keccak256(encodedData);
    data[i] = [accounts[i][0], encodedData];
  }
  const tree = StandardMerkleTree.of(data, ["address", "bytes32"]);

  // (3)
  console.log("Deposit Merkle Root:", tree.root);

  // (4)
  const treeData = tree.dump();
  const treeWithProofs = {
    tree: treeData,
    proofs: {}
  };

  for (const [i, v] of tree.entries()) {
    const proof = tree.getProof(i);
    treeWithProofs.proofs[v[0]] = proof; // Use the address as the key

    if (verbose) {
      console.log("Value:", v);
      console.log("Proof:", proof);
    }
  }

  fs.writeFileSync(
    "./scripts/beanstalk-3/data/merkle/deposit_tree.json",
    JSON.stringify(treeWithProofs, null, 2)
  );
}

function getPlotMerkleRoot(verbose = false) {
  const accounts = JSON.parse(fs.readFileSync(PLOTS));
  data = [];
  encodedData = "";
  for (let i = 0; i < accounts.length; i++) {
    encodedData = ethers.utils.defaultAbiCoder.encode(
      ["address", "uint256[]", "uint256[]"],
      accounts[i]
    );
    // hash encoded data:
    encodedData = ethers.utils.keccak256(encodedData);
    data[i] = [accounts[i][0], encodedData];
  }
  const tree = StandardMerkleTree.of(data, ["address", "bytes32"]);

  // (3)
  console.log("Plot Merkle Root:", tree.root);

  // (4)
  const treeData = tree.dump();
  const treeWithProofs = {
    tree: treeData,
    proofs: {}
  };

  for (const [i, v] of tree.entries()) {
    const proof = tree.getProof(i);
    treeWithProofs.proofs[v[0]] = proof; // Use the address as the key

    if (verbose) {
      console.log("Value:", v);
      console.log("Proof:", proof);
    }
  }

  fs.writeFileSync(
    "./scripts/beanstalk-3/data/merkle/plot_tree.json",
    JSON.stringify(treeWithProofs, null, 2)
  );
}

function getInternalBalMerkleRoot(verbose = false) {
  const accounts = JSON.parse(fs.readFileSync(INTERNAL_BALS));
  data = [];
  encodedData = "";
  for (let i = 0; i < accounts.length; i++) {
    encodedData = ethers.utils.defaultAbiCoder.encode(
      ["address", "address[]", "uint256[]"],
      accounts[i]
    );
    // hash encoded data:
    encodedData = ethers.utils.keccak256(encodedData);
    data[i] = [accounts[i][0], encodedData];
  }
  const tree = StandardMerkleTree.of(data, ["address", "bytes32"]);

  // (3)
  console.log("Internal Balance Merkle Root:", tree.root);

  // (4)
  const treeData = tree.dump();
  const treeWithProofs = {
    tree: treeData,
    proofs: {}
  };

  for (const [i, v] of tree.entries()) {
    const proof = tree.getProof(i);
    treeWithProofs.proofs[v[0]] = proof; // Use the address as the key

    if (verbose) {
      console.log("Value:", v);
      console.log("Proof:", proof);
    }
  }

  fs.writeFileSync(
    "./scripts/beanstalk-3/data/merkle/internal_balance_tree.json",
    JSON.stringify(treeWithProofs, null, 2)
  );
}

function getFertMerkleRoot(verbose = false) {
  const accounts = JSON.parse(fs.readFileSync(FERTILIZERS));
  let data = [];
  let encodedData = "";
  for (let i = 0; i < accounts.length; i++) {
    encodedData = ethers.utils.defaultAbiCoder.encode(
      ["address", "uint256[]", "uint128[]", "uint128"],
      accounts[i]
    );
    // hash encoded data:
    encodedData = ethers.utils.keccak256(encodedData);
    data[i] = [accounts[i][0], encodedData];
  }
  const tree = StandardMerkleTree.of(data, ["address", "bytes32"]);

  // (3)
  console.log("Fertilizer Merkle Root:", tree.root);

  // (4)
  const treeData = tree.dump();
  const treeWithProofs = {
    tree: treeData,
    proofs: {}
  };

  for (const [i, v] of tree.entries()) {
    const proof = tree.getProof(i);
    treeWithProofs.proofs[v[0]] = proof; // Use the address as the key

    if (verbose) {
      console.log("Value:", v);
      console.log("Proof:", proof);
    }
  }

  fs.writeFileSync(
    "./scripts/beanstalk-3/data/merkle/fert_tree.json",
    JSON.stringify(treeWithProofs, null, 2)
  );
}

function getPodOrderMerkleRoot(verbose = false) {
  const accounts = JSON.parse(fs.readFileSync(POD_ORDERS));
  let data = [];
  let encodedData = "";
  let orderStruct = ["address", "tuple(tuple(address,uint256,uint24,uint256,uint256),uint256)[]"];
  for (let i = 0; i < accounts.length; i++) {
    encodedData = ethers.utils.defaultAbiCoder.encode(orderStruct, accounts[i]);
    // hash encoded data:
    encodedData = ethers.utils.keccak256(encodedData);
    data[i] = [accounts[i][0], encodedData];
  }
  const tree = StandardMerkleTree.of(data, ["address", "bytes32"]);

  // (3)
  console.log("PodOrder Merkle Root:", tree.root);

  // (4)
  const treeData = tree.dump();
  const treeWithProofs = {
    tree: treeData,
    proofs: {}
  };

  for (const [i, v] of tree.entries()) {
    const proof = tree.getProof(i);
    treeWithProofs.proofs[v[0]] = proof; // Use the address as the key

    if (verbose) {
      console.log("Value:", v);
      console.log("Proof:", proof);
    }
  }

  fs.writeFileSync(
    "./scripts/beanstalk-3/data/merkle/podOrder_tree.json",
    JSON.stringify(treeWithProofs, null, 2)
  );
}

function generateAllMerkleRoots(verbose = false) {
  updateInputJsonData(false);
  getDepositMerkleRoot(verbose);
  getPlotMerkleRoot(verbose);
  getInternalBalMerkleRoot(verbose);
  getFertMerkleRoot(verbose);
  // getPodOrderMerkleRoot(verbose); //skipped because now there are no pod orders owned by contracts
}

generateAllMerkleRoots(false);<|MERGE_RESOLUTION|>--- conflicted
+++ resolved
@@ -13,17 +13,11 @@
 function updateInputJsonData(verbose = false) {
   // reads ContractAddresses.json, pulls data from protocol/reseed/data/*.json, updates corresponding deposits/plots/internalbals/fertilizers/podorders jsons
 
-<<<<<<< HEAD
-  const contractAddresses = JSON.parse(
-    fs.readFileSync("./scripts/beanstalk-3/data/inputs/ContractAddresses.json")
-  );
-=======
   const contractAddresses = fs
     .readFileSync("./scripts/beanstalk-3/data/inputs/ContractAddresses.txt", "utf8")
     .split("\n")
     .map((line) => line.trim())
     .filter((line) => line.length > 0);
->>>>>>> dd699698
 
   // loop through and update contract addresses to be the checksummed address
   for (const [address, data] of Object.entries(contractAddresses)) {
@@ -44,15 +38,11 @@
 
   // update Plots.json
   const allPlotsData = JSON.parse(fs.readFileSync(storageAccountsPath));
-<<<<<<< HEAD
-  const plots = restructurePlots(allPlotsData, contractAddresses);
-=======
   var plots = restructurePlots(allPlotsData, contractAddresses);
 
   // Process the plots to keep only the top 435 per address
   plots = processPlots(plots);
 
->>>>>>> dd699698
   fs.writeFileSync(PLOTS, JSON.stringify(plots, null, 2));
 
   // update InternalBalances.json
@@ -98,8 +88,6 @@
     });
 }
 
-<<<<<<< HEAD
-=======
 function processPlots(plots, maxPlotsPerAddress = 435) {
   return plots.map(([address, indices, sizes]) => {
     // If there are 435 or fewer plots, return the original data
@@ -142,7 +130,6 @@
   });
 }
 
->>>>>>> dd699698
 function restructurePlots(inputData, addressesToInclude) {
   return Object.entries(inputData)
     .filter(
