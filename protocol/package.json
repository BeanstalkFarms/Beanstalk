{
  "name": "jack-hh",
  "version": "0.0.1",
  "description": "",
  "main": "index.js",
  "scripts": {
    "compile": "hardhat compile",
    "test": "hardhat compile && hardhat test --network hardhat",
    "clean": "hardhat clean"
  },
  "author": "",
  "license": "ISC",
  "devDependencies": {
    "@nomiclabs/hardhat-ethers": "^2.0.2",
    "@nomiclabs/hardhat-etherscan": "^3.1.0",
    "@nomiclabs/hardhat-waffle": "^2.0.1",
    "@openzeppelin/hardhat-upgrades": "^1.17.0",
    "bignumber": "^1.1.0",
    "chai": "^4.3.4",
    "csvtojson": "^2.0.10",
    "ethereum-waffle": "^3.4.0",
    "ethers": "^5.5.2",
    "ganache-cli": "^6.12.2",
    "hardhat": "^2.4.3",
    "hardhat-contract-sizer": "^2.0.3",
    "hardhat-gas-reporter": "^1.0.4",
    "hardhat-preprocessor": "^0.1.5",
    "json-bigint": "^1.0.0",
    "solidity-coverage": "^0.7.21"
  },
  "dependencies": {
    "@openzeppelin/contracts": "^3.4.0",
    "@openzeppelin/contracts-upgradeable": "^3.4.0",
<<<<<<< HEAD
    "@openzeppelin/contracts-upgradeable-8": "npm:@openzeppelin/contracts-upgradeable@^4.7.3",
    "dotenv": "^10.0.0",
    "eth-permit": "^0.2.1",
    "hardhat-tracer": "^1.1.0-rc.9",
    "keccak256": "^1.0.6",
    "mathjs": "^11.0.1",
    "merkletreejs": "^0.2.31"
=======
    "@uniswap/v3-core": "github:uniswap/v3-core",
    "@uniswap/v3-periphery": "github:uniswap/v3-periphery",
    "dotenv": "^10.0.0",
    "eth-permit": "^0.2.1",
    "forge-std": "^1.1.2",
    "hardhat-tracer": "^1.1.0-rc.9",
    "keccak256": "^1.0.6",
    "merkletreejs": "^0.2.31",
    "uniswap": "^0.0.1"
>>>>>>> 1454d41f
  }
}<|MERGE_RESOLUTION|>--- conflicted
+++ resolved
@@ -31,15 +31,7 @@
   "dependencies": {
     "@openzeppelin/contracts": "^3.4.0",
     "@openzeppelin/contracts-upgradeable": "^3.4.0",
-<<<<<<< HEAD
     "@openzeppelin/contracts-upgradeable-8": "npm:@openzeppelin/contracts-upgradeable@^4.7.3",
-    "dotenv": "^10.0.0",
-    "eth-permit": "^0.2.1",
-    "hardhat-tracer": "^1.1.0-rc.9",
-    "keccak256": "^1.0.6",
-    "mathjs": "^11.0.1",
-    "merkletreejs": "^0.2.31"
-=======
     "@uniswap/v3-core": "github:uniswap/v3-core",
     "@uniswap/v3-periphery": "github:uniswap/v3-periphery",
     "dotenv": "^10.0.0",
@@ -47,8 +39,8 @@
     "forge-std": "^1.1.2",
     "hardhat-tracer": "^1.1.0-rc.9",
     "keccak256": "^1.0.6",
+    "mathjs": "^11.0.1",
     "merkletreejs": "^0.2.31",
     "uniswap": "^0.0.1"
->>>>>>> 1454d41f
   }
 }