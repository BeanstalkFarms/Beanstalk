--- conflicted
+++ resolved
@@ -6,10 +6,6 @@
 pragma experimental ABIEncoderV2;
 
 import "./Listing.sol";
-<<<<<<< HEAD
-
-=======
->>>>>>> 608b9d63
 
 /**
  * @author Beanjoyer
