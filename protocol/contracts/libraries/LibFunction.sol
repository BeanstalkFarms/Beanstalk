--- conflicted
+++ resolved
@@ -79,64 +79,38 @@
     ) internal pure returns (bytes memory data) {
         bytes1 typeId = clipboard[0];
         if (typeId == 0x01) {
-<<<<<<< HEAD
-            bytes32 copyParams = abi.decode(advancedData, (bytes32));
-            data = LibFunction.pasteAdvancedBytes(
-                callData,
-                returnData,
-                copyParams
-            );
-        } else if (typeId == 0x02) {
-            (, bytes32[] memory copyParams) = abi.decode(
-                advancedData,
-                (uint256, bytes32[])
-            );
-            data = callData;
-            for (uint256 i; i < copyParams.length; i++)
-                data = LibFunction.pasteAdvancedBytes(
-                    data,
-                    returnData,
-                    copyParams[i]
-                );
-        } else {
-            revert("Function: Advanced Type not supported");
-        }
-    }
-
-    function buildAdvancedCalldataMem(
-        bytes memory callData,
-        bytes memory advancedData,
-        bytes[] memory returnData
-    ) internal pure returns (bytes memory data) {
-        bytes1 typeId = advancedData[0];
-        if (typeId == 0x01) {
-            bytes32 copyParams = abi.decode(advancedData, (bytes32));
-            data = LibFunction.pasteAdvancedBytes(
-                callData,
-                returnData,
-                copyParams
-            );
-=======
             bytes32 pasteParams = abi.decode(clipboard, (bytes32));
             data = LibFunction.pasteAdvancedBytes(callData, returnData, pasteParams);
->>>>>>> f13897a2
         } else if (typeId == 0x02) {
             (, bytes32[] memory pasteParams) = abi.decode(
                 clipboard,
                 (uint256, bytes32[])
             );
             data = callData;
-<<<<<<< HEAD
-            for (uint256 i; i < copyParams.length; i++)
-                data = LibFunction.pasteAdvancedBytes(
-                    data,
-                    returnData,
-                    copyParams[i]
-                );
-=======
             for (uint256 i; i < pasteParams.length; i++)
                 data = LibFunction.pasteAdvancedBytes(data, returnData, pasteParams[i]);
->>>>>>> f13897a2
+        } else {
+            revert("Function: Advanced Type not supported");
+        }
+    }
+
+    function useClipboardMem(
+        bytes memory callData,
+        bytes memory clipboard,
+        bytes[] memory returnData
+    ) internal pure returns (bytes memory data) {
+        bytes1 typeId = clipboard[0];
+        if (typeId == 0x01) {
+            bytes32 pasteParams = abi.decode(clipboard, (bytes32));
+            data = LibFunction.pasteAdvancedBytes(callData, returnData, pasteParams);
+        } else if (typeId == 0x02) {
+            (, bytes32[] memory pasteParams) = abi.decode(
+                clipboard,
+                (uint256, bytes32[])
+            );
+            data = callData;
+            for (uint256 i; i < pasteParams.length; i++)
+                data = LibFunction.pasteAdvancedBytes(data, returnData, pasteParams[i]);
         } else {
             revert("Function: Advanced Type not supported");
         }
