--- conflicted
+++ resolved
@@ -242,49 +242,43 @@
           await this.silo.mow(depositorAddress, this.beanMetapool.address)
         });
   
-        it('for a depositor with a lot of deposits', async function () {
-          const depositorAddress = '0x77700005bea4de0a78b956517f099260c2ca9a26';
-          const tokens = ['0xbea0000029ad1c77d3d5d23ba2d8893db9d1efab'];
-    
-          const seasons = [
-            [
-              5342, 5735, 5948, 6083, 6087, 6092, 6093, 6097, 6098, 6100, 6101,
-              6103, 6106, 6108, 6109, 6110, 6122, 6131, 6147, 6163, 6172, 6178,
-              6183, 6198, 6199, 6213, 6219, 6228, 6248, 6263, 6266, 6269, 6271,
-              6272, 6275, 6298, 6338, 6339, 6340, 6358, 6411, 6435, 6441, 6454,
-              6500, 6519, 6538, 6562, 6565, 6575, 6590, 6601, 6654, 6706, 6724,
-              6735, 6754, 6767, 6799, 6805, 6816, 6819, 6823, 6879, 6913, 6916,
-              6958, 7006, 7012, 7046, 7059, 7091, 7110, 7116, 7133, 7152, 7202,
-              7295, 7310, 7452, 7562, 7563, 7582, 7664, 7690, 7754, 7793, 7805,
-              7814, 7848, 7884, 7920, 7922, 7960, 7983, 7993, 7999, 8003, 8006,
-              8010, 8014, 8020, 8021, 8024, 8041, 8055, 8073, 8074, 8075, 8092,
-              8100, 8111, 8115, 8121, 8135, 8137, 8148, 8157, 8159, 8162, 8170,
-              8173, 8176, 8183, 8193, 8198, 8205, 8209, 8216, 8230, 8231, 8234,
-              8235, 8237, 8248, 8258, 8259, 8265, 8285, 8288, 8290, 8295, 8296,
-              8301, 8305, 8309, 8314, 8316, 8325, 8351, 8384, 8387, 8388, 8416,
-              8429, 8432, 8435, 8439, 8448, 8451, 8452, 8457, 8458, 8473, 8477,
-              8484, 8486, 8487, 8491, 8507, 8518, 8522, 8524, 8525, 8526, 8527,
-              8528, 8529, 8530, 8532, 8535, 8541, 8542, 8544, 8550, 8552, 8553,
-              8554, 8559, 8560, 8575, 8576, 8577, 8578, 8579, 8581, 8582, 8591,
-              8593, 8594,
-            ],
-          ];
-  
-          const amounts = [];
-          for(let i=0; i<seasons.length; i++) {
-            const newSeason = [];
-            for(let j=0; j<seasons[i].length; j++) {
-              const deposit = await this.migrate.getDepositLegacy(depositorAddress, tokens[i], seasons[i][j]);
-              newSeason.push(deposit[0].toString());
-            }
-            amounts.push(newSeason);
+        const depositorAddress = '0x5e68bb3de6133baee55eeb6552704df2ec09a824';
+        const tokens = ['0x1bea0050e63e05fbb5d8ba2f10cf5800b6224449', '0x1bea3ccd22f4ebd3d37d731ba31eeca95713716d','0xbea0000029ad1c77d3d5d23ba2d8893db9d1efab'];
+        const seasons = [[6074],[6061],[6137]];
+
+        const amounts = [];
+        const bdvs = [];
+        for(let i=0; i<tokens.length; i++) {
+          const newSeason = [];
+          bdvs.push(toBN('0'))
+          for(let j=0; j<seasons[i].length; j++) {
+            const deposit = await this.migrate.getDepositLegacy(depositorAddress, tokens[i], seasons[i][j]);
+            bdvs[i] = bdvs[i].add(deposit[1]);
+            newSeason.push(deposit[0].toString());
           }
   
-          const depositorSigner = await impersonateSigner(depositorAddress);
-          await mintEth(depositorAddress);
-          await this.migrate.connect(depositorSigner).mowAndMigrate(depositorAddress, tokens, seasons, amounts, 0, 0, []);
-          await this.silo.mow(depositorAddress, this.beanMetapool.address)
-        });
+        console.log(bdvs);
+
+        const depositorSigner = await impersonateSigner(depositorAddress);
+        await this.silo.connect(depositorSigner);
+
+        const balanceOfStalkBefore = await this.silo.balanceOfStalk(depositorAddress);
+        const balanceOfStalkUpUntilStemsDeployment = await this.migrate.balanceOfGrownStalkUpToStemsDeployment(depositorAddress);
+    
+        //need an array of all the tokens that have been deposited and their corresponding seasons
+        await this.migrate.mowAndMigrate(depositorAddress, tokens, seasons, amounts, 0, 0, []);
+
+        //verify balance of stalk after is equal to balance of stalk before plus the stalk earned up until stems deployment
+        const balanceOfStalkAfter = await this.silo.balanceOfStalk(depositorAddress);
+        expect(balanceOfStalkAfter).to.be.equal(balanceOfStalkBefore.add(balanceOfStalkUpUntilStemsDeployment));
+        
+        //now mow and it shouldn't revert
+        await this.silo.mow(depositorAddress, this.beanMetapool.address)
+
+        for(let i=0; i<tokens.length; i++) {
+          expect(await this.migrate.totalMigratedBdv(tokens[i])).to.be.equal(bdvs[i])
+        }
+      });
   
         //verify that after migration, stalk is properly calculated
         describe('verify stalk amounts after migration for a whale', function () {
@@ -310,7 +304,6 @@
               this.stalkBeforeUser = await this.silo.balanceOfStalk(this.depositorAddress);
               this.stalkBeforeTotal = await this.silo.totalStalk();
   
-<<<<<<< HEAD
               this.balanceOfStalkUpUntilStemsDeployment = await this.migrate.balanceOfGrownStalkUpToStemsDeployment(this.depositorAddress);
           
               //need an array of all the tokens that have been deposited and their corresponding seasons
@@ -341,48 +334,6 @@
             }
             amounts.push(newSeason);
           }
-=======
-        const depositorAddress = '0x5e68bb3de6133baee55eeb6552704df2ec09a824';
-        const tokens = ['0x1bea0050e63e05fbb5d8ba2f10cf5800b6224449', '0x1bea3ccd22f4ebd3d37d731ba31eeca95713716d','0xbea0000029ad1c77d3d5d23ba2d8893db9d1efab'];
-        const seasons = [[6074],[6061],[6137]];
-
-        const amounts = [];
-        const bdvs = [];
-        for(let i=0; i<tokens.length; i++) {
-          const newSeason = [];
-          bdvs.push(toBN('0'))
-          for(let j=0; j<seasons[i].length; j++) {
-            const deposit = await this.migrate.getDepositLegacy(depositorAddress, tokens[i], seasons[i][j]);
-            bdvs[i] = bdvs[i].add(deposit[1]);
-            newSeason.push(deposit[0].toString());
-          }
-          amounts.push(newSeason);
-        }
-  
-        console.log(bdvs);
-
-        const depositorSigner = await impersonateSigner(depositorAddress);
-        await this.silo.connect(depositorSigner);
-
-        const balanceOfStalkBefore = await this.silo.balanceOfStalk(depositorAddress);
-        const balanceOfStalkUpUntilStemsDeployment = await this.migrate.balanceOfGrownStalkUpToStemsDeployment(depositorAddress);
-    
-        //need an array of all the tokens that have been deposited and their corresponding seasons
-        await this.migrate.mowAndMigrate(depositorAddress, tokens, seasons, amounts, 0, 0, []);
-
-        //verify balance of stalk after is equal to balance of stalk before plus the stalk earned up until stems deployment
-        const balanceOfStalkAfter = await this.silo.balanceOfStalk(depositorAddress);
-        expect(balanceOfStalkAfter).to.be.equal(balanceOfStalkBefore.add(balanceOfStalkUpUntilStemsDeployment));
-        
-        //now mow and it shouldn't revert
-        await this.silo.mow(depositorAddress, this.beanMetapool.address)
-
-        for(let i=0; i<tokens.length; i++) {
-          expect(await this.migrate.totalMigratedBdv(tokens[i])).to.be.equal(bdvs[i])
-        }
-      });
-  
->>>>>>> 76066733
       
           //need an array of all the tokens that have been deposited and their corresponding seasons
           await expect(this.migrate.mowAndMigrate(depositorAddress, tokens, seasons, seasons, 0, 0, [])).to.be.revertedWith('seeds misalignment, double check submitted deposits');
