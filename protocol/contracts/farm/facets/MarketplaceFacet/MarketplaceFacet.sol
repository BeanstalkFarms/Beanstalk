/**
 * SPDX-License-Identifier: MIT
 **/

pragma solidity =0.7.6;
pragma experimental ABIEncoderV2;

import "@openzeppelin/contracts/cryptography/ECDSA.sol";
import "./Order.sol";
import "../../../libraries/LibPermit.sol";
import "../../../libraries/LibTractor.sol";

/**
 * @author Beanjoyer, Malteasy
 * @title Pod Marketplace v2
 **/
contract MarketplaceFacet is Order {
    using SafeMath for uint256;

    /*
     * Pod Listing
     */

    /*
     * @notice **LEGACY**
     */
    function createPodListing(
        uint256 index,
        uint256 start,
        uint256 amount,
        uint24 pricePerPod,
        uint256 maxHarvestableIndex,
        uint256 minFillAmount,
        LibTransfer.To mode
    ) external payable {
        _createPodListing(
            index,
            start,
            amount,
            pricePerPod,
            maxHarvestableIndex,
            minFillAmount,
            mode
        );
    }

    function createPodListingV2(
        uint256 index,
        uint256 start,
        uint256 amount,
        uint256 maxHarvestableIndex,
        uint256 minFillAmount,
        bytes calldata pricingFunction,
        LibTransfer.To mode
    ) external payable {
        _createPodListingV2(
            index,
            start,
            amount,
            maxHarvestableIndex,
<<<<<<< HEAD
            pricingFunction,
=======
            minFillAmount,
            pricingFunction, 
>>>>>>> f13897a2
            mode
        );
    }

    // Fill
    function fillPodListing(
        PodListing calldata l,
        uint256 beanAmount,
        LibTransfer.From mode
    ) external payable {
        beanAmount = LibTransfer.transferToken(
            C.bean(),
            msg.sender,
            l.account,
            beanAmount,
            mode,
            l.mode
        );
        _fillListing(l, beanAmount);
    }

    function fillPodListingV2(
        PodListing calldata l,
        uint256 beanAmount,
        bytes calldata pricingFunction,
        LibTransfer.From mode
    ) external payable {
        beanAmount = LibTransfer.transferToken(
            C.bean(),
            msg.sender,
            l.account,
            beanAmount,
            mode,
            l.mode
        );
        _fillListingV2(l, beanAmount, pricingFunction);
    }

    // Cancel
    function cancelPodListing(uint256 index) external payable {
        _cancelPodListing(msg.sender, index);
    }

    // Get
    function podListing(uint256 index) external view returns (bytes32) {
        return s.podListings[index];
    }

    /*
     * Pod Orders
     */

    // Create
    function createPodOrder(
        uint256 beanAmount,
        uint24 pricePerPod,
        uint256 maxPlaceInLine,
        uint256 minFillAmount,
        LibTransfer.From mode
    ) external payable returns (bytes32 id) {
<<<<<<< HEAD
        beanAmount = LibTransfer.receiveToken(
            C.bean(),
            beanAmount,
            msg.sender,
            mode
        );
        return _createPodOrder(beanAmount, pricePerPod, maxPlaceInLine);
=======
        beanAmount = LibTransfer.receiveToken(C.bean(), beanAmount, msg.sender, mode);
        return _createPodOrder(beanAmount, pricePerPod, maxPlaceInLine, minFillAmount);
>>>>>>> f13897a2
    }

    function createPodOrderV2(
        uint256 beanAmount,
        uint256 maxPlaceInLine,
        uint256 minFillAmount,
        bytes calldata pricingFunction,
        LibTransfer.From mode
    ) external payable returns (bytes32 id) {
<<<<<<< HEAD
        beanAmount = LibTransfer.receiveToken(
            C.bean(),
            beanAmount,
            msg.sender,
            mode
        );
        return _createPodOrderV2(beanAmount, maxPlaceInLine, pricingFunction);
=======
        beanAmount = LibTransfer.receiveToken(C.bean(), beanAmount, msg.sender, mode);
        return _createPodOrderV2(beanAmount, maxPlaceInLine, minFillAmount, pricingFunction);
>>>>>>> f13897a2
    }

    // Fill
    function fillPodOrder(
        PodOrder calldata o,
        uint256 index,
        uint256 start,
        uint256 amount,
        LibTransfer.To mode
    ) external payable {
        _fillPodOrder(o, index, start, amount, mode);
    }

    function fillPodOrderV2(
        PodOrder calldata o,
        uint256 index,
        uint256 start,
        uint256 amount,
        bytes calldata pricingFunction,
        LibTransfer.To mode
    ) external payable {
        _fillPodOrderV2(o, index, start, amount, pricingFunction, mode);
    }

    // Cancel
    function cancelPodOrder(
        uint24 pricePerPod,
        uint256 maxPlaceInLine,
        uint256 minFillAmount,
        LibTransfer.To mode
    ) external payable {
        _cancelPodOrder(pricePerPod, maxPlaceInLine, minFillAmount, mode);
    }

    function cancelPodOrderV2(
        uint256 maxPlaceInLine,
        uint256 minFillAmount,
        bytes calldata pricingFunction,
        LibTransfer.To mode
    ) external payable {
        _cancelPodOrderV2(maxPlaceInLine, minFillAmount, pricingFunction, mode);
    }

    // Get

    function podOrder(
        address account,
        uint24 pricePerPod,
        uint256 maxPlaceInLine,
        uint256 minFillAmount
    ) external view returns (uint256) {
<<<<<<< HEAD
        return s.podOrders[createOrderId(account, pricePerPod, maxPlaceInLine)];
=======
        return s.podOrders[
            createOrderId(
                account, 
                pricePerPod, 
                maxPlaceInLine,
                minFillAmount
            )
        ];
>>>>>>> f13897a2
    }

    function podOrderV2(
        address account,
        uint256 maxPlaceInLine,
        uint256 minFillAmount,
        bytes calldata pricingFunction
    ) external view returns (uint256) {
<<<<<<< HEAD
        return
            s.podOrders[
                createOrderIdV2(account, 0, maxPlaceInLine, pricingFunction)
            ];
=======
        return s.podOrders[
            createOrderIdV2(
                account, 
                0,
                maxPlaceInLine, 
                minFillAmount,
                pricingFunction
            )
        ];
>>>>>>> f13897a2
    }

    function podOrderById(bytes32 id) external view returns (uint256) {
        return s.podOrders[id];
    }

    /*
     * Transfer Plot
     */

    function transferPlot(
        address sender,
        address recipient,
        uint256 id,
        uint256 start,
        uint256 end
    ) external payable nonReentrant {
        require(
            sender != address(0) && recipient != address(0),
            "Field: Transfer to/from 0 address."
        );
        uint256 amount = s.a[sender].field.plots[id];
        require(amount > 0, "Field: Plot not owned by user.");
        require(end > start && amount >= end, "Field: Pod range invalid.");
        amount = end - start; // Note: SafeMath is redundant here.
        if (
            msg.sender != sender &&
            allowancePods(sender, msg.sender) != uint256(-1)
        ) {
            decrementAllowancePods(sender, msg.sender, amount);
        }

        _transferPlot(sender, recipient, id, start, amount);
    }

    function tractorTransferPlot(
        address recipient,
        uint256 id,
        uint256 start,
        uint256 end
    ) external payable nonReentrant {
        address publisher = LibTractor.getActivePublisher();

        uint256 amount = s.a[publisher].field.plots[id];
        require(amount > 0, "Field: Plot not owned by user.");
        require(end > start && amount >= end, "Field: Pod range invalid.");
        amount = end - start; // Note: SafeMath is redundant here.

        _transferPlot(publisher, recipient, id, start, amount);
    }

    function approvePods(address spender, uint256 amount)
        external
        payable
        nonReentrant
    {
        require(spender != address(0), "Field: Pod Approve to 0 address.");
        setAllowancePods(msg.sender, spender, amount);
        emit PodApproval(msg.sender, spender, amount);
    }

    /// @notice permitPods sets pods allowance using permit
    /// @param account account address
    /// @param spender spender address
    /// @param amount allowance amount
    /// @param deadline permit deadline
    /// @param signature user's permit signature
    function permitPods(
        address account,
        address spender,
        uint256 amount,
        uint256 deadline,
        bytes memory signature
    ) external {
        require(spender != address(0), "Field: Pod Approve to 0 address.");
        require(block.timestamp <= deadline, "Field: expired deadline");

        bytes32 hashStruct = keccak256(
            abi.encode(
                keccak256(
                    "PermitPods(address account,address spender,uint256 amount,uint256 nonce,uint256 deadline)"
                ),
                account,
                spender,
                amount,
                LibPermit.useNonce(msg.sig, account),
                deadline
            )
        );

        bytes32 hash = LibPermit._hashTypedDataV4(hashStruct);

        address signer = ECDSA.recover(hash, signature);
        require(signer == account, "Field: invalid signature");

        setAllowancePods(account, spender, amount);
        emit PodApproval(account, spender, amount);
    }
}<|MERGE_RESOLUTION|>--- conflicted
+++ resolved
@@ -58,12 +58,8 @@
             start,
             amount,
             maxHarvestableIndex,
-<<<<<<< HEAD
-            pricingFunction,
-=======
             minFillAmount,
             pricingFunction, 
->>>>>>> f13897a2
             mode
         );
     }
@@ -124,18 +120,8 @@
         uint256 minFillAmount,
         LibTransfer.From mode
     ) external payable returns (bytes32 id) {
-<<<<<<< HEAD
-        beanAmount = LibTransfer.receiveToken(
-            C.bean(),
-            beanAmount,
-            msg.sender,
-            mode
-        );
-        return _createPodOrder(beanAmount, pricePerPod, maxPlaceInLine);
-=======
         beanAmount = LibTransfer.receiveToken(C.bean(), beanAmount, msg.sender, mode);
         return _createPodOrder(beanAmount, pricePerPod, maxPlaceInLine, minFillAmount);
->>>>>>> f13897a2
     }
 
     function createPodOrderV2(
@@ -145,18 +131,8 @@
         bytes calldata pricingFunction,
         LibTransfer.From mode
     ) external payable returns (bytes32 id) {
-<<<<<<< HEAD
-        beanAmount = LibTransfer.receiveToken(
-            C.bean(),
-            beanAmount,
-            msg.sender,
-            mode
-        );
-        return _createPodOrderV2(beanAmount, maxPlaceInLine, pricingFunction);
-=======
         beanAmount = LibTransfer.receiveToken(C.bean(), beanAmount, msg.sender, mode);
         return _createPodOrderV2(beanAmount, maxPlaceInLine, minFillAmount, pricingFunction);
->>>>>>> f13897a2
     }
 
     // Fill
@@ -208,9 +184,6 @@
         uint256 maxPlaceInLine,
         uint256 minFillAmount
     ) external view returns (uint256) {
-<<<<<<< HEAD
-        return s.podOrders[createOrderId(account, pricePerPod, maxPlaceInLine)];
-=======
         return s.podOrders[
             createOrderId(
                 account, 
@@ -219,7 +192,6 @@
                 minFillAmount
             )
         ];
->>>>>>> f13897a2
     }
 
     function podOrderV2(
@@ -228,12 +200,6 @@
         uint256 minFillAmount,
         bytes calldata pricingFunction
     ) external view returns (uint256) {
-<<<<<<< HEAD
-        return
-            s.podOrders[
-                createOrderIdV2(account, 0, maxPlaceInLine, pricingFunction)
-            ];
-=======
         return s.podOrders[
             createOrderIdV2(
                 account, 
@@ -243,7 +209,6 @@
                 pricingFunction
             )
         ];
->>>>>>> f13897a2
     }
 
     function podOrderById(bytes32 id) external view returns (uint256) {
