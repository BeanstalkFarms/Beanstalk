--- conflicted
+++ resolved
@@ -116,22 +116,14 @@
         this.season.deployStemsUpgrade();
       });
       it('not enough LP', async function () {
-<<<<<<< HEAD
-        await this.silo.connect(user).deposit(this.unripeBean.address, to6('200'),  EXTERNAL);
-=======
         await this.silo.connect(user).deposit(this.unripeBean.address, to6('200'), EXTERNAL);
->>>>>>> 0eacf9ef
         await this.beanMetapool.connect(user).add_liquidity([toBean('0'), to18('20')], to18('15'));
         await expect(this.convert.connect(user).convert(ConvertEncoder.convertUnripeBeansToLP(to6('200'), to6('200.1')), ['0'], [to6('200')]))
           .to.be.revertedWith('Curve: Not enough LP');
       });
 
       it('p >= 1', async function () {
-<<<<<<< HEAD
-        await this.silo.connect(user).deposit(this.unripeBean.address, to6('200'),  EXTERNAL);
-=======
         await this.silo.connect(user).deposit(this.unripeBean.address, to6('200'), EXTERNAL);
->>>>>>> 0eacf9ef
         await expect(this.convert.connect(user).convert(ConvertEncoder.convertUnripeBeansToLP(to6('200'), to6('190')), ['0'], ['1000']))
           .to.be.revertedWith('Convert: P must be >= 1.');
       });
@@ -143,11 +135,7 @@
         this.season.deployStemsUpgrade();
       });
       beforeEach(async function () {
-<<<<<<< HEAD
-        await this.silo.connect(user).deposit(this.unripeBean.address, to6('2000'),  EXTERNAL);
-=======
         await this.silo.connect(user).deposit(this.unripeBean.address, to6('2000'), EXTERNAL);
->>>>>>> 0eacf9ef
         await this.beanMetapool.connect(user).add_liquidity([toBean('0'), to18('200')], to18('150'));
         this.result = await this.convert.connect(user).convert(ConvertEncoder.convertUnripeBeansToLP(to6('1000'), to6('1000')), ['0'], [to6('2000')])
       });
@@ -183,21 +171,13 @@
       beforeEach(async function () {
         await this.season.teleportSunrise(10);
         this.season.deployStemsUpgrade();
-<<<<<<< HEAD
-        await this.silo.connect(user).deposit(this.unripeBean.address, to6('1000'),  EXTERNAL);
-=======
         await this.silo.connect(user).deposit(this.unripeBean.address, to6('1000'), EXTERNAL);
->>>>>>> 0eacf9ef
         await this.season.siloSunrise(0);
         await this.season.siloSunrise(0);
         await this.season.siloSunrise(0);
         await this.season.siloSunrise(0); //season 14
 
-<<<<<<< HEAD
-        await this.silo.connect(user).deposit(this.unripeBean.address, to6('1000'),  EXTERNAL);
-=======
         await this.silo.connect(user).deposit(this.unripeBean.address, to6('1000'), EXTERNAL);
->>>>>>> 0eacf9ef
 
 
         const stemUnripeBean = await this.silo.seasonToStem(this.unripeBean.address, '14');
@@ -242,11 +222,7 @@
           UNRIPE_BEAN,
           to6('1000')
         )
-<<<<<<< HEAD
-        await this.silo.connect(user).deposit(this.unripeBean.address, to6('2000'),  EXTERNAL);
-=======
         await this.silo.connect(user).deposit(this.unripeBean.address, to6('2000'), EXTERNAL);
->>>>>>> 0eacf9ef
         await this.beanMetapool.connect(user).add_liquidity([toBean('0'), to18('200')], to18('150'));
         this.result = await this.convert.connect(user).convert(ConvertEncoder.convertUnripeBeansToLP(to6('500'), to6('500')), ['0'], [to6('500')])
       })
@@ -286,11 +262,7 @@
           UNRIPE_LP,
           to18('942.2960000')
         )
-<<<<<<< HEAD
-        await this.silo.connect(user).deposit(this.unripeBean.address, to6('2000'),  EXTERNAL);
-=======
         await this.silo.connect(user).deposit(this.unripeBean.address, to6('2000'), EXTERNAL);
->>>>>>> 0eacf9ef
         await this.beanMetapool.connect(user).add_liquidity([toBean('0'), to18('200')], to18('150'));
         this.result = await this.convert.connect(user).convert(ConvertEncoder.convertUnripeBeansToLP(to6('500'), to6('500')), ['0'], [to6('500')])
       })
@@ -330,22 +302,14 @@
     describe('revert', async function () {
       it('not enough Beans', async function () {
         await this.beanMetapool.connect(user).add_liquidity([toBean('200'), to18('0')], to18('150'));
-<<<<<<< HEAD
-        await this.silo.connect(user).deposit(this.unripeLP.address, to6('1000'),  EXTERNAL);
-=======
         await this.silo.connect(user).deposit(this.unripeLP.address, to6('1000'), EXTERNAL);
->>>>>>> 0eacf9ef
         await expect(this.convert.connect(user).convert(ConvertEncoder.convertUnripeLPToBeans(to6('2000'), to6('2500')), ['0'], [to6('2000')]))
           .to.be.revertedWith('Curve: Insufficient Output');
       });
 
       it('p >= 1', async function () {
         await this.beanMetapool.connect(user).add_liquidity([toBean('0'), to18('1')], to18('0.5'));
-<<<<<<< HEAD
-        await this.silo.connect(user).deposit(this.unripeLP.address, to6('1000'),  EXTERNAL);
-=======
         await this.silo.connect(user).deposit(this.unripeLP.address, to6('1000'), EXTERNAL);
->>>>>>> 0eacf9ef
         await expect(this.convert.connect(user).convert(ConvertEncoder.convertUnripeLPToBeans(to6('2000'), to6('2500')), ['0'], [to6('2000')]))
           .to.be.revertedWith('Convert: P must be < 1.');
       });
@@ -354,11 +318,7 @@
     describe('below max', function () {
       beforeEach(async function () {
         await this.beanMetapool.connect(user).add_liquidity([toBean('200'), to18('0')], to18('150'));
-<<<<<<< HEAD
-        await this.silo.connect(user).deposit(this.unripeLP.address, to6('1000'),  EXTERNAL);
-=======
         await this.silo.connect(user).deposit(this.unripeLP.address, to6('1000'), EXTERNAL);
->>>>>>> 0eacf9ef
         this.result = await this.convert.connect(user).convert(ConvertEncoder.convertUnripeLPToBeans(to6('1000'), to6('990')), ['0'], [to6('1000')])
       });
 
@@ -379,19 +339,11 @@
     describe('multiple crates', function () {
       beforeEach(async function () {
         await this.beanMetapool.connect(user).add_liquidity([toBean('200'), to18('0')], to18('150'));
-<<<<<<< HEAD
-        await this.silo.connect(user).deposit(this.unripeLP.address, to6('500'),  EXTERNAL);
-
-        await this.season.siloSunrise(0);
-        await this.season.siloSunrise(0);
-        await this.silo.connect(user).deposit(this.unripeLP.address, to6('500'),  EXTERNAL);
-=======
         await this.silo.connect(user).deposit(this.unripeLP.address, to6('500'), EXTERNAL);
 
         await this.season.siloSunrise(0);
         await this.season.siloSunrise(0);
         await this.silo.connect(user).deposit(this.unripeLP.address, to6('500'), EXTERNAL);
->>>>>>> 0eacf9ef
 
         this.result = await this.convert.connect(user).convert(ConvertEncoder.convertUnripeLPToBeans(to6('1000'), to6('990'), this.unripeLP.address), ['0', '4'], [to6('500'), to6('500')])
       });
@@ -429,11 +381,7 @@
           to6('1000')
         )
         await this.beanMetapool.connect(user).add_liquidity([toBean('200'), to18('0')], to18('150'));
-<<<<<<< HEAD
-        await this.silo.connect(user).deposit(this.unripeLP.address, to6('1000'),  EXTERNAL);
-=======
         await this.silo.connect(user).deposit(this.unripeLP.address, to6('1000'), EXTERNAL);
->>>>>>> 0eacf9ef
         this.result = await this.convert.connect(user).convert(ConvertEncoder.convertUnripeLPToBeans(to6('1000'), to6('1000')), ['0'], [to6('1000')])
       });
 
