--- conflicted
+++ resolved
@@ -5,7 +5,6 @@
 pragma abicoder v2;
 
 interface IMockFBeanstalk {
-<<<<<<< HEAD
     enum From {
         EXTERNAL,
         INTERNAL,
@@ -15,12 +14,12 @@
     enum To {
         EXTERNAL,
         INTERNAL
-=======
+    }
+
     enum Germinate {
         ODD,
         EVEN,
         NOT_GERMINATING
->>>>>>> b3bd7452
     }
 
     struct AccountSeasonOfPlenty {
@@ -301,13 +300,7 @@
     event RemoveWhitelistStatus(address token, uint256 index);
     event Ship(uint32 indexed season, uint256 shipmentAmount);
     event Receipt(ShipmentRecipient indexed recipient, uint256 amount, bytes data);
-    event SeasonOfPlenty(
-        uint256 indexed season,
-        address well,
-        address token,
-        uint256 amount,
-        uint256 toField
-    );
+
     event SeasonOfPlentyField(uint256 toField);
     event SeasonOfPlentyWell(uint256 indexed season, address well, address token, uint256 amount);
     event SetFertilizer(uint128 id, uint128 bpf);
@@ -388,6 +381,8 @@
     ) external view returns (uint256 redeem);
 
     function abovePeg() external view returns (bool);
+
+    function activeField() external view returns (uint256);
 
     function addFertilizer(uint128 id, uint128 tokenAmountIn, uint256 minLpOut) external payable;
 
@@ -1179,8 +1174,6 @@
         uint128 _averageGrownStalkPerBdvPerSeason
     ) external;
 
-    function mockSetSopWell(address well) external;
-
     function mockSow(
         uint256 beans,
         uint256 _morningTemperature,
@@ -1348,7 +1341,7 @@
         AdvancedFarmCall[] memory farmCalls
     ) external payable returns (int96[] memory outputStems, uint256[] memory outputAmounts);
 
-    function podIndex() external view returns (uint256);
+    function podIndex(uint256 fieldId) external view returns (uint256);
 
     function podListing(uint256 index) external view returns (bytes32);
 
@@ -1571,6 +1564,7 @@
 
     function totalFunding(uint32 id) external view returns (uint256);
     function totalHarvestable(uint256 fieldId) external view returns (uint256);
+    function totalHarvestableForActiveField() external view returns (uint256);
     function totalHarvested(uint256 fieldId) external view returns (uint256);
     function totalMigratedBdv(address token) external view returns (uint256);
     function totalPods(uint256 fieldId) external view returns (uint256);
