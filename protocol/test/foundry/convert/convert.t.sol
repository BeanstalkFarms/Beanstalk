--- conflicted
+++ resolved
@@ -29,12 +29,6 @@
         uint256 toAmount
     );
 
-<<<<<<< HEAD
-=======
-    // Interfaces.
-    MockConvertFacet convert = MockConvertFacet(BEANSTALK);
-
->>>>>>> 35e81f33
     // MockTokens.
     MockToken weth = MockToken(C.WETH);
 
