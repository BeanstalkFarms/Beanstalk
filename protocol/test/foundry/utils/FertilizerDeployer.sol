/**
 * SPDX-License-Identifier: MIT
 **/
pragma solidity ^0.8.20;
pragma abicoder v2;

import {Utils, console} from "test/foundry/utils/Utils.sol";
import {Fertilizer} from "contracts/tokens/Fertilizer/Fertilizer.sol";
import {IFertilizer} from "contracts/interfaces/IFertilizer.sol";

interface IOwner {
    function transferOwnership(address newOwner) external;

    function owner() external returns (address);
}

/**
 * @title FertilizerDeployer
 * @author Brean
 * @notice Test helper contract to deploy Fertilizer.
 */
contract FertilizerDeployer is Utils {
<<<<<<< HEAD
    address FERTILIZER;
    IFertilizer fertilizer;

    function initFertilizer(bool verbose) internal {
        deployCodeTo("MockFertilizer", FERTILIZER);
        if (verbose) console.log("MockFertilizer deployed at: ", FERTILIZER);
        fertilizer = IFertilizer(FERTILIZER);
    }

    function transferFertilizerOwnership(address newOwner) internal {
        vm.prank(IOwner(FERTILIZER).owner());
        IOwner(FERTILIZER).transferOwnership(newOwner);
=======
    address internal constant fertilizerAddress = 0x402c84De2Ce49aF88f5e2eF3710ff89bFED36cB6;

    function initFertilizer(bool verbose) internal {
        deployCodeTo("Fertilizer", fertilizerAddress);
        if (verbose) console.log("Fertilizer deployed at: ", fertilizerAddress);
    }

    function transferFertilizerOwnership(address newOwner) internal {
        vm.prank(IOwner(fertilizerAddress).owner());
        IOwner(fertilizerAddress).transferOwnership(newOwner);
>>>>>>> d938ad76
    }

    function mintFertilizer() internal {}

    function mockMintFertilizer() internal {}

    function mockIncrementFertilizer() internal {}
}<|MERGE_RESOLUTION|>--- conflicted
+++ resolved
@@ -20,7 +20,6 @@
  * @notice Test helper contract to deploy Fertilizer.
  */
 contract FertilizerDeployer is Utils {
-<<<<<<< HEAD
     address FERTILIZER;
     IFertilizer fertilizer;
 
@@ -33,21 +32,9 @@
     function transferFertilizerOwnership(address newOwner) internal {
         vm.prank(IOwner(FERTILIZER).owner());
         IOwner(FERTILIZER).transferOwnership(newOwner);
-=======
-    address internal constant fertilizerAddress = 0x402c84De2Ce49aF88f5e2eF3710ff89bFED36cB6;
-
-    function initFertilizer(bool verbose) internal {
-        deployCodeTo("Fertilizer", fertilizerAddress);
-        if (verbose) console.log("Fertilizer deployed at: ", fertilizerAddress);
     }
 
-    function transferFertilizerOwnership(address newOwner) internal {
-        vm.prank(IOwner(fertilizerAddress).owner());
-        IOwner(fertilizerAddress).transferOwnership(newOwner);
->>>>>>> d938ad76
-    }
-
-    function mintFertilizer() internal {}
+    function mintFertilizer() internal {} // TODO
 
     function mockMintFertilizer() internal {}
 
