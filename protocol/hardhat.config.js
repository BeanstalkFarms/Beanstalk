const path = require("path");
const fs = require("fs");
const glob = require("glob");

require("@nomiclabs/hardhat-waffle");
require("@nomiclabs/hardhat-ethers");
require("hardhat-contract-sizer");
require("hardhat-gas-reporter");
require("solidity-coverage");
require("hardhat-tracer");
require("@openzeppelin/hardhat-upgrades");
require("dotenv").config();
require("@nomiclabs/hardhat-etherscan");

// BIP 39 
const { bipSeedGauge } = require("./scripts/bips.js");
//

const { upgradeWithNewFacets } = require("./scripts/diamond");
const {
  impersonateSigner,
  mintUsdc,
  mintBeans,
  getBeanMetapool,
  getUsdc,
  getBean,
  getBeanstalkAdminControls,
  impersonateBeanstalkOwner,
  mintEth,
  getBeanstalk
} = require("./utils");
<<<<<<< HEAD
const { BEANSTALK, PUBLIUS, BEAN_3_CURVE, BEAN_ETH_WELL, UNRIPE_BEAN } = require("./test/utils/constants.js");
=======
const { BEANSTALK, PUBLIUS, BEAN_3_CURVE, PRICE } = require("./test/utils/constants.js");
const { deployContract } = require("./scripts/contracts.js")
>>>>>>> 67ae9650
const { to6 } = require("./test/utils/helpers.js");
//const { replant } = require("./replant/replant.js")
const { task } = require("hardhat/config");
const { TASK_COMPILE_SOLIDITY_GET_SOURCE_PATHS } = require("hardhat/builtin-tasks/task-names");
const { bipNewSilo, mockBeanstalkAdmin } = require("./scripts/bips.js");
const { ebip9, ebip10, ebip11, ebip13, ebip14 } = require("./scripts/ebips.js");

//////////////////////// UTILITIES ////////////////////////

function getRemappings() {
  return fs
    .readFileSync("remappings.txt", "utf8")
    .split("\n")
    .filter(Boolean) // remove empty lines
    .map((line) => line.trim().split("="));
}

//////////////////////// TASKS ////////////////////////

task("buyBeans")
  .addParam("amount", "The amount of USDC to buy with")
  .setAction(async (args) => {
    await mintEth(PUBLIUS);
    await mintUsdc(PUBLIUS, args.amount);
    const signer = await impersonateSigner(PUBLIUS);
    await (await getUsdc()).connect(signer).approve(BEAN_3_CURVE, ethers.constants.MaxUint256);
    const txn = await (await getBeanMetapool()).connect(signer).exchange_underlying("2", "0", args.amount, "0");
    const result = await txn.wait();
    console.log("Done", result);
  });

task("sellBeans")
  .addParam("amount", "The amount of Beans to sell")
  .setAction(async (args) => {
    await mintBeans(PUBLIUS, args.amount);
    const signer = await impersonateSigner(PUBLIUS);
    await (await getBean()).connect(signer).approve(BEAN_3_CURVE, ethers.constants.MaxUint256);
    await (
      await getBeanMetapool()
    )
      .connect(signer)
      .connect(await impersonateSigner(PUBLIUS))
      .exchange_underlying("0", "2", args.amount, "0");
  });

task("ripen")
  .addParam("amount", "The amount of Pods to ripen")
  .setAction(async (args) => {
    const beanstalkAdmin = await getBeanstalkAdminControls();
    await beanstalkAdmin.ripen(args.amount);
  });

task("fertilize")
  .addParam("amount", "The amount of Beans to fertilize")
  .setAction(async (args) => {
    const beanstalkAdmin = await getBeanstalkAdminControls();
    await beanstalkAdmin.fertilize(args.amount);
  });

task("rewardSilo")
  .addParam("amount", "The amount of Beans to distribute to Silo")
  .setAction(async (args) => {
    const beanstalkAdmin = await getBeanstalkAdminControls();
    await beanstalkAdmin.rewardSilo(args.amount);
  });

task("sunrise", async function () {
  const beanstalkAdmin = await getBeanstalkAdminControls();
  await beanstalkAdmin.forceSunrise();
});

task("sunrise2", async function () {
  const lastTimestamp = (await ethers.provider.getBlock('latest')).timestamp;
  const hourTimestamp = parseInt(lastTimestamp/3600 + 1) * 3600
  await network.provider.send("evm_setNextBlockTimestamp", [hourTimestamp])

  season = await ethers.getContractAt('SeasonFacet', BEANSTALK);
  await season.sunrise();
})

task("getTime", async function () {
  this.season = await ethers.getContractAt("SeasonFacet", BEANSTALK);
  console.log("Current time: ", await this.seasonGetter.time());
});

/*task('replant', async () => {
  const account = await impersonateSigner(PUBLIUS)
  await replant(account)
})*/

task("diamondABI", "Generates ABI file for diamond, includes all ABIs of facets", async () => {
  // The path (relative to the root of `protocol` directory) where all modules sit.
  const modulesDir = path.join("contracts", "beanstalk");

  // The list of modules to combine into a single ABI. All facets (and facet dependencies) will be aggregated.
  const modules = ["barn", "diamond", "farm", "field", "market", "silo", "sun"];

  // The glob returns the full file path like this:
  // contracts/beanstalk/barn/UnripeFacet.sol
  // We want the "UnripeFacet" part.
  const getFacetName = (file) => {
    return file.split("/").pop().split(".")[0];
  };

  // Load files across all modules
  const paths = [];
  modules.forEach((module) => {
    const filesInModule = fs.readdirSync(path.join(".", modulesDir, module));
    paths.push(...filesInModule.map((f) => [module, f]));
  });

  // Build ABI
  let abi = [];
  modules.forEach((module) => {
    const pattern = path.join(".", modulesDir, module, "**", "*Facet.sol");
    const files = glob.sync(pattern);
    if (module == "silo") {
      // Manually add in libraries that emit events
      files.push("contracts/libraries/Silo/LibWhitelist.sol")
      files.push("contracts/libraries/LibGauge.sol")
      files.push("contracts/libraries/Silo/LibLegacyTokenSilo.sol")
    }
    files.forEach((file) => {
      const facetName = getFacetName(file);
      const jsonFileName = `${facetName}.json`;
      const jsonFileLoc = path.join(".", "artifacts", file, jsonFileName);

      const json = JSON.parse(fs.readFileSync(jsonFileLoc));

      // Log what's being included
      console.log(`${module}:`.padEnd(10), file);
      json.abi.forEach((item) => console.log(``.padEnd(10), item.type, item.name));
      console.log("");

      abi.push(...json.abi);
    });
  });

  const names = abi.map((a) => a.name);
  fs.writeFileSync(
    "./abi/Beanstalk.json",
    JSON.stringify(
      abi.filter((item, pos) => names.indexOf(item.name) == pos),
      null,
      2
    )
  );

  console.log("ABI written to abi/Beanstalk.json");
});

task("deployBeanstalkPrice", async function () {
  let json = fs.readFileSync(`./artifacts/contracts/ecosystem/price/BeanstalkPrice.sol/BeanstalkPrice.json`);
  await network.provider.send("hardhat_setCode", [
    PRICE,
    JSON.parse(json).deployedBytecode,
  ]);
  priceContract =  await ethers.getContractAt('BeanstalkPrice', PRICE)
  console.log("BeanstalkPrice deployed at: ", priceContract.address)
});

task("testPrice", async function () {
  priceContract =  await ethers.getContractAt('BeanstalkPrice', PRICE)
  console.log("Price: ", (await priceContract.price()).toString())
});

// BIP //
task("marketplace", async function () {
  const owner = await impersonateBeanstalkOwner();
  await mintEth(owner.address);
  await upgradeWithNewFacets({
    diamondAddress: BEANSTALK,
    facetNames: ["MarketplaceFacet"],
    bip: false,
    verbose: false,
    account: owner
  });
});

task("bip34", async function () {
  const owner = await impersonateBeanstalkOwner();
  await mintEth(owner.address);
  await upgradeWithNewFacets({
    diamondAddress: BEANSTALK,
    facetNames: [
      "FieldFacet", // Add Morning Auction
      "SeasonFacet", // Add ERC-20 permit function
      "FundraiserFacet" // update fundraiser with new soil spec
      // 'MockAdminFacet' // Add MockAdmin for testing purposes
    ],
    initFacetName: "InitBipSunriseImprovements",
    initArgs: [],
    bip: false,
    verbose: true,
    account: owner
  });
});

task("silov3", async function () {
  await bipNewSilo();
});

task("beanstalkAdmin", async function () {
  await mockBeanstalkAdmin();
});

task("deploySeedGauge", async function () {
  await bipSeedGauge();
});


/// EBIPS /// 

task("ebip14", async function () {
  await ebip14();
})


task("ebip13", async function () {
  await ebip13();
})

task("ebip11", async function () {
  await ebip11();
})

task("ebip10", async function () {
  await ebip10();
})

task("ebip9", async function () {
  await ebip9();
})

//////////////////////// SUBTASK CONFIGURATION ////////////////////////

// Add a subtask that sets the action for the TASK_COMPILE_SOLIDITY_GET_SOURCE_PATHS task
subtask(TASK_COMPILE_SOLIDITY_GET_SOURCE_PATHS).setAction(async (_, __, runSuper) => {
  // Get the list of source paths that would normally be passed to the Solidity compiler
  var paths = await runSuper();

  // Apply a filter function to exclude paths that contain the string "replant" to ignore replant code
  paths = paths.filter((p) => !p.includes("replant"));
  paths = paths.filter((p) => !p.includes("Root.sol"));
  return paths;
});

//////////////////////// CONFIGURATION ////////////////////////

module.exports = {
  defaultNetwork: "hardhat",
  networks: {
    hardhat: {
      chainId: 1337,
      forking: process.env.FORKING_RPC
        ? {
            url: process.env.FORKING_RPC,
            blockNumber: parseInt(process.env.BLOCK_NUMBER) || undefined
          }
        : undefined,
      allowUnlimitedContractSize: true
    },
    localhost: {
      chainId: 1337,
      url: "http://127.0.0.1:8545/",
      timeout: 100000,
      accounts: "remote"
    },
    mainnet: {
      chainId: 1,
      url: process.env.MAINNET_RPC || "",
      timeout: 100000
    },
    custom: {
      chainId: 133137,
      url: "<CUSTOM_URL>",
      timeout: 100000
    },
    testSiloV3: {
      chainId: 31337,
      url: "https://rpc.vnet.tenderly.co/devnet/silo-v3/3ed19e82-a81c-45e5-9b16-5e385aa74587",
      timeout: 100000
    },
    goerli: {
      chainId: 5,
      url: process.env.GOERLI_RPC || "",
      timeout: 100000
    }
  },
  etherscan: {
    apiKey: process.env.ETHERSCAN_KEY
  },
  solidity: {
    compilers: [
      {
        version: "0.7.6",
        settings: {
          optimizer: {
            enabled: true,
            runs: 100
          }
        }
      },
      {
        version: "0.8.17",
        settings: {
          optimizer: {
            enabled: true,
            runs: 1000
          }
        }
      }
    ],
    overrides: {
      "@uniswap/v3-core/contracts/libraries/TickBitmap.sol": {
        version: "0.7.6",
        settings: {}
      }
    }
  },
  gasReporter: {
    enabled: true
  },
  mocha: {
    timeout: 100000000
  },
  paths: {
    sources: "./contracts",
    cache: "./cache"
  }
};<|MERGE_RESOLUTION|>--- conflicted
+++ resolved
@@ -29,12 +29,8 @@
   mintEth,
   getBeanstalk
 } = require("./utils");
-<<<<<<< HEAD
-const { BEANSTALK, PUBLIUS, BEAN_3_CURVE, BEAN_ETH_WELL, UNRIPE_BEAN } = require("./test/utils/constants.js");
-=======
 const { BEANSTALK, PUBLIUS, BEAN_3_CURVE, PRICE } = require("./test/utils/constants.js");
 const { deployContract } = require("./scripts/contracts.js")
->>>>>>> 67ae9650
 const { to6 } = require("./test/utils/helpers.js");
 //const { replant } = require("./replant/replant.js")
 const { task } = require("hardhat/config");
