--- conflicted
+++ resolved
@@ -76,10 +76,6 @@
   const [loading, setLoading] = useState(false);
 
   /// Execute generic lazy query
-<<<<<<< HEAD
-  const [get, query] = useLazyQuery<T>(document, { variables: {} });
-  
-=======
   const [get, query] = useLazyQuery<T>(document, {
     variables: queryConfig?.variables ?? {},
     context: { subgraph: queryConfig?.context?.subgraph ?? 'beanstalk' },
@@ -88,7 +84,6 @@
   /// Output used when user requests all data
   const [allSeasonsOutput, setAllSeasonsOutput] = useState<any[]>([]);
 
->>>>>>> 2ae735cc
   useEffect(() => {
     (async () => {
       console.debug(`[useSeasonsQuery] initializing with range = ${range}`);
