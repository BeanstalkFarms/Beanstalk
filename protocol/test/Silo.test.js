const { expect } = require('chai');
const { deploy } = require('../scripts/deploy.js')
const { EXTERNAL, INTERNAL, INTERNAL_EXTERNAL, INTERNAL_TOLERANT } = require('./utils/balances.js')
const { to18, to6, toStalk } = require('./utils/helpers.js')
const { impersonateBeanstalkOwner, impersonateSigner } = require('../utils/signer.js')
const { mintEth } = require('../utils/mint.js')
const { BEAN, BEANSTALK, BCM, BEAN_3_CURVE, UNRIPE_BEAN, UNRIPE_LP } = require('./utils/constants')
const { takeSnapshot, revertToSnapshot } = require("./utils/snapshot");
<<<<<<< HEAD
const { time } = require("@nomicfoundation/hardhat-network-helpers");
const { upgradeWithNewFacets } = require("../scripts/diamond");
=======
const { time, mineUpTo, mine } = require("@nomicfoundation/hardhat-network-helpers");
>>>>>>> e8413825

let user,user2,owner;
let userAddress, ownerAddress, user2Address;

describe('Silo', function () {
  before(async function () {
<<<<<<< HEAD

    [owner,user,user2] = await ethers.getSigners();
=======
    [owner,user,user2,user3,user4] = await ethers.getSigners();
>>>>>>> e8413825
    userAddress = user.address;
    user2Address = user2.address;
    user3Address = user3.address;
    user4Address = user4.address;
    const contracts = await deploy("Test", false, true);
    ownerAddress = contracts.account;
    this.diamond = contracts.beanstalkDiamond;
    this.season = await ethers.getContractAt('MockSeasonFacet', this.diamond.address);
    await this.season.teleportSunrise(10);
    this.silo = await ethers.getContractAt('MockSiloFacet', this.diamond.address);
    this.bean = await ethers.getContractAt('Bean', BEAN);
    await this.season.lightSunrise();
    await this.bean.connect(user).approve(this.silo.address, '100000000000');
    await this.bean.connect(user2).approve(this.silo.address, '100000000000'); 
    await this.bean.connect(user3).approve(this.silo.address, '100000000000');
    await this.bean.connect(user4).approve(this.silo.address, '100000000000'); 
    await this.bean.mint(userAddress, to6('10000'));
    await this.bean.mint(user2Address, to6('10000'));
<<<<<<< HEAD
    await this.silo.mow(userAddress, this.bean.address);
=======
    await this.bean.mint(user3Address, to6('10000'));
    await this.bean.mint(user4Address, to6('10000'));

>>>>>>> e8413825
    this.result = await this.silo.connect(user).deposit(this.bean.address, to6('1000'), EXTERNAL)
    this.result = await this.silo.connect(user2).deposit(this.bean.address, to6('1000'), EXTERNAL)
  });

  beforeEach(async function () {
    snapshotId = await takeSnapshot();
  });

  afterEach(async function () {
    await revertToSnapshot(snapshotId);
  });

  describe('Silo Balances After Deposits', function () {
    it('properly updates the user balances', async function () {
      //expect(await this.silo.balanceOfSeeds(userAddress)).to.eq(to6('2000'));
      expect(await this.silo.balanceOfStalk(userAddress)).to.eq(toStalk('1000'));
      expect(await this.silo.balanceOfRoots(userAddress)).to.eq(toStalk('1000000000000000'));
    });

    it('properly updates the total balances', async function () {
      //expect(await this.silo.totalSeeds()).to.eq(to6('4000'));
      expect(await this.silo.totalStalk()).to.eq(toStalk('2000'));
      expect(await this.silo.totalRoots()).to.eq(toStalk('2000000000000000'));
    });
  });

  describe('Silo Balances After Withdrawal', function () {
    beforeEach(async function () {
      await this.silo.connect(user).withdrawDeposit(this.bean.address, '2', to6('500'), EXTERNAL) //we deposited at grownStalkPerBdv of 2, need to withdraw from 2
    })

    it('properly updates the total balances', async function () {
      expect(await this.silo.balanceOfStalk(userAddress)).to.eq(toStalk('500'));
      expect(await this.silo.balanceOfRoots(userAddress)).to.eq(toStalk('500000000000000'));
    });

    it('properly updates the total balances', async function () {
      expect(await this.silo.totalStalk()).to.eq(toStalk('1500'));
      expect(await this.silo.totalRoots()).to.eq(toStalk('1500000000000000'));
    });
  });

  describe("Silo Sunrise", async function () {
    describe("Single", async function () {
      beforeEach(async function () {
        await this.season.siloSunrise(to6('100'))
        await time.increase(3600); // wait until end of season to get earned
        await mine(25);
      })

      it('properly updates the earned balances', async function () {
        expect(await this.silo.balanceOfGrownStalk(userAddress, this.bean.address)).to.eq(toStalk('0.2'));
        expect(await this.silo.balanceOfEarnedBeans(userAddress)).to.eq(to6('50'));
        expect(await this.silo.balanceOfEarnedStalk(userAddress)).to.eq(toStalk('50'));
        expect(await this.silo.totalEarnedBeans()).to.eq(to6('100'));
      });

      it('properly updates the total balances', async function () {
        expect(await this.silo.balanceOfStalk(userAddress)).to.eq(toStalk('1050'));
        expect(await this.silo.balanceOfRoots(userAddress)).to.eq(toStalk('1000000000000000'));
      });
  
      it('properly updates the total balances', async function () {
        expect(await this.silo.totalStalk()).to.eq(toStalk('2100'));
        expect(await this.silo.totalRoots()).to.eq(toStalk('2000000000000000'));
      });
    })
  });

  describe("Single Earn", async function () {
    beforeEach(async function () {
      await this.season.siloSunrise(to6('100'))
      await time.increase(3600); // wait until end of season to get earned
<<<<<<< HEAD
      await this.silo.mow(user2Address, this.bean.address)
      this.result = await this.silo.connect(user).plant(this.bean.address)
=======
      await mine(25);
      await this.silo.update(user2Address);
      this.result = await this.silo.connect(user).plant()
>>>>>>> e8413825
    })

    it('properly updates the earned balances', async function () {
      expect(await this.silo.balanceOfGrownStalk(userAddress, this.bean.address)).to.eq('0');
      expect(await this.silo.balanceOfEarnedBeans(userAddress)).to.eq('0');
      // expect(await this.silo.balanceOfEarnedSeeds(userAddress)).to.eq('0');
      expect(await this.silo.balanceOfEarnedStalk(userAddress)).to.eq('0');
      expect(await this.silo.totalEarnedBeans()).to.eq(to6('50'));
    });

    it('properly updates the total balances', async function () {
      //expect(await this.silo.balanceOfSeeds(userAddress)).to.eq(to6('2100'));
      expect(await this.silo.balanceOfStalk(userAddress)).to.eq(toStalk('1050.2'));
      expect(await this.silo.balanceOfRoots(userAddress)).to.eq('10001904761904761904761904');
    });

    it('properly updates the total balances', async function () {
      //expect(await this.silo.totalSeeds()).to.eq(to6('4100'));
      expect(await this.silo.totalStalk()).to.eq(to6('21004000'));
      expect(await this.silo.totalRoots()).to.eq('20003809523809523809523808');
    });

    it('properly emits events', async function () {
      expect(this.result).to.emit(this.silo, 'Earn')
    })

    it('user2 earns rest', async function () {
      await this.silo.connect(user2).plant(this.bean.address)
      expect(await this.silo.totalEarnedBeans()).to.eq('0');
    });
  });
  

  describe("Time Weighted Earned Bean Emission", async function () {
    before(async function () {
      this.result = await this.silo.connect(user3).deposit(this.bean.address, to6('1000'), EXTERNAL)
      this.result = await this.silo.connect(user4).deposit(this.bean.address, to6('1000'), EXTERNAL)
    });
    
    // tests a farmers deposit that has no earned bean prior
    describe("No Earned Beans prior to plant", async function() {
      
      beforeEach(async function () {
        await this.season.siloSunrise(to6('100'))
        beginning_timestamp = await time.latest();
        season = await this.season.season();
      })

      describe("With Multiple Users", async function () {
        it('a single farmer plants during and after vesting period', async function () {
          await this.season.setSunriseBlock(await ethers.provider.getBlockNumber());
  
          await this.silo.connect(user).plant();
          earned_beans = await this.silo.getDeposit(userAddress, this.bean.address, season)
          expect(earned_beans[0]).to.eq(0);
          expect(await this.silo.connect(user2).balanceOfEarnedBeans(user2Address)).to.eq(0);
          expect(await this.silo.connect(user3).balanceOfEarnedBeans(user3Address)).to.eq(0);
          expect(await this.silo.connect(user4).balanceOfEarnedBeans(user4Address)).to.eq(0);
  
          
          // skip to after the vesting period:
          await mineUpTo((await ethers.provider.getBlockNumber()) + 25 + 1);
  
          await this.silo.connect(user).plant();
          earned_beans = await this.silo.getDeposit(userAddress,this.bean.address,season);
          expect(earned_beans[0]).to.eq(25e6);
          expect(await this.silo.connect(user2).balanceOfEarnedBeans(user2Address)).to.eq(25e6);
          expect(await this.silo.connect(user3).balanceOfEarnedBeans(user3Address)).to.eq(25e6);
          expect(await this.silo.connect(user4).balanceOfEarnedBeans(user4Address)).to.eq(25e6);
        });
  
        it('multiple farmers plants during and after vesting period', async function () {
          console.log("Current Block", await ethers.provider.getBlockNumber());
          console.log("Sunrise Block", (await this.season.getSunriseBlock()).toString());
         
          await this.silo.connect(user).plant();
          await this.silo.connect(user2).plant();
          await this.silo.connect(user3).plant();
          await this.silo.connect(user4).plant();
  
          earned_beans = await this.silo.getDeposit(userAddress, this.bean.address, season)
          expect(earned_beans[0]).to.eq(0);
          earned_beans = await this.silo.getDeposit(user2Address, this.bean.address, season)
          expect(earned_beans[0]).to.eq(0);
          earned_beans = await this.silo.getDeposit(user3Address, this.bean.address, season)
          expect(earned_beans[0]).to.eq(0);
          earned_beans = await this.silo.getDeposit(user4Address, this.bean.address, season)
          expect(earned_beans[0]).to.eq(0);
          
          // skip to after the vesting period:
          await mineUpTo((await ethers.provider.getBlockNumber()) + 25 + 1);
          await this.silo.connect(user4).plant();
          await this.silo.connect(user2).plant();
          earned_beans = await this.silo.getDeposit(user4Address,this.bean.address,season);
          expect(earned_beans[0]).to.eq(25e6);
          earned_beans = await this.silo.getDeposit(user3Address,this.bean.address,season);
          expect(earned_beans[0]).to.eq(0);
          earned_beans = await this.silo.getDeposit(user2Address,this.bean.address,season);
          expect(earned_beans[0]).to.eq(25e6);
          earned_beans = await this.silo.getDeposit(userAddress,this.bean.address,season);
          expect(earned_beans[0]).to.eq(0);
        });
  
        it('some farmers plants during, some farmers plant after vesting period', async function () {
          await this.season.setSunriseBlock(await ethers.provider.getBlockNumber());
    
         
          await this.silo.connect(user).plant();
          await this.silo.connect(user2).plant();
  
          earned_beans = await this.silo.getDeposit(userAddress, this.bean.address, season)
          expect(earned_beans[0]).to.eq(0);
          earned_beans = await this.silo.getDeposit(user2Address, this.bean.address, season)
          expect(earned_beans[0]).to.eq(0);
  
          expect(await this.silo.connect(user3).balanceOfEarnedBeans(user3Address)).to.eq(0);
          expect(await this.silo.connect(user4).balanceOfEarnedBeans(user4Address)).to.eq(0);
          
          // skip to after the vesting period:
          await mineUpTo((await ethers.provider.getBlockNumber()) + 25 + 1);
          await this.silo.connect(user4).plant();
          await this.silo.connect(user3).plant();
          earned_beans = await this.silo.getDeposit(user4Address,this.bean.address,season);
          expect(earned_beans[0]).to.eq(25e6);
          earned_beans = await this.silo.getDeposit(user3Address,this.bean.address,season);
          expect(earned_beans[0]).to.eq(25e6);
  
          expect(await this.silo.connect(user2).balanceOfEarnedBeans(user2Address)).to.eq(25e6);
          expect(await this.silo.connect(user).balanceOfEarnedBeans(userAddress)).to.eq(25e6);
  
        });

        it("Some Earned Beans Prior to plant, some earned beans after plant", async function () {
          await mineUpTo((await ethers.provider.getBlockNumber()) + 25 + 1);
          await this.silo.connect(user).plant(); // root increased by X, stalk increased by 2
          earned_beans = await this.silo.getDeposit(userAddress, this.bean.address, season)
  
          expect(earned_beans[0]).to.eq(25e6);
          expect(await this.silo.connect(user).balanceOfEarnedBeans(userAddress)).to.eq(0);
          expect(await this.silo.connect(user2).balanceOfEarnedBeans(user2Address)).to.eq(25e6);
          expect(await this.silo.connect(user3).balanceOfEarnedBeans(user3Address)).to.eq(25e6);
          expect(await this.silo.connect(user4).balanceOfEarnedBeans(user4Address)).to.eq(25e6);
  
          // call sunrise, plant again
          await time.increase(3600)
          await this.season.siloSunrise(to6('100'));
          season = await this.season.season();
          await this.season.setSunriseBlock(await ethers.provider.getBlockNumber());

          expect(await this.silo.connect(user).balanceOfEarnedBeans(userAddress)).to.eq(0); // harvested last season 
          expect(await this.silo.connect(user2).balanceOfEarnedBeans(user2Address)).to.eq(25e6); // not harvested yet 
          expect(await this.silo.connect(user3).balanceOfEarnedBeans(user3Address)).to.eq(25e6); // 
          expect(await this.silo.connect(user4).balanceOfEarnedBeans(user4Address)).to.eq(25e6);
        
          await this.silo.connect(user).plant(); // root increased by Y, stalk increased by 2
          earned_beans = await this.silo.getDeposit(user2Address,this.bean.address,season);
          expect(earned_beans[0]).to.eq(0);

          await this.silo.connect(user2).plant(); // root increased by Y, stalk increased by 4
          earned_beans = await this.silo.getDeposit(user2Address,this.bean.address,season);
          expect(earned_beans[0]).to.eq(25e6);
  
          expect(await this.silo.connect(user).balanceOfEarnedBeans(userAddress)).to.eq(0); // harvested 25 beans from previous season
          expect(await this.silo.connect(user2).balanceOfEarnedBeans(user2Address)).to.eq(0); // just harvested
  
          expect(await this.silo.connect(user3).balanceOfEarnedBeans(user3Address)).to.eq(25e6);
          expect(await this.silo.connect(user4).balanceOfEarnedBeans(user4Address)).to.eq(25e6);
  

          await mineUpTo((await ethers.provider.getBlockNumber()) + 25 + 1);
          
          //  user has more as he mowed grown stalk from previous season
          expect(await this.silo.connect(user).balanceOfEarnedBeans(userAddress)).to.eq(25003658); 
          expect(await this.silo.connect(user2).balanceOfEarnedBeans(user2Address)).to.eq(24998780);
  
          expect(await this.silo.connect(user3).balanceOfEarnedBeans(user3Address)).to.eq(49998780);
          expect(await this.silo.connect(user4).balanceOfEarnedBeans(user4Address)).to.eq(49998780);

          await this.silo.connect(user3).plant();
          await this.silo.connect(user4).plant(); 
  
          earned_beans = await this.silo.getDeposit(user3Address,this.bean.address,season);
          expect(earned_beans[0]).to.eq(49998780);
          earned_beans = await this.silo.getDeposit(user4Address,this.bean.address,season);
          expect(earned_beans[0]).to.eq(49998780);
  
          expect(await this.silo.connect(user).balanceOfEarnedBeans(userAddress)).to.eq(25003658); 
          expect(await this.silo.connect(user2).balanceOfEarnedBeans(user2Address)).to.eq(24998780);
  
        });
      })    
    })

    describe("Some Earned Beans Prior to plant", async function () {
      
      beforeEach(async function () {
        await this.season.siloSunrise(to6('100'))
        await time.increase(3600) // 1800 + 1800 = 60 minutes = all beans issued
        await this.season.siloSunrise(to6('100'))
        season = await this.season.season()
      })

<<<<<<< HEAD
      it('Issues ONLY Earned Beans from last season.', async function () {
        expect(await this.silo.balanceOfEarnedBeans(userAddress)).to.eq(to6('50'));
      });

      it('Issues Earned Beans from last season + 25% of this season.', async function () {
        await time.increase(900); // 900 seconds = 30 minutes = half beans issued
        expect(await this.silo.balanceOfEarnedBeans(userAddress)).to.eq(to6('62.5'));
      });

      it('Issues Earned Beans from last season + 50% of this season.', async function () {
        await time.increase(1800); // 1800 seconds = 30 minutes = half beans issued
        expect(await this.silo.balanceOfEarnedBeans(userAddress)).to.eq(to6('75'));
      });

      it('Issues Earned Beans from last season + 75% of this season.', async function () {
        await time.increase(2700); // 2700 seconds = 30 minutes = half beans issued
        expect(await this.silo.balanceOfEarnedBeans(userAddress)).to.eq(to6('87.5'));
      });

      it('Issues Earned Beans from last season + all of this season.', async function () {
        await time.increase(3600); // 3600 seconds = 60 minutes = all beans issued
        season = await this.season.season();
        expect(await this.silo.balanceOfEarnedBeans(userAddress)).to.eq(to6('100'));
        await this.silo.connect(user).plant(this.bean.address);
        earned_beans = await this.silo.getDeposit(userAddress, this.bean.address, season);
        console.log("earned Beans -", earned_beans);
      });

    })

    describe("Partial Earned Beans", async function () {
=======
      describe("With Multiple Users", async function () {
        
        it('a single farmer plants during and after vesting period', async function () {
          await this.season.setSunriseBlock(await ethers.provider.getBlockNumber());
          
          await this.silo.connect(user).plant();
          earned_beans = await this.silo.getDeposit(userAddress, this.bean.address, season)

          expect(earned_beans[0]).to.eq(25e6); // 50 earned beans - 25 from this season 
          expect(await this.silo.connect(user2).balanceOfEarnedBeans(user2Address)).to.eq(25e6);
          expect(await this.silo.connect(user3).balanceOfEarnedBeans(user2Address)).to.eq(25e6);
          expect(await this.silo.connect(user4).balanceOfEarnedBeans(user2Address)).to.eq(25e6);
  
          
          // skip to after the vesting period:
          await mineUpTo((await ethers.provider.getBlockNumber()) + 25 + 1);
  
          await this.silo.connect(user).plant();
          earned_beans = await this.silo.getDeposit(userAddress,this.bean.address,season);

          expect(earned_beans[0]).to.eq(50e6);
          expect(await this.silo.connect(user2).balanceOfEarnedBeans(user2Address)).to.eq(50e6);
          expect(await this.silo.connect(user3).balanceOfEarnedBeans(user2Address)).to.eq(50e6);
          expect(await this.silo.connect(user4).balanceOfEarnedBeans(user2Address)).to.eq(50e6);
        });
  
        it('multiple farmers plants during and after vesting period', async function () {
          await this.season.setSunriseBlock(await ethers.provider.getBlockNumber());
>>>>>>> e8413825

          await this.silo.connect(user).plant();
          await this.silo.connect(user3).plant();
  
          earned_beans = await this.silo.getDeposit(userAddress, this.bean.address, season)
          expect(earned_beans[0]).to.eq(25e6);
          earned_beans = await this.silo.getDeposit(user2Address, this.bean.address, season)
          expect(earned_beans[0]).to.eq(0);
          earned_beans = await this.silo.getDeposit(user3Address, this.bean.address, season)
          expect(earned_beans[0]).to.eq(25e6);
          earned_beans = await this.silo.getDeposit(user4Address, this.bean.address, season)
          expect(earned_beans[0]).to.eq(0);
          
          // skip to after the vesting period:
          await mineUpTo((await ethers.provider.getBlockNumber()) + 25 + 1);
          await this.silo.connect(user4).plant();
          await this.silo.connect(user2).plant();
          earned_beans = await this.silo.getDeposit(userAddress,this.bean.address,season);
          expect(earned_beans[0]).to.eq(25e6);
          earned_beans = await this.silo.getDeposit(user2Address,this.bean.address,season);
          expect(earned_beans[0]).to.eq(50e6);
          earned_beans = await this.silo.getDeposit(user3Address,this.bean.address,season);
          expect(earned_beans[0]).to.eq(25e6);
          earned_beans = await this.silo.getDeposit(user4Address,this.bean.address,season);
          expect(earned_beans[0]).to.eq(50e6);
          
        });
  
        it('some farmers plants during, some farmers plant after vesting period', async function () {
          await this.season.setSunriseBlock(await ethers.provider.getBlockNumber());
    
<<<<<<< HEAD
      
      it('single farmer harvests Earned Beans after mid harvest', async function () {
        await time.setNextBlockTimestamp(beginning_timestamp + 1800);
        // disable automine so they mine exactly 1800 seconds after
        await network.provider.send("evm_setAutomine", [false]);
        await this.silo.connect(user).plant(this.bean.address);
        await network.provider.send("evm_mine");
        await network.provider.send("evm_setAutomine", [true]);
  
        earned_beans = await this.silo.getDeposit(userAddress, this.bean.address, season)
        expect(earned_beans[0]).to.eq(24997619);

        await time.setNextBlockTimestamp(beginning_timestamp + 3600);
        await network.provider.send("evm_setAutomine", [false]);
        await this.silo.connect(user).plant(this.bean.address);
        await network.provider.send("evm_mine");
        await network.provider.send("evm_setAutomine", [true]);
        earned_beans = await this.silo.getDeposit(userAddress,this.bean.address,season);
        expect(earned_beans[0]).to.eq(50e6);
      });

      it('issues correct earned Beans after multiple plants', async function () {

        await time.increase(800);
        await this.silo.connect(user).plant(this.bean.address);
        await time.increase(1000);
        await this.silo.connect(user).plant(this.bean.address);
        await time.increase(900);
        await this.silo.connect(user).plant(this.bean.address);
        await time.increase(449);
        await this.silo.connect(user).plant(this.bean.address);
        await time.increase(451);
        await this.silo.connect(user).plant(this.bean.address);

        earned_beans = await this.silo.getDeposit(userAddress, this.bean.address, season);
        expect(earned_beans[0]).to.eq(50e6);

        await this.silo.connect(user2).plant(this.bean.address);
        earned_beans2 = await this.silo.getDeposit(user2Address, this.bean.address, season);
        expect(earned_beans2[0]).to.eq(50e6);
      });

      it('correctly issues amount after multiple different farmer plants', async function () {
        await time.setNextBlockTimestamp(beginning_timestamp + 1800);
        // disable automine so both plants can be done exactly 1800 seconds after timestamp start
        await network.provider.send("evm_setAutomine", [false]);
        await this.silo.connect(user).plant(this.bean.address);
        await this.silo.connect(user2).plant(this.bean.address);
        await network.provider.send("evm_mine");
        await network.provider.send("evm_setAutomine", [true]);

        earned_beans = await this.silo.getDeposit(userAddress, this.bean.address, season)
        expect(earned_beans[0]).to.eq(24997619);
        earned_beans2 = await this.silo.getDeposit(user2Address, this.bean.address, season)
        expect(earned_beans2[0]).to.eq(25e6);

        beginning_timestamp += 3600;
        await time.setNextBlockTimestamp(beginning_timestamp);
        await this.season.siloSunrise(to6('100'))
        beginning_timestamp += 3600;
        await time.setNextBlockTimestamp(beginning_timestamp);

        await network.provider.send("evm_setAutomine", [false]);
        await this.silo.connect(user).plant(this.bean.address);
        await this.silo.connect(user2).plant(this.bean.address);
        await network.provider.send("evm_mine");
        await network.provider.send("evm_setAutomine", [true]);

        earned_beans = await this.silo.getDeposit(userAddress, this.bean.address, season + 1)
        // 50e6 + (25e6 - 24997619) = 75002381
        expect(earned_beans[0]).to.eq(75002381);
        earned_beans2 = await this.silo.getDeposit(user2Address, this.bean.address, season + 1)
        expect(earned_beans2[0]).to.eq(75e6);
      })

      it('correctly issues Earned Beans from multiple seasons', async function () {
        await time.increase(3600);
        await this.season.siloSunrise(to6('100'))
        season = await this.season.season();
        await time.increase(3600); // 3600 seconds = 60 minutes = all beans issued
        expect(await this.silo.balanceOfEarnedBeans(userAddress)).to.eq(to6('100'));
        await this.silo.connect(user).plant(this.bean.address);
        expect((await this.silo.getDeposit(userAddress, this.bean.address, season))[0]).to.eq(100e6);
      });
    })
=======
         
          await this.silo.connect(user).plant();
          await this.silo.connect(user2).plant();
  
          earned_beans = await this.silo.getDeposit(userAddress, this.bean.address, season)
          expect(earned_beans[0]).to.eq(25e6);
          earned_beans = await this.silo.getDeposit(user2Address, this.bean.address, season)
          expect(earned_beans[0]).to.eq(25e6);
  
          expect(await this.silo.connect(user3).balanceOfEarnedBeans(user3Address)).to.eq(25e6);
          expect(await this.silo.connect(user4).balanceOfEarnedBeans(user4Address)).to.eq(25e6);
          
          // skip to after the vesting period:
          await mineUpTo((await ethers.provider.getBlockNumber()) + 25 + 1);
          await this.silo.connect(user4).plant();
          await this.silo.connect(user3).plant();
          earned_beans = await this.silo.getDeposit(user4Address,this.bean.address,season);
          expect(earned_beans[0]).to.eq(50e6);
          earned_beans = await this.silo.getDeposit(user3Address,this.bean.address,season);
          expect(earned_beans[0]).to.eq(50e6);
  
          expect(await this.silo.connect(user2).balanceOfEarnedBeans(user2Address)).to.eq(25e6);
          expect(await this.silo.connect(user).balanceOfEarnedBeans(userAddress)).to.eq(25e6);
  
        });

      });

    });
>>>>>>> e8413825
  });
});

describe.only('Silo V3: Grown Stalk Per Bdv deployment', function () {
  before(async function () {

    try {
      await network.provider.request({
        method: "hardhat_reset",
        params: [
          {
            forking: {
              jsonRpcUrl: process.env.FORKING_RPC,
              blockNumber: 16664100 //a random semi-recent block
            },
          },
        ],
      });
    } catch(error) {
      console.log('forking error in Silo V3: Grown Stalk Per Bdv:');
      console.log(error);
      return
    }
    console.log('here 1');
    const signer = await impersonateBeanstalkOwner()
    await mintEth(signer.address);
    await upgradeWithNewFacets({
      diamondAddress: BEANSTALK,
      facetNames: ['SiloFacet', 'ConvertFacet', 'WhitelistFacet', 'MockAdminFacet'],
      // libraryNames: ['LibLegacyTokenSilo'],
      initFacetName: 'InitBipNewSilo',
      bip: false,
      object: false,
      verbose: false,
      account: signer
    });
    console.log('here 2');
    const latestBlock = await hre.ethers.provider.getBlock("latest");
    console.log('latestBlock: ', latestBlock.number);

    [owner,user,user2] = await ethers.getSigners();
    userAddress = user.address;
    user2Address = user2.address;
    console.log('here 3');
    // const contracts = await deploy("Test", false);
    // ownerAddress = contracts.account;
    this.diamond = BEANSTALK;
    console.log('here 3a');
    this.season = await ethers.getContractAt('MockSeasonFacet', this.diamond);

    console.log('here 4');
    this.silo = await ethers.getContractAt('MockSiloFacet', this.diamond);
    console.log('this.silo: ', this.silo.address);
    this.bean = await ethers.getContractAt('Bean', BEAN);
    this.beanMetapool = await ethers.getContractAt('IMockCurvePool', BEAN_3_CURVE);
    this.unripeBean = await ethers.getContractAt('MockToken', UNRIPE_BEAN)
    this.unripeLP = await ethers.getContractAt('MockToken', UNRIPE_LP)


    //large bean depositor is 0x10bf1dcb5ab7860bab1c3320163c6dddf8dcc0e4

  });

  beforeEach(async function () {
    snapshotId = await takeSnapshot();
  });

  afterEach(async function () {
    await revertToSnapshot(snapshotId);
  });

  describe('Update Whitelist info for Silo Assets', function () {
    it('properly updates the silo info for bean', async function () {
      const settings = await this.silo.tokenSettings(this.bean.address);

      expect(settings['stalkPerBdvPerSeason']).to.eq(2);
      expect(settings['stalkPerBdv']).to.eq(1);
      expect(settings['lastUpdateSeason']).to.eq(await this.season.season());
      expect(settings['lastCumulativeGrownStalkPerBdv']).to.eq(0);
      expect(settings['legacySeedsPerBdv']).to.eq(2);
    });
    
    it('properly updates the silo info for curve metapool', async function () {
      const settings = await this.silo.tokenSettings(this.beanMetapool.address);

      expect(settings['stalkPerBdvPerSeason']).to.eq(4);
      expect(settings['stalkPerBdv']).to.eq(1);
      expect(settings['lastUpdateSeason']).to.eq(await this.season.season());
      expect(settings['lastCumulativeGrownStalkPerBdv']).to.eq(0);
      expect(settings['legacySeedsPerBdv']).to.eq(4);
    });

    it('properly updates the silo info for unripe bean', async function () {
      const settings = await this.silo.tokenSettings(this.unripeBean.address);

      expect(settings['stalkPerBdvPerSeason']).to.eq(2);
      expect(settings['stalkPerBdv']).to.eq(1);
      expect(settings['lastUpdateSeason']).to.eq(await this.season.season());
      expect(settings['lastCumulativeGrownStalkPerBdv']).to.eq(0);
      expect(settings['legacySeedsPerBdv']).to.eq(2);
    });

    it('properly updates the silo info for unripe LP', async function () {
      const settings = await this.silo.tokenSettings(this.unripeLP.address);

      expect(settings['stalkPerBdvPerSeason']).to.eq(2);
      expect(settings['stalkPerBdv']).to.eq(1);
      expect(settings['lastUpdateSeason']).to.eq(await this.season.season());
      expect(settings['lastCumulativeGrownStalkPerBdv']).to.eq(0);
      expect(settings['legacySeedsPerBdv']).to.eq(4); //keep 4 here because it used to be 4, needed for seasons deposit calculations
    });
  });
});<|MERGE_RESOLUTION|>--- conflicted
+++ resolved
@@ -6,24 +6,17 @@
 const { mintEth } = require('../utils/mint.js')
 const { BEAN, BEANSTALK, BCM, BEAN_3_CURVE, UNRIPE_BEAN, UNRIPE_LP } = require('./utils/constants')
 const { takeSnapshot, revertToSnapshot } = require("./utils/snapshot");
-<<<<<<< HEAD
-const { time } = require("@nomicfoundation/hardhat-network-helpers");
 const { upgradeWithNewFacets } = require("../scripts/diamond");
-=======
 const { time, mineUpTo, mine } = require("@nomicfoundation/hardhat-network-helpers");
->>>>>>> e8413825
 
 let user,user2,owner;
 let userAddress, ownerAddress, user2Address;
 
 describe('Silo', function () {
   before(async function () {
-<<<<<<< HEAD
 
     [owner,user,user2] = await ethers.getSigners();
-=======
     [owner,user,user2,user3,user4] = await ethers.getSigners();
->>>>>>> e8413825
     userAddress = user.address;
     user2Address = user2.address;
     user3Address = user3.address;
@@ -42,13 +35,8 @@
     await this.bean.connect(user4).approve(this.silo.address, '100000000000'); 
     await this.bean.mint(userAddress, to6('10000'));
     await this.bean.mint(user2Address, to6('10000'));
-<<<<<<< HEAD
     await this.silo.mow(userAddress, this.bean.address);
-=======
-    await this.bean.mint(user3Address, to6('10000'));
-    await this.bean.mint(user4Address, to6('10000'));
-
->>>>>>> e8413825
+
     this.result = await this.silo.connect(user).deposit(this.bean.address, to6('1000'), EXTERNAL)
     this.result = await this.silo.connect(user2).deposit(this.bean.address, to6('1000'), EXTERNAL)
   });
@@ -122,14 +110,9 @@
     beforeEach(async function () {
       await this.season.siloSunrise(to6('100'))
       await time.increase(3600); // wait until end of season to get earned
-<<<<<<< HEAD
+      await mine(25);
       await this.silo.mow(user2Address, this.bean.address)
       this.result = await this.silo.connect(user).plant(this.bean.address)
-=======
-      await mine(25);
-      await this.silo.update(user2Address);
-      this.result = await this.silo.connect(user).plant()
->>>>>>> e8413825
     })
 
     it('properly updates the earned balances', async function () {
@@ -165,6 +148,8 @@
 
   describe("Time Weighted Earned Bean Emission", async function () {
     before(async function () {
+      await this.bean.mint(user3Address, to6('10000'));
+      await this.bean.mint(user4Address, to6('10000'));
       this.result = await this.silo.connect(user3).deposit(this.bean.address, to6('1000'), EXTERNAL)
       this.result = await this.silo.connect(user4).deposit(this.bean.address, to6('1000'), EXTERNAL)
     });
@@ -332,39 +317,6 @@
         season = await this.season.season()
       })
 
-<<<<<<< HEAD
-      it('Issues ONLY Earned Beans from last season.', async function () {
-        expect(await this.silo.balanceOfEarnedBeans(userAddress)).to.eq(to6('50'));
-      });
-
-      it('Issues Earned Beans from last season + 25% of this season.', async function () {
-        await time.increase(900); // 900 seconds = 30 minutes = half beans issued
-        expect(await this.silo.balanceOfEarnedBeans(userAddress)).to.eq(to6('62.5'));
-      });
-
-      it('Issues Earned Beans from last season + 50% of this season.', async function () {
-        await time.increase(1800); // 1800 seconds = 30 minutes = half beans issued
-        expect(await this.silo.balanceOfEarnedBeans(userAddress)).to.eq(to6('75'));
-      });
-
-      it('Issues Earned Beans from last season + 75% of this season.', async function () {
-        await time.increase(2700); // 2700 seconds = 30 minutes = half beans issued
-        expect(await this.silo.balanceOfEarnedBeans(userAddress)).to.eq(to6('87.5'));
-      });
-
-      it('Issues Earned Beans from last season + all of this season.', async function () {
-        await time.increase(3600); // 3600 seconds = 60 minutes = all beans issued
-        season = await this.season.season();
-        expect(await this.silo.balanceOfEarnedBeans(userAddress)).to.eq(to6('100'));
-        await this.silo.connect(user).plant(this.bean.address);
-        earned_beans = await this.silo.getDeposit(userAddress, this.bean.address, season);
-        console.log("earned Beans -", earned_beans);
-      });
-
-    })
-
-    describe("Partial Earned Beans", async function () {
-=======
       describe("With Multiple Users", async function () {
         
         it('a single farmer plants during and after vesting period', async function () {
@@ -393,7 +345,6 @@
   
         it('multiple farmers plants during and after vesting period', async function () {
           await this.season.setSunriseBlock(await ethers.provider.getBlockNumber());
->>>>>>> e8413825
 
           await this.silo.connect(user).plant();
           await this.silo.connect(user3).plant();
@@ -425,93 +376,6 @@
         it('some farmers plants during, some farmers plant after vesting period', async function () {
           await this.season.setSunriseBlock(await ethers.provider.getBlockNumber());
     
-<<<<<<< HEAD
-      
-      it('single farmer harvests Earned Beans after mid harvest', async function () {
-        await time.setNextBlockTimestamp(beginning_timestamp + 1800);
-        // disable automine so they mine exactly 1800 seconds after
-        await network.provider.send("evm_setAutomine", [false]);
-        await this.silo.connect(user).plant(this.bean.address);
-        await network.provider.send("evm_mine");
-        await network.provider.send("evm_setAutomine", [true]);
-  
-        earned_beans = await this.silo.getDeposit(userAddress, this.bean.address, season)
-        expect(earned_beans[0]).to.eq(24997619);
-
-        await time.setNextBlockTimestamp(beginning_timestamp + 3600);
-        await network.provider.send("evm_setAutomine", [false]);
-        await this.silo.connect(user).plant(this.bean.address);
-        await network.provider.send("evm_mine");
-        await network.provider.send("evm_setAutomine", [true]);
-        earned_beans = await this.silo.getDeposit(userAddress,this.bean.address,season);
-        expect(earned_beans[0]).to.eq(50e6);
-      });
-
-      it('issues correct earned Beans after multiple plants', async function () {
-
-        await time.increase(800);
-        await this.silo.connect(user).plant(this.bean.address);
-        await time.increase(1000);
-        await this.silo.connect(user).plant(this.bean.address);
-        await time.increase(900);
-        await this.silo.connect(user).plant(this.bean.address);
-        await time.increase(449);
-        await this.silo.connect(user).plant(this.bean.address);
-        await time.increase(451);
-        await this.silo.connect(user).plant(this.bean.address);
-
-        earned_beans = await this.silo.getDeposit(userAddress, this.bean.address, season);
-        expect(earned_beans[0]).to.eq(50e6);
-
-        await this.silo.connect(user2).plant(this.bean.address);
-        earned_beans2 = await this.silo.getDeposit(user2Address, this.bean.address, season);
-        expect(earned_beans2[0]).to.eq(50e6);
-      });
-
-      it('correctly issues amount after multiple different farmer plants', async function () {
-        await time.setNextBlockTimestamp(beginning_timestamp + 1800);
-        // disable automine so both plants can be done exactly 1800 seconds after timestamp start
-        await network.provider.send("evm_setAutomine", [false]);
-        await this.silo.connect(user).plant(this.bean.address);
-        await this.silo.connect(user2).plant(this.bean.address);
-        await network.provider.send("evm_mine");
-        await network.provider.send("evm_setAutomine", [true]);
-
-        earned_beans = await this.silo.getDeposit(userAddress, this.bean.address, season)
-        expect(earned_beans[0]).to.eq(24997619);
-        earned_beans2 = await this.silo.getDeposit(user2Address, this.bean.address, season)
-        expect(earned_beans2[0]).to.eq(25e6);
-
-        beginning_timestamp += 3600;
-        await time.setNextBlockTimestamp(beginning_timestamp);
-        await this.season.siloSunrise(to6('100'))
-        beginning_timestamp += 3600;
-        await time.setNextBlockTimestamp(beginning_timestamp);
-
-        await network.provider.send("evm_setAutomine", [false]);
-        await this.silo.connect(user).plant(this.bean.address);
-        await this.silo.connect(user2).plant(this.bean.address);
-        await network.provider.send("evm_mine");
-        await network.provider.send("evm_setAutomine", [true]);
-
-        earned_beans = await this.silo.getDeposit(userAddress, this.bean.address, season + 1)
-        // 50e6 + (25e6 - 24997619) = 75002381
-        expect(earned_beans[0]).to.eq(75002381);
-        earned_beans2 = await this.silo.getDeposit(user2Address, this.bean.address, season + 1)
-        expect(earned_beans2[0]).to.eq(75e6);
-      })
-
-      it('correctly issues Earned Beans from multiple seasons', async function () {
-        await time.increase(3600);
-        await this.season.siloSunrise(to6('100'))
-        season = await this.season.season();
-        await time.increase(3600); // 3600 seconds = 60 minutes = all beans issued
-        expect(await this.silo.balanceOfEarnedBeans(userAddress)).to.eq(to6('100'));
-        await this.silo.connect(user).plant(this.bean.address);
-        expect((await this.silo.getDeposit(userAddress, this.bean.address, season))[0]).to.eq(100e6);
-      });
-    })
-=======
          
           await this.silo.connect(user).plant();
           await this.silo.connect(user2).plant();
@@ -541,7 +405,6 @@
       });
 
     });
->>>>>>> e8413825
   });
 });
 
