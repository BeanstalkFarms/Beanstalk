import { Button, CircularProgress, Divider, LinearProgress, Stack, Tooltip, Typography } from '@mui/material';
import { Form, Formik, FormikHelpers, FormikProps } from 'formik';
import React, { useCallback, useMemo } from 'react';
import LoadingButton from '@mui/lab/LoadingButton';
import snapshot from '@snapshot-labs/snapshot.js';
import { Wallet } from 'ethers';
import BigNumber from 'bignumber.js';
import { useSelector } from 'react-redux';
import { useVotesQuery } from '~/generated/graphql';
import DescriptionButton from '~/components/Common/DescriptionButton';
import { useSigner } from '~/hooks/ledger/useSigner';
<<<<<<< HEAD
import { displayBN, displayFullBN } from '~/util';
=======
import { arraysEqual, displayBN, displayFullBN } from '~/util';
>>>>>>> 1beed0ef
import TransactionToast from '~/components/Common/TxnToast';
import { Proposal } from '~/util/Governance';
import { AppState } from '~/state';
import useAccount from '~/hooks/ledger/useAccount';
import WalletButton from '~/components/Common/Connection/WalletButton';
import { SNAPSHOT_LINK, ZERO_BN } from '~/constants';
import Row from '~/components/Common/Row';
import { FC } from '~/types';
import useProposalBlockData from '~/hooks/beanstalk/useProposalBlockData';
import StatHorizontal from '~/components/Common/StatHorizontal';

type VoteFormValues = {
  /** For 'single-choice' proposals */
  choice: number | undefined;
  /** For 'approval' proposals */
  choices: number[] | undefined;
};

const VoteForm: FC<FormikProps<VoteFormValues> & {
  proposal: Proposal;
  quorum: ReturnType<typeof useProposalBlockData>;
  existingChoice: number | number[] | undefined;
}> = ({
        values,
        setFieldValue,
        isSubmitting,
        proposal,
        quorum,
        existingChoice
      }) => {
  /// State
  const account = useAccount();
  const farmerSilo = useSelector<AppState, AppState['_farmer']['silo']>((state) => state._farmer.silo);

  ///  Quorum
  const {
    data: { totalStalk, stalkForQuorum, pctStalkForQuorum: quorumPct, votingPower, tag },
    loading: loadingQuorum
  } = quorum;

  /// Time
  const today = new Date();
  const endDate = new Date(proposal.end * 1000);
  const differenceInTime = endDate.getTime() - today.getTime();

  /// Handlers
  const handleClick = useCallback((choice: number | undefined) => () => {
    if (proposal.type === 'single-choice') {
      setFieldValue('choice', choice);
    }
    if (choice && proposal.type === 'approval') {
      if (values.choices?.includes(choice)) {
        setFieldValue('choices', values.choices.filter((c) => c !== choice));
      } else {
        setFieldValue('choices', [...(values.choices ?? []), choice]);
      }
    }
  }, [proposal.type, setFieldValue, values.choices]);

  const canVote = farmerSilo.stalk.active.gt(0);
  const isClosed = differenceInTime <= 0;

  const createVoteButtons = () => {
    switch (proposal.type) {
      case 'single-choice': {
        /// Option isn't selected or the voting period has ended
        const alreadyVotedThisChoice = (
          existingChoice !== undefined
          && existingChoice === values.choice
        );
        const isInvalid = (
          values.choice === undefined // no choice selected
          || alreadyVotedThisChoice // already voted for this same choice
          || isClosed // expired
          || !canVote // no stalk
        );
        return (
          account && proposal.choices ? (
            <>
              {canVote && (
                <Stack gap={1}>
                  {proposal.choices.map((label: string, index: number) => {
                    const choice = index + 1;
                    const isSelected = values.choice === choice;
                    return (
                      <DescriptionButton
                        key={choice}
                        title={`${isSelected ? '✓ ' : ''}${label}`}
                        disabled={!canVote || isSubmitting}
                        onClick={handleClick(isSelected ? undefined : choice)}
                        isSelected={isSelected}
                        sx={{ p: 1 }}
                        StackProps={{ sx: { justifyContent: 'center' } }}
                        TitleProps={{ variant: 'body1' }}
                        size="medium"
                      />
                    );
                  })}
                </Stack>
              )}
              <LoadingButton
                type="submit"
                variant="contained"
                color="primary"
                size="medium"
                loading={isSubmitting}
                disabled={isInvalid || isSubmitting}
              >
                {canVote
                  ? (
                    alreadyVotedThisChoice
                      ? `Already Voted: ${proposal.choices[(existingChoice as number) - 1]}`
                      : 'Vote'
                  )
                  : 'Need Stalk to Vote'
                }
              </LoadingButton>
            </>
          ) : (
            <WalletButton />
          )
        );
      }
      case 'approval': {
        const isInvalid = (
          !values.choices?.length // no choice selected
          || isClosed // expired
          || !canVote // no stalk
        );
        const alreadyVotedThisChoice = (
          existingChoice !== undefined
          && arraysEqual(existingChoice as number[], values.choices as number[])
        );
        return (
          account && proposal.choices ? (
            <>
              {canVote && (
                <Stack gap={1}>
                  {proposal.choices.map((label: string, index: number) => {
                    const choice = index + 1;
                    const isSelected = values.choices?.includes(choice);
                    return (
                      <DescriptionButton
                        key={choice}
                        title={`${isSelected ? '✓ ' : ''}${label}`}
                        disabled={!canVote || isSubmitting}
                        onClick={handleClick(choice)}
                        isSelected={isSelected}
                        sx={{ p: 1 }}
                        StackProps={{ sx: { justifyContent: 'center' } }}
                        TitleProps={{ variant: 'body1' }}
                        size="medium"
                      />
                    );
                  })}
                </Stack>
              )}
              <LoadingButton
                type="submit"
                variant="contained"
                color="primary"
                size="medium"
                loading={isSubmitting}
                disabled={isInvalid || isSubmitting}
              >
                {canVote
                  ? (
                    alreadyVotedThisChoice
                      ? 'Already Voted'
                      : 'Vote'
                  )
                  : 'Need Stalk to Vote'
                }
              </LoadingButton>
            </>
          ) : (
            <WalletButton />
          )
        );
      }
      default: {
        return (
          <Button
            variant="contained"
            color="primary"
            size="medium"
            href={proposal.link || SNAPSHOT_LINK}
            target="_blank"
            rel="noreferrer"
          >
            Vote on Snapshot.org &rarr;
          </Button>
        );
      }
    }
  };

  if (!proposal.choices) return null;

  // {quorumPctComplete?.gt(0) && (
  //   <>
  //     &nbsp;
  //     <CircularProgress variant="determinate" value={(quorumPctComplete.times(100)).toNumber()} size={12} thickness={8}  />
  //   </>
  // )}
  return (
    <Form autoComplete="off">
      <Stack gap={1}>
        {/**
         * Progress by choice
         */}
        <Stack px={1} pb={1} gap={1.5}>
          {(votingPower && totalStalk) && (
            <StatHorizontal
              label="Voting Power"
              labelTooltip={
                <div>
                  <Typography>A snapshot of your active STALK when voting on {tag} began.</Typography>
                </div>
              }
            >
              {displayBN(votingPower)} STALK&nbsp;·&nbsp;{displayBN(votingPower.div(totalStalk).multipliedBy(100))}%
            </StatHorizontal>
          )}
          {(quorumPct && stalkForQuorum) && (
            <StatHorizontal
              label={(
                <>
                  <Row display="inline-flex" alignItems="center">
                    <span>Quorum</span>
                  </Row>
                </>
              )}
              labelTooltip={
                <Stack gap={0.5}>
                  {stalkForQuorum && (
                    <StatHorizontal label="Stalk for Quorum">
                      ~{displayFullBN(stalkForQuorum, 2, 2)}
                    </StatHorizontal>
                  )}
                  <StatHorizontal label="Eligible Stalk">
                    ~{displayFullBN(totalStalk || ZERO_BN, 2, 2)}
                  </StatHorizontal>
                  <StatHorizontal label="Snapshot Block">
                    {proposal.snapshot}
                  </StatHorizontal>
                </Stack>
              }
            >
              {loadingQuorum ? (
                <CircularProgress size={16} />
              ) : (
                <>
                  ~{displayFullBN(stalkForQuorum, 0)} STALK&nbsp;·&nbsp;{(quorumPct * 100).toFixed(0)}%
                </>
              )}
            </StatHorizontal>
          )}
          <Divider />
          {proposal.choices.map((choice: string, index: number) => (
            <Stack gap={0.5} key={choice}>
              <Row columnGap={0.5} flexWrap="wrap" justifyContent="space-between">
                <Typography variant="body1">
                  {isClosed && existingChoice !== undefined && (existingChoice === index + 1) ? (
                    <Tooltip title={`You voted: ${proposal.choices![existingChoice - 1]}`}>
                      <span>✓&nbsp;</span>
                    </Tooltip>
                  ) : null}
                  {choice}
                </Typography>
                <Typography variant="body1" color="text.secondary">
                  {displayFullBN(new BigNumber(proposal.scores[index] || 0), 0, 0)} STALK
                  <Typography
                    display={proposal.scores_total > 0 ? 'inline' : 'none'}> · {((proposal.scores[index] / proposal.scores_total) * 100).toFixed(2)}%
                  </Typography>
                </Typography>
              </Row>
              <LinearProgress
                variant="determinate"
                value={(
                  proposal.scores_total > 0
                    ? (proposal.scores[index] / proposal.scores_total) * 100
                    : 0
                )}
                sx={{ height: '10px', borderRadius: 1 }}
              />
            </Stack>
          ))}
        </Stack>
        {/**
         * Voting
         */}
        {!isClosed && createVoteButtons()}
      </Stack>
    </Form>
  );
};

// ---------------------------------------------------

const Vote: FC<{
  proposal: Proposal;
  quorum: ReturnType<typeof useProposalBlockData>;
}> = ({ proposal, quorum }) => {
  const account = useAccount();
  const { data: signer } = useSigner();

  /// Query Votes
  const { data: voteData, refetch: refetchVotes } = useVotesQuery({
    variables: {
      proposal_id: proposal?.id.toLowerCase() || '',
      voter_address: account || '',
    },
    skip: !account || !proposal?.id, // only send query when wallet connected
    context: { subgraph: 'snapshot' },
    fetchPolicy: 'cache-and-network',
    nextFetchPolicy: 'network-only',
  });
  const existingChoice = voteData?.votes?.[0]?.choice;

  /// Form setup
  const initialValues: VoteFormValues = useMemo(() => ({
    choice: existingChoice,
    choices: existingChoice
  }), [existingChoice]);

  const onSubmit = useCallback(
    async (
      values: VoteFormValues,
      formActions: FormikHelpers<VoteFormValues>
    ) => {
      let txToast;
      try {
        const _account = await signer?.getAddress();
        if (!_account) throw new Error('Missing signer.');
        if (values.choice === undefined && values.choices === undefined) throw new Error('Select a voting choice.'); // use undefined here since 'choice' can be numerical zero
        if (!proposal) throw new Error('Error loading proposal data.');
        if (proposal.type !== 'single-choice' && proposal.type !== 'approval') throw new Error('Unsupported proposal type. Please vote through snapshot.org directly.');
        if (!proposal?.space?.id) throw new Error('Unknown space.');

        txToast = new TransactionToast({
          loading: 'Voting on proposal...',
          success: 'Vote successful. It may take some time for your vote to appear on the Beanstalk UI. Check Snapshot for the latest results.',
        });

        const hub = 'https://hub.snapshot.org';
        const client = new snapshot.Client712(hub);

        const message = {
          space: proposal.space.id,
          proposal: proposal.id,
          type: proposal.type as 'single-choice' | 'approval', // 'single-choice' | 'approval' | 'quadratic' | 'ranked-choice' | 'weighted' | 'basic';
          choice: proposal.type === 'single-choice' ? values.choice : values.choices,
          app: 'snapshot'
        };

        const result = await client.vote(
          signer as Wallet,
          _account,
          message as any
        );
        console.debug('[Vote] Voting result: ', result);
        await Promise.all([
          refetchVotes()
        ]);
        txToast.success();
      } catch (err) {
        console.error(err);
        if (txToast) {
          txToast.error(err);
        } else {
          const errorToast = new TransactionToast({});
          errorToast.error(err);
        }
        formActions.setSubmitting(false);
      }
    },
    [proposal, signer, refetchVotes]
  );

  return (
    <Formik<VoteFormValues>
      enableReinitialize
      initialValues={initialValues}
      onSubmit={onSubmit}
    >
      {(formikProps: FormikProps<VoteFormValues>) => (
        <VoteForm
          proposal={proposal}
          quorum={quorum}
          existingChoice={existingChoice}
          {...formikProps}
        />
      )}
    </Formik>
  );
};

export default Vote;<|MERGE_RESOLUTION|>--- conflicted
+++ resolved
@@ -1,4 +1,12 @@
-import { Button, CircularProgress, Divider, LinearProgress, Stack, Tooltip, Typography } from '@mui/material';
+import {
+  Button,
+  CircularProgress,
+  Divider,
+  LinearProgress,
+  Stack,
+  Tooltip,
+  Typography,
+} from '@mui/material';
 import { Form, Formik, FormikHelpers, FormikProps } from 'formik';
 import React, { useCallback, useMemo } from 'react';
 import LoadingButton from '@mui/lab/LoadingButton';
@@ -9,11 +17,7 @@
 import { useVotesQuery } from '~/generated/graphql';
 import DescriptionButton from '~/components/Common/DescriptionButton';
 import { useSigner } from '~/hooks/ledger/useSigner';
-<<<<<<< HEAD
-import { displayBN, displayFullBN } from '~/util';
-=======
 import { arraysEqual, displayBN, displayFullBN } from '~/util';
->>>>>>> 1beed0ef
 import TransactionToast from '~/components/Common/TxnToast';
 import { Proposal } from '~/util/Governance';
 import { AppState } from '~/state';
@@ -32,26 +36,36 @@
   choices: number[] | undefined;
 };
 
-const VoteForm: FC<FormikProps<VoteFormValues> & {
-  proposal: Proposal;
-  quorum: ReturnType<typeof useProposalBlockData>;
-  existingChoice: number | number[] | undefined;
-}> = ({
-        values,
-        setFieldValue,
-        isSubmitting,
-        proposal,
-        quorum,
-        existingChoice
-      }) => {
+const VoteForm: FC<
+  FormikProps<VoteFormValues> & {
+    proposal: Proposal;
+    quorum: ReturnType<typeof useProposalBlockData>;
+    existingChoice: number | number[] | undefined;
+  }
+> = ({
+  values,
+  setFieldValue,
+  isSubmitting,
+  proposal,
+  quorum,
+  existingChoice,
+}) => {
   /// State
   const account = useAccount();
-  const farmerSilo = useSelector<AppState, AppState['_farmer']['silo']>((state) => state._farmer.silo);
+  const farmerSilo = useSelector<AppState, AppState['_farmer']['silo']>(
+    (state) => state._farmer.silo
+  );
 
   ///  Quorum
   const {
-    data: { totalStalk, stalkForQuorum, pctStalkForQuorum: quorumPct, votingPower, tag },
-    loading: loadingQuorum
+    data: {
+      totalStalk,
+      stalkForQuorum,
+      pctStalkForQuorum: quorumPct,
+      votingPower,
+      tag,
+    },
+    loading: loadingQuorum,
   } = quorum;
 
   /// Time
@@ -60,18 +74,24 @@
   const differenceInTime = endDate.getTime() - today.getTime();
 
   /// Handlers
-  const handleClick = useCallback((choice: number | undefined) => () => {
-    if (proposal.type === 'single-choice') {
-      setFieldValue('choice', choice);
-    }
-    if (choice && proposal.type === 'approval') {
-      if (values.choices?.includes(choice)) {
-        setFieldValue('choices', values.choices.filter((c) => c !== choice));
-      } else {
-        setFieldValue('choices', [...(values.choices ?? []), choice]);
-      }
-    }
-  }, [proposal.type, setFieldValue, values.choices]);
+  const handleClick = useCallback(
+    (choice: number | undefined) => () => {
+      if (proposal.type === 'single-choice') {
+        setFieldValue('choice', choice);
+      }
+      if (choice && proposal.type === 'approval') {
+        if (values.choices?.includes(choice)) {
+          setFieldValue(
+            'choices',
+            values.choices.filter((c) => c !== choice)
+          );
+        } else {
+          setFieldValue('choices', [...(values.choices ?? []), choice]);
+        }
+      }
+    },
+    [proposal.type, setFieldValue, values.choices]
+  );
 
   const canVote = farmerSilo.stalk.active.gt(0);
   const isClosed = differenceInTime <= 0;
@@ -80,118 +100,105 @@
     switch (proposal.type) {
       case 'single-choice': {
         /// Option isn't selected or the voting period has ended
-        const alreadyVotedThisChoice = (
-          existingChoice !== undefined
-          && existingChoice === values.choice
+        const alreadyVotedThisChoice =
+          existingChoice !== undefined && existingChoice === values.choice;
+        const isInvalid =
+          values.choice === undefined || // no choice selected
+          alreadyVotedThisChoice || // already voted for this same choice
+          isClosed || // expired
+          !canVote; // no stalk
+        return account && proposal.choices ? (
+          <>
+            {canVote && (
+              <Stack gap={1}>
+                {proposal.choices.map((label: string, index: number) => {
+                  const choice = index + 1;
+                  const isSelected = values.choice === choice;
+                  return (
+                    <DescriptionButton
+                      key={choice}
+                      title={`${isSelected ? '✓ ' : ''}${label}`}
+                      disabled={!canVote || isSubmitting}
+                      onClick={handleClick(isSelected ? undefined : choice)}
+                      isSelected={isSelected}
+                      sx={{ p: 1 }}
+                      StackProps={{ sx: { justifyContent: 'center' } }}
+                      TitleProps={{ variant: 'body1' }}
+                      size="medium"
+                    />
+                  );
+                })}
+              </Stack>
+            )}
+            <LoadingButton
+              type="submit"
+              variant="contained"
+              color="primary"
+              size="medium"
+              loading={isSubmitting}
+              disabled={isInvalid || isSubmitting}
+            >
+              {canVote
+                ? alreadyVotedThisChoice
+                  ? `Already Voted: ${
+                      proposal.choices[(existingChoice as number) - 1]
+                    }`
+                  : 'Vote'
+                : 'Need Stalk to Vote'}
+            </LoadingButton>
+          </>
+        ) : (
+          <WalletButton />
         );
-        const isInvalid = (
-          values.choice === undefined // no choice selected
-          || alreadyVotedThisChoice // already voted for this same choice
-          || isClosed // expired
-          || !canVote // no stalk
-        );
-        return (
-          account && proposal.choices ? (
-            <>
-              {canVote && (
-                <Stack gap={1}>
-                  {proposal.choices.map((label: string, index: number) => {
-                    const choice = index + 1;
-                    const isSelected = values.choice === choice;
-                    return (
-                      <DescriptionButton
-                        key={choice}
-                        title={`${isSelected ? '✓ ' : ''}${label}`}
-                        disabled={!canVote || isSubmitting}
-                        onClick={handleClick(isSelected ? undefined : choice)}
-                        isSelected={isSelected}
-                        sx={{ p: 1 }}
-                        StackProps={{ sx: { justifyContent: 'center' } }}
-                        TitleProps={{ variant: 'body1' }}
-                        size="medium"
-                      />
-                    );
-                  })}
-                </Stack>
-              )}
-              <LoadingButton
-                type="submit"
-                variant="contained"
-                color="primary"
-                size="medium"
-                loading={isSubmitting}
-                disabled={isInvalid || isSubmitting}
-              >
-                {canVote
-                  ? (
-                    alreadyVotedThisChoice
-                      ? `Already Voted: ${proposal.choices[(existingChoice as number) - 1]}`
-                      : 'Vote'
-                  )
-                  : 'Need Stalk to Vote'
-                }
-              </LoadingButton>
-            </>
-          ) : (
-            <WalletButton />
-          )
-        );
       }
       case 'approval': {
-        const isInvalid = (
-          !values.choices?.length // no choice selected
-          || isClosed // expired
-          || !canVote // no stalk
-        );
-        const alreadyVotedThisChoice = (
-          existingChoice !== undefined
-          && arraysEqual(existingChoice as number[], values.choices as number[])
-        );
-        return (
-          account && proposal.choices ? (
-            <>
-              {canVote && (
-                <Stack gap={1}>
-                  {proposal.choices.map((label: string, index: number) => {
-                    const choice = index + 1;
-                    const isSelected = values.choices?.includes(choice);
-                    return (
-                      <DescriptionButton
-                        key={choice}
-                        title={`${isSelected ? '✓ ' : ''}${label}`}
-                        disabled={!canVote || isSubmitting}
-                        onClick={handleClick(choice)}
-                        isSelected={isSelected}
-                        sx={{ p: 1 }}
-                        StackProps={{ sx: { justifyContent: 'center' } }}
-                        TitleProps={{ variant: 'body1' }}
-                        size="medium"
-                      />
-                    );
-                  })}
-                </Stack>
-              )}
-              <LoadingButton
-                type="submit"
-                variant="contained"
-                color="primary"
-                size="medium"
-                loading={isSubmitting}
-                disabled={isInvalid || isSubmitting}
-              >
-                {canVote
-                  ? (
-                    alreadyVotedThisChoice
-                      ? 'Already Voted'
-                      : 'Vote'
-                  )
-                  : 'Need Stalk to Vote'
-                }
-              </LoadingButton>
-            </>
-          ) : (
-            <WalletButton />
-          )
+        const isInvalid =
+          !values.choices?.length || // no choice selected
+          isClosed || // expired
+          !canVote; // no stalk
+        const alreadyVotedThisChoice =
+          existingChoice !== undefined &&
+          arraysEqual(existingChoice as number[], values.choices as number[]);
+        return account && proposal.choices ? (
+          <>
+            {canVote && (
+              <Stack gap={1}>
+                {proposal.choices.map((label: string, index: number) => {
+                  const choice = index + 1;
+                  const isSelected = values.choices?.includes(choice);
+                  return (
+                    <DescriptionButton
+                      key={choice}
+                      title={`${isSelected ? '✓ ' : ''}${label}`}
+                      disabled={!canVote || isSubmitting}
+                      onClick={handleClick(choice)}
+                      isSelected={isSelected}
+                      sx={{ p: 1 }}
+                      StackProps={{ sx: { justifyContent: 'center' } }}
+                      TitleProps={{ variant: 'body1' }}
+                      size="medium"
+                    />
+                  );
+                })}
+              </Stack>
+            )}
+            <LoadingButton
+              type="submit"
+              variant="contained"
+              color="primary"
+              size="medium"
+              loading={isSubmitting}
+              disabled={isInvalid || isSubmitting}
+            >
+              {canVote
+                ? alreadyVotedThisChoice
+                  ? 'Already Voted'
+                  : 'Vote'
+                : 'Need Stalk to Vote'}
+            </LoadingButton>
+          </>
+        ) : (
+          <WalletButton />
         );
       }
       default: {
@@ -226,27 +233,30 @@
          * Progress by choice
          */}
         <Stack px={1} pb={1} gap={1.5}>
-          {(votingPower && totalStalk) && (
+          {votingPower && totalStalk && (
             <StatHorizontal
               label="Voting Power"
               labelTooltip={
                 <div>
-                  <Typography>A snapshot of your active STALK when voting on {tag} began.</Typography>
+                  <Typography>
+                    A snapshot of your active STALK when voting on {tag} began.
+                  </Typography>
                 </div>
               }
             >
-              {displayBN(votingPower)} STALK&nbsp;·&nbsp;{displayBN(votingPower.div(totalStalk).multipliedBy(100))}%
+              {displayBN(votingPower)} STALK&nbsp;·&nbsp;
+              {displayBN(votingPower.div(totalStalk).multipliedBy(100))}%
             </StatHorizontal>
           )}
-          {(quorumPct && stalkForQuorum) && (
+          {quorumPct && stalkForQuorum && (
             <StatHorizontal
-              label={(
+              label={
                 <>
                   <Row display="inline-flex" alignItems="center">
                     <span>Quorum</span>
                   </Row>
                 </>
-              )}
+              }
               labelTooltip={
                 <Stack gap={0.5}>
                   {stalkForQuorum && (
@@ -267,7 +277,8 @@
                 <CircularProgress size={16} />
               ) : (
                 <>
-                  ~{displayFullBN(stalkForQuorum, 0)} STALK&nbsp;·&nbsp;{(quorumPct * 100).toFixed(0)}%
+                  ~{displayFullBN(stalkForQuorum, 0)} STALK&nbsp;·&nbsp;
+                  {(quorumPct * 100).toFixed(0)}%
                 </>
               )}
             </StatHorizontal>
@@ -275,29 +286,52 @@
           <Divider />
           {proposal.choices.map((choice: string, index: number) => (
             <Stack gap={0.5} key={choice}>
-              <Row columnGap={0.5} flexWrap="wrap" justifyContent="space-between">
+              <Row
+                columnGap={0.5}
+                flexWrap="wrap"
+                justifyContent="space-between"
+              >
                 <Typography variant="body1">
-                  {isClosed && existingChoice !== undefined && (existingChoice === index + 1) ? (
-                    <Tooltip title={`You voted: ${proposal.choices![existingChoice - 1]}`}>
+                  {isClosed &&
+                  existingChoice !== undefined &&
+                  existingChoice === index + 1 ? (
+                    <Tooltip
+                      title={`You voted: ${
+                        proposal.choices![existingChoice - 1]
+                      }`}
+                    >
                       <span>✓&nbsp;</span>
                     </Tooltip>
                   ) : null}
                   {choice}
                 </Typography>
                 <Typography variant="body1" color="text.secondary">
-                  {displayFullBN(new BigNumber(proposal.scores[index] || 0), 0, 0)} STALK
+                  {displayFullBN(
+                    new BigNumber(proposal.scores[index] || 0),
+                    0,
+                    0
+                  )}{' '}
+                  STALK
                   <Typography
-                    display={proposal.scores_total > 0 ? 'inline' : 'none'}> · {((proposal.scores[index] / proposal.scores_total) * 100).toFixed(2)}%
+                    display={proposal.scores_total > 0 ? 'inline' : 'none'}
+                  >
+                    {' '}
+                    ·{' '}
+                    {(
+                      (proposal.scores[index] / proposal.scores_total) *
+                      100
+                    ).toFixed(2)}
+                    %
                   </Typography>
                 </Typography>
               </Row>
               <LinearProgress
                 variant="determinate"
-                value={(
+                value={
                   proposal.scores_total > 0
                     ? (proposal.scores[index] / proposal.scores_total) * 100
                     : 0
-                )}
+                }
                 sx={{ height: '10px', borderRadius: 1 }}
               />
             </Stack>
@@ -335,10 +369,13 @@
   const existingChoice = voteData?.votes?.[0]?.choice;
 
   /// Form setup
-  const initialValues: VoteFormValues = useMemo(() => ({
-    choice: existingChoice,
-    choices: existingChoice
-  }), [existingChoice]);
+  const initialValues: VoteFormValues = useMemo(
+    () => ({
+      choice: existingChoice,
+      choices: existingChoice,
+    }),
+    [existingChoice]
+  );
 
   const onSubmit = useCallback(
     async (
@@ -349,14 +386,19 @@
       try {
         const _account = await signer?.getAddress();
         if (!_account) throw new Error('Missing signer.');
-        if (values.choice === undefined && values.choices === undefined) throw new Error('Select a voting choice.'); // use undefined here since 'choice' can be numerical zero
+        if (values.choice === undefined && values.choices === undefined)
+          throw new Error('Select a voting choice.'); // use undefined here since 'choice' can be numerical zero
         if (!proposal) throw new Error('Error loading proposal data.');
-        if (proposal.type !== 'single-choice' && proposal.type !== 'approval') throw new Error('Unsupported proposal type. Please vote through snapshot.org directly.');
+        if (proposal.type !== 'single-choice' && proposal.type !== 'approval')
+          throw new Error(
+            'Unsupported proposal type. Please vote through snapshot.org directly.'
+          );
         if (!proposal?.space?.id) throw new Error('Unknown space.');
 
         txToast = new TransactionToast({
           loading: 'Voting on proposal...',
-          success: 'Vote successful. It may take some time for your vote to appear on the Beanstalk UI. Check Snapshot for the latest results.',
+          success:
+            'Vote successful. It may take some time for your vote to appear on the Beanstalk UI. Check Snapshot for the latest results.',
         });
 
         const hub = 'https://hub.snapshot.org';
@@ -366,8 +408,9 @@
           space: proposal.space.id,
           proposal: proposal.id,
           type: proposal.type as 'single-choice' | 'approval', // 'single-choice' | 'approval' | 'quadratic' | 'ranked-choice' | 'weighted' | 'basic';
-          choice: proposal.type === 'single-choice' ? values.choice : values.choices,
-          app: 'snapshot'
+          choice:
+            proposal.type === 'single-choice' ? values.choice : values.choices,
+          app: 'snapshot',
         };
 
         const result = await client.vote(
@@ -376,9 +419,7 @@
           message as any
         );
         console.debug('[Vote] Voting result: ', result);
-        await Promise.all([
-          refetchVotes()
-        ]);
+        await Promise.all([refetchVotes()]);
         txToast.success();
       } catch (err) {
         console.error(err);
