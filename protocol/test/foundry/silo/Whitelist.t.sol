// SPDX-License-Identifier: MIT
pragma solidity >=0.6.0 <0.9.0;
pragma abicoder v2;

import {TestHelper, LibTransfer, C} from "test/foundry/utils/TestHelper.sol";
import {IMockFBeanstalk} from "contracts/interfaces/IMockFBeanstalk.sol";
import {MockToken} from "contracts/mocks/MockToken.sol";
import {IDiamondCut} from "contracts/interfaces/IDiamondCut.sol";
import {WhitelistFacet} from "contracts/beanstalk/silo/WhitelistFacet/WhitelistFacet.sol";
import {LibUsdOracle} from "contracts/libraries/Oracle/LibUsdOracle.sol";
import {OracleFacet} from "contracts/beanstalk/sun/OracleFacet.sol";
import {LibChainlinkOracle} from "contracts/libraries/Oracle/LibChainlinkOracle.sol";

/**
 * @notice Tests the functionality of whitelisting.
 */
contract WhitelistTest is TestHelper {
    address constant wBTC = 0x2260FAC5E5542a773Aa44fBCfeDf7C193bc2C599;
    // events
    event AddWhitelistStatus(
        address token,
        uint256 index,
        bool isWhitelisted,
        bool isWhitelistedLp,
        bool isWhitelistedWell,
        bool isSoppable
    );
    event WhitelistToken(
        address indexed token,
        bytes4 selector,
        uint32 stalkEarnedPerSeason,
        uint256 stalkIssuedPerBdv,
        bytes4 gpSelector,
        bytes4 lwSelector,
        uint128 gaugePoints,
        uint64 optimalPercentDepositedBdv
    );
    event DewhitelistToken(address indexed token);

    function setUp() public {
        initializeBeanstalkTestState(true, false, false);
    }

    // reverts if not owner.
    function test_whitelistRevertOwner(uint i) public {
        vm.prank(address(bytes20(keccak256(abi.encode(i)))));
        vm.expectRevert("LibDiamond: Must be contract or owner");
        bs.whitelistToken(
            address(0),
            bytes4(0),
            0,
            0,
            bytes4(0),
            bytes4(0),
            0,
            0,
            IMockFBeanstalk.Implementation(address(0), bytes4(0), bytes1(0), new bytes(0))
        );

        vm.expectRevert("LibDiamond: Must be contract or owner");
        bs.whitelistTokenWithEncodeType(
            address(0),
            bytes4(0),
            0,
            0,
            bytes1(0),
            bytes4(0),
            bytes4(0),
            0,
            0,
<<<<<<< HEAD
            IMockFBeanstalk.Implementation(address(0), bytes4(0), bytes1(0))
        );
    }

    // reverts with invalid BDV selector.
    function test_whitelistRevertInvalidBDVSelector(uint i) public prank(address(bs)) {
        bytes4 bdvSelector = bytes4(keccak256(abi.encode(i)));

        vm.expectRevert("Whitelist: Invalid BDV selector");
        bs.whitelistToken(
            address(0),
            bdvSelector,
            0,
            0,
            bytes4(0),
            bytes4(0),
            0,
            0,
            IMockFBeanstalk.Implementation(address(0), bytes4(0), bytes1(0))
        );

        vm.expectRevert("Whitelist: Invalid BDV selector");
        bs.whitelistTokenWithEncodeType(
            address(0),
            bdvSelector,
            0,
            0,
            bytes1(0x01),
            bytes4(0),
            bytes4(0),
            0,
            0,
            IMockFBeanstalk.Implementation(address(0), bytes4(0), bytes1(0))
=======
            IMockFBeanstalk.Implementation(address(0), bytes4(0), bytes1(0), new bytes(0))
>>>>>>> 35e81f33
        );
    }

    function test_whitelistRevertInvalidGaugePointSelector(uint i) public prank(address(bs)) {
        bytes4 bdvSelector = IMockFBeanstalk.beanToBDV.selector;
        bytes4 gaugePointSelector = bytes4(keccak256(abi.encode(i)));

        vm.expectRevert("Whitelist: Invalid GaugePoint selector");
        bs.whitelistToken(
            address(0),
            bdvSelector,
            0,
            0,
            gaugePointSelector,
            bytes4(0),
            0,
            0,
            IMockFBeanstalk.Implementation(address(0), bytes4(0), bytes1(0), new bytes(0))
        );

        vm.expectRevert("Whitelist: Invalid GaugePoint selector");
        bs.whitelistTokenWithEncodeType(
            address(0),
            bdvSelector,
            0,
            0,
            bytes1(0),
            gaugePointSelector,
            bytes4(0),
            0,
            0,
            IMockFBeanstalk.Implementation(address(0), bytes4(0), bytes1(0), new bytes(0))
        );
    }

    function test_whitelistRevertInvalidLiquidityWeightSelector(uint i) public prank(address(bs)) {
        bytes4 bdvSelector = IMockFBeanstalk.beanToBDV.selector;
        bytes4 gaugePointSelector = IMockFBeanstalk.defaultGaugePointFunction.selector;
        bytes4 liquidityWeightSelector = bytes4(keccak256(abi.encode(i)));

        vm.expectRevert("Whitelist: Invalid LiquidityWeight selector");
        bs.whitelistToken(
            address(0),
            bdvSelector,
            0,
            0,
            gaugePointSelector,
            liquidityWeightSelector,
            0,
            0,
            IMockFBeanstalk.Implementation(address(0), bytes4(0), bytes1(0), new bytes(0))
        );

        vm.expectRevert("Whitelist: Invalid LiquidityWeight selector");
        bs.whitelistTokenWithEncodeType(
            address(0),
            bdvSelector,
            0,
            0,
            bytes1(0),
            gaugePointSelector,
            liquidityWeightSelector,
            0,
            0,
            IMockFBeanstalk.Implementation(address(0), bytes4(0), bytes1(0), new bytes(0))
        );
    }

    function test_whitelistRevertExistingWhitelistedToken() public prank(address(bs)) {
        bytes4 bdvSelector = IMockFBeanstalk.beanToBDV.selector;
        bytes4 gaugePointSelector = IMockFBeanstalk.defaultGaugePointFunction.selector;
        bytes4 liquidityWeightSelector = IMockFBeanstalk.maxWeight.selector;
        address token = address(C.bean());

        vm.expectRevert("Whitelist: Token already whitelisted");
        bs.whitelistToken(
            token,
            bdvSelector,
            0,
            0,
            gaugePointSelector,
            liquidityWeightSelector,
            0,
            0,
            IMockFBeanstalk.Implementation(address(0), bytes4(0), bytes1(0), new bytes(0))
        );

        vm.expectRevert("Whitelist: Token already whitelisted");
        bs.whitelistTokenWithEncodeType(
            token,
            bdvSelector,
            0,
            0,
            bytes1(0),
            gaugePointSelector,
            liquidityWeightSelector,
            0,
            0,
            IMockFBeanstalk.Implementation(address(0), bytes4(0), bytes1(0), new bytes(0))
        );
    }

    //// WHITELIST ////
    // Theorically, a number of tokens that may be used within the beanstalk system can be whitelisted.
    // However, this is not enforced on the contract level and thus is not tested here.
    // For example, the contract assumes further silo whitelisted assets will be an LP token.

    /**
     * @notice validates general whitelist functionality.
     */
    function test_whitelistTokenBasic(
        uint32 stalkEarnedPerSeason,
        uint48 stalkIssuedPerBdv,
        uint128 gaugePoints,
        uint64 optimalPercentDepositedBdv
    ) public prank(address(bs)) {
        address token = address(new MockToken("Mock Token", "MTK"));
        bytes4 bdvSelector = IMockFBeanstalk.beanToBDV.selector;
        bytes4 gaugePointSelector = IMockFBeanstalk.defaultGaugePointFunction.selector;
        bytes4 liquidityWeightSelector = IMockFBeanstalk.maxWeight.selector;

        vm.expectEmit();
        emit AddWhitelistStatus(token, 5, true, true, false, false);
        vm.expectEmit();
        emit WhitelistToken(
            token,
            bdvSelector,
            stalkEarnedPerSeason == 0 ? 1 : stalkEarnedPerSeason,
            stalkIssuedPerBdv,
            gaugePointSelector,
            liquidityWeightSelector,
            gaugePoints,
            optimalPercentDepositedBdv
        );
        bs.whitelistToken(
            token,
            bdvSelector,
            stalkIssuedPerBdv,
            stalkEarnedPerSeason,
            gaugePointSelector,
            liquidityWeightSelector,
            gaugePoints,
            optimalPercentDepositedBdv,
            IMockFBeanstalk.Implementation(address(0), bytes4(0), bytes1(0), new bytes(0))
        );

        verifyWhitelistState(
            token,
            bdvSelector,
            stalkEarnedPerSeason,
            stalkIssuedPerBdv,
            gaugePointSelector,
            liquidityWeightSelector,
            gaugePoints,
            optimalPercentDepositedBdv,
            true,
            true,
            false
        );
    }

    /**
     * @notice validates general whitelist functionality.
     */
    function test_whitelistTokenWithEncodeType(
        uint32 stalkEarnedPerSeason,
        uint48 stalkIssuedPerBdv,
        uint8 encodeType,
        uint128 gaugePoints,
        uint64 optimalPercentDepositedBdv
    ) public prank(address(bs)) {
        address token = address(new MockToken("Mock Token", "MTK"));
        bytes4 bdvSelector = IMockFBeanstalk.beanToBDV.selector;
        bytes4 gaugePointSelector = IMockFBeanstalk.defaultGaugePointFunction.selector;
        bytes4 liquidityWeightSelector = IMockFBeanstalk.maxWeight.selector;
        encodeType = encodeType % 2; // 0 or 1
        verifyWhitelistEvents(
            token,
            bdvSelector,
            stalkEarnedPerSeason,
            stalkIssuedPerBdv,
            gaugePointSelector,
            liquidityWeightSelector,
            gaugePoints,
            optimalPercentDepositedBdv,
            false
        );
        bs.whitelistTokenWithEncodeType(
            token,
            bdvSelector,
            stalkIssuedPerBdv,
            stalkEarnedPerSeason,
            bytes1(encodeType),
            gaugePointSelector,
            liquidityWeightSelector,
            gaugePoints,
            optimalPercentDepositedBdv,
            IMockFBeanstalk.Implementation(address(0), bytes4(0), bytes1(0), new bytes(0))
        );

        verifyWhitelistState(
            token,
            bdvSelector,
            stalkEarnedPerSeason,
            stalkIssuedPerBdv,
            gaugePointSelector,
            liquidityWeightSelector,
            gaugePoints,
            optimalPercentDepositedBdv,
            true,
            true,
            false
        );
    }

    /**
     * @notice validates general dewhitelist functionality.
     */
    function test_dewhitelist(uint256 i, uint256 season) public prank(address(bs)) {
        season = bound(season, 1, type(uint32).max);
        bs.teleportSunrise(uint32(season));
        address[] memory tokens = bs.getWhitelistedTokens();
        i = bound(i, 0, tokens.length - 1);
        address token = tokens[i];
        // initial milestone stem and season
        IMockFBeanstalk.AssetSettings memory ss = bs.tokenSettings(token);

        vm.expectEmit();
        emit DewhitelistToken(token);
        bs.dewhitelistToken(token);

        verifyWhitelistState(token, 0, 1, 1e10, 0, 0, 0, 0, false, false, false);
        // verify that the milestone stem and season are updated and are kept, as
        // existing deposits are still valid.
        IMockFBeanstalk.AssetSettings memory newSS = bs.tokenSettings(token);
        assertEq(int256(newSS.milestoneStem), bs.stemTipForToken(token));
        assertEq(uint256(newSS.milestoneSeason), season);
    }

    function test_whitelistTokenWithExternalImplementation(
        uint32 stalkEarnedPerSeason,
        uint48 stalkIssuedPerBdv,
        uint128 gaugePoints,
        uint64 optimalPercentDepositedBdv
    ) public prank(address(bs)) {
        address token = address(new MockToken("Mock Token", "MTK"));
        bytes4 liquidityWeightSelector = IMockFBeanstalk.maxWeight.selector;
        bytes1 encodeType = 0x01;

        IMockFBeanstalk.Implementation memory oracleImplementation = IMockFBeanstalk.Implementation(
            address(0),
            bytes4(0),
            bytes1(0),
            new bytes(0)
        );

        IMockFBeanstalk.Implementation memory gaugePointImplementation = IMockFBeanstalk
            .Implementation(
                address(0),
                IMockFBeanstalk.defaultGaugePointFunction.selector,
                bytes1(0),
                new bytes(0)
            );

        IMockFBeanstalk.Implementation memory liquidityWeightImplementation = IMockFBeanstalk
            .Implementation(address(0), liquidityWeightSelector, bytes1(0), new bytes(0));

        verifyWhitelistEvents(
            token,
            IMockFBeanstalk.beanToBDV.selector,
            stalkEarnedPerSeason,
            stalkIssuedPerBdv,
            bytes4(0),
            bytes4(0),
            gaugePoints,
            optimalPercentDepositedBdv,
            false
        );
        bs.whitelistTokenWithExternalImplementation(
            token,
            IMockFBeanstalk.beanToBDV.selector,
            stalkIssuedPerBdv,
            stalkEarnedPerSeason,
            encodeType,
            gaugePoints,
            optimalPercentDepositedBdv,
            oracleImplementation,
            gaugePointImplementation,
            liquidityWeightImplementation
        );
    }

    function verifyWhitelistEvents(
        address token,
        bytes4 bdvSelector,
        uint32 stalkEarnedPerSeason,
        uint48 stalkIssuedPerBdv,
        bytes4 gaugePointSelector,
        bytes4 liquidityWeightSelector,
        uint128 gaugePoints,
        uint64 optimalPercentDepositedBdv,
        bool isSoppable
    ) public {
        vm.expectEmit();
        emit AddWhitelistStatus(token, 5, true, true, false, isSoppable);
        vm.expectEmit();
        emit WhitelistToken(
            token,
            bdvSelector,
            stalkEarnedPerSeason == 0 ? 1 : stalkEarnedPerSeason,
            stalkIssuedPerBdv,
            gaugePointSelector,
            liquidityWeightSelector,
            gaugePoints,
            optimalPercentDepositedBdv
        );
    }

    function verifyWhitelistState(
        address token,
        bytes4 bdvSelector,
        uint32 stalkEarnedPerSeason,
        uint48 stalkIssuedPerBdv,
        bytes4 gaugePointSelector,
        bytes4 liquidityWeightSelector,
        uint128 gaugePoints,
        uint64 optimalPercentDepositedBdv,
        bool isWhitelisted,
        bool isWhitelistedLp,
        bool isWhitelistedWell
    ) internal view {
        IMockFBeanstalk.AssetSettings memory ss = bs.tokenSettings(token);
        assertEq(ss.selector, bdvSelector);
        assertEq(uint256(ss.stalkIssuedPerBdv), stalkIssuedPerBdv);
        assertEq(
            uint256(ss.stalkEarnedPerSeason),
            stalkEarnedPerSeason == 0 ? 1 : stalkEarnedPerSeason
        );
        assertEq(uint256(ss.stalkIssuedPerBdv), stalkIssuedPerBdv);
        assertEq(ss.gaugePointImplementation.selector, gaugePointSelector);
        assertEq(ss.liquidityWeightImplementation.selector, liquidityWeightSelector);
        assertEq(uint256(ss.gaugePoints), gaugePoints);
        assertEq(uint256(ss.optimalPercentDepositedBdv), optimalPercentDepositedBdv);

        IMockFBeanstalk.WhitelistStatus memory ws = bs.getWhitelistStatus(token);
        assertEq(ws.token, token);
        assertEq(ws.isWhitelisted, isWhitelisted);
        assertEq(ws.isWhitelistedLp, isWhitelistedLp);
        assertEq(ws.isWhitelistedWell, isWhitelistedWell);
    }
}<|MERGE_RESOLUTION|>--- conflicted
+++ resolved
@@ -68,43 +68,7 @@
             bytes4(0),
             0,
             0,
-<<<<<<< HEAD
-            IMockFBeanstalk.Implementation(address(0), bytes4(0), bytes1(0))
-        );
-    }
-
-    // reverts with invalid BDV selector.
-    function test_whitelistRevertInvalidBDVSelector(uint i) public prank(address(bs)) {
-        bytes4 bdvSelector = bytes4(keccak256(abi.encode(i)));
-
-        vm.expectRevert("Whitelist: Invalid BDV selector");
-        bs.whitelistToken(
-            address(0),
-            bdvSelector,
-            0,
-            0,
-            bytes4(0),
-            bytes4(0),
-            0,
-            0,
-            IMockFBeanstalk.Implementation(address(0), bytes4(0), bytes1(0))
-        );
-
-        vm.expectRevert("Whitelist: Invalid BDV selector");
-        bs.whitelistTokenWithEncodeType(
-            address(0),
-            bdvSelector,
-            0,
-            0,
-            bytes1(0x01),
-            bytes4(0),
-            bytes4(0),
-            0,
-            0,
-            IMockFBeanstalk.Implementation(address(0), bytes4(0), bytes1(0))
-=======
-            IMockFBeanstalk.Implementation(address(0), bytes4(0), bytes1(0), new bytes(0))
->>>>>>> 35e81f33
+            IMockFBeanstalk.Implementation(address(0), bytes4(0), bytes1(0), new bytes(0))
         );
     }
 
