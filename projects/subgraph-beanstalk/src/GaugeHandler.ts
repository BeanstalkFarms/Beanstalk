--- conflicted
+++ resolved
@@ -94,15 +94,7 @@
 
   if (event.params.deltaGerminatingStalk > ZERO_BI) {
     // Germinating stalk is being added in the current season
-<<<<<<< HEAD
-<<<<<<< HEAD
-    let farmerGerminating = loadOrCreateGerminating(event.params.account, currentSeason);
-=======
     let farmerGerminating = loadOrCreateGerminating(event.params.account, currentSeason, true);
->>>>>>> master
-=======
-    let farmerGerminating = loadOrCreateGerminating(event.params.account, currentSeason, true);
->>>>>>> f76f05a2
     farmerGerminating.stalk = farmerGerminating.stalk.plus(event.params.deltaGerminatingStalk);
     farmerGerminating.save();
   } else {
@@ -136,15 +128,7 @@
     return;
   }
 
-<<<<<<< HEAD
-<<<<<<< HEAD
-  let tokenGerminating = loadOrCreateGerminating(event.params.token, event.params.germinationSeason.toU32());
-=======
   let tokenGerminating = loadOrCreateGerminating(event.params.token, event.params.germinationSeason.toU32(), false);
->>>>>>> master
-=======
-  let tokenGerminating = loadOrCreateGerminating(event.params.token, event.params.germinationSeason.toU32(), false);
->>>>>>> f76f05a2
   tokenGerminating.season = event.params.germinationSeason.toU32();
   tokenGerminating.tokenAmount = tokenGerminating.tokenAmount.plus(event.params.deltaAmount);
   tokenGerminating.bdv = tokenGerminating.bdv.plus(event.params.deltaBdv);
@@ -161,15 +145,7 @@
     return;
   }
 
-<<<<<<< HEAD
-<<<<<<< HEAD
-  let siloGerminating = loadOrCreateGerminating(event.address, event.params.germinationSeason.toU32());
-=======
   let siloGerminating = loadOrCreateGerminating(event.address, event.params.germinationSeason.toU32(), false);
->>>>>>> master
-=======
-  let siloGerminating = loadOrCreateGerminating(event.address, event.params.germinationSeason.toU32(), false);
->>>>>>> f76f05a2
   siloGerminating.season = event.params.germinationSeason.toU32();
   siloGerminating.stalk = siloGerminating.stalk.plus(event.params.deltaGerminatingStalk);
   // Don't delete this entity as the overall silo germinating stalk entity is likely to be recreated frequently.
