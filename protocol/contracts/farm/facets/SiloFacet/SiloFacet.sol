/*
 * SPDX-License-Identifier: MIT
*/

pragma solidity ^0.7.6;
pragma experimental ABIEncoderV2;

import "./BeanSilo.sol";
import "../../../libraries/LibClaim.sol";
import "../../../libraries/LibMarket.sol";

/*
 * @author Publius
 * @title Silo handles depositing and withdrawing Beans and LP, and updating the Silo.
*/
contract SiloFacet is BeanSilo {

    event BeanAllocation(address indexed account, uint256 beans);

    using SafeMath for uint256;
    using SafeMath for uint32;

    /*
     * Bean
    */

    // Deposit

    function claimAndDepositBeans(uint256 amount, LibClaim.Claim calldata claim) external {
        allocateBeans(claim, amount);
        _depositBeans(amount);
    }

    function claimBuyAndDepositBeans(
        uint256 amount,
        uint256 buyAmount,
        LibClaim.Claim calldata claim
    )
        external
        payable
    {
        allocateBeans(claim, amount);
        uint256 boughtAmount = LibMarket.buyAndDeposit(buyAmount);
        _depositBeans(boughtAmount.add(amount));
    }

    function depositBeans(uint256 amount) public {
        bean().transferFrom(msg.sender, address(this), amount);
        _depositBeans(amount);
    }

    function buyAndDepositBeans(uint256 amount, uint256 buyAmount) public payable {
        uint256 boughtAmount = LibMarket.buyAndDeposit(buyAmount);
        if (amount > 0) bean().transferFrom(msg.sender, address(this), amount);
        _depositBeans(boughtAmount.add(amount));
    }

    // Withdraw

    function withdrawBeans(
        uint32[] calldata crates,
        uint256[] calldata amounts
    )
        notLocked(msg.sender)
        external
    {
        _withdrawBeans(crates, amounts);
    }

    function claimAndWithdrawBeans(
        uint32[] calldata crates,
        uint256[] calldata amounts,
        LibClaim.Claim calldata claim
    )
        notLocked(msg.sender)
        external
    {
        LibClaim.claim(claim, claim.beansToWallet);
        _withdrawBeans(crates, amounts);
    }

    /*
     * LP
    */

    function claimAndDepositLP(uint256 amount, LibClaim.Claim calldata claim) external {
        LibClaim.claim(claim, claim.beansToWallet);
        depositLP(amount);
    }

    function claimAddAndDepositLP(
        uint256 lp,
        uint256 buyBeanAmount,
        uint256 buyEthAmount,
        LibMarket.AddLiquidity calldata al,
	LibClaim.Claim calldata claim
    )
        external
        payable
    {
        LibClaim.claim(claim, 0);
        _addAndDepositLP(lp, buyBeanAmount, buyEthAmount, al, claim);
    }

    function depositLP(uint256 amount) public {
        pair().transferFrom(msg.sender, address(this), amount);
        _depositLP(amount);
    }

    function addAndDepositLP(uint256 lp,
        uint256 buyBeanAmount,
        uint256 buyEthAmount,
        LibMarket.AddLiquidity calldata al,
	LibClaim.Claim calldata c
    )
        public
        payable
    {
        require(buyBeanAmount == 0 || buyEthAmount == 0, "Silo: Silo: Cant buy Ether and Beans.");
        _addAndDepositLP(lp, buyBeanAmount, buyEthAmount, al, c);
    }
    
    function _addAndDepositLP(
        uint256 lp,
        uint256 buyBeanAmount,
        uint256 buyEthAmount,
        LibMarket.AddLiquidity calldata al,
	LibClaim.Claim calldata c
    )
<<<<<<< HEAD
        internal {
        uint256 boughtLP = LibMarket.swapAndAddLiquidity(buyBeanAmount, buyEthAmount, al, c);
        if (lp>0) pair().transferFrom(msg.sender, address(this), lp);
        _depositLP(lp.add(boughtLP), season());

    }

    function claimConvertAddAndDepositLP(
        uint256 lp,
        LibMarket.AddLiquidity calldata al,
        uint32[] memory crates,
        uint256[] memory amounts,
        LibClaim.Claim calldata claim
    )
        external
        payable
    {
	LibClaim.claim(claim, 0);
        _convertAddAndDepositLP(lp, al, crates, amounts, claim.beansToWallet);
    }

    function convertAddAndDepositLP(
        uint256 lp,
        LibMarket.AddLiquidity calldata al,
        uint32[] memory crates,
        uint256[] memory amounts,
	uint256 beansToWallet
    )
        public
        payable
    {
        _convertAddAndDepositLP(lp, al, crates, amounts, beansToWallet);
    }

    function _convertAddAndDepositLP(
        uint256 lp,
        LibMarket.AddLiquidity calldata al,
        uint32[] memory crates,
        uint256[] memory amounts,
        uint256 beansToWallet
    )
        private
    {
	updateSilo(msg.sender);
        WithdrawState memory w;
        if (IBean(s.c.bean).balanceOf(address(this)) < al.beanAmount) {
            w.beansTransferred = al.beanAmount.sub(totalDepositedBeans()); // amount of beans taken from user when he deposits more beans into LP than there are beans in the Silo
	    if (s.a[msg.sender].claimableBeans == 0) {
		    bean().transferFrom(msg.sender, address(this), w.beansTransferred);
	    }
            else {
                    if (s.a[msg.sender].claimableBeans > w.beansTransferred) {
			    s.a[msg.sender].claimableBeans = s.a[msg.sender].claimableBeans.sub(w.beansTransferred);
			    IBean(s.c.bean).mint(address(this), w.beansTransferred);
		    }
                    else if (s.a[msg.sender].claimableBeans == w.beansTransferred) {
			    s.a[msg.sender].claimableBeans = 0;
			    IBean(s.c.bean).mint(address(this), w.beansTransferred);
		    }
                    else {
			    require(s.a[msg.sender].claimableBeans.add(IBean(s.c.bean).balanceOf(msg.sender)) >= w.beansTransferred, "Silo: Not enough beans");
			    IBean(s.c.bean).mint(address(this), s.a[msg.sender].claimableBeans);
                            bean().transferFrom(msg.sender, address(this), w.beansTransferred.sub(s.a[msg.sender].claimableBeans));
			    s.a[msg.sender].claimableBeans = 0;
                    }
            }
        }
        (w.beansAdded, w.newLP) = LibMarket.addLiquidity(al); // w.beansAdded is beans added to LP
        require(w.newLP > 0, "Silo: No LP added.");
        (w.beansRemoved, w.stalkRemoved) = _withdrawBeansForConvert(crates, amounts, w.beansAdded); // w.beansRemoved is beans removed from Silo
        uint256 amountFromWallet = w.beansAdded.sub(w.beansRemoved, "Silo: Removed too many Beans.");
	
	bool flag = false;
        if (amountFromWallet < w.beansTransferred) {
            bean().transfer(msg.sender, w.beansTransferred.sub(amountFromWallet));
	}
        else if (w.beansTransferred < amountFromWallet) {
	    flag = true;
            uint256 transferAmount = amountFromWallet.sub(w.beansTransferred);
            LibMarket.transferAllocatedBeans(transferAmount, beansToWallet);
        }
        w.i = w.stalkRemoved.sub(w.beansRemoved.mul(C.getStalkPerBean()));
        w.i = w.i.div(lpToLPBeans(lp.add(w.newLP)), "Silo: No LP Beans.");

	if (!flag) {
		LibMarket.sendBeansToWallet(beansToWallet);
	}

        uint32 depositSeason = uint32(season().sub(w.i.div(C.getSeedsPerLPBean())));

        if (lp > 0) pair().transferFrom(msg.sender, address(this), lp);
	
        _depositLP(lp.add(w.newLP), depositSeason);
        LibCheck.beanBalanceCheck();
        updateBalanceOfRainStalk(msg.sender);
=======
        internal 
    {
        uint256 boughtLP = LibMarket.swapAndAddLiquidity(buyBeanAmount, buyEthAmount, allocatedBeans, al);
        if (lp>0) pair().transferFrom(msg.sender, address(this), lp);
        _depositLP(lp.add(boughtLP));
>>>>>>> 198ce24d
    }

    /*
     * Withdraw
    */

    function claimAndWithdrawLP(
        uint32[] calldata crates,
        uint256[] calldata amounts,
        LibClaim.Claim calldata claim
    )
        notLocked(msg.sender)
        external
    {
        LibClaim.claim(claim, claim.beansToWallet);
        _withdrawLP(crates, amounts);
    }

    function withdrawLP(
        uint32[] calldata crates, uint256[]
        calldata amounts
    )
        notLocked(msg.sender)
        external
    {
        _withdrawLP(crates, amounts);
    }

    function allocateBeans(LibClaim.Claim calldata c, uint256 transferBeans) private {
        LibClaim.claim(c, 0);
        LibMarket.transferAllocatedBeans(transferBeans, c.beansToWallet);
    }
}<|MERGE_RESOLUTION|>--- conflicted
+++ resolved
@@ -127,7 +127,6 @@
         LibMarket.AddLiquidity calldata al,
 	LibClaim.Claim calldata c
     )
-<<<<<<< HEAD
         internal {
         uint256 boughtLP = LibMarket.swapAndAddLiquidity(buyBeanAmount, buyEthAmount, al, c);
         if (lp>0) pair().transferFrom(msg.sender, address(this), lp);
@@ -223,13 +222,6 @@
         _depositLP(lp.add(w.newLP), depositSeason);
         LibCheck.beanBalanceCheck();
         updateBalanceOfRainStalk(msg.sender);
-=======
-        internal 
-    {
-        uint256 boughtLP = LibMarket.swapAndAddLiquidity(buyBeanAmount, buyEthAmount, allocatedBeans, al);
-        if (lp>0) pair().transferFrom(msg.sender, address(this), lp);
-        _depositLP(lp.add(boughtLP));
->>>>>>> 198ce24d
     }
 
     /*
