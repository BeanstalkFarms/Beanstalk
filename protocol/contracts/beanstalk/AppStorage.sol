--- conflicted
+++ resolved
@@ -67,13 +67,8 @@
      * 
      */
     struct MowStatus {
-<<<<<<< HEAD
-        int96 lastStem; // the last stem, or cumulative grown stalk per bdv index at which the farmer mowed
-        uint128 bdv; // bdv of all of a farmer's deposits of this token type
-=======
         int96 lastStem; // ───┐ 12
         uint128 bdv; // ──────┘ 16 (28/32)
->>>>>>> 0eacf9ef
     }
 
     /**
@@ -538,20 +533,6 @@
     mapping(address => Storage.UnripeSettings) u;
 
     // Fertilizer
-<<<<<<< HEAD
-    mapping(uint128 => uint256) fertilizer; // A mapping from Fertilizer Id to the supply of Fertilizer for each Id.
-    mapping(uint128 => uint128) nextFid; // A linked list of Fertilizer Ids ordered by Id number. Fertilizer Id is the Beans Per Fertilzer level at which the Fertilizer no longer receives Beans. Sort in order by which Fertilizer Id expires next.
-    uint256 activeFertilizer; // The number of active Fertilizer.
-    uint256 fertilizedIndex; // The total number of Fertilizer Beans.
-    uint256 unfertilizedIndex; // The total number of Unfertilized Beans ever.
-    uint128 fFirst; // The lowest active Fertilizer Id (start of linked list that is stored by nextFid). 
-    uint128 fLast; // The highest active Fertilizer Id (end of linked list that is stored by nextFid). 
-    uint128 bpf; // The cumulative Beans Per Fertilizer (bfp) minted over all Season.
-    uint128 newEarnedRoots; // the number of roots to add to the global roots, in the case the user plants in the morning. // placed here to save a storage slot.s
-    uint256 recapitalized; // The nubmer of USDC that has been recapitalized in the Barn Raise.
-    uint256 isFarm; // Stores whether the function is wrapped in the `farm` function (1 if not, 2 if it is).
-    address ownerCandidate; // Stores a candidate address to transfer ownership to. The owner must claim the ownership transfer.
-=======
     mapping(uint128 => uint256) fertilizer;
     mapping(uint128 => uint128) nextFid;
     uint256 activeFertilizer;
@@ -565,5 +546,4 @@
     uint256 isFarm;
     address ownerCandidate;
     mapping(bytes32 => Storage.Metadata) metadata;
->>>>>>> 0eacf9ef
 }