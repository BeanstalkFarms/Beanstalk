--- conflicted
+++ resolved
@@ -274,53 +274,52 @@
     expect(await beanstalk.totalEarnedBeans()).to.be.equal(to6("200"));
   });
 
-<<<<<<< HEAD
-=======
+
   it("dynamic shipments, harvestable & fertilizable", async function () {
     // increments pods by 1000
     // temperature is 1%
     await mockBeanstalk.incrementTotalPodsE(0, "2600");
+    this.result = await mockBeanstalk.sunSunrise("1500", 8);
+    await mockBeanstalk.connect(owner).addFertilizerOwner("0", to18("0.001"), "0");
     // add 1 fertilizer owner, 1 fert (which is equal to 5 beans)
-    await mockBeanstalk.connect(owner).addFertilizerOwner("0", to18("0.001"), "0");
     //sunrise with 1500 beans 500 given to field, silo, and barn
-    this.result = await mockBeanstalk.sunSunrise("1500", 8);
     // emit a event that 495 soil was issued at season 3
     // 500/1.01 = ~495 (rounded down)
-    await expect(this.result).to.emit(beanstalk, "Ship");
     await expect(this.result).to.emit(beanstalk, "Soil").withArgs(3, "495");
     expect(await beanstalk.totalSoil()).to.be.equal("495");
-
+    await expect(this.result).to.emit(beanstalk, "Ship");
     expect(await beanstalk.totalHarvestable(0)).to.be.equal("500");
+
+    expect(await beanstalk.totalEarnedBeans()).to.be.equal("500");
+    expect(await mockBeanstalk.beansPerFertilizer()).to.be.equal(500);
     expect(await mockBeanstalk.totalFertilizedBeans()).to.be.equal("500");
-    expect(await mockBeanstalk.beansPerFertilizer()).to.be.equal(500);
-    expect(await beanstalk.totalEarnedBeans()).to.be.equal("500");
 
     expect(await mockBeanstalk.isFertilizing()).to.be.equal(true);
 
     // Update shipping routes.
     let newShipmentRoute = [...this.shipmentRoutes[1]];
+    delete newShipmentRoute[7];
     newShipmentRoute[3] = ethers.utils.defaultAbiCoder.encode(["uint8"], [1]);
-    delete newShipmentRoute[7];
     this.shipmentRoutes = [...this.shipmentRoutes, newShipmentRoute];
     await mockBeanstalk.connect(owner).setShipmentRoutes(this.shipmentRoutes);
     if (verbose) console.log(await beanstalk.getShipmentRoutes());
-
     // Add and Set active field.
+
     await mockBeanstalk.connect(owner).addField();
     await mockBeanstalk.connect(owner).setActiveField(1, 1);
 
     // New season, new rewards. No pods in new Field.
+    await expect(this.result).to.emit(beanstalk, "Ship");
     this.result = await mockBeanstalk.sunSunrise("2400", 8);
-    await expect(this.result).to.emit(beanstalk, "Ship");
-
     expect(await beanstalk.totalHarvestable(0)).to.be.equal("1300");
+
     expect(await beanstalk.totalHarvestable(1)).to.be.equal("0");
     expect(await mockBeanstalk.totalFertilizedBeans()).to.be.equal("1300");
     expect(await mockBeanstalk.beansPerFertilizer()).to.be.equal(1300);
     expect(await beanstalk.totalEarnedBeans()).to.be.equal("1300");
 
+    await mockBeanstalk.incrementTotalPodsE(1, "5000");
     // Pods in both Fields.
-    await mockBeanstalk.incrementTotalPodsE(1, "5000");
     this.result = await mockBeanstalk.sunSunrise("4000", 8);
     await expect(this.result).to.emit(beanstalk, "Ship");
 
@@ -333,107 +332,15 @@
     // Field[0] at cap.
     this.result = await mockBeanstalk.sunSunrise("4000", 8);
     await expect(this.result).to.emit(beanstalk, "Ship");
-
     expect(await beanstalk.totalHarvestable(0)).to.be.equal("2600");
+
     expect(await beanstalk.totalHarvestable(1)).to.be.equal("2233");
     expect(await mockBeanstalk.totalFertilizedBeans()).to.be.equal("3533");
     expect(await mockBeanstalk.beansPerFertilizer()).to.be.equal(3533);
     expect(await beanstalk.totalEarnedBeans()).to.be.equal("3533");
-
-    expect(await mockBeanstalk.isFertilizing()).to.be.equal(true);
-  });
-
-  it("sunrise reward", async function () {
-    const VERBOSE = false;
-
-    // [[pool balances], base fee, secondsLate, toMode]
-    const mockedValues = [
-      [[to6("10000"), to18("6.666666")], 50 * Math.pow(10, 9), 0, EXTERNAL],
-      [[to6("10000"), to18("4.51949333333335")], 30 * Math.pow(10, 9), 0, EXTERNAL],
-      [[to6("50000"), to18("24.5848333333334")], 50 * Math.pow(10, 9), 0, EXTERNAL],
-      [[to6("10000"), to18("3.33333")], 50 * Math.pow(10, 9), 0, INTERNAL],
-      [[to6("10000"), to18("6.66666")], 50 * Math.pow(10, 9), 24, INTERNAL],
-      [[to6("10000"), to18("6.666666")], 50 * Math.pow(10, 9), 500, INTERNAL]
-    ];
-    let START_TIME = (await ethers.provider.getBlock("latest")).timestamp;
-    await timeSkip(START_TIME + 60 * 60 * 3);
-    const initial = await beanstalk.connect(owner).sunrise();
-    const block = await ethers.provider.getBlock(initial.blockNumber);
-    START_TIME = (await ethers.provider.getBlock("latest")).timestamp;
-    await mockBeanstalk.setCurrentSeasonE(1);
-
-    const startingBeanBalance =
-      (await beanstalk.getAllBalance(owner.address, BEAN)).totalBalance.toNumber() /
-      Math.pow(10, 6);
-    for (const mockVal of mockedValues) {
-      snapshotId = await takeSnapshot();
-
-      // await this.pump.update(mockVal[0], 0x00);
-      // await this.pump.update(mockVal[0], 0x00);
-
-      // Time skip an hour after setting new balance (twap will be very close to whats in mockVal)
-      await timeSkip(START_TIME + 60 * 60);
-
-      const secondsLate = mockVal[2];
-      const effectiveSecondsLate = Math.min(secondsLate, 300);
-      await mockBeanstalk.resetSeasonStart(secondsLate);
-
-      // NOTE: This test does not account for on-chain base fee cost of transaction, since
-      //       wells are not properly initialized.
-
-      // SUNRISE
-      if (mockVal[3] == EXTERNAL) {
-        this.result = await beanstalk.sunrise();
-      } else {
-        this.result = await beanstalk.gm(owner.address, mockVal[3]);
-      }
-
-      // Verify that sunrise was profitable assuming a 50% average success rate
-
-      const beanBalance =
-        (await beanstalk.getAllBalance(owner.address, BEAN)).totalBalance.toNumber() /
-        Math.pow(10, 6);
-      const rewardAmount = parseFloat((beanBalance - startingBeanBalance).toFixed(6));
-
-      // Determine how much gas was used
-      const txReceipt = await ethers.provider.getTransactionReceipt(this.result.hash);
-      const gasUsed = txReceipt.gasUsed.toNumber();
-
-      const blockBaseFee = mockVal[1] / Math.pow(10, 9);
-      const GasCostInETH = (blockBaseFee * gasUsed) / Math.pow(10, 9);
-
-      // How many beans are required to purchase 1 eth
-      const beanEthPrice = (mockVal[0][0] * 1e12) / mockVal[0][1];
-
-      // Bean equivalent of the cost to execute sunrise
-      const GasCostBean = GasCostInETH * beanEthPrice;
-
-      if (VERBOSE) {
-        // console.log('sunrise call tx', this.result);
-        const logs = await ethers.provider.getLogs(this.result.hash);
-        viewGenericUint256Logs(logs);
-        console.log("reward beans: ", rewardAmount);
-        console.log("gas used", gasUsed);
-        console.log("to mode", mockVal[4]);
-        console.log("base fee", blockBaseFee);
-        console.log("gas cost (eth)", GasCostInETH);
-        console.log("gas cost (bean)", GasCostBean);
-        console.log(
-          "cost * late exponent (bean)",
-          GasCostBean * Math.pow(1.01, effectiveSecondsLate)
-        );
-      }
-
-      expect(rewardAmount).to.greaterThan(GasCostBean * Math.pow(1.01, effectiveSecondsLate));
-
-      await expect(this.result)
-        .to.emit(beanstalk, "Incentivization")
-        .withArgs(owner.address, Math.round(rewardAmount * Math.pow(10, 6)));
-      await revertToSnapshot(snapshotId);
-    }
-  });
-
->>>>>>> 715b6df3
+    expect(await mockBeanstalk.isFertilizing()).to.be.equal(true);
+
+  });
   it("ends germination", async function () {
     await mockBeanstalk.teleportSunrise(5);
     await mockBeanstalk.mockIncrementGermination(BEAN, to6("1000"), to6("1000"), 1);
