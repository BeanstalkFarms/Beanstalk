// SPDX-License-Identifier: MIT
pragma solidity >=0.6.0 <0.9.0;
pragma abicoder v2;

import {TestHelper, IMockFBeanstalk, MockToken, C, IWell} from "test/foundry/utils/TestHelper.sol";
import {MockChainlinkAggregator} from "contracts/mocks/chainlink/MockChainlinkAggregator.sol";
import {MockLiquidityWeight} from "contracts/mocks/MockLiquidityWeight.sol";
import {GaugePointPrice} from "contracts/beanstalk/sun/GaugePoints/GaugePointPrice.sol";

/**
 * @notice Tests the functionality of the gauge.
 */
contract GaugeTest is TestHelper {
    event UpdatedSeedGaugeSettings(IMockFBeanstalk.EvaluationParameters);
    event BeanToMaxLpGpPerBdvRatioChange(uint256 indexed season, uint256 caseId, int80 absChange);

    // Interfaces.
    MockLiquidityWeight mlw = MockLiquidityWeight(address(bs));
    GaugePointPrice gpP;

    function setUp() public {
        initializeBeanstalkTestState(true, false, false);

        // deploy mockLiquidityWeight contract for testing.
        mlw = new MockLiquidityWeight(0.5e18);

        // deploy gaugePointPrice contract for WETH, with a price threshold of 500 USD,
        // and a gaugePoint of 10.
<<<<<<< HEAD
        gpP = new GaugePointPrice(address(bs), C.WETH, 500e6, 10e18);
=======
        gpP = new GaugePointPrice(BEANSTALK, WETH, 500e6, 10e18);
>>>>>>> d938ad76
    }

    ////////////////////// BEAN TO MAX LP RATIO //////////////////////

    /**
     * @notice the bean to max LP ratio should never go below 0%.
     */
    function test_beanToMaxLpMin(uint256 initBeanToMaxLPRatio, uint256 caseId) public {
        initBeanToMaxLPRatio = bound(initBeanToMaxLPRatio, 0, 1e18 - 1);

        // create caseId such that BeanToMaxLP always decreases. See {LibEvaluate}.
        caseId = bound(caseId, 0, 143);
        uint256 foo = caseId % 9;
        if (foo < 3) caseId = caseId + (3 - foo);

        // set the bean to max lp to < 1 point.
        bs.setBeanToMaxLpGpPerBdvRatio(uint128(initBeanToMaxLPRatio));

        // iterate through the sunrise with the case.
        vm.expectEmit();
        emit BeanToMaxLpGpPerBdvRatioChange(
            bs.season() + 1,
            caseId,
            -int80(uint80(initBeanToMaxLPRatio))
        );
        bs.seedGaugeSunSunrise(0, caseId);

        assertEq(bs.getBeanToMaxLpGpPerBdvRatio(), 0);
    }

    /**
     * @notice the bean to max LP ratio should never exceed 100%.
     */
    function test_beanToMaxLpMax(uint256 initBeanToMaxLPRatio, uint256 caseId) public {
        initBeanToMaxLPRatio = bound(initBeanToMaxLPRatio, 99e18, 100e18 - 1);

        // create caseId such that BeanToMaxLP always increases. See {LibEvaluate}.
        caseId = bound(caseId, 72, 143);
        uint256 foo = caseId % 9;
        if (foo > 2) caseId = caseId - foo;

        // set the bean to max lp to < 1 point.
        bs.setBeanToMaxLpGpPerBdvRatio(uint128(initBeanToMaxLPRatio));

        // iterate through the sunrise with the case.
        vm.expectEmit();
        emit BeanToMaxLpGpPerBdvRatioChange(
            bs.season() + 1,
            caseId,
            100e18 - int80(uint80(initBeanToMaxLPRatio))
        );
        bs.seedGaugeSunSunrise(0, caseId);

        assertEq(bs.getBeanToMaxLpGpPerBdvRatio(), 100e18);
    }

    ////////////////////// BEAN TO MAX LP SCALAR //////////////////////

    /**
     * @notice verifies that the bean to max LP properly scales up.
     * @dev these tests verify the specific scalar implementation.
     * Changing the scalar implementation will most likely break these tests.
     * See {LibGauge.getBeanToMaxLpGpPerBdvRatioScaled}.
     */
    function test_beanToMaxLP_scaled(
        uint256 initBeanToMaxLPRatio,
        uint256 beanMaxLpRatioChange
    ) public {
        initBeanToMaxLPRatio = bound(initBeanToMaxLPRatio, 0, 100e18);
        bs.setBeanToMaxLpGpPerBdvRatio(uint128(initBeanToMaxLPRatio));
        uint256 scaledRatio = bs.getBeanToMaxLpGpPerBdvRatioScaled();
        uint256 minBeanMaxLpGpPerBdvRatio = bs.getMinBeanMaxLpGpPerBdvRatio();
        uint256 maxBeanMaxLpGpPerBdvRatio = bs.getMaxBeanMaxLpGpPerBdvRatio();
        // scaled ratio should never fall below 50%.
        assertGe(scaledRatio, minBeanMaxLpGpPerBdvRatio);

        // scaled ratio should never exceed 100%.
        assertLe(scaledRatio, maxBeanMaxLpGpPerBdvRatio);

        // the scaledRatio should increase half as fast as the initBeanToMaxLPRatio.
        assertEq(scaledRatio - minBeanMaxLpGpPerBdvRatio, initBeanToMaxLPRatio / 2);
    }

    ////////////////////// L2SR //////////////////////

    /**
     * @notice verifies getters with no liquidity.
     */
    function test_L2SRNoLiquidity(uint256 index) public {
        bean.mint(users[0], 100e6);
        address[] memory whitelistedWellTokens = bs.getWhitelistedWellLpTokens();
        index = bound(index, 0, whitelistedWellTokens.length - 1);
        address well = whitelistedWellTokens[index];
        assertEq(bs.getLiquidityToSupplyRatio(), 0, "invalid liq to supply ratio");
        assertEq(bs.getTwaLiquidityForWell(well), 0, "invalid twa liq for well");
        assertEq(bs.getWeightedTwaLiquidityForWell(well), 0, "invalid weighted twa liq for well");
        assertEq(bs.getTotalUsdLiquidity(), 0, "invalid total liq");
        assertEq(bs.getTotalWeightedUsdLiquidity(), 0, "invalid total weighted liq");
    }

    /**
     * @notice verifies getters with no supply.
     */
    function test_L2SRNoSupply() public {
        assertEq(bs.getLiquidityToSupplyRatio(), 0, "invalid liq to supply ratio");
        assertEq(bs.getTotalUsdLiquidity(), 0, "invalid total liq");
        assertEq(bs.getTotalWeightedUsdLiquidity(), 0, "invalid total weighted liq");
    }

    /**
     * @notice verifies L2SR functionality.
     */
    function test_L2SR_func(uint256 nonBeanAmount, uint256 beansIssued) public {
        vm.pauseGasMetering();
        address[] memory whitelistedWellTokens = bs.getWhitelistedWellLpTokens();
        beansIssued = bound(beansIssued, 0, type(uint128).max);
        uint256 totalNonBeanValue;
        for (uint i; i < whitelistedWellTokens.length; i++) {
            address well = whitelistedWellTokens[i];
            nonBeanAmount = bound(nonBeanAmount, 1e18, type(uint80).max);
            totalNonBeanValue += addLiquidityAndReturnNonBeanValue(well, nonBeanAmount);

            // hash to output different beans for next loop.
            nonBeanAmount = uint256(keccak256(abi.encode(nonBeanAmount)));
        }
        vm.resumeGasMetering();
        assertEq(bs.getTotalUsdLiquidity(), totalNonBeanValue);
        uint256 l2sr = bs.getLiquidityToSupplyRatio();
        // all beans are in the pool, and thus should have a ~100% L2SR (small imprecision due to rounding).
        assertGe(l2sr, 1e18, "l2sr < 1e18");
        assertApproxEqRel(l2sr, 1e18, 1e8, "invalid l2sr");

        uint256 snapshot = vm.snapshot();

        // verify L2SR decreases with an increase in bean supply.
        bean.mint(users[1], beansIssued);
        uint256 l2srIncreasedBeans = bs.getLiquidityToSupplyRatio();
        assertLe(l2srIncreasedBeans, l2sr, "l2sr did not decrease");

        // verify L2SR increases with an decrease in bean supply.
        vm.prank(users[1]);
        bean.burn(beansIssued);
        assertGe(bs.getLiquidityToSupplyRatio(), l2srIncreasedBeans, "l2sr did not increase");
    }

    /**
     * @notice verifies L2SR functionality, updates weight.
     */
    function test_liquidityWeightUpdate(uint256 rand) public {
        address[] memory whitelistedWellTokens = bs.getWhitelistedWellLpTokens();
        rand = bound(rand, 0, whitelistedWellTokens.length - 1);
        uint256 totalNonBeanValue;
        for (uint i; i < whitelistedWellTokens.length; i++) {
            address well = whitelistedWellTokens[i];
            totalNonBeanValue += addLiquidityAndReturnNonBeanValue(well, 10e18);
        }
        assertEq(bs.getTotalWeightedUsdLiquidity(), totalNonBeanValue);

        // update liquidtyWeight.
        bs.mockUpdateLiquidityWeight(
            whitelistedWellTokens[rand],
            address(mlw),
            0x00,
            mlw.getLiquidityWeight.selector,
            new bytes(0)
        );

        // 1 out of 2 whitelisted lp tokens should have updated weight.
        // mockLiquidityWeight has a 50% reduction in weight. total Weighted value should decrease by 25%.
        assertEq(bs.getTotalWeightedUsdLiquidity(), (totalNonBeanValue * 3) / 4);
        assertApproxEqRel(bs.getLiquidityToSupplyRatio(), 0.75e18, 0.01e6);
    }

    ////////////////////// AVERAGE GROWN STALK PER BDV PER SEASON //////////////////////

    /**
     * @notice verifies that the average grown stalk per season does not change if the season is less than the catchup bs.
     */
    function test_avgGrownStalkPerBdv_noChange(uint256 season) public {
        season = bound(season, 0, bs.getTargetSeasonsToCatchUp() - 1);
        uint256 initialAvgGrownStalkPerBdvPerSeason = bs.getAverageGrownStalkPerBdvPerSeason();
        depositForUser(users[1], BEAN, 100e6);

        bs.fastForward(uint32(season));

        // the user must mow as unmowed grown stalk cannot be tracked.
        vm.prank(users[1]);
        bs.mow(users[1], BEAN);
        // attempt to update average grown stalk per bdv per season (done during the sunrise function).
        bs.mockUpdateAverageGrownStalkPerBdvPerSeason();

        assertEq(
            uint256(bs.getAverageGrownStalkPerBdvPerSeason()),
            initialAvgGrownStalkPerBdvPerSeason
        );
    }

    /**
     * @notice verifies that the average grown stalk per season changes after the catchup bs.
     */
    function test_avgGrownStalkPerBdv_changes(uint256 season) public {
        // season is capped to uint32 max - 1.
        season = bound(season, bs.getTargetSeasonsToCatchUp(), type(uint32).max - 1);
        depositForUser(users[1], BEAN, 100e6);

        bs.fastForward(uint32(season));

        // the user must mow as unmowed grown stalk cannot be tracked.
        vm.prank(users[1]);
        bs.mow(users[1], BEAN);
        // update average grown stalk per bdv per season (done during the gauge portion of sunrise).
        bs.mockUpdateAverageGrownStalkPerBdvPerSeason();

        // verify that the averageGrownStalkPerBdvPerSeason has increased.
        // note: beanstalk initializes the averageGrownStalkPerBdvPerSeason to 3e6,
        // but assumes a 50/50 split between bean/lp deposits. Thus, the actual average is 2e6.
        assertGe(uint256(bs.getAverageGrownStalkPerBdvPerSeason()), 2e6);
    }

    // oracle failure //

    /**
     * @notice verfies seed system skips upon an oracle failure.
     */
    function test_seedGauge_oracleFailure() public {
        uint256 initBeanToMaxLpRatio = bs.getBeanToMaxLpGpPerBdvRatio();
        uint256 initBeanEthGaugePoints = bs.getGaugePoints(BEAN_ETH_WELL);
        uint256 initBeanSeeds = bs.tokenSettings(BEAN).stalkEarnedPerSeason;
        uint256 initBeanEthSeeds = bs.tokenSettings(BEAN_ETH_WELL).stalkEarnedPerSeason;

        // set oracle failure, verify unchanged values.
        MockChainlinkAggregator(ETH_USD_CHAINLINK_PRICE_AGGREGATOR).setOracleFailure();
        MockChainlinkAggregator(WSTETH_ETH_CHAINLINK_PRICE_AGGREGATOR).setOracleFailure();

        assertEq(bs.getBeanToMaxLpGpPerBdvRatio(), initBeanToMaxLpRatio);
        assertEq(bs.getGaugePoints(BEAN_ETH_WELL), initBeanEthGaugePoints);
        assertEq(bs.tokenSettings(BEAN).stalkEarnedPerSeason, initBeanSeeds);
        assertEq(bs.tokenSettings(BEAN_ETH_WELL).stalkEarnedPerSeason, initBeanEthSeeds);
    }

    ////////////////////// LOCKED BEANS //////////////////////

    /**
     * verifies locked beans functionality for unripe beans.
     * note: unripe LP follows the same methodology,
     * but has an additional step to derive the locked beans from LP.
     */
    function test_lockedBeansUnderBeans(uint256 addedBeans) public {
        initializeLockedBeans();
        addedBeans = bound(addedBeans, 0, MockToken(UNRIPE_BEAN).totalSupply() - 1000e6);

        uint256 lockedBeans = bs.getLockedBeansUnderlyingUnripeBean();

        // add additional beans to unripe beans.
        addUnderlyingToUnripeBean(0, addedBeans);

        // verify the locked beans increased.
        assertGe(bs.getLockedBeansUnderlyingUnripeBean(), lockedBeans);
        uint256 totalUnderlying = bs.getTotalUnderlying(UNRIPE_BEAN);
        assertEq(
            bs.getLockedBeansUnderlyingUnripeBean(),
            (totalUnderlying * 0.4587658967980477e18) / 1e18
        );
    }

    function test_lockedBeansSupply90Million(uint256 supply) public {
        initializeLockedBeans();
        uint256 lockedBeans = bs.getLockedBeansUnderlyingUnripeBean();

        // initial supply is 20 million urBean.
        // deduct < 10m and verify that locked beans amount do not change.
        supply = bound(supply, 0, 10000000e6 - 1e6);
        vm.prank(users[0]);
        MockToken(UNRIPE_BEAN).burn(supply);
        assertEq(bs.getLockedBeansUnderlyingUnripeBean(), lockedBeans);
    }

    function test_lockedBeansSupply10Million(uint256 burntBeans) public {
        initializeLockedBeans();
        // initial supply is 20 million urBean.
        // deduct 0 < x< 10m and verify that locked beans amount are within a range.
        burntBeans = bound(burntBeans, 0, 10000000e6 - 1e6);
        uint256 lockedBeansPercent = burnBeansAndCheckLockedBeans(burntBeans);
        // 1e-12% precision.
        assertApproxEqRel(lockedBeansPercent, 0.458765896798e18, 1e6); // see {LibLockedUnderlying}
    }

    function test_lockedBeansSupply5Million(uint256 burntBeans) public {
        initializeLockedBeans();

        // initial supply is 20 million urBean.
        // deduct 10m < x< 19m and verify that locked beans amount are within a range.
        burntBeans = bound(burntBeans, 10000000e6 + 1e6, 19000000e6 - 1e6);
        uint256 lockedBeansPercent = burnBeansAndCheckLockedBeans(burntBeans);
        // 1e-12% precision.
        assertApproxEqRel(lockedBeansPercent, 0.460273768141e18, 1e6); // see {LibLockedUnderlying}
    }

    /**
     * verifies locked beans are MEV resistant.
     */
    function test_lockedBeansMEVResistant(uint256 addedBeans) public {
        initializeLockedBeans();

        uint256 initialLockedBeans = bs.getLockedBeansUnderlyingUnripeLP();

        // add liquidity to unripeLP well.
        // Note: {addLiquidityToWell} is not used as sync() is called to manipulate the reserves.
        // Additionally, calling sync() multiple times to update reserves only works for the MockPump and should
        // not work for the multiFlowPump.

        address underlyingWell = bs.getUnderlyingToken(UNRIPE_LP);
        (address nonBeanToken, ) = bs.getNonBeanTokenAndIndexFromWell(underlyingWell);

        // mint and sync.
        MockToken(BEAN).mint(underlyingWell, 1000000e6);
        MockToken(nonBeanToken).mint(underlyingWell, 1000 ether);

        // initial liquidity owned by beanstalk deployer.
        uint256 lpOut = IWell(underlyingWell).sync(users[0], 0);

        uint256 newLockedBeans = bs.getLockedBeansUnderlyingUnripeLP();
        assertEq(initialLockedBeans, newLockedBeans);
    }

    /**
     * @notice verifies that the total locked beans is the summation
     * of the locked beans underlying Bean and LP.
     */
    function test_lockedBeansTotal(uint256 addedBeans) public {
        initializeLockedBeans();
        addedBeans = bound(addedBeans, 0, MockToken(UNRIPE_BEAN).totalSupply() - 1000e6);

        // add additional underlying to beans:
        addUnderlyingToUnripeBean(0, addedBeans);
        uint256 lockedBeans = bs.getLockedBeansUnderlyingUnripeBean();
        lockedBeans = lockedBeans + bs.getLockedBeansUnderlyingUnripeLP();

        assertEq(lockedBeans, bs.getLockedBeans());
    }

    ////////////////////// BEAN <> 1 LP GAUGE //////////////////////

    /**
     * When beanstalk has 1 LP token whitelisted, the gauge system adjusts
     * the bean and lp seeds based on:
     * 1: the average grown stalk per bdv per bs.
     * 2: the beanToMaxLpRatio.
     * @dev Given season < catchup season, the averageGrownStalkPerBdvPerSeason is static. See {test_avgGrownStalkPerBdv_changes}
     */
    function testDistroGaugeBeanToLp(
        uint256 beanToMaxLpRatio,
        uint256 avgGsPerBdvPerSeason
    ) public {
        address wellToken = initBeanToLp();
        // bound beanToMaxLpRatio.
        beanToMaxLpRatio = bound(beanToMaxLpRatio, 0, 100e18);
        // bound averageGrownStalkPerBdvPerSeason to reasonable values.
        // note: the bounds are limited by the ∆ seeds between seasons (cannot exceed int32.max, ~8 seeds).
        avgGsPerBdvPerSeason = bound(avgGsPerBdvPerSeason, 3e12, 10e12);

        // set values.
        bs.mockSetAverageGrownStalkPerBdvPerSeason(uint128(avgGsPerBdvPerSeason));
        bs.setBeanToMaxLpGpPerBdvRatio(uint128(beanToMaxLpRatio));

        // init values:
        IMockFBeanstalk.AssetSettings memory lpSettings = bs.tokenSettings(wellToken);
        // step gauge:
        bs.mockStepGauge();

        // assertions.
        IMockFBeanstalk.AssetSettings memory postBeanSettings = bs.tokenSettings(BEAN);
        IMockFBeanstalk.AssetSettings memory postLpSettings = bs.tokenSettings(wellToken);

        // verify that the gauge points remain unchanged.
        assertEq(
            uint256(postLpSettings.gaugePoints),
            uint256(lpSettings.gaugePoints),
            "invalid lp gauge points"
        );

        // verify bean seeds never exceed lp seeds.
        assertGe(
            uint256(postLpSettings.stalkEarnedPerSeason),
            uint256(postBeanSettings.stalkEarnedPerSeason),
            "bean seeds > lp seeds"
        );

        // verify that the bean seeds are adjusted based on the beanToMaxLpRatio.
        uint256 calcBeanToLpRatio = (uint256(postBeanSettings.stalkEarnedPerSeason) * 100e18) /
            postLpSettings.stalkEarnedPerSeason;
        uint256 targetRatio = bs.getBeanToMaxLpGpPerBdvRatioScaled();

        // precise within 1e-6%.
        assertApproxEqRel(calcBeanToLpRatio, targetRatio, 1e12);

        // verify that the seeds were properly calculated.
        // bean bdv * bean seeds + LP bdv * LP seeds = total stalk Issued this bs.
        // total Stalk issued = averageGrownStalkPerBdvPerSeason * total bdv.
        uint256 beanBDV = bs.getTotalDepositedBdv(BEAN);
        uint256 lpBDV = bs.getTotalDepositedBdv(wellToken);
        uint256 totalBdv = beanBDV + lpBDV;
        uint256 beanStalk = beanBDV * postBeanSettings.stalkEarnedPerSeason;
        uint256 lpStalk = lpBDV * postLpSettings.stalkEarnedPerSeason;
        uint256 totalStalk = (beanStalk + lpStalk);
        // precise within 1e-12%.
        // note: with the stalk Precision update, totalBdv * avgGsPerBdvPerSeason needs to be divided by 1e6,
        // as `avgGsPerBdvPerSeason` is seeds, but seeds only has 6 decimal precision, whereas Gs/bdv has 12 decimal precision.
        assertApproxEqRel(
            totalStalk,
            (totalBdv * avgGsPerBdvPerSeason) / 1e6,
            1e12,
            "invalid distrubution"
        );

        // rounding should occur such that totalBdv * avgGsPerBdvPerSeason > totalStalk.
        assertLe(totalStalk, totalBdv * avgGsPerBdvPerSeason, "calcTotalStalk > totalStalk");
    }

    ////////////////////// BEAN <> N LP GAUGE //////////////////////

    /**
     * When beanstalk has N LP token whitelisted, beanstalk adjusts the seeds between
     * N LP based on the % of gauge points.
     * the gauge points of each LP token is adjusted based on:
     * 1: the optimal % of deposited BDV.
     * 2: the target % of deposited BDV.
     * note: beanToMaxLPRatio and averageGrownStalkPerBdvPerSeason are kept constant for testing purposes.
     * see {testDistroGaugeBeanToLp} to see how the beanToMaxLPRatio and averageGrownStalkPerBdvPerSeason are adjusted.
     */
    function testDistroGaugeLpToLp() public {
        initLpToLpDistro();
        bs.mockStepGauge();

        // get silo settings.
        address[] memory tokens = bs.getWhitelistedTokens();
        IMockFBeanstalk.AssetSettings[] memory postSettings = new IMockFBeanstalk.AssetSettings[](
            tokens.length
        );

        // get data for assertions.
        uint256 totalGaugePoints;
        uint256 totalDepositedBdv;
        uint256 beanSeeds;
        uint256 largestLpSeeds;
        uint256 largestGpPerBdv;
        for (uint i; i < tokens.length; i++) {
            if (tokens[i] == UNRIPE_BEAN || tokens[i] == UNRIPE_LP) continue;
            postSettings[i] = bs.tokenSettings(tokens[i]);
            totalDepositedBdv += bs.getTotalDepositedBdv(tokens[i]);

            if (tokens[i] == BEAN) {
                beanSeeds = postSettings[i].stalkEarnedPerSeason;
                continue;
            } else {
                uint256 gpPerBdv = bs.getGaugePointsPerBdvForWell(tokens[i]);
                uint256 stalkEarnedPerSeason = postSettings[i].stalkEarnedPerSeason;
                totalGaugePoints += postSettings[i].gaugePoints;

                if (gpPerBdv > largestGpPerBdv) {
                    largestGpPerBdv = gpPerBdv;
                }

                if (stalkEarnedPerSeason > largestLpSeeds) {
                    largestLpSeeds = stalkEarnedPerSeason;
                }
            }
        }
        uint256 beanGpPerBdv = (largestGpPerBdv * bs.getBeanToMaxLpGpPerBdvRatioScaled()) / 100e18;
        totalGaugePoints += (bs.getTotalDepositedBdv(BEAN) * beanGpPerBdv) / 1e6;

        // assertions.

        // verify bean seeds never exceed the largest lp seeds.
        assertGe(largestLpSeeds, beanSeeds);

        // verify that stalk issued to LP is porportional to gauge point %.
        uint256 avgGrownStalkPerBdvPerSeason = bs.getAverageGrownStalkPerBdvPerSeason();
        uint256 totalStalk = totalDepositedBdv * avgGrownStalkPerBdvPerSeason;
        for (uint i; i < tokens.length; i++) {
            if (tokens[i] == BEAN) continue;
            uint256 percentGaugePoints = (postSettings[i].gaugePoints * 1e18) / totalGaugePoints;
            uint256 tokenDepositedBdv = bs.getTotalDepositedBdv(tokens[i]);
            uint256 stalkToLp = postSettings[i].stalkEarnedPerSeason * tokenDepositedBdv;
            // precise within 1e-6.
            assertApproxEqRel(stalkToLp, (totalStalk * percentGaugePoints) / (1e18 * 1e6), 1e12);
        }
    }

    function testPriceGaugePointFunction(
        uint256 gaugePoints,
        uint256 optimalPercentDepositedBdv,
        uint256 percentOfDepositedBdv,
        uint256 price
    ) public {
        gaugePoints = bound(gaugePoints, 1e18, 1000e18);
        percentOfDepositedBdv = bound(percentOfDepositedBdv, 0, 100e6);
        optimalPercentDepositedBdv = bound(optimalPercentDepositedBdv, 0, 100e6);
        price = bound(price, 0, 1000e6);

        // update weth price:
        mockAddRound(ETH_USD_CHAINLINK_PRICE_AGGREGATOR, int256(price), 900);

        uint256 newGaugePoints = gpP.priceGaugePointFunction(
            gaugePoints,
            optimalPercentDepositedBdv,
            percentOfDepositedBdv,
            new bytes(0)
        );

        if (gpP.getPriceThreshold() >= price) {
            uint256 gaugePointPrice = gpP.getGaugePointsPrice();
            gaugePointPrice = gaugePointPrice > gaugePoints ? gaugePoints : gaugePointPrice;
            assertEq(newGaugePoints, gaugePointPrice);
        } else {
            // verify standard gauge point implmnetation:
            assertEq(
                newGaugePoints,
                gpP.defaultGaugePointFunction(
                    gaugePoints,
                    optimalPercentDepositedBdv,
                    percentOfDepositedBdv,
                    new bytes(0)
                )
            );
        }
    }

    function testDefaultGaugePointFunction(
        uint256 gaugePoints,
        uint256 optimalPercentDepositedBdv,
        uint256 percentOfDepositedBdv
    ) public {
        gaugePoints = bound(gaugePoints, 1e18, 1000e18);
        optimalPercentDepositedBdv = bound(optimalPercentDepositedBdv, 0.01e6, 100e6);
        percentOfDepositedBdv = bound(percentOfDepositedBdv, 0.01e6, 100e6);

        uint256 newGaugePoints = gpP.defaultGaugePointFunction(
            gaugePoints,
            optimalPercentDepositedBdv,
            percentOfDepositedBdv,
            new bytes(0)
        );

        uint256 extFarAbove = gpP.getExtremelyFarAbove(optimalPercentDepositedBdv);
        uint256 relFarAbove = gpP.getRelativelyFarAbove(optimalPercentDepositedBdv);
        uint256 extFarBelow = gpP.getExtremelyFarBelow(optimalPercentDepositedBdv);
        uint256 relFarBelow = gpP.getRelativelyFarBelow(optimalPercentDepositedBdv);

        assertLe(extFarAbove, 100e6);
        assertGe(extFarAbove, optimalPercentDepositedBdv);
        assertLe(relFarAbove, 100e6);
        assertGe(relFarAbove, optimalPercentDepositedBdv);

        assertGe(extFarBelow, 0);
        assertLe(extFarBelow, optimalPercentDepositedBdv);
        assertGe(relFarBelow, 0);
        assertLe(relFarBelow, optimalPercentDepositedBdv);

        assertGe(newGaugePoints, 0);
        assertLe(newGaugePoints, 1000e18);

        uint256 deltaGaugePoints;
        if (newGaugePoints > gaugePoints) {
            deltaGaugePoints = newGaugePoints - gaugePoints;
        } else {
            deltaGaugePoints = gaugePoints - newGaugePoints;
        }

        uint256 percentDifference;
        if (percentOfDepositedBdv > optimalPercentDepositedBdv) {
            percentDifference = getPercentDifference(
                100e6 - optimalPercentDepositedBdv,
                100e6 - percentOfDepositedBdv
            );
        } else {
            percentDifference = getPercentDifference(
                optimalPercentDepositedBdv,
                percentOfDepositedBdv
            );
        }

        if (deltaGaugePoints == 5e18) {
            assertLe(percentDifference, 100e6);
        } else if (deltaGaugePoints == 3e18) {
            assertLe(percentDifference, 66.666666e6);
            assertGe(percentDifference, 33.333333e6);
        } else if (deltaGaugePoints == 1e18 && gaugePoints != 1e18) {
            assertLe(percentDifference, 33.333333e6);
        }
    }

    ////////////////////// GAUGE HELPERS //////////////////////

    function addLiquidityAndReturnNonBeanValue(
        address well,
        uint256 nonBeanAmount
    ) internal returns (uint256 newTotalNonBeanValue) {
        (, address nonBeanToken) = addLiquidityToWellAtCurrentPrice(well, nonBeanAmount);
        uint256 usdTokenPrice = bs.getUsdTokenPrice(nonBeanToken);
        uint256 precision = 10 ** MockToken(nonBeanToken).decimals();
        newTotalNonBeanValue = (nonBeanAmount * precision) / usdTokenPrice;
    }

    /**
     * @notice initializes state for locked beans. mints unripe beans and LP.
     * increments fertilizer.
     */
    function initializeLockedBeans() internal {
        // enable fertilizer, set 10k sprouts unfertilized:
        bs.setFertilizerE(true, 10000e6);

        // mint 20m unripe beans, add 2m underlying.
        addUnderlyingToUnripeBean(20000000e6, 2000000e6);
        // mint 20m unripe LP, add 20m beans worth of underlying:
        addUnderlyingToUnripeLP(20000000e6, 2000000e6);

        // set s.recapitalized to 4032696.8e6 (10612360000000 * 0.38), and 1000 sprouts fertilized:
        bs.setPenaltyParams(4032696.8e6, 1000e6);
    }

    function addUnderlyingToUnripeBean(
        uint256 unripeAmount,
        uint256 beanAmount
    ) internal prank(users[0]) {
<<<<<<< HEAD
        MockToken(C.UNRIPE_BEAN).mint(users[0], unripeAmount);
        C.bean().mint(users[0], beanAmount);
        C.bean().approve(address(bs), beanAmount);
        bs.addUnderlying(C.UNRIPE_BEAN, beanAmount);
=======
        MockToken(UNRIPE_BEAN).mint(users[0], unripeAmount);
        bean.mint(users[0], beanAmount);
        bean.approve(BEANSTALK, beanAmount);
        bs.addUnderlying(UNRIPE_BEAN, beanAmount);
>>>>>>> d938ad76
    }

    function addUnderlyingToUnripeLP(
        uint256 unripeAmount,
        uint256 beanAmount
    ) internal prank(users[0]) {
        MockToken(UNRIPE_LP).mint(users[0], unripeAmount);
        address underlyingToken = bs.getUnderlyingToken(UNRIPE_LP);
        uint256 lpOut = addLiquidityToWell(underlyingToken, beanAmount, 20000 ether);

<<<<<<< HEAD
        MockToken(underlyingToken).approve(address(bs), type(uint256).max);
        bs.addUnderlying(C.UNRIPE_LP, lpOut);
=======
        MockToken(underlyingToken).approve(BEANSTALK, type(uint256).max);
        bs.addUnderlying(UNRIPE_LP, lpOut);
>>>>>>> d938ad76
    }

    function burnBeansAndCheckLockedBeans(
        uint256 beansBurned
    ) internal returns (uint256 lockedBeansPercent) {
        uint256 lockedBeans = bs.getLockedBeansUnderlyingUnripeBean();
        vm.prank(users[0]);
        MockToken(UNRIPE_BEAN).burn(beansBurned);
        // a lower supply increases the amount of beans that are locked.
        uint256 newLockedBeans = bs.getLockedBeansUnderlyingUnripeBean();
        lockedBeansPercent = (newLockedBeans * 1e18) / bs.getTotalUnderlying(UNRIPE_BEAN);
        assertGe(newLockedBeans, lockedBeans);
        // 1e-12% precision.
    }

    /**
     * @notice initializes bean to lp tests.
     * @dev dewhitelists all wells but the first well (At time of testing, the bean Eth well).
     */
    function initBeanToLp() internal returns (address wellToken) {
        address[] memory whitelistedWells = bs.getWhitelistedWellLpTokens();
        for (uint i; i < whitelistedWells.length; i++) {
            if (i == 0) {
                wellToken = whitelistedWells[i];
                continue;
            }
            vm.prank(address(bs));
            bs.dewhitelistToken(whitelistedWells[i]);
        }

        // add liquidity.
        addLiquidityToWellAtCurrentPrice(wellToken, 1000 ether);

        // deposit beans. (1000 bdv)
        depositForUser(users[1], BEAN, 1000e6);

        // deposit 1 ETH of LP (~2000 bdv)
        depositForUser(users[1], wellToken, 1e18);

        // skip germination, as germinating bdv is not included.
        bs.siloSunrise(0);
        bs.siloSunrise(0);
    }

    /**
     * @notice initializes the LP<>LP distrubution.
     * @dev the function updates the gaugePointSelector to a gauge point implementation
     * that stays constant for testing purposes.
     */
    function initLpToLpDistro() internal {
        address[] memory whitelistedWells = bs.getWhitelistedWellLpTokens();

        for (uint i; i < whitelistedWells.length; i++) {
<<<<<<< HEAD
            vm.prank(address(bs));
            bytes4 gpSelector = bs.gaugePointsNoChange.selector;
            bytes4 lwSelector = bs.maxWeight.selector;
=======
            vm.prank(BEANSTALK);
            IMockFBeanstalk.Implementation memory gpImplementation = IMockFBeanstalk.Implementation(
                address(0),
                bs.gaugePointsNoChange.selector,
                bytes1(0),
                new bytes(0)
            );
            IMockFBeanstalk.Implementation memory lwImplementation = IMockFBeanstalk.Implementation(
                address(0),
                bs.maxWeight.selector,
                bytes1(0),
                new bytes(0)
            );
>>>>>>> d938ad76
            bs.updateGaugeForToken(
                whitelistedWells[i],
                100e6, // unused.
                gpImplementation,
                lwImplementation
            );

            addLiquidityToWellAtCurrentPrice(whitelistedWells[i], 1000 ether);

            // deposit 1 ETH of LP (~2000 bdv)
            depositForUser(users[1], whitelistedWells[i], 1e18);
        }

        // deposit beans. (1000 bdv)
        depositForUser(users[1], BEAN, 1000e6);

        // skip germination, as germinating bdv is not included.
        bs.siloSunrise(0);
        bs.siloSunrise(0);
    }

    /**
     * @notice validates that the seed gauge settings in storage changes.
     */
    function testSeedGaugeSettings() external {
        // validate current settings
        IMockFBeanstalk.EvaluationParameters memory seedGauge = bs.getEvaluationParameters();

        // change settings
        vm.prank(address(bs));
        bs.updateSeedGaugeSettings(
            IMockFBeanstalk.EvaluationParameters(
                uint256(0),
                0,
                0,
                0,
                0,
                0,
                0,
                0,
                0,
                0,
                0,
                0,
                0,
                0,
                0
            )
        );

        IMockFBeanstalk.EvaluationParameters memory ssg = bs.getEvaluationParameters();
        assertEq(ssg.maxBeanMaxLpGpPerBdvRatio, 0);
        assertEq(ssg.minBeanMaxLpGpPerBdvRatio, 0);
        assertEq(ssg.targetSeasonsToCatchUp, 0);
        assertEq(ssg.podRateLowerBound, 0);
        assertEq(ssg.podRateOptimal, 0);
        assertEq(ssg.podRateUpperBound, 0);
        assertEq(ssg.deltaPodDemandLowerBound, 0);
        assertEq(ssg.deltaPodDemandUpperBound, 0);
        assertEq(ssg.lpToSupplyRatioUpperBound, 0);
        assertEq(ssg.lpToSupplyRatioOptimal, 0);
        assertEq(ssg.lpToSupplyRatioLowerBound, 0);
        assertEq(ssg.excessivePriceThreshold, 0);
        assertEq(ssg.soilCoefficientHigh, 0);
        assertEq(ssg.soilCoefficientLow, 0);
        assertEq(ssg.baseReward, 0);

        // change settings
        vm.prank(BEANSTALK);
        bs.updateSeedGaugeSettings(
            IMockFBeanstalk.EvaluationParameters(
                uint256(1),
                2,
                3,
                4,
                5,
                6,
                7,
                8,
                9,
                10,
                11,
                12,
                13,
                14,
                15
            )
        );

        ssg = bs.getEvaluationParameters();
        assertEq(ssg.maxBeanMaxLpGpPerBdvRatio, 1);
        assertEq(ssg.minBeanMaxLpGpPerBdvRatio, 2);
        assertEq(ssg.targetSeasonsToCatchUp, 3);
        assertEq(ssg.podRateLowerBound, 4);
        assertEq(ssg.podRateOptimal, 5);
        assertEq(ssg.podRateUpperBound, 6);
        assertEq(ssg.deltaPodDemandLowerBound, 7);
        assertEq(ssg.deltaPodDemandUpperBound, 8);
        assertEq(ssg.lpToSupplyRatioUpperBound, 9);
        assertEq(ssg.lpToSupplyRatioOptimal, 10);
        assertEq(ssg.lpToSupplyRatioLowerBound, 11);
        assertEq(ssg.excessivePriceThreshold, 12);
        assertEq(ssg.soilCoefficientHigh, 13);
        assertEq(ssg.soilCoefficientLow, 14);
        assertEq(ssg.baseReward, 15);
    }

    function getPercentDifference(
        uint optimal,
        uint current
    ) internal pure returns (uint256 percentDifference) {
        if (optimal == 0) {
            return type(uint256).max;
        }
        if (optimal < current) {
            percentDifference = ((current - optimal) * 100e6) / optimal;
        } else {
            percentDifference = ((optimal - current) * 100e6) / optimal;
        }
        return percentDifference;
    }
}<|MERGE_RESOLUTION|>--- conflicted
+++ resolved
@@ -6,6 +6,8 @@
 import {MockChainlinkAggregator} from "contracts/mocks/chainlink/MockChainlinkAggregator.sol";
 import {MockLiquidityWeight} from "contracts/mocks/MockLiquidityWeight.sol";
 import {GaugePointPrice} from "contracts/beanstalk/sun/GaugePoints/GaugePointPrice.sol";
+import {LibAppStorage, AppStorage} from "contracts/libraries/LibAppStorage.sol";
+import {IBean} from "contracts/interfaces/IBean.sol";
 
 /**
  * @notice Tests the functionality of the gauge.
@@ -26,11 +28,7 @@
 
         // deploy gaugePointPrice contract for WETH, with a price threshold of 500 USD,
         // and a gaugePoint of 10.
-<<<<<<< HEAD
-        gpP = new GaugePointPrice(address(bs), C.WETH, 500e6, 10e18);
-=======
-        gpP = new GaugePointPrice(BEANSTALK, WETH, 500e6, 10e18);
->>>>>>> d938ad76
+        gpP = new GaugePointPrice(address(bs), WETH, 500e6, 10e18);
     }
 
     ////////////////////// BEAN TO MAX LP RATIO //////////////////////
@@ -656,17 +654,11 @@
         uint256 unripeAmount,
         uint256 beanAmount
     ) internal prank(users[0]) {
-<<<<<<< HEAD
-        MockToken(C.UNRIPE_BEAN).mint(users[0], unripeAmount);
-        C.bean().mint(users[0], beanAmount);
-        C.bean().approve(address(bs), beanAmount);
-        bs.addUnderlying(C.UNRIPE_BEAN, beanAmount);
-=======
+        AppStorage storage s = LibAppStorage.diamondStorage();
         MockToken(UNRIPE_BEAN).mint(users[0], unripeAmount);
-        bean.mint(users[0], beanAmount);
-        bean.approve(BEANSTALK, beanAmount);
+        IBean(s.sys.tokens.bean).mint(users[0], beanAmount);
+        IBean(s.sys.tokens.bean).approve(address(bs), beanAmount);
         bs.addUnderlying(UNRIPE_BEAN, beanAmount);
->>>>>>> d938ad76
     }
 
     function addUnderlyingToUnripeLP(
@@ -677,13 +669,8 @@
         address underlyingToken = bs.getUnderlyingToken(UNRIPE_LP);
         uint256 lpOut = addLiquidityToWell(underlyingToken, beanAmount, 20000 ether);
 
-<<<<<<< HEAD
         MockToken(underlyingToken).approve(address(bs), type(uint256).max);
-        bs.addUnderlying(C.UNRIPE_LP, lpOut);
-=======
-        MockToken(underlyingToken).approve(BEANSTALK, type(uint256).max);
         bs.addUnderlying(UNRIPE_LP, lpOut);
->>>>>>> d938ad76
     }
 
     function burnBeansAndCheckLockedBeans(
@@ -737,12 +724,7 @@
         address[] memory whitelistedWells = bs.getWhitelistedWellLpTokens();
 
         for (uint i; i < whitelistedWells.length; i++) {
-<<<<<<< HEAD
             vm.prank(address(bs));
-            bytes4 gpSelector = bs.gaugePointsNoChange.selector;
-            bytes4 lwSelector = bs.maxWeight.selector;
-=======
-            vm.prank(BEANSTALK);
             IMockFBeanstalk.Implementation memory gpImplementation = IMockFBeanstalk.Implementation(
                 address(0),
                 bs.gaugePointsNoChange.selector,
@@ -755,7 +737,6 @@
                 bytes1(0),
                 new bytes(0)
             );
->>>>>>> d938ad76
             bs.updateGaugeForToken(
                 whitelistedWells[i],
                 100e6, // unused.
