--- conflicted
+++ resolved
@@ -5,7 +5,6 @@
 pragma abicoder v2;
 
 interface IMockFBeanstalk {
-<<<<<<< HEAD
     struct SeedGaugeSettings {
         uint256 maxBeanMaxLpGpPerBdvRatio;
         uint256 minBeanMaxLpGpPerBdvRatio;
@@ -19,7 +18,8 @@
         uint256 lpToSupplyRatioOptimal;
         uint256 lpToSupplyRatioLowerBound;
         uint256 excessivePriceThreshold;
-=======
+    }
+
     enum From {
         EXTERNAL,
         INTERNAL,
@@ -29,7 +29,6 @@
     enum To {
         EXTERNAL,
         INTERNAL
->>>>>>> c634e364
     }
 
     enum Germinate {
@@ -404,11 +403,8 @@
 
     function abovePeg() external view returns (bool);
 
-<<<<<<< HEAD
     function updateSeedGaugeSettings(SeedGaugeSettings memory updatedSeedGaugeSettings) external;
-=======
     function activeField() external view returns (uint256);
->>>>>>> c634e364
 
     function addFertilizer(uint128 id, uint128 tokenAmountIn, uint256 minLpOut) external payable;
 
