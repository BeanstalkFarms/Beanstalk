/**
 * SPDX-License-Identifier: MIT
 **/

pragma solidity =0.7.6;
pragma experimental ABIEncoderV2;

import "@openzeppelin/contracts/token/ERC20/SafeERC20.sol";
import "./SiloExit.sol";
import "~/libraries/Silo/LibSilo.sol";
import "~/libraries/Silo/LibTokenSilo.sol";
import "~/libraries/LibBytes.sol";

/**
 * @title Silo
 * @author Publius
 * @notice Provides utility functions for claiming Silo rewards, including:
 *
 * - Grown Stalk (see "Mow")
 * - Earned Beans, Earned Stalk (see "Plant")
 * - 3CRV earned during a Flood (see "Flood")
 *
 * For backwards compatibility, a Flood is sometimes referred to by its old name
 * "Season of Plenty".
 */
 
contract Silo is SiloExit {
    using SafeMath for uint256;
    using SafeERC20 for IERC20;
    using LibSafeMath128 for uint128;


    //////////////////////// EVENTS ////////////////////////    

    /**
     * @notice Emitted when the deposit associated with the Earned Beans of
     * `account` are Planted.
     * @param account Owns the Earned Beans
     * @param beans The amount of Earned Beans claimed by `account`.
     */
    event Plant(
        address indexed account,
        uint256 beans
    );

    /**
     * @notice Emitted when 3CRV paid to `account` during a Flood is Claimed.
     * @param account Owns and receives the assets paid during a Flood.
     * @param plenty The amount of 3CRV claimed by `account`. This is the amount
     * that `account` has been paid since their last {ClaimPlenty}.
     * 
     * @dev Flood was previously called a "Season of Plenty". For backwards
     * compatibility, the event has not been changed. For more information on 
     * Flood, see: {FIXME(doc)}.
     */
    event ClaimPlenty(
        address indexed account,
        uint256 plenty
    );


    /**
     * @notice Emitted when `account` gains or loses Stalk.
     * @param account The account that gained or lost Stalk.
     * @param delta The change in Stalk.
     * @param deltaRoots The change in Roots. For more info on Roots, see: 
     * FIXME(doc)
     *   
     * @dev {StalkBalanceChanged} should be emitted anytime a Deposit is added, removed or transferred AND
     * anytime an account Mows Grown Stalk.
     * @dev BIP-24 included a one-time re-emission of {SeedsBalanceChanged} for accounts that had
     * executed a Deposit transfer between the Replant and BIP-24 execution. For more, see:
     * [BIP-24](https://github.com/BeanstalkFarms/Beanstalk-Governance-Proposals/blob/master/bip/bip-24-fungible-bdv-support.md)
     * [Event-24-Event-Emission](https://github.com/BeanstalkFarms/Event-24-Event-Emission)
     */
    event StalkBalanceChanged(
        address indexed account,
        int256 delta,
        int256 deltaRoots
    );

    //////////////////////// INTERNAL: MOW ////////////////////////

    /**
     * @dev Claims the Grown Stalk for `msg.sender`. Requires token address to mow.
     */
    modifier mowSender(address token) {
        LibSilo._mow(msg.sender, token);
        _;
    }

    //////////////////////// INTERNAL: PLANT ////////////////////////

    /**
     * @dev Plants the Plantable BDV of `account` associated with its Earned
     * Beans.
     * 
     * For more info on Planting, see: {SiloFacet-plant}
     */
     
    function _plant(address account, address token) internal returns (uint256 beans) {
        // Need to Mow for `account` before we calculate the balance of 
        // Earned Beans.
        
        // per the zero withdraw update, planting is handled differently 
        // depending whether or not the user plants during the vesting period of beanstalk. 
        // during the vesting period, the earned beans are not issued to the user.
        // thus, the roots calculated for a given user is different. 
        // This is handled by the super mow function, which stores the difference in roots.
<<<<<<< HEAD
        _mow(account);
        uint256 accountStalk =  s.a[account].s.stalk;
        beans = _balanceOfEarnedBeans(account, accountStalk);
        s.a[account].deltaRoots = 0; // must be 0'd, as calling balanceOfEarnedBeans would give a invalid amount of beans. 
=======
        LibSilo._mow(account, token);
        uint256 accountStalk = s.a[account].s.stalk;

        // Calculate balance of Earned Beans.
        beans = _balanceOfEarnedBeans(account, accountStalk);
        s.a[account].deltaRoots = 0;
>>>>>>> 47f98e4c
        if (beans == 0) return 0;
        
        // Reduce the Silo's supply of Earned Beans.
        s.earnedBeans = s.earnedBeans.sub(uint128(beans));
        
        // Deposit Earned Beans if there are any. Note that 1 Bean = 1 BDV.
        LibTokenSilo.addDepositToAccount(
            account,
            C.beanAddress(),
            LibTokenSilo.stemTipForToken(IERC20(token)),
            beans, // amount
            beans // bdv
        );
        s.a[account].deltaRoots = 0; // must be 0'd, as calling balanceOfEarnedBeans would give a invalid amount of beans. 

        // Earned Stalk associated with Earned Beans generate more Earned Beans automatically (i.e., auto compounding).
        // Earned Stalk are minted when Earned Beans are minted during Sunrise. See {Sun.sol:rewardToSilo} for details.
        // Similarly, `account` does not receive additional Roots from Earned Stalk during a Plant.
        // The following lines allocate Earned Stalk that has already been minted to `account`.
        uint256 stalk = beans.mul(C.getStalkPerBean());
        s.a[account].s.stalk = accountStalk.add(stalk);


        emit StalkBalanceChanged(account, int256(stalk), 0);
        emit Plant(account, beans);
    }

    //////////////////////// INTERNAL: SEASON OF PLENTY ////////////////////////

    /**
     * @dev Gas optimization: An account can call `{SiloFacet:claimPlenty}` even
     * if `s.a[account].sop.plenty == 0`. This would emit a ClaimPlenty event
     * with an amount of 0.
     */
    function _claimPlenty(address account) internal {
        // Plenty is earned in the form of 3Crv.
        uint256 plenty = s.a[account].sop.plenty;
        C.threeCrv().safeTransfer(account, plenty);
        delete s.a[account].sop.plenty;

        emit ClaimPlenty(account, plenty);
    }


}<|MERGE_RESOLUTION|>--- conflicted
+++ resolved
@@ -107,19 +107,12 @@
         // during the vesting period, the earned beans are not issued to the user.
         // thus, the roots calculated for a given user is different. 
         // This is handled by the super mow function, which stores the difference in roots.
-<<<<<<< HEAD
-        _mow(account);
-        uint256 accountStalk =  s.a[account].s.stalk;
-        beans = _balanceOfEarnedBeans(account, accountStalk);
-        s.a[account].deltaRoots = 0; // must be 0'd, as calling balanceOfEarnedBeans would give a invalid amount of beans. 
-=======
         LibSilo._mow(account, token);
         uint256 accountStalk = s.a[account].s.stalk;
 
         // Calculate balance of Earned Beans.
         beans = _balanceOfEarnedBeans(account, accountStalk);
-        s.a[account].deltaRoots = 0;
->>>>>>> 47f98e4c
+        s.a[account].deltaRoots = 0; // must be 0'd, as calling balanceOfEarnedBeans would give a invalid amount of beans. 
         if (beans == 0) return 0;
         
         // Reduce the Silo's supply of Earned Beans.
