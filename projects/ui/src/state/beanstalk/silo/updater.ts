--- conflicted
+++ resolved
@@ -80,18 +80,11 @@
           ]).then((data) => ({
             address: token.address.toLowerCase(),
             deposited: data[0],
-<<<<<<< HEAD
-            // withdrawn: data[1],
-            bdvPerToken: data[1],
-            stemTip: data[2],
-            depositedBdv: data[3],
-=======
             withdrawn: data[1],
             bdvPerToken: data[2],
             stemTip: data[3],
             depositedBdv: data[4],
             totalGerminating: data[5],
->>>>>>> 8bd11a21
           }))
         )
       ),
