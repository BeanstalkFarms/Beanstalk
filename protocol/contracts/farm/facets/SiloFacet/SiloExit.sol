--- conflicted
+++ resolved
@@ -175,16 +175,7 @@
      * Governance
     **/
 
-<<<<<<< HEAD
     function votedUntil(address account) public view returns (uint32) {
-=======
-    modifier notLocked(address account) {
-        require(!(locked(account)),"locked");
-        _;
-    }
-
-    function lockedUntil(address account) public view returns (uint32) {
->>>>>>> 9b07f539
         if (locked(account)) {
             return s.a[account].votedUntil;
         }
