// SPDX-License-Identifier: MIT

pragma solidity =0.7.6;
pragma experimental ABIEncoderV2;

import "~/libraries/Token/LibTransfer.sol";
import "~/libraries/LibIncentive.sol";
import "./Weather.sol";

/**
 * @title SeasonFacet
 * @author Publius, Chaikitty
 * @notice Holds the Sunrise function and handles all logic for Season changes.
 */
contract SeasonFacet is Weather {
    using SafeMath for uint256;

    /**
     * @notice Emitted when the Season changes.
     * @param season The new Season number
     */
    event Sunrise(uint256 indexed season);

<<<<<<< HEAD
    uint256 private constant MAXBLOCKSLATE = 25;
    uint256 private constant BLOCK_LENGTH_SECONDS = 12;

=======
>>>>>>> 741140da
    /**
     * @notice Emitted when Beanstalk pays `beans` to `account` as a reward for calling `sunrise()`.
     * @param account The address to which the reward Beans were sent
     * @param beans The amount of Beans paid as a reward
     */
    event Incentivization(address indexed account, uint256 beans);

    //////////////////// SUNRISE ////////////////////

    /**
     * @notice Advances Beanstalk to the next Season, sending reward Beans to the caller's circulating balance.
     * @return reward The number of beans minted to the caller.
     */
    function sunrise() external payable returns (uint256) {
        return sunriseTo(msg.sender, LibTransfer.To.EXTERNAL);
    }

    /**
     * @notice Advances Beanstalk to the next Season, sending reward Beans to a specified address & balance.
     * @param account Indicates to which address reward Beans should be sent
     * @param mode Indicates whether the reward beans are sent to internal or circulating balance
     * @return reward The number of Beans minted to the caller.
     */
    function sunriseTo(
        address account,
        LibTransfer.To mode
    ) public payable returns (uint256) {
        uint256 initialGasLeft = gasleft();

        require(!paused(), "Season: Paused.");
        require(seasonTime() > season(), "Season: Still current Season.");

        stepSeason();
        (int256 deltaB, uint256[2] memory balances) = stepOracle();
        uint256 caseId = stepWeather(deltaB);
        stepSun(deltaB, caseId);

        return incentivize(account, initialGasLeft, balances, mode);
    }

    //////////////////// SEASON GETTERS ////////////////////

    /**
     * @notice Returns the current Season number.
     */
    function season() public view returns (uint32) {
        return s.season.current;
    }

    /**
     * @notice Returns whether Beanstalk is Paused. When Paused, the `sunrise()` function cannot be called.
     */
    function paused() public view returns (bool) {
        return s.paused;
    }

    /**
     * @notice Returns the Season struct. See {Storage.Season}.
     */
    function time() external view returns (Storage.Season memory) {
        return s.season;
    }

    /**
     * @notice Returns whether Beanstalk started this Season above or below peg.
     */
    function abovePeg() external view returns (bool) {
        return s.season.abovePeg;
    }

    /**
     * @notice Returns the block during which the current Season started.
     */
    function sunriseBlock() external view returns (uint32){
        return s.season.sunriseBlock;
    }

    /**
     * @notice Returns the expected Season number given the current block timestamp.
     * {sunrise} can be called when `seasonTime() > season()`.
     */
    function seasonTime() public view virtual returns (uint32) {
        if (block.timestamp < s.season.start) return 0;
        if (s.season.period == 0) return type(uint32).max;
        return uint32((block.timestamp - s.season.start) / s.season.period); // Note: SafeMath is redundant here.
    }

    //////////////////// SEASON INTERNAL ////////////////////

    /**
     * @dev Moves the Season forward by 1.
     */
    function stepSeason() private {
        s.season.timestamp = block.timestamp;
        s.season.current += 1;
        s.season.sunriseBlock = uint32(block.number);
        emit Sunrise(season());
    }

    /**
     * @param account The address to which the reward beans are sent, may or may not
     * be the same as the caller of `sunrise()`
     * @param initialGasLeft The amount of gas left at the start of the transaction
     * @param balances The current balances of the BEAN:3CRV pool returned by {stepOracle}
     * @param mode Send reward beans to Internal or Circulating balance
     * @dev Mints Beans to `account` as a reward for calling {sunrise()}.
     */
    function incentivize(
        address account,
        uint256 initialGasLeft,
        uint256[2] memory balances,
        LibTransfer.To mode
    ) private returns (uint256) {
        // Number of blocks the sunrise is late by
        uint256 blocksLate = block.timestamp.sub(
            s.season.start.add(s.season.period.mul(season()))
        )
<<<<<<< HEAD
        .div(BLOCK_LENGTH_SECONDS);

        // Maximum 300 seconds to reward exponent (25*BLOCK_LENGTH_SECONDS)
        if (blocksLate > MAXBLOCKSLATE) {
            blocksLate = MAXBLOCKSLATE;
        }

=======
        .div(C.BLOCK_LENGTH_SECONDS);
        
>>>>>>> 741140da
        uint256 incentiveAmount = LibIncentive.determineReward(initialGasLeft, balances, blocksLate);

        LibTransfer.mintToken(C.bean(), incentiveAmount, account, mode);
        
        emit Incentivization(account, incentiveAmount);
        return incentiveAmount;
    }


}<|MERGE_RESOLUTION|>--- conflicted
+++ resolved
@@ -21,12 +21,6 @@
      */
     event Sunrise(uint256 indexed season);
 
-<<<<<<< HEAD
-    uint256 private constant MAXBLOCKSLATE = 25;
-    uint256 private constant BLOCK_LENGTH_SECONDS = 12;
-
-=======
->>>>>>> 741140da
     /**
      * @notice Emitted when Beanstalk pays `beans` to `account` as a reward for calling `sunrise()`.
      * @param account The address to which the reward Beans were sent
@@ -144,18 +138,8 @@
         uint256 blocksLate = block.timestamp.sub(
             s.season.start.add(s.season.period.mul(season()))
         )
-<<<<<<< HEAD
-        .div(BLOCK_LENGTH_SECONDS);
-
-        // Maximum 300 seconds to reward exponent (25*BLOCK_LENGTH_SECONDS)
-        if (blocksLate > MAXBLOCKSLATE) {
-            blocksLate = MAXBLOCKSLATE;
-        }
-
-=======
         .div(C.BLOCK_LENGTH_SECONDS);
         
->>>>>>> 741140da
         uint256 incentiveAmount = LibIncentive.determineReward(initialGasLeft, balances, blocksLate);
 
         LibTransfer.mintToken(C.bean(), incentiveAmount, account, mode);
