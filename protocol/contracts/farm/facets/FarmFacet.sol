--- conflicted
+++ resolved
@@ -9,15 +9,7 @@
 import {LibDiamond} from "../../libraries/LibDiamond.sol";
 import {LibEth} from "../../libraries/Token/LibEth.sol";
 import {LibFarm} from "../../libraries/LibFarm.sol";
-
-/**
- * @title Farm Facet
- * @author Beasley, Publius
- * @notice Perform multiple Beanstalk functions calls in a single transaction using Farm calls. 
- * Any function stored in Beanstalk's EIP-2535 DiamondStorage can be called as a Farm call. (https://eips.ethereum.org/EIPS/eip-2535)
- **/
-<<<<<<< HEAD
-=======
+import {LibFunction} from "../../libraries/LibFunction.sol";
 
 // AdvancedFarmCall is a Farm call that can use a Clipboard.
 // See LibFunction.useClipboard for details
@@ -26,7 +18,12 @@
     bytes clipboard;
 }
 
->>>>>>> f13897a2
+/**
+ * @title Farm Facet
+ * @author Beasley, Publius
+ * @notice Perform multiple Beanstalk functions calls in a single transaction using Farm calls. 
+ * Any function stored in Beanstalk's EIP-2535 DiamondStorage can be called as a Farm call. (https://eips.ethereum.org/EIPS/eip-2535)
+ **/
 contract FarmFacet {
     AppStorage internal s;
 
@@ -53,11 +50,7 @@
      * See LibFunction.buildAdvancedCalldata for details on advanced data
      * @return results The results from each of the calls passed in via data
     **/
-<<<<<<< HEAD
-    function advancedFarm(LibFarm.AdvancedData[] calldata data)
-=======
     function advancedFarm(AdvancedFarmCall[] calldata data)
->>>>>>> f13897a2
         external
         payable
         withEth
@@ -65,9 +58,6 @@
     {
         results = new bytes[](data.length);
         for (uint256 i = 0; i < data.length; ++i) {
-<<<<<<< HEAD
-            results[i] = LibFarm.advancedFarm(data[i], results);
-=======
             results[i] = _advancedFarm(data[i], results);
         }
     }
@@ -84,8 +74,25 @@
         } else {
             result = LibFunction.useClipboard(data.callData, data.clipboard, returnData);
             _farmMem(result);
->>>>>>> f13897a2
         }
+    }
+
+    // delegatecall a Beanstalk function using calldata data
+    function _farm(bytes calldata data) private returns (bytes memory result) {
+        bytes4 selector; bool success;
+        assembly { selector := calldataload(data.offset) }
+        address facet = LibFunction.facetForSelector(selector);
+        (success, result) = facet.delegatecall(data);
+        LibFunction.checkReturn(success, result);
+    }
+
+    // delegatecall a Beanstalk function using memory data
+    function _farmMem(bytes memory data) private returns (bytes memory result) {
+        bytes4 selector; bool success;
+        assembly { selector := mload(add(data, 32)) }
+        address facet = LibFunction.facetForSelector(selector);
+        (success, result) = facet.delegatecall(data);
+        LibFunction.checkReturn(success, result);
     }
 
     // signals to Beanstalk functions that they should not refund Eth 
