artifacts
cache
coverage
coverage.json
node_modules
package-lock.json
temp
.DS_Store
.env
archived
.vscode

# Diamond Cut Outputs
diamondCut-*.json

#Open Zeppelin Local Config
.openzeppelin/unknown-1337.json

#Editors
.idea/

# Foundry
cache/
out/
.openzeppelin
protocol/lib
.gas-snapshot

# From SDK Monorepo Join:
node_modules
.pnp.*
.yarn/*
.yarn/install-state.gz
!.yarn/patches
!.yarn/plugins
!.yarn/releases
!.yarn/sdks
!.yarn/versions
.DS_Store
# Local Netlify folder
.netlify

<<<<<<< HEAD
protocol/lib/forge-std
=======
>>>>>>> ac8e681c
<|MERGE_RESOLUTION|>--- conflicted
+++ resolved
@@ -40,7 +40,3 @@
 # Local Netlify folder
 .netlify
 
-<<<<<<< HEAD
-protocol/lib/forge-std
-=======
->>>>>>> ac8e681c
