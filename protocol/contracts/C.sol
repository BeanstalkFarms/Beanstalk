// SPDX-License-Identifier: MIT

pragma solidity =0.7.6;
pragma experimental ABIEncoderV2;

import "./interfaces/IBean.sol";
import "./interfaces/ICurve.sol";
import "./interfaces/IFertilizer.sol";
import "./interfaces/IProxyAdmin.sol";
import "./libraries/Decimal.sol";

/**
 * @title C
 * @author Publius
 * @notice Contains constants used throughout Beanstalk.
 */
library C {
    using Decimal for Decimal.D256;
    using SafeMath for uint256;

    //////////////////// Globals ////////////////////

    uint256 internal constant PRECISION = 1e18;
    uint256 private constant CHAIN_ID = 1;
    bytes constant BYTES_ZERO = new bytes(0);

    /// @dev The block time for the chain in seconds.
    uint256 internal constant BLOCK_LENGTH_SECONDS = 12;

    //////////////////// Season ////////////////////

    /// @dev The length of a Season meaured in seconds.
    uint256 private constant CURRENT_SEASON_PERIOD = 3600; // 1 hour
    uint256 internal constant SOP_PRECISION = 1e24;

    //////////////////// Silo ////////////////////

    uint256 internal constant SEEDS_PER_BEAN = 2;
    uint256 internal constant STALK_PER_BEAN = 10000;
    uint256 private constant ROOTS_BASE = 1e12;

    //////////////////// Exploit Migration ////////////////////

    uint256 private constant UNRIPE_LP_PER_DOLLAR = 1884592; // 145_113_507_403_282 / 77_000_000
    uint256 private constant ADD_LP_RATIO = 866616;
    uint256 private constant INITIAL_HAIRCUT = 185564685220298701;

    //////////////////// Contracts ////////////////////

    address internal constant BEAN = 0xBEA0000029AD1c77D3d5D23Ba2D8893dB9d1Efab;
    address internal constant CURVE_BEAN_METAPOOL = 0xc9C32cd16Bf7eFB85Ff14e0c8603cc90F6F2eE49;

    address internal constant UNRIPE_BEAN = 0x1BEA0050E63e05FBb5D8BA2f10cf5800B6224449;
    address internal constant UNRIPE_LP = 0x1BEA3CcD22F4EBd3d37d731BA31Eeca95713716D;

    address private constant CURVE_3_POOL = 0xbEbc44782C7dB0a1A60Cb6fe97d0b483032FF1C7;
    address private constant THREE_CRV = 0x6c3F90f043a72FA612cbac8115EE7e52BDe6E490;

    address private constant FERTILIZER = 0x402c84De2Ce49aF88f5e2eF3710ff89bFED36cB6;
    address private constant FERTILIZER_ADMIN = 0xfECB01359263C12Aa9eD838F878A596F0064aa6e;

    address private constant TRI_CRYPTO = 0xc4AD29ba4B3c580e6D59105FFf484999997675Ff;
    address private constant TRI_CRYPTO_POOL = 0xD51a44d3FaE010294C616388b506AcdA1bfAAE46;
    address private constant CURVE_ZAP = 0xA79828DF1850E8a3A3064576f380D90aECDD3359;

    address private constant UNRIPE_CURVE_BEAN_LUSD_POOL = 0xD652c40fBb3f06d6B58Cb9aa9CFF063eE63d465D;
    address private constant UNRIPE_CURVE_BEAN_METAPOOL = 0x3a70DfA7d2262988064A2D051dd47521E43c9BdD;

    address internal constant USDC = 0xA0b86991c6218b36c1d19D4a2e9Eb0cE3606eB48;
    address internal constant USDT = 0xdAC17F958D2ee523a2206206994597C13D831ec7;
    address internal constant WETH = 0xC02aaA39b223FE8D0A0e5C4F27eAD9083C756Cc2;
<<<<<<< HEAD
    address internal constant UNIV3_ETH_USDC_POOL = 0x8ad599c3A0ff1De082011EFDDc58f1908eb6e6D8; // 0.3% pool
    address internal constant UNIV3_ETH_USDT_POOL = 0x4e68Ccd3E89f51C3074ca5072bbAC773960dFa36; // 0.3% pool
=======
    address internal constant UNIV3_ETH_USDC_POOL = 0x88e6A0c2dDD26FEEb64F039a2c41296FcB3f5640; // 0.05% pool
    address internal constant UNIV3_ETH_USDT_POOL = 0x11b815efB8f581194ae79006d24E0d814B7697F6; // 0.05% pool
>>>>>>> 76a18823

    // Use external contract for block.basefee as to avoid upgrading existing contracts to solidity v8
    address private constant BASE_FEE_CONTRACT = 0x84292919cB64b590C0131550483707E43Ef223aC;

    //////////////////// Well ////////////////////

    uint256 internal constant WELL_MINIMUM_BEAN_BALANCE = 1000_000_000; // 1,000 Beans
<<<<<<< HEAD
    address constant internal BEANSTALK_PUMP = 0xc4AD29ba4B3c580e6D59105FFf484999997675Ff;
    address constant BEAN_ETH_WELL = 0x9bAaB117304f7D6517048e371025dB8f89a8DbE5;
=======
    address constant internal BEANSTALK_PUMP = 0xBA510f10E3095B83a0F33aa9ad2544E22570a87C;
    address constant BEAN_ETH_WELL = 0xBEA0e11282e2bB5893bEcE110cF199501e872bAd;
>>>>>>> 76a18823

    function getSeasonPeriod() internal pure returns (uint256) {
        return CURRENT_SEASON_PERIOD;
    }

    function getBlockLengthSeconds() internal pure returns (uint256) {
        return BLOCK_LENGTH_SECONDS;
    }

    function getChainId() internal pure returns (uint256) {
        return CHAIN_ID;
    }

    function getSeedsPerBean() internal pure returns (uint256) {
        return SEEDS_PER_BEAN;
    }

    function getStalkPerBean() internal pure returns (uint256) {
      return STALK_PER_BEAN;
    }

    function getRootsBase() internal pure returns (uint256) {
        return ROOTS_BASE;
    }

    /**
     * @dev The pre-exploit BEAN:3CRV Curve metapool address.
     */
    function unripeLPPool1() internal pure returns (address) {
        return UNRIPE_CURVE_BEAN_METAPOOL;
    }

    /**
     * @dev The pre-exploit BEAN:LUSD Curve plain pool address.
     */
    function unripeLPPool2() internal pure returns (address) {
        return UNRIPE_CURVE_BEAN_LUSD_POOL;
    }

    function unripeBean() internal pure returns (IERC20) {
        return IERC20(UNRIPE_BEAN);
    }

    function unripeLP() internal pure returns (IERC20) {
        return IERC20(UNRIPE_LP);
    }

    function bean() internal pure returns (IBean) {
        return IBean(BEAN);
    }

    function usdc() internal pure returns (IERC20) {
        return IERC20(USDC);
    }

    function curveMetapool() internal pure returns (ICurvePool) {
        return ICurvePool(CURVE_BEAN_METAPOOL);
    }

    function curve3Pool() internal pure returns (I3Curve) {
        return I3Curve(CURVE_3_POOL);
    }
    
    function curveZap() internal pure returns (ICurveZap) {
        return ICurveZap(CURVE_ZAP);
    }

    function curveZapAddress() internal pure returns (address) {
        return CURVE_ZAP;
    }

    function curve3PoolAddress() internal pure returns (address) {
        return CURVE_3_POOL;
    }

    function threeCrv() internal pure returns (IERC20) {
        return IERC20(THREE_CRV);
    }

    function UniV3EthUsdc() internal pure returns (address){
        return UNIV3_ETH_USDC_POOL;
    }

    function fertilizer() internal pure returns (IFertilizer) {
        return IFertilizer(FERTILIZER);
    }

    function fertilizerAddress() internal pure returns (address) {
        return FERTILIZER;
    }

    function fertilizerAdmin() internal pure returns (IProxyAdmin) {
        return IProxyAdmin(FERTILIZER_ADMIN);
    }

    function triCryptoPoolAddress() internal pure returns (address) {
        return TRI_CRYPTO_POOL;
    }

    function triCrypto() internal pure returns (IERC20) {
        return IERC20(TRI_CRYPTO);
    }

    function unripeLPPerDollar() internal pure returns (uint256) {
        return UNRIPE_LP_PER_DOLLAR;
    }

    function dollarPerUnripeLP() internal pure returns (uint256) {
        return 1e12/UNRIPE_LP_PER_DOLLAR;
    }

    function exploitAddLPRatio() internal pure returns (uint256) {
        return ADD_LP_RATIO;
    }

    function precision() internal pure returns (uint256) {
        return PRECISION;
    }

    function initialRecap() internal pure returns (uint256) {
        return INITIAL_HAIRCUT;
    }

}<|MERGE_RESOLUTION|>--- conflicted
+++ resolved
@@ -69,13 +69,8 @@
     address internal constant USDC = 0xA0b86991c6218b36c1d19D4a2e9Eb0cE3606eB48;
     address internal constant USDT = 0xdAC17F958D2ee523a2206206994597C13D831ec7;
     address internal constant WETH = 0xC02aaA39b223FE8D0A0e5C4F27eAD9083C756Cc2;
-<<<<<<< HEAD
-    address internal constant UNIV3_ETH_USDC_POOL = 0x8ad599c3A0ff1De082011EFDDc58f1908eb6e6D8; // 0.3% pool
-    address internal constant UNIV3_ETH_USDT_POOL = 0x4e68Ccd3E89f51C3074ca5072bbAC773960dFa36; // 0.3% pool
-=======
     address internal constant UNIV3_ETH_USDC_POOL = 0x88e6A0c2dDD26FEEb64F039a2c41296FcB3f5640; // 0.05% pool
     address internal constant UNIV3_ETH_USDT_POOL = 0x11b815efB8f581194ae79006d24E0d814B7697F6; // 0.05% pool
->>>>>>> 76a18823
 
     // Use external contract for block.basefee as to avoid upgrading existing contracts to solidity v8
     address private constant BASE_FEE_CONTRACT = 0x84292919cB64b590C0131550483707E43Ef223aC;
@@ -83,13 +78,8 @@
     //////////////////// Well ////////////////////
 
     uint256 internal constant WELL_MINIMUM_BEAN_BALANCE = 1000_000_000; // 1,000 Beans
-<<<<<<< HEAD
-    address constant internal BEANSTALK_PUMP = 0xc4AD29ba4B3c580e6D59105FFf484999997675Ff;
-    address constant BEAN_ETH_WELL = 0x9bAaB117304f7D6517048e371025dB8f89a8DbE5;
-=======
     address constant internal BEANSTALK_PUMP = 0xBA510f10E3095B83a0F33aa9ad2544E22570a87C;
     address constant BEAN_ETH_WELL = 0xBEA0e11282e2bB5893bEcE110cF199501e872bAd;
->>>>>>> 76a18823
 
     function getSeasonPeriod() internal pure returns (uint256) {
         return CURRENT_SEASON_PERIOD;
