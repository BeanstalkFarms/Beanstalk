--- conflicted
+++ resolved
@@ -86,37 +86,6 @@
             pricePerPod,
             maxHarvestableIndex,
             minFillAmount,
-<<<<<<< HEAD
-            f,
-            mode,
-            LibPolynomial.PriceType.Fixed
-        );
-    }
-
-    function _createPodListingV2(
-        uint256 index,
-        uint256 start,
-        uint256 amount,
-        uint256 maxHarvestableIndex,
-        uint256 minFillAmount,
-        bytes calldata pricingFunction,
-        LibTransfer.To mode
-    ) internal {
-        uint256 plotSize = s.a[LibTractor._user()].field.plots[index];
-
-        require(plotSize >= (start.add(amount)) && amount > 0, "Marketplace: Invalid Plot/Amount.");
-        require(s.f.harvestable <= maxHarvestableIndex, "Marketplace: Expired.");
-        if (s.podListings[index] != bytes32(0)) _cancelPodListing(LibTractor._user(), index);
-
-        s.podListings[index] = hashListingV2(
-            start,
-            amount,
-            0,
-            maxHarvestableIndex,
-            minFillAmount,
-            pricingFunction,
-=======
->>>>>>> 210c8b9d
             mode
         );
     }
