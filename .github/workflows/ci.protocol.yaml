--- conflicted
+++ resolved
@@ -45,17 +45,8 @@
 
       - name: Install Dependencies
         if: steps.node-modules-cache.outputs.cache-hit != 'true'
-<<<<<<< HEAD
         run: yarn install --immutable
       - run: yarn generate
-=======
-        run: yarn install --no-immutable
-
-      - name: Generate (with cache)
-        id: generate-with-cache
-        continue-on-error: true
-        run: yarn generate
->>>>>>> 8bd11a21
         working-directory: protocol
 
       - name: Clear cache and reinstall on generate failure
