// SPDX-License-Identifier: MIT
pragma solidity >=0.6.0 <0.9.0;
pragma abicoder v2;

import {TestHelper, LibTransfer, C, IMockFBeanstalk} from "test/foundry/utils/TestHelper.sol";
import {OracleFacet} from "contracts/beanstalk/sun/OracleFacet.sol";
import {MockChainlinkAggregator} from "contracts/mocks/chainlink/MockChainlinkAggregator.sol";
import {MockToken} from "contracts/mocks/MockToken.sol";
import {LSDChainlinkOracle} from "contracts/ecosystem/oracles/LSDChainlinkOracle.sol";
import {LibChainlinkOracle} from "contracts/libraries/Oracle/LibChainlinkOracle.sol";

/**
 * @notice Tests the functionality of the Oracles.
 */
contract OracleTest is TestHelper {
    function setUp() public {
        initializeBeanstalkTestState(true, false, false);
    }

    function testUniswapOracleImplementation() public {
        // encode type 0x01
<<<<<<< HEAD
        uint256 price = OracleFacet(address(bs)).getUsdPrice(WBTC);
        assertEq(price, 50000e6);
=======
        vm.prank(BEANSTALK);
        bs.updateOracleImplementationForToken(
            WBTC,
            IMockFBeanstalk.Implementation(
                WBTC_USD_CHAINLINK_PRICE_AGGREGATOR,
                bytes4(0),
                bytes1(0x01),
                abi.encode(LibChainlinkOracle.FOUR_HOUR_TIMEOUT)
            )
        );
        uint256 price = OracleFacet(BEANSTALK).getUsdTokenPrice(WBTC);
        assertEq(price, 0.00002e8, "price using encode type 0x01");
>>>>>>> 35e81f33

        // change encode type to 0x02:
        vm.prank(address(bs));
        bs.updateOracleImplementationForToken(
            WBTC,
            IMockFBeanstalk.Implementation(
                WBTC_USDC_03_POOL,
                bytes4(0),
                bytes1(0x02),
                abi.encode(LibChainlinkOracle.FOUR_HOUR_TIMEOUT)
            )
        );

        // also uniswap relies on having a chainlink oracle for the dollar-denominated token, in this case USDC
        vm.prank(BEANSTALK);
        bs.updateOracleImplementationForToken(
            C.USDC,
            IMockFBeanstalk.Implementation(
                USDC_USD_CHAINLINK_PRICE_AGGREGATOR,
                bytes4(0),
                bytes1(0x01),
                abi.encode(LibChainlinkOracle.FOUR_DAY_TIMEOUT)
            )
        );

        price = OracleFacet(BEANSTALK).getTokenUsdPrice(WBTC);
        // 1 USDC will get ~500 satoshis of BTC at $50k
        // 1 USDC = 1e6
        // 1 wBTC = 1e8
        // $50,000/100000000*1000000 = 500
        // function returns uint256(1e24).div(tokenPrice);
        // expected delta is 0.2004008016032064%
        assertApproxEqRel(price, 50000e6, 0.001e18, "price using encode type 0x02");
    }

    /**
     * @notice verifies functionality with LSDChainlinkOracle.sol.
     */
    function test_staking_eth_oracle() public {
        address token = initializeMockStakingEthToken();
        // check price:
        uint256 usdSteth2Price = bs.getUsdTokenPrice(token);
        assertEq(usdSteth2Price, 1e15, "usdSteth2Price");
        assertEq(usdSteth2Price, bs.getUsdTokenPriceFromExternal(token, 0), "usdSteth2Price");
        uint256 steth2UsdPrice = bs.getTokenUsdPrice(token);
        assertEq(steth2UsdPrice, 1000e6, "steth2UsdPrice");
        assertEq(steth2UsdPrice, bs.getTokenUsdPriceFromExternal(token, 0), "steth2UsdPrice");

        // twap math:
        // 1/1.5 + 1/1.4 + 1/1.3 + 1/1.2 + 1/1.1 + 1/1 = 4.8926073926 / 6 = 0.815434565434565
        uint256 usdSteth2Twap = bs.getUsdTokenTwap(token, 3600);
        assertEq(usdSteth2Twap, bs.getUsdTokenPriceFromExternal(token, 3600), "usdSteth2Twap");
        assertEq(usdSteth2Twap, 0.000815434565434565e18, "usdSteth2Twap");

        // 1.5 + 1.4 + 1.3 + 1.2 + 1.1 + 1 = 7.5 / 6 = 1.25e18
        uint256 steth2UsdTwap = bs.getTokenUsdTwap(token, 3600);
        assertEq(steth2UsdTwap, 1250e6, "steth2UsdTwap");
        assertEq(steth2UsdTwap, bs.getTokenUsdPriceFromExternal(token, 3600), "steth2UsdTwap");
    }

    function test_oracle_twap_equal() public {
        // add 6 rounds to the chainlink oracle, 10 minutes apart:
        mockAddRound(C.ETH_USD_CHAINLINK_PRICE_AGGREGATOR, 1200e6, 3600);
        mockAddRound(C.ETH_USD_CHAINLINK_PRICE_AGGREGATOR, 1000e6, 3000);
        mockAddRound(C.ETH_USD_CHAINLINK_PRICE_AGGREGATOR, 1100e6, 2400);
        mockAddRound(C.ETH_USD_CHAINLINK_PRICE_AGGREGATOR, 1000e6, 1800);
        mockAddRound(C.ETH_USD_CHAINLINK_PRICE_AGGREGATOR, 900e6, 1200);
        mockAddRound(C.ETH_USD_CHAINLINK_PRICE_AGGREGATOR, 1200e6, 600);

        // query price
        uint256 usdTokenPrice = OracleFacet(BEANSTALK).getUsdTokenTwap(C.WETH, 3600);
        uint256 tokenUsdPrice = OracleFacet(BEANSTALK).getTokenUsdTwap(C.WETH, 3600);

        // verify math:
        // 1200 + 1000 + 1100 + 1000 + 900 + 1200 = 6400 / 6 = 1066.666666e6
        // (1/1200 + 1/1000 + 1/1100 + 1/1000 + 1/900 + 1/1200) / 6 = 0.00947811447811447 * 1e18
        assertEq(tokenUsdPrice, 1066.666666e6);
        assertEq(usdTokenPrice, 0.000947811447811447e18);
    }

    function test_oracle_twap_diff() public {
        // add 6 rounds to the chainlink oracle such that 60 mins have elapsed
        mockAddRound(C.ETH_USD_CHAINLINK_PRICE_AGGREGATOR, 1200e6, 3600);
        mockAddRound(C.ETH_USD_CHAINLINK_PRICE_AGGREGATOR, 1000e6, 3000);
        mockAddRound(C.ETH_USD_CHAINLINK_PRICE_AGGREGATOR, 1100e6, 2000);
        mockAddRound(C.ETH_USD_CHAINLINK_PRICE_AGGREGATOR, 1000e6, 1500);
        mockAddRound(C.ETH_USD_CHAINLINK_PRICE_AGGREGATOR, 900e6, 1200);
        mockAddRound(C.ETH_USD_CHAINLINK_PRICE_AGGREGATOR, 1200e6, 50);

        // query price
        uint256 usdTokenPrice = OracleFacet(BEANSTALK).getUsdTokenTwap(C.WETH, 3600);
        uint256 tokenUsdPrice = OracleFacet(BEANSTALK).getTokenUsdTwap(C.WETH, 3600);

        // verify math:
        // (1200 * 600) + (1000 * 1000) + (1100 * 500) + (1000 * 300) + (900 * 1150) + (1200 * 50) / 3600 = 1018.055555 * 1e6
        // (1/1200 * 600) + (1/1000 * 1000) + (1/1100 * 500) + (1/1000 * 300) + (1/900 * 1150) + (1/1200 * 50) / 3600 = 0.000992774971941638 * 1e18
        assertEq(tokenUsdPrice, 1018.055555e6);
        assertEq(usdTokenPrice, 0.000992774971941638e18);
    }

    // oracle helpers:

    function initializeMockStakingEthToken() internal returns (address) {
        // create a new staking eth derivative.
        // create new mock chainlink aggergator for this token.
        MockChainlinkAggregator oracle = new MockChainlinkAggregator();
        oracle.setDecimals(18);
        uint256 price = 1.5e18;

        // add some mock rounds.
        for (uint lookback = 3600; lookback > 0; lookback -= 600) {
            mockAddRound(address(oracle), int256(price), lookback);
            price -= 0.1e18;
        }
        mockAddRound(C.ETH_USD_CHAINLINK_PRICE_AGGREGATOR, 1000e6, 5000);
        mockAddRound(C.ETH_USD_CHAINLINK_PRICE_AGGREGATOR, 1000e6, 900);

        // deploy new staking eth derivative.
        address token = address(new MockToken("StakingETH2", "stETH2"));

        // deploy new staking eth oracle contract
        address oracleAddress = address(new LSDChainlinkOracle());

        address _ethChainlinkOracle = C.ETH_USD_CHAINLINK_PRICE_AGGREGATOR;
        uint256 _ethTimeout = 3600 * 4;
        address _xEthChainlinkOracle = address(oracle);
        uint256 _xEthTimeout = 3600 * 4;
        address _token = token;

        // add oracle implementation to beanstalk:
        vm.prank(BEANSTALK);
        bs.updateOracleImplementationForToken(
            token,
            IMockFBeanstalk.Implementation(
                oracleAddress,
                LSDChainlinkOracle.getPrice.selector,
                bytes1(0x00),
                abi.encode(
                    _ethChainlinkOracle,
                    _ethTimeout,
                    _xEthChainlinkOracle,
                    _xEthTimeout,
                    _token
                )
            )
        );
        return token;
    }

    function testLSDChainlinkOracleDecodesDataCorrectly() public {
        MockChainlinkAggregator oracle = new MockChainlinkAggregator();
        LSDChainlinkOracle deployedOracle = new LSDChainlinkOracle();
        address someToken = address(new MockToken("StakingETH2", "stETH2"));

        address _ethChainlinkOracle = C.ETH_USD_CHAINLINK_PRICE_AGGREGATOR;
        uint256 _ethTimeout = 3600 * 4;
        address _xEthChainlinkOracle = address(oracle);
        uint256 _xEthTimeout = 3600 * 4;
        address _token = someToken;

        bytes memory data = abi.encode(
            _ethChainlinkOracle,
            _ethTimeout,
            _xEthChainlinkOracle,
            _xEthTimeout,
            _token
        );

        (
            address ethChainlinkOracle,
            uint256 ethTimeout,
            address xEthChainlinkOracle,
            uint256 xEthTimeout,
            address token
        ) = deployedOracle.decodeData(data);

        assertEq(ethChainlinkOracle, _ethChainlinkOracle);
        assertEq(ethTimeout, _ethTimeout);
        assertEq(xEthChainlinkOracle, _xEthChainlinkOracle);
        assertEq(xEthTimeout, _xEthTimeout);
        assertEq(token, _token);
    }

    function testGetOracleImplementationForToken() public {
        vm.prank(BEANSTALK);
        bs.updateOracleImplementationForToken(
            WBTC,
            IMockFBeanstalk.Implementation(
                WBTC_USD_CHAINLINK_PRICE_AGGREGATOR,
                bytes4(0),
                bytes1(0x01),
                abi.encode(LibChainlinkOracle.FOUR_HOUR_TIMEOUT)
            )
        );

        IMockFBeanstalk.Implementation memory oracleImplementation = bs
            .getOracleImplementationForToken(WBTC);
        assertEq(oracleImplementation.target, WBTC_USD_CHAINLINK_PRICE_AGGREGATOR);
    }

    function testGetTokenPrice() public {
        // change encode type to 0x02 for wbtc:
        vm.prank(BEANSTALK);
        bs.updateOracleImplementationForToken(
            WBTC,
            IMockFBeanstalk.Implementation(
                WBTC_USD_CHAINLINK_PRICE_AGGREGATOR,
                bytes4(0),
                bytes1(0x01),
                abi.encode(LibChainlinkOracle.FOUR_HOUR_TIMEOUT)
            )
        );

        // token price is number of dollars per token, i.e. 50000 USD for 1 WBTC
        uint256 tokenPriceEth = OracleFacet(BEANSTALK).getTokenUsdPrice(C.WETH); // 1000e6
        assertEq(tokenPriceEth, 1000e6, "getTokenUsdPrice eth");

        // number of tokens received per dollar
        uint256 usdPriceEth = OracleFacet(BEANSTALK).getUsdTokenPrice(C.WETH); // 1e15 which is 1e18 (1 eth in wei) / 1000 (weth price 1000), you get 1/1000th of 1 eth for $1
        assertEq(usdPriceEth, 1e18 / 1000, "getUsdTokenPrice eth");

        uint256 tokenPriceWBTC = OracleFacet(BEANSTALK).getTokenUsdPrice(WBTC); // should be 50000e6
        assertEq(tokenPriceWBTC, 50000e6, "getTokenUsdPrice wbtc");

        // number of tokens received per dollar
        uint256 usdPriceWBTC = OracleFacet(BEANSTALK).getUsdTokenPrice(WBTC); // $1 = 0.00002 wbtc, wbtc is 8 decimals,
        assertEq(usdPriceWBTC, 0.00002e8, "getUsdTokenPrice wbtc");
    }

    // test provided by T1MOH
    function test_getUsdTokenPrice_whenExternalToken_priceIsInvalid() public {
        // pre condition: encode type 0x01
        vm.prank(BEANSTALK);
        bs.updateOracleImplementationForToken(
            WBTC,
            IMockFBeanstalk.Implementation(
                WBTC_USD_CHAINLINK_PRICE_AGGREGATOR,
                bytes4(0),
                bytes1(0x01),
                abi.encode(LibChainlinkOracle.FOUR_HOUR_TIMEOUT)
            )
        );
<<<<<<< HEAD
        price = OracleFacet(address(bs)).getUsdPrice(WBTC);
        assertApproxEqRel(price, 50000e6, 0.001e18);
=======

        // WETH price is 1000
        uint256 priceWETH = OracleFacet(BEANSTALK).getUsdTokenPrice(C.WETH);
        assertEq(priceWETH, 1e15); //  1e18/1e3 = 1e15

        // WBTC price is 50000
        uint256 priceWBTC = OracleFacet(BEANSTALK).getUsdTokenPrice(WBTC);
        assertEq(priceWBTC, 0.00002e8); // adjusted to 8 decimals
>>>>>>> 35e81f33
    }
}<|MERGE_RESOLUTION|>--- conflicted
+++ resolved
@@ -19,23 +19,18 @@
 
     function testUniswapOracleImplementation() public {
         // encode type 0x01
-<<<<<<< HEAD
-        uint256 price = OracleFacet(address(bs)).getUsdPrice(WBTC);
-        assertEq(price, 50000e6);
-=======
-        vm.prank(BEANSTALK);
-        bs.updateOracleImplementationForToken(
-            WBTC,
-            IMockFBeanstalk.Implementation(
-                WBTC_USD_CHAINLINK_PRICE_AGGREGATOR,
-                bytes4(0),
-                bytes1(0x01),
-                abi.encode(LibChainlinkOracle.FOUR_HOUR_TIMEOUT)
-            )
-        );
-        uint256 price = OracleFacet(BEANSTALK).getUsdTokenPrice(WBTC);
+        vm.prank(address(bs));
+        bs.updateOracleImplementationForToken(
+            WBTC,
+            IMockFBeanstalk.Implementation(
+                WBTC_USD_CHAINLINK_PRICE_AGGREGATOR,
+                bytes4(0),
+                bytes1(0x01),
+                abi.encode(LibChainlinkOracle.FOUR_HOUR_TIMEOUT)
+            )
+        );
+        uint256 price = OracleFacet(address(bs)).getUsdTokenPrice(WBTC);
         assertEq(price, 0.00002e8, "price using encode type 0x01");
->>>>>>> 35e81f33
 
         // change encode type to 0x02:
         vm.prank(address(bs));
@@ -50,7 +45,7 @@
         );
 
         // also uniswap relies on having a chainlink oracle for the dollar-denominated token, in this case USDC
-        vm.prank(BEANSTALK);
+        vm.prank(address(bs));
         bs.updateOracleImplementationForToken(
             C.USDC,
             IMockFBeanstalk.Implementation(
@@ -61,7 +56,7 @@
             )
         );
 
-        price = OracleFacet(BEANSTALK).getTokenUsdPrice(WBTC);
+        price = OracleFacet(address(bs)).getTokenUsdPrice(WBTC);
         // 1 USDC will get ~500 satoshis of BTC at $50k
         // 1 USDC = 1e6
         // 1 wBTC = 1e8
@@ -106,8 +101,8 @@
         mockAddRound(C.ETH_USD_CHAINLINK_PRICE_AGGREGATOR, 1200e6, 600);
 
         // query price
-        uint256 usdTokenPrice = OracleFacet(BEANSTALK).getUsdTokenTwap(C.WETH, 3600);
-        uint256 tokenUsdPrice = OracleFacet(BEANSTALK).getTokenUsdTwap(C.WETH, 3600);
+        uint256 usdTokenPrice = OracleFacet(address(bs)).getUsdTokenTwap(C.WETH, 3600);
+        uint256 tokenUsdPrice = OracleFacet(address(bs)).getTokenUsdTwap(C.WETH, 3600);
 
         // verify math:
         // 1200 + 1000 + 1100 + 1000 + 900 + 1200 = 6400 / 6 = 1066.666666e6
@@ -126,8 +121,8 @@
         mockAddRound(C.ETH_USD_CHAINLINK_PRICE_AGGREGATOR, 1200e6, 50);
 
         // query price
-        uint256 usdTokenPrice = OracleFacet(BEANSTALK).getUsdTokenTwap(C.WETH, 3600);
-        uint256 tokenUsdPrice = OracleFacet(BEANSTALK).getTokenUsdTwap(C.WETH, 3600);
+        uint256 usdTokenPrice = OracleFacet(address(bs)).getUsdTokenTwap(C.WETH, 3600);
+        uint256 tokenUsdPrice = OracleFacet(address(bs)).getTokenUsdTwap(C.WETH, 3600);
 
         // verify math:
         // (1200 * 600) + (1000 * 1000) + (1100 * 500) + (1000 * 300) + (900 * 1150) + (1200 * 50) / 3600 = 1018.055555 * 1e6
@@ -166,7 +161,7 @@
         address _token = token;
 
         // add oracle implementation to beanstalk:
-        vm.prank(BEANSTALK);
+        vm.prank(address(bs));
         bs.updateOracleImplementationForToken(
             token,
             IMockFBeanstalk.Implementation(
@@ -220,7 +215,7 @@
     }
 
     function testGetOracleImplementationForToken() public {
-        vm.prank(BEANSTALK);
+        vm.prank(address(bs));
         bs.updateOracleImplementationForToken(
             WBTC,
             IMockFBeanstalk.Implementation(
@@ -238,7 +233,7 @@
 
     function testGetTokenPrice() public {
         // change encode type to 0x02 for wbtc:
-        vm.prank(BEANSTALK);
+        vm.prank(address(bs));
         bs.updateOracleImplementationForToken(
             WBTC,
             IMockFBeanstalk.Implementation(
@@ -250,46 +245,41 @@
         );
 
         // token price is number of dollars per token, i.e. 50000 USD for 1 WBTC
-        uint256 tokenPriceEth = OracleFacet(BEANSTALK).getTokenUsdPrice(C.WETH); // 1000e6
+        uint256 tokenPriceEth = OracleFacet(address(bs)).getTokenUsdPrice(C.WETH); // 1000e6
         assertEq(tokenPriceEth, 1000e6, "getTokenUsdPrice eth");
 
         // number of tokens received per dollar
-        uint256 usdPriceEth = OracleFacet(BEANSTALK).getUsdTokenPrice(C.WETH); // 1e15 which is 1e18 (1 eth in wei) / 1000 (weth price 1000), you get 1/1000th of 1 eth for $1
+        uint256 usdPriceEth = OracleFacet(address(bs)).getUsdTokenPrice(C.WETH); // 1e15 which is 1e18 (1 eth in wei) / 1000 (weth price 1000), you get 1/1000th of 1 eth for $1
         assertEq(usdPriceEth, 1e18 / 1000, "getUsdTokenPrice eth");
 
-        uint256 tokenPriceWBTC = OracleFacet(BEANSTALK).getTokenUsdPrice(WBTC); // should be 50000e6
+        uint256 tokenPriceWBTC = OracleFacet(address(bs)).getTokenUsdPrice(WBTC); // should be 50000e6
         assertEq(tokenPriceWBTC, 50000e6, "getTokenUsdPrice wbtc");
 
         // number of tokens received per dollar
-        uint256 usdPriceWBTC = OracleFacet(BEANSTALK).getUsdTokenPrice(WBTC); // $1 = 0.00002 wbtc, wbtc is 8 decimals,
+        uint256 usdPriceWBTC = OracleFacet(address(bs)).getUsdTokenPrice(WBTC); // $1 = 0.00002 wbtc, wbtc is 8 decimals,
         assertEq(usdPriceWBTC, 0.00002e8, "getUsdTokenPrice wbtc");
     }
 
     // test provided by T1MOH
     function test_getUsdTokenPrice_whenExternalToken_priceIsInvalid() public {
         // pre condition: encode type 0x01
-        vm.prank(BEANSTALK);
-        bs.updateOracleImplementationForToken(
-            WBTC,
-            IMockFBeanstalk.Implementation(
-                WBTC_USD_CHAINLINK_PRICE_AGGREGATOR,
-                bytes4(0),
-                bytes1(0x01),
-                abi.encode(LibChainlinkOracle.FOUR_HOUR_TIMEOUT)
-            )
-        );
-<<<<<<< HEAD
-        price = OracleFacet(address(bs)).getUsdPrice(WBTC);
-        assertApproxEqRel(price, 50000e6, 0.001e18);
-=======
+        vm.prank(address(bs));
+        bs.updateOracleImplementationForToken(
+            WBTC,
+            IMockFBeanstalk.Implementation(
+                WBTC_USD_CHAINLINK_PRICE_AGGREGATOR,
+                bytes4(0),
+                bytes1(0x01),
+                abi.encode(LibChainlinkOracle.FOUR_HOUR_TIMEOUT)
+            )
+        );
 
         // WETH price is 1000
-        uint256 priceWETH = OracleFacet(BEANSTALK).getUsdTokenPrice(C.WETH);
+        uint256 priceWETH = OracleFacet(address(bs)).getUsdTokenPrice(C.WETH);
         assertEq(priceWETH, 1e15); //  1e18/1e3 = 1e15
 
         // WBTC price is 50000
-        uint256 priceWBTC = OracleFacet(BEANSTALK).getUsdTokenPrice(WBTC);
+        uint256 priceWBTC = OracleFacet(address(bs)).getUsdTokenPrice(WBTC);
         assertEq(priceWBTC, 0.00002e8); // adjusted to 8 decimals
->>>>>>> 35e81f33
     }
 }