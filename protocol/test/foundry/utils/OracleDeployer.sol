/**
 * SPDX-License-Identifier: MIT
 **/
pragma solidity >=0.7.6 <0.9.0;
pragma abicoder v2;

import {Utils, console} from "test/foundry/utils/Utils.sol";
import {C} from "contracts/C.sol";

///////// MOCKS ////////
import {MockChainlinkAggregator} from "contracts/mocks/chainlink/MockChainlinkAggregator.sol";
import {MockUniswapV3Pool} from "contracts/mocks/uniswap/MockUniswapV3Pool.sol";
import {MockUniswapV3Factory} from "contracts/mocks/uniswap/MockUniswapV3Factory.sol";

/**
 * @title OracleDeployer
 * @author Brean
 * @notice Test helper contract to deploy Depot.
 */
contract OracleDeployer is Utils {
    ////////// CHAINLINK //////////

    // new chainlink oracles should be added here.
    address[] public chainlinkOracles = [
        C.ETH_USD_CHAINLINK_PRICE_AGGREGATOR,
        C.WSTETH_ETH_CHAINLINK_PRICE_AGGREGATOR
    ];

    // inital prices for chainlink oracles should be added here.
    // assumes index matching with chainlinkOracles.
    int256[] initalPrices = [
        int256(1000e6), // ETH/USD
        1e6 // wstETH/ETH
    ];

    ////////// UNISWAP //////////

    // new uniswap pools should be appended here.
    address[][] public pools = [
        [C.WSTETH_ETH_UNIV3_01_POOL, C.WSTETH, C.WETH] // wstETH/ETH
    ];

    // oracles must be initalized at some price. Assumes index matching with pools.
    uint256[][] public priceData = [[1e18, 18]];

    /**
     * @notice initializes chainlink oracles.
     * @dev oracles are mocked, and thus require initalization/updates.
     */
    function initChainlink(bool verbose) internal {
        // optional labels to assist in testing.
        vm.label(C.ETH_USD_CHAINLINK_PRICE_AGGREGATOR, "CL ETH/USD");
        vm.label(C.WSTETH_ETH_CHAINLINK_PRICE_AGGREGATOR, "CL WstETH/ETH");

        for (uint i; i < chainlinkOracles.length; i++) {
            deployCodeTo("MockChainlinkAggregator.sol", new bytes(0), chainlinkOracles[i]);
            MockChainlinkAggregator(chainlinkOracles[i]).setDecimals(6);
            if (verbose) console.log("Chainlink Oracle Deployed at:", chainlinkOracles[i]);

            mockAddRound(chainlinkOracles[i], initalPrices[i], 900);
        }
    }

    /**
     * @notice adds a round to a chainlink oracle.
     */
    function mockAddRound(address chainlinkOracle, int256 price, uint256 secondsAgo) internal {
        uint256 time;
<<<<<<< HEAD
        if(block.timestamp < secondsAgo) {
=======

        if (block.timestamp < secondsAgo) {
>>>>>>> acc2d499
            time = 1; // min timestamp = 1.
        } else {
            time = block.timestamp - secondsAgo;
        }
        uint80 latestRound = MockChainlinkAggregator(chainlinkOracle).getLatestRoundId();
        MockChainlinkAggregator(chainlinkOracle).addRound(price, time, time, latestRound + 1);
    }

    /**
     * @notice adds an invalid round to a chainlink oracle.
     */
    function mockAddInvalidRound(address chainlinkOracle) internal {
        uint80 roundId = MockChainlinkAggregator(chainlinkOracle).getLatestRoundId();
        MockChainlinkAggregator(chainlinkOracle).addRound(0, 0, 0, roundId + 1);
    }

    /**
     * @notice adds a round to the chainlink oracle, using the last rounds data.
     * @dev adds 2 rounds. 1 Round that goes back 900 seconds,
     * and another that goes back 3600 + 900 seconds, due to how beanstalk calculates the twap.
     * the block.timestamp must be greater than 4500 seconds.
     */
    function updateChainlinkOracleWithPreviousData(address chainlinkOracle) internal {
        (, int256 answer, , , ) = MockChainlinkAggregator(chainlinkOracle).latestRoundData();
        mockAddRound(chainlinkOracle, answer, 4500);
        mockAddRound(chainlinkOracle, answer, 900);
    }

    /**
     * @notice initializes uniswap pools for testing.
     */
    function initUniswapPools(bool verbose) internal {
        vm.label(C.WSTETH_ETH_UNIV3_01_POOL, "UNI WSTETH_ETH_UNIV3_01");

        MockUniswapV3Factory uniFactory = MockUniswapV3Factory(new MockUniswapV3Factory());

        for (uint i; i < pools.length; i++) {
            address[] memory poolData = pools[i];
            address pool = uniFactory.createPool(poolData[1], poolData[2], 100);
            vm.etch(poolData[0], getBytecodeAt(pool));
            if (verbose) console.log("Uniswap Oracle Deployed at:", poolData[0]);
            uint256 price = calcPrice(priceData[i][0], priceData[i][1]);
            MockUniswapV3Pool(poolData[0]).setOraclePrice(price, uint8(priceData[i][1]));
            if (verbose) console.log("Price set at:", priceData[i][0]);
        }
    }

    /**
     * @notice calculates the price for a uniswap pool.
     * @dev will need to be updated for different pools w/different decimals.
     */
    function calcPrice(uint256 _price, uint256 decimal) internal pure returns (uint256 price) {
        uint x;
        if (decimal == 6) {
            x = 1e18;
        } else if (decimal == 18) {
            x = 1e36;
        }
        price = x / (_price + 1);
    }
}<|MERGE_RESOLUTION|>--- conflicted
+++ resolved
@@ -66,12 +66,8 @@
      */
     function mockAddRound(address chainlinkOracle, int256 price, uint256 secondsAgo) internal {
         uint256 time;
-<<<<<<< HEAD
-        if(block.timestamp < secondsAgo) {
-=======
 
         if (block.timestamp < secondsAgo) {
->>>>>>> acc2d499
             time = 1; // min timestamp = 1.
         } else {
             time = block.timestamp - secondsAgo;
