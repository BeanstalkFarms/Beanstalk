import React from 'react';
import {
  Box,
  Button,
  Card,
  Chip,
  Divider,
  Grid,
  Link,
  Stack,
  Tooltip,
  Typography,
} from '@mui/material';
import ArrowRightIcon from '@mui/icons-material/ArrowRight';
import { ReportGmailerrorred } from '@mui/icons-material';
import { Link as RouterLink } from 'react-router-dom';
import { useSelector } from 'react-redux';
import { useAccount } from 'wagmi';
import { Pool, Token } from '~/classes';
import { AppState } from '~/state';
import TokenIcon from '~/components/Common/TokenIcon';
import {
  BEAN,
  SEEDS,
  STALK,
  UNRIPE_BEAN,
  UNRIPE_BEAN_WETH,
} from '~/constants/tokens';
import { AddressMap, ONE_BN, ZERO_BN } from '~/constants';
import { displayFullBN, displayTokenAmount } from '~/util/Tokens';
import useBDV from '~/hooks/beanstalk/useBDV';
import {
  BeanstalkPalette,
  FontSize,
  IconSize,
} from '~/components/App/muiTheme';
import Fiat from '~/components/Common/Fiat';
import useGetChainToken from '~/hooks/chain/useGetChainToken';
import useSetting from '~/hooks/app/useSetting';
import Row from '~/components/Common/Row';
import Stat from '~/components/Common/Stat';
import useUnripeUnderlyingMap from '~/hooks/beanstalk/useUnripeUnderlying';
import stalkIcon from '~/img/beanstalk/stalk-icon.svg';
import logo from '~/img/tokens/bean-logo.svg';
import { FC } from '~/types';
import { useIsTokenDeprecated } from '~/hooks/beanstalk/useWhitelist';
<<<<<<< HEAD
<<<<<<< HEAD
=======
import { roundWithDecimals } from '~/util/UI';
>>>>>>> master
=======
import { roundWithDecimals } from '~/util/UI';
>>>>>>> f76f05a2
import SiloAssetApyChip from './SiloAssetApyChip';
import StatHorizontal from '../Common/StatHorizontal';
import BeanProgressIcon from '../Common/BeanProgressIcon';

/**
 * Display a pseudo-table of Whitelisted Silo Tokens.
 * This table is the entry point to deposit Beans, LP, etc.
 */

const ARROW_CONTAINER_WIDTH = 20;
const TOOLTIP_COMPONENT_PROPS = {
  tooltip: {
    sx: {
      maxWidth: 'none !important',
      // boxShadow: '0px 6px 20px 10px rgba(255,255,255,0.3) !important'
    },
  },
};

const Whitelist: FC<{
  farmerSilo: AppState['_farmer']['silo'];
  config: {
    whitelist: Token[];
    poolsByAddress: AddressMap<Pool>;
  };
}> = ({ farmerSilo, config }) => {
  /// Settings
  const [denomination] = useSetting('denomination');
  const account = useAccount();
  const checkIfDeprecated = useIsTokenDeprecated();

  /// Chain
  const getChainToken = useGetChainToken();
  const Bean = getChainToken(BEAN);
  const urBean = getChainToken(UNRIPE_BEAN);
  const urBeanWeth = getChainToken(UNRIPE_BEAN_WETH);
  const unripeUnderlyingTokens = useUnripeUnderlyingMap();

  /// State
  // const apyQuery = useAPY();
  const getBDV = useBDV();
  const beanstalkSilo = useSelector<AppState, AppState['_beanstalk']['silo']>(
    (state) => state._beanstalk.silo
  );
  const unripeTokens = useSelector<AppState, AppState['_bean']['unripe']>(
    (state) => state._bean.unripe
  );

  return (
    <Card>
      {/* Header */}
      <Box
        display="flex"
        sx={{
          px: 3, // 1 + 2 from Table Body
          pt: '14px', // manually adjusted
          pb: '14px', // manually adjusted
          borderBottomStyle: 'solid',
          borderBottomColor: 'divider',
          borderBottomWidth: 1,
        }}
      >
        <Grid container alignItems="center">
          <Grid item md={2.25} xs={4}>
            <Typography color="text.secondary">Token</Typography>
          </Grid>
          <Grid item md={1} xs={0} display={{ xs: 'none', md: 'block' }}>
            <Tooltip title="The amount of Stalk and Seeds earned for each 1 Bean Denominated Value (BDV) Deposited in the Silo.">
              <Typography color="text.secondary">Rewards</Typography>
            </Tooltip>
          </Grid>
          <Grid
            item
            md={2.25}
            xs={0}
            display={{ xs: 'none', md: 'flex' }}
            justifyContent="center"
          >
            <Tooltip title="Estimated annual Beans earned by a Stalkholder for Depositing an asset.">
              <Chip
                variant="filled"
                color="primary"
                label={
                  <Row gap={0.5}>
                    <TokenIcon token={BEAN[1]} />
                    vAPY 24H
                    <Typography color="white" marginTop={-0.25}>
                      |
                    </Typography>
                    7D
                    <Typography color="white" marginTop={-0.25}>
                      |
                    </Typography>
                    30D
                  </Row>
                }
                onClick={undefined}
                size="small"
              />
            </Tooltip>
          </Grid>
          <Grid
            item
            md={1.25}
            xs={0}
            display={{ xs: 'none', md: 'flex' }}
            justifyContent="center"
          >
            <Tooltip title="Estimated annual growth in Stalk for Depositing an asset.">
              <Typography color="text.primary">
                <TokenIcon
                  token={{ symbol: 'Stalk', logo: stalkIcon } as Token}
                />{' '}
                vAPY
              </Typography>
            </Tooltip>
          </Grid>
          <Grid item md={1} xs={0} display={{ xs: 'none', md: 'block' }}>
            <Tooltip title="Total Value Deposited in the Silo.">
              <Typography color="text.secondary">TVD</Typography>
            </Tooltip>
          </Grid>
          <Grid item md={2.75} xs={0} display={{ xs: 'none', md: 'block' }}>
            <Typography color="text.secondary">Amount Deposited</Typography>
          </Grid>
          <Grid
            item
            md={1.5}
            xs={8}
            sx={{
              textAlign: 'right',
              paddingRight: { xs: 0, md: `${ARROW_CONTAINER_WIDTH}px` },
            }}
          >
            <Tooltip
              title={
                <>
                  The value of your Silo deposits for each whitelisted token,
                  denominated in {denomination === 'bdv' ? 'Beans' : 'USD'}.
                  <br />
                  <Typography
                    color="text.secondary"
                    fontSize={FontSize.sm}
                    fontStyle="italic"
                  >
                    Switch to {denomination === 'bdv' ? 'USD' : 'Beans'}: Option
                    + F
                  </Typography>
                </>
              }
            >
              <Typography color="text.secondary">Value Deposited</Typography>
            </Tooltip>
          </Grid>
        </Grid>
      </Box>
      {/* Rows */}
      <Stack gap={1} p={1}>
        {config.whitelist.map((token) => {
          const deposited = farmerSilo.balances[token.address]?.deposited;
          const isUnripe = token === urBean || token === urBeanWeth;
<<<<<<< HEAD
<<<<<<< HEAD
=======
          const isUnripeLP =
            isUnripe && token.address === UNRIPE_BEAN_WETH[1].address;
>>>>>>> master
=======
          const isUnripeLP =
            isUnripe && token.address === UNRIPE_BEAN_WETH[1].address;
>>>>>>> f76f05a2
          const isDeprecated = checkIfDeprecated(token.address);

          // Unripe data
          const underlyingToken = isUnripe
            ? unripeUnderlyingTokens[token.address]
            : null;
          const pctUnderlyingDeposited = isUnripe
            ? (
                beanstalkSilo.balances[token.address]?.deposited.amount ||
                ZERO_BN
              ).div(unripeTokens[token.address]?.supply || ONE_BN)
            : ONE_BN;

          const wlSx = {
            textAlign: 'left',
            px: 2,
            py: 1.5,
            borderColor: 'divider',
            borderWidth: '0.5px',
            background: BeanstalkPalette.white,
            '&:hover': {
              borderColor: 'primary.main',
              backgroundColor: 'primary.light',
            },
          };

          const depSx = {
            textAlign: 'left',
            px: 2,
            py: 1.5,
            height: '90px',
            borderColor: '#d2ebfd',
            borderWidth: '0.5px',
            background: BeanstalkPalette.white,
            '&:hover': {
              borderColor: '#dae8f2',
              backgroundColor: 'primary.light',
            },
          };

          return (
            <Box key={`${token.address}-${token.chainId}`}>
              <Button
                component={RouterLink}
                to={`/silo/${token.address}`}
                fullWidth
                variant="outlined"
                color="primary"
                size="large"
                sx={isDeprecated ? depSx : wlSx}
              >
                <Grid container alignItems="center">
                  {/**
                   * Cell: Token
                   */}
                  <Grid
                    item
                    md={isDeprecated ? 6.75 : 2.25}
                    xs={isDeprecated ? 7 : 7}
                  >
                    <Row gap={1}>
                      <Box
                        component="img"
                        src={token.logo}
                        alt={token.name}
                        css={{
                          height: IconSize.medium,
                          display: 'inline',
                          opacity: isDeprecated ? 0.2 : 1,
                        }}
                      />
                      <Typography
                        display="inline"
                        color={isDeprecated ? 'text.tertiary' : 'text.primary'}
                      >
                        {token.name}
                      </Typography>
                    </Row>
                    {isDeprecated && (
                      <Chip
                        icon={<ReportGmailerrorred />}
                        variant="outlined"
                        sx={{
                          border: 'none',
                          color: '#9ca3ad',
                          backgroundColor: '#f2f7fd',
                          marginTop: '5px',
                          padding: '15px 10px',
                        }}
                        size="small"
                        label="Removed from Deposit Whitelist in BIP-45"
                      />
                    )}
                  </Grid>
                  {!isDeprecated && (
                    /**
                     * Cell: Rewards
                     */
                    <Grid
                      item
                      md={1}
                      xs={0}
                      display={{ xs: 'none', md: 'block' }}
                    >
                      <Row gap={0.75}>
                        <Tooltip
                          placement="right"
                          title={
<<<<<<< HEAD
<<<<<<< HEAD
                            <>
                              1 {token.symbol} = {displayFullBN(getBDV(token))}{' '}
                              BDV
                            </>
=======
                            <Stack gap={0.25}>
                              1 {token.symbol} = {displayFullBN(getBDV(token))}{' '}
                              BDV
=======
                            <Stack gap={0.25}>
                              1 {token.symbol} = {displayFullBN(getBDV(token))}{' '}
                              BDV
>>>>>>> f76f05a2
                              <Row gap={0.2}>
                                <TokenIcon
                                  token={STALK}
                                  css={{ height: '0.8em', marginTop: '-1px' }}
                                />
                                <Typography color="text.primary" mr={0.2}>
                                  {token.rewards?.stalk}
                                </Typography>
                                <TokenIcon token={SEEDS} />
                                <Typography color="text.primary">
                                  {token.rewards?.seeds || 0}
                                </Typography>
                              </Row>
                            </Stack>
<<<<<<< HEAD
>>>>>>> master
=======
>>>>>>> f76f05a2
                          }
                        >
                          <Box>
                            <Row gap={0.2}>
                              <TokenIcon
                                token={STALK}
                                css={{ height: '0.8em', marginTop: '-1px' }}
                              />
                              <Typography color="text.primary" mr={0.2}>
                                {token.rewards?.stalk}
                              </Typography>
                              <TokenIcon token={SEEDS} />
                              <Typography color="text.primary">
<<<<<<< HEAD
<<<<<<< HEAD
                                {Math.round(
                                  (token.rewards?.seeds || 0 + Number.EPSILON) *
                                    100
                                ) / 100}
=======
                                {roundWithDecimals(token.rewards?.seeds, 3)}
>>>>>>> master
=======
                                {roundWithDecimals(token.rewards?.seeds, 3)}
>>>>>>> f76f05a2
                              </Typography>
                            </Row>
                          </Box>
                        </Tooltip>
                      </Row>
                    </Grid>
                  )}
                  {/**
                   * Cell: Bean APY
                   */}
                  {!isDeprecated && (
                    <Grid
                      item
                      md={2.25}
                      xs={0}
                      display={{ xs: 'none', md: 'flex' }}
                      justifyContent="center"
                    >
                      <SiloAssetApyChip token={token} metric="bean" />
                    </Grid>
                  )}
                  {/**
                   * Cell: Stalk APY
                   */}
                  {!isDeprecated && (
                    <Grid
                      item
                      md={1.25}
                      xs={0}
                      display={{ xs: 'none', md: 'flex' }}
                      justifyContent="center"
                    >
                      <SiloAssetApyChip token={token} metric="stalk" />
                    </Grid>
                  )}
                  {/**
                   * Cell: TVD
                   */}
                  <Grid
                    item
                    md={1}
                    xs={0}
                    display={{ xs: 'none', md: 'block' }}
                  >
                    <Tooltip
                      placement="right"
                      componentsProps={TOOLTIP_COMPONENT_PROPS}
                      title={
                        isUnripe ? (
                          <Stack gap={0.5}>
                            <Stack
                              direction={{ xs: 'column', md: 'row' }}
                              gap={{ xs: 0, md: 1 }}
                              alignItems="stretch"
                            >
                              <Row display={{ xs: 'none', md: 'flex' }}>=</Row>
                              <Box sx={{ px: 1, py: 0.5, maxWidth: 215 }}>
                                <Stat
                                  title={
                                    <Row gap={0.5}>
                                      <TokenIcon token={underlyingToken!} />{' '}
                                      Ripe {underlyingToken!.symbol}
                                    </Row>
                                  }
                                  gap={0.25}
                                  variant="h4"
                                  amount={
                                    <Fiat
                                      token={underlyingToken!}
                                      amount={
                                        unripeTokens[token.address]
                                          ?.underlying || ZERO_BN
                                      }
                                      chop={false}
                                    />
                                  }
                                  subtitle={`The ${denomination.toUpperCase()} value of the ${
                                    underlyingToken!.symbol
                                  } underlying all ${token.symbol}.`}
                                />
                              </Box>
                              <Row>×</Row>
                              <Box sx={{ px: 1, py: 0.5, maxWidth: 245 }}>
                                <Stat
                                  title="% Deposited"
                                  gap={0.25}
                                  variant="h4"
                                  amount={`${pctUnderlyingDeposited
                                    .times(100)
                                    .toFixed(2)}%`}
                                  subtitle={
                                    <>
                                      The percentage of all {token.symbol} that
                                      is currently Deposited in the Silo.
                                    </>
                                  }
                                />
                              </Box>
                            </Stack>
                            <Divider sx={{ borderColor: 'divider' }} />
                            <Box sx={{ pl: { xs: 0, md: 2.7 } }}>
                              <Typography
                                variant="bodySmall"
                                color="text.tertiary"
                                textAlign="left"
                              >
                                Total Amount Deposited:{' '}
                                {displayFullBN(
                                  beanstalkSilo.balances[token.address]
                                    ?.deposited.amount || ZERO_BN,
                                  token.displayDecimals
                                )}{' '}
                                {token.symbol}
                                <br />
                                Total Supply:{' '}
                                {displayFullBN(
                                  unripeTokens[token.address]?.supply || ZERO_BN
                                )}{' '}
                                {token.symbol}
                                <br />
                              </Typography>
                            </Box>
                          </Stack>
                        ) : (
                          <Stack
                            direction={{ xs: 'column', md: 'row' }}
                            gap={{ xs: 0, md: 1 }}
                            alignItems="stretch"
                          >
                            <Row display={{ xs: 'none', md: 'flex' }}>=</Row>
                            <Box sx={{ px: 1, py: 0.5, maxWidth: 245 }}>
                              <Stat
                                title={
                                  <Row gap={0.5}>
                                    <TokenIcon token={token} /> Total Deposited{' '}
                                    {token.symbol}
                                  </Row>
                                }
                                gap={0.25}
                                variant="h4"
                                amount={displayTokenAmount(
                                  beanstalkSilo.balances[token.address]
                                    ?.deposited.amount || ZERO_BN,
                                  token,
                                  { showName: false }
                                )}
                                subtitle={
                                  <>
                                    The total number of {token.symbol} Deposited
                                    in the Silo.
                                  </>
                                }
                              />
                            </Box>
                            <Row>×</Row>
                            <Box sx={{ px: 1, py: 0.5 }}>
                              <Stat
                                title={`${token.symbol} Price`}
                                gap={0.25}
                                variant="h4"
                                amount={<Fiat token={token} amount={ONE_BN} />}
                                subtitle={`The current price of ${token.symbol}.`}
                              />
                            </Box>
                          </Stack>
                        )
                      }
                    >
                      <Typography
                        display="inline"
                        color={isDeprecated ? 'text.tertiary' : 'text.primary'}
                      >
                        {isUnripe ? (
                          <>
                            <Fiat
                              token={underlyingToken!}
                              amount={pctUnderlyingDeposited.times(
                                unripeTokens[token.address]?.underlying ||
                                  ZERO_BN
                              )}
                              truncate
                              chop={false}
                            />
                            <Typography
                              display="inline"
                              color={BeanstalkPalette.theme.winter.red}
                            >
                              *
                            </Typography>
                          </>
                        ) : (
                          <Fiat
                            token={token}
                            amount={
                              beanstalkSilo.balances[token.address]?.deposited
                                .amount
                            }
                            truncate
                          />
                        )}
                      </Typography>
                    </Tooltip>
                  </Grid>

                  {farmerSilo.error ? (
                    <Grid item md={5}>
                      <Typography color="error.main">
                        {farmerSilo.error}
                      </Typography>
                    </Grid>
                  ) : (
                    <>
                      {/**
                       * Cell: Deposited Amount
                       */}
                      <Grid
                        item
                        md={2.5}
                        xs={0}
                        display={{ xs: 'none', md: 'block' }}
                      >
                        <Typography
                          color={
                            isDeprecated ? 'text.tertiary' : 'text.primary'
                          }
                        >
                          {/* If this is the entry for Bean deposits,
                           * display Earned Beans and Deposited Beans separately.
                           * Internally they are both considered "Deposited". */}
                          <Tooltip
                            placement="right"
                            title={
                              token.equals(Bean) &&
                              farmerSilo.beans.earned.gt(0) ? (
                                <>
                                  {displayFullBN(
                                    deposited?.amount || ZERO_BN,
                                    token.displayDecimals
                                  )}{' '}
                                  Deposited BEAN
                                  <br />
                                  +&nbsp;
                                  <Typography display="inline" color="primary">
                                    {displayFullBN(
                                      farmerSilo.beans.earned || ZERO_BN,
                                      token.displayDecimals
                                    )}
                                  </Typography>{' '}
                                  Earned BEAN
                                  <br />
                                  <Divider
                                    sx={{
                                      my: 0.5,
                                      opacity: 0.7,
                                      borderBottomWidth: 0,
                                      borderColor: 'divider',
                                    }}
                                  />
                                  ={' '}
                                  {displayFullBN(
                                    farmerSilo.beans.earned.plus(
                                      deposited?.amount || ZERO_BN
                                    ),
                                    token.displayDecimals
                                  )}{' '}
                                  BEAN
                                  <br />
                                </>
                              ) : (
                                !token.equals(Bean) &&
                                deposited?.amount.gt(0) && (
                                  <Stack gap={0.5}>
                                    <StatHorizontal label="Current BDV:">
                                      {displayFullBN(
                                        deposited?.amount.multipliedBy(
                                          getBDV(token)
                                        ) || ZERO_BN,
                                        token.displayDecimals
                                      )}
                                    </StatHorizontal>
                                    <StatHorizontal label="Recorded BDV:">
                                      {displayFullBN(
                                        deposited?.bdv || ZERO_BN,
                                        token.displayDecimals
                                      )}
                                    </StatHorizontal>
                                  </Stack>
                                )
                              )
                            }
                          >
                            {/*
                             * There are multiple states here:
                             * - No wallet connected. Show Zero
                             * - Wallet connected, but we haven't even started loading, ie deposited.amount is undefined. Show Loader
                             * - Loading: farmerSilo.loading. Show Loader
                             * - We have data: deposited.amount is defined. Show value
                             */}

                            {farmerSilo.loading ? (
                              <BeanProgressIcon
                                size={10}
                                enabled
                                variant="indeterminate"
                              />
                            ) : deposited?.amount ? (
                              <span>
                                {displayFullBN(
                                  deposited?.amount || ZERO_BN,
                                  token.displayDecimals
                                )}
                                {token.equals(Bean) &&
                                farmerSilo.beans.earned.gt(0) ? (
                                  <Typography
                                    component="span"
                                    color="primary.main"
                                  >
                                    {' + '}
                                    {displayFullBN(
                                      farmerSilo.beans.earned,
                                      token.displayDecimals
                                    )}
                                  </Typography>
                                ) : null}
                                &nbsp;{token.symbol}
                              </span>
                            ) : // Connected and fetcher ran. We must have undefined. Show zero
                            account.isConnected && farmerSilo.ran ? (
                              <>0 {token.symbol}</>
                            ) : // Connected but fetcher hasn't run yet. Show loader preemptively
                            account.isConnected && !farmerSilo.ran ? (
                              <BeanProgressIcon
                                size={10}
                                enabled
                                variant="indeterminate"
                              />
                            ) : // Not connected. Show Zero in the correct denomination.
                            denomination === 'bdv' ? (
                              <>
                                <Box
                                  component="img"
                                  src={logo}
                                  alt="BEAN"
                                  sx={{
                                    height: '1em',
                                    marginRight: '0.25em',
                                    display: 'inline',
                                    position: 'relative',
                                    top: 0,
                                    left: 0,
                                  }}
                                />
                                <span>0</span>
                              </>
                            ) : (
                              <span>$0</span>
                            )}
                          </Tooltip>
                        </Typography>
                      </Grid>

                      {/**
                       * Cell: My Deposits
                       */}
                      <Grid item md={1.75} xs={5}>
                        <Row justifyContent="flex-end">
                          <Tooltip
                            placement="left"
                            componentsProps={TOOLTIP_COMPONENT_PROPS}
                            title={
                              isUnripe ? (
                                <Stack
                                  direction={{ xs: 'column', md: 'row' }}
                                  gap={{ xs: 0, md: 1 }}
                                  alignItems="stretch"
                                >
                                  <Box sx={{ px: 1, py: 0.5 }}>
                                    <Stat
                                      title={
                                        <Row gap={0.5}>
                                          <TokenIcon token={token} />{' '}
                                          {token.symbol}
                                        </Row>
                                      }
                                      gap={0.25}
                                      variant="h4"
                                      amount={displayTokenAmount(
                                        deposited?.amount || ZERO_BN,
                                        token,
                                        { showName: false }
                                      )}
                                      subtitle={
                                        <>
                                          The number of {token.symbol}
                                          <br />
                                          you have Deposited in the Silo.
                                        </>
                                      }
                                    />
                                  </Box>
                                  <Row>×</Row>
                                  <Box sx={{ px: 1, py: 0.5, maxWidth: 215 }}>
                                    {isUnripeLP ? (
                                      <Stat
                                        title="Chop Amount"
                                        gap={0.25}
                                        variant="h4"
                                        // After Chop Change, update this to: recap rate * Total LP Underlying urBEANETH * BeanEth LP Price
                                        amount={`${unripeTokens[token.address]?.penalty?.times(100).toFixed(3)}%`}
                                        subtitle="The amount of BEANETH received for Chopping 1 urBEANETH."
                                      />
                                    ) : (
                                      <Stat
                                        title="Chop Rate"
                                        gap={0.25}
                                        variant="h4"
                                        amount={`1 - ${(
                                          unripeTokens[token.address]
                                            ?.chopPenalty || ZERO_BN
                                        ).toFixed(4)}%`}
                                        subtitle={
                                          <>
                                            The current penalty for Chopping
                                            <br />
                                            {token.symbol} for{' '}
                                            {
                                              unripeUnderlyingTokens[
                                                token.address
                                              ].symbol
                                            }
                                            .{' '}
                                            <Link
                                              href="https://docs.bean.money/almanac/farm/barn#chopping"
                                              target="_blank"
                                              rel="noreferrer"
                                              underline="hover"
                                              onClick={(e) => {
                                                e.stopPropagation();
                                              }}
                                            >
                                              Learn more
                                            </Link>
                                          </>
                                        }
                                      />
                                    )}
                                  </Box>
                                  <Row>×</Row>
                                  <Box sx={{ px: 1, py: 0.5, maxWidth: 215 }}>
                                    <Stat
                                      title={`${
                                        unripeUnderlyingTokens[token.address]
                                      } Price`}
                                      gap={0.25}
                                      variant="h4"
                                      amount={
                                        <Fiat
                                          token={
                                            unripeUnderlyingTokens[
                                              token.address
                                            ]
                                          }
                                          amount={ONE_BN}
                                          chop={false}
                                        />
                                      }
                                      subtitle={`The current price of ${
                                        unripeUnderlyingTokens[token.address]
                                          .symbol
                                      }.`}
                                    />
                                  </Box>
                                  <Stack
                                    display={{ xs: 'none', md: 'flex' }}
                                    alignItems="center"
                                    justifyContent="center"
                                  >
                                    =
                                  </Stack>
                                </Stack>
                              ) : (
                                ''
                              )
                            }
                          >
                            <Typography
                              color={
                                isDeprecated ? 'text.tertiary' : 'text.primary'
                              }
                            >
                              <Row gap={0.3}>
                                {/*
                                 * There are multiple states here:
                                 * - No wallet connected. Show Zero
                                 * - Wallet connected, but we haven't even started loading, ie deposited.amount is undefined. Show Loader
                                 * - Loading: farmerSilo.loading. Show Loader
                                 * - We have data: deposited.amount is defined. Show value
                                 */}
                                {farmerSilo.loading ? (
                                  // Data is loading, show spinner
                                  <BeanProgressIcon
                                    size={10}
                                    enabled
                                    variant="indeterminate"
                                  />
                                ) : (
                                  // Data is not loading. Note: this could be either before it starts loading, or after
                                  <>
                                    {deposited?.amount ? (
                                      <>
                                        <Fiat
                                          token={token}
                                          amount={deposited?.amount}
                                        />
                                        {isUnripe ? (
                                          <Typography
                                            display="inline"
                                            color={
                                              BeanstalkPalette.theme.winter.red
                                            }
                                          >
                                            *
                                          </Typography>
                                        ) : null}
                                      </>
                                    ) : account.isConnected &&
                                      farmerSilo.ran ? (
                                      // Connected, the fetch() ran, but we have no data. (usually we have 0 as a default)
                                      // But in this case we must have undefined or null. Show zero
                                      <Fiat token={token} amount={ZERO_BN} />
                                    ) : account.isConnected &&
                                      !farmerSilo.ran ? (
                                      // Connected but haven't started loading. Show loader anyway
                                      <BeanProgressIcon
                                        size={10}
                                        enabled
                                        variant="indeterminate"
                                      />
                                    ) : // Not connected. Show Zero in the correct denomination.
                                    denomination === 'bdv' ? (
                                      <>
                                        <Box
                                          component="img"
                                          src={logo}
                                          alt="BEAN"
                                          sx={{
                                            height: '1em',
                                            marginRight: '0.25em',
                                            display: 'inline',
                                            position: 'relative',
                                            top: 0,
                                            left: 0,
                                          }}
                                        />
                                        <span>0</span>
                                      </>
                                    ) : (
                                      <span>$0</span>
                                    )}
                                  </>
                                )}
                              </Row>
                            </Typography>
                          </Tooltip>
                          <Stack
                            display={{ xs: 'none', md: 'block' }}
                            sx={{ width: ARROW_CONTAINER_WIDTH }}
                            alignItems="center"
                          >
                            <ArrowRightIcon
                              sx={{ color: 'secondary.main', marginTop: '3px' }}
                            />
                          </Stack>
                        </Row>
                      </Grid>
                    </>
                  )}
                </Grid>
              </Button>
            </Box>
          );
        })}
      </Stack>
    </Card>
  );
};

export default Whitelist;<|MERGE_RESOLUTION|>--- conflicted
+++ resolved
@@ -44,14 +44,7 @@
 import logo from '~/img/tokens/bean-logo.svg';
 import { FC } from '~/types';
 import { useIsTokenDeprecated } from '~/hooks/beanstalk/useWhitelist';
-<<<<<<< HEAD
-<<<<<<< HEAD
-=======
 import { roundWithDecimals } from '~/util/UI';
->>>>>>> master
-=======
-import { roundWithDecimals } from '~/util/UI';
->>>>>>> f76f05a2
 import SiloAssetApyChip from './SiloAssetApyChip';
 import StatHorizontal from '../Common/StatHorizontal';
 import BeanProgressIcon from '../Common/BeanProgressIcon';
@@ -213,16 +206,8 @@
         {config.whitelist.map((token) => {
           const deposited = farmerSilo.balances[token.address]?.deposited;
           const isUnripe = token === urBean || token === urBeanWeth;
-<<<<<<< HEAD
-<<<<<<< HEAD
-=======
           const isUnripeLP =
             isUnripe && token.address === UNRIPE_BEAN_WETH[1].address;
->>>>>>> master
-=======
-          const isUnripeLP =
-            isUnripe && token.address === UNRIPE_BEAN_WETH[1].address;
->>>>>>> f76f05a2
           const isDeprecated = checkIfDeprecated(token.address);
 
           // Unripe data
@@ -331,21 +316,9 @@
                         <Tooltip
                           placement="right"
                           title={
-<<<<<<< HEAD
-<<<<<<< HEAD
-                            <>
-                              1 {token.symbol} = {displayFullBN(getBDV(token))}{' '}
-                              BDV
-                            </>
-=======
                             <Stack gap={0.25}>
                               1 {token.symbol} = {displayFullBN(getBDV(token))}{' '}
                               BDV
-=======
-                            <Stack gap={0.25}>
-                              1 {token.symbol} = {displayFullBN(getBDV(token))}{' '}
-                              BDV
->>>>>>> f76f05a2
                               <Row gap={0.2}>
                                 <TokenIcon
                                   token={STALK}
@@ -360,10 +333,6 @@
                                 </Typography>
                               </Row>
                             </Stack>
-<<<<<<< HEAD
->>>>>>> master
-=======
->>>>>>> f76f05a2
                           }
                         >
                           <Box>
@@ -377,18 +346,7 @@
                               </Typography>
                               <TokenIcon token={SEEDS} />
                               <Typography color="text.primary">
-<<<<<<< HEAD
-<<<<<<< HEAD
-                                {Math.round(
-                                  (token.rewards?.seeds || 0 + Number.EPSILON) *
-                                    100
-                                ) / 100}
-=======
                                 {roundWithDecimals(token.rewards?.seeds, 3)}
->>>>>>> master
-=======
-                                {roundWithDecimals(token.rewards?.seeds, 3)}
->>>>>>> f76f05a2
                               </Typography>
                             </Row>
                           </Box>
