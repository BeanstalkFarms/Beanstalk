/**
 * SPDX-License-Identifier: MIT
 **/

pragma solidity =0.7.6;
pragma experimental ABIEncoderV2;

import "~/C.sol";
import "~/libraries/Silo/LibSilo.sol";
import "~/libraries/Silo/LibTokenSilo.sol";
import "./SiloFacet/Silo.sol";
import "~/libraries/LibSafeMath32.sol";
import "~/libraries/Convert/LibConvert.sol";
import "~/libraries/LibInternal.sol";
import "../ReentrancyGuard.sol";
<<<<<<< HEAD
import "./SiloFacet/TokenSilo.sol";
=======
import "~/libraries/LibBytes.sol";

>>>>>>> 9fc81663

/**
 * @author Publius
 * @title Silo handles depositing and withdrawing Beans and LP, and updating the Silo.
 **/
contract ConvertFacet is ReentrancyGuard {
    using SafeMath for uint256;
    using SafeCast for uint256;
    using LibSafeMath32 for uint32;

    event Convert(
        address indexed account,
        address fromToken,
        address toToken,
        uint256 fromAmount,
        uint256 toAmount
    );

    event RemoveDeposit(
        address indexed account,
        address indexed token,
        int128 stem,
        uint256 amount,
        uint256 bdv
    );

    event RemoveDeposits(
        address indexed account,
        address indexed token,
<<<<<<< HEAD
        int128[] stems,
=======
        int96[] grownStalkPerBdvs,
>>>>>>> 9fc81663
        uint256[] amounts,
        uint256 amount,
        uint256[] bdvs
    );

<<<<<<< HEAD
    function convert(
        bytes calldata convertData,
        int128[] memory stems,
=======
    event TransferBatch(
        address indexed operator, 
        address indexed from, 
        address indexed to, 
        uint256[] ids, 
        uint256[] values
    );

    struct AssetsRemoved {
        uint256 tokensRemoved;
        uint256 stalkRemoved;
        uint256 bdvRemoved;
    }

    function convert(
        bytes calldata convertData,
        int96[] memory grownStalkPerBdvs,
>>>>>>> 9fc81663
        uint256[] memory amounts
    )
        external
        payable
        nonReentrant
<<<<<<< HEAD
        returns (int128 toStem, uint256 fromAmount, uint256 toAmount, uint256 fromBdv, uint256 toBdv)
=======
        returns (int96 toCumulativeGrownStalk, uint256 fromAmount, uint256 toAmount, uint256 fromBdv, uint256 toBdv)
>>>>>>> 9fc81663
    {
        address toToken; address fromToken; uint256 grownStalk;
        (toToken, fromToken, toAmount, fromAmount) = LibConvert.convert(
            convertData
        );

        (grownStalk, fromBdv) = _withdrawTokens(
            fromToken,
            stems,
            amounts,
            fromAmount
        );

        uint256 newBdv = LibTokenSilo.beanDenominatedValue(toToken, toAmount);
        toBdv = newBdv > fromBdv ? newBdv : fromBdv;

        toStem = _depositTokens(toToken, toAmount, toBdv, grownStalk);

        emit Convert(msg.sender, fromToken, toToken, fromAmount, toAmount);
    }

    //////////////////////// UPDATE UNRIPE DEPOSITS ////////////////////////

    /**
     * @notice Update the BDV of an Unripe Deposit. Allows the user to claim
     * Stalk as the BDV of Unripe tokens increases during the Barn
     * Raise. This was introduced as a part of the Replant.
     *
     * @dev Should revert if `ogBDV > newBDV`. A user cannot lose BDV during an
     * Enroot operation.
     *
     * Gas optimization: We neglect to check if `token` is whitelisted. If a
     * token is not whitelisted, it cannot be Deposited, and thus cannot be Removed.
     * 
     * {LibTokenSilo-removeDepositFromAccount} should revert if there isn't
     * enough balance of `token` to remove.
     */
    function enrootDeposit(
        address token,
        int128 stem,
        uint256 amount
    ) external nonReentrant mowSender(token) {
        // First, remove Deposit and Redeposit with new BDV
        uint256 ogBDV = LibTokenSilo.removeDepositFromAccount(
            msg.sender,
            token,
            stem,
            amount
        );
        emit RemoveDeposit(msg.sender, token, stem, amount, ogBDV); // Remove Deposit does not emit an event, while Add Deposit does.

        // Calculate the current BDV for `amount` of `token` and add a Deposit.
        uint256 newBDV = LibTokenSilo.beanDenominatedValue(token, amount);

        LibTokenSilo.addDepositToAccount(msg.sender, token, stem, amount, newBDV); // emits AddDeposit event

        // Calculate the difference in BDV. Reverts if `ogBDV > newBDV`.
        uint256 deltaBDV = newBDV.sub(ogBDV);

        // Mint Stalk associated with the new BDV.
        uint256 deltaStalk = deltaBDV.mul(s.ss[token].stalkIssuedPerBdv).add(
            LibSilo.stalkReward(stem,
                                LibTokenSilo.stemTipForToken(IERC20(token)),
                                uint128(deltaBDV))
        );

        LibSilo.mintStalk(msg.sender, deltaStalk);
    }

    modifier mowSender(address token) {
       LibSilo._mow(msg.sender, token);
        _;
    }

    /** 
     * @notice Update the BDV of Unripe Deposits. Allows the user to claim Stalk
     * as the BDV of Unripe tokens increases during the Barn Raise.
     * This was introduced as a part of the Replant.
     *
     * @dev Should revert if `ogBDV > newBDV`. A user cannot lose BDV during an
     * Enroot operation.
     *
     * Gas optimization: We neglect to check if `token` is whitelisted. If a
     * token is not whitelisted, it cannot be Deposited, and thus cannot be Removed.
     * {removeDepositsFromAccount} should revert if there isn't enough balance of `token`
     * to remove.
     */
    function enrootDeposits(
        address token,
        int128[] calldata stems,
        uint256[] calldata amounts
    ) external nonReentrant mowSender(token) {
        // First, remove Deposits because every deposit is in a different season,
        // we need to get the total Stalk, not just BDV.
        LibSilo.AssetsRemoved memory ar = LibSilo._removeDepositsFromAccount(msg.sender, token, stems, amounts);

        // Get new BDV
        uint256 newBDV = LibTokenSilo.beanDenominatedValue(token, ar.tokensRemoved);
        uint256 newStalk;

        //pulled these vars out because of "CompilerError: Stack too deep, try removing local variables."
        int128 _lastStem = LibTokenSilo.stemTipForToken(IERC20(token)); //need for present season
        uint32 _stalkPerBdv = s.ss[token].stalkIssuedPerBdv;

        // Iterate through all stems, redeposit the tokens with new BDV and
        // summate new Stalk.
        for (uint256 i; i < stems.length; ++i) {
            uint256 bdv = amounts[i].mul(newBDV).div(ar.tokensRemoved); // Cheaper than calling the BDV function multiple times.
            LibTokenSilo.addDepositToAccount(
                msg.sender,
                token,
                stems[i],
                amounts[i],
                bdv
            );
            newStalk = newStalk.add(
                bdv.mul(_stalkPerBdv).add(
                    LibSilo.stalkReward(
                        stems[i],
                        _lastStem,
                        uint128(bdv)
                    )
                )
            );
        }

        // Mint Stalk associated with the delta BDV.
        LibSilo.mintStalk(
            msg.sender,
            newStalk.sub(ar.stalkRemoved)
        );
    }

    function _withdrawTokens(
        address token,
<<<<<<< HEAD
        int128[] memory stems,
=======
        int96[] memory grownStalkPerBdvs,
>>>>>>> 9fc81663
        uint256[] memory amounts,
        uint256 maxTokens
    ) internal returns (uint256, uint256) {
        require(
            stems.length == amounts.length,
            "Convert: stems, amounts are diff lengths."
        );
        LibSilo.AssetsRemoved memory a;
        uint256 depositBDV;
        uint256 i = 0;
<<<<<<< HEAD
        uint256[] memory bdvsRemoved = new uint256[](stems.length);
        while ((i < stems.length) && (a.tokensRemoved < maxTokens)) {
=======
        {
        uint256[] memory bdvsRemoved = new uint256[](grownStalkPerBdvs.length);
        uint256[] memory depositIds = new uint256[](grownStalkPerBdvs.length);
        while ((i < grownStalkPerBdvs.length) && (a.tokensRemoved < maxTokens)) {
>>>>>>> 9fc81663
            if (a.tokensRemoved.add(amounts[i]) < maxTokens) {
                //keeping track of stalk removed must happen before we actually remove the deposit
                //this is because LibTokenSilo.grownStalkForDeposit() uses the current deposit info
                
                depositBDV = LibTokenSilo.removeDepositFromAccount(
                    msg.sender,
                    token,
                    stems[i],
                    amounts[i]
                );
<<<<<<< HEAD

=======
>>>>>>> 9fc81663
                bdvsRemoved[i] = depositBDV;
                a.stalkRemoved = a.stalkRemoved.add(
                    LibSilo.stalkReward(
                        stems[i],
                        LibTokenSilo.stemTipForToken(IERC20(token)),
                        depositBDV.toUint128()
                    )
                );
<<<<<<< HEAD

            } else {
                amounts[i] = maxTokens.sub(a.tokensRemoved);
=======
                
            } else {
                amounts[i] = maxTokens.sub(a.tokensRemoved);
                
>>>>>>> 9fc81663
                depositBDV = LibTokenSilo.removeDepositFromAccount(
                    msg.sender,
                    token,
                    stems[i],
                    amounts[i]
                );
<<<<<<< HEAD

=======
                
>>>>>>> 9fc81663
                bdvsRemoved[i] = depositBDV;
                a.stalkRemoved = a.stalkRemoved.add(
                    LibSilo.stalkReward(
                        stems[i],
                        LibTokenSilo.stemTipForToken(IERC20(token)),
                        depositBDV.toUint128()
                    )
                );
<<<<<<< HEAD
            }
=======
                
            }
            
            
            
            
>>>>>>> 9fc81663
            a.tokensRemoved = a.tokensRemoved.add(amounts[i]);
            a.bdvRemoved = a.bdvRemoved.add(depositBDV);
            
            
            depositIds[i] = uint256(LibBytes.packAddressAndCumulativeStalkPerBDV(
                token,
                grownStalkPerBdvs[i]
            ));
            i++;
        }
<<<<<<< HEAD
        for (i; i < stems.length; ++i) amounts[i] = 0;

=======
        for (i; i < grownStalkPerBdvs.length; ++i) amounts[i] = 0;
        


        

        
        
>>>>>>> 9fc81663
        emit RemoveDeposits(
            msg.sender,
            token,
            stems,
            amounts,
            a.tokensRemoved,
            bdvsRemoved
        );
        // we emit 2 events for ERC1155 compatibility:
        // event 1: "Burn" ERC1155 deposit that was being converted from
        // event 2: "Mint" ERC1155 deposit being converted into: 
        // event 1 is emmitted here, the 2nd event is emitted in libtokensilo.addDepositToAccount
        emit TransferBatch(
            msg.sender, 
            msg.sender,
            address(0), 
            depositIds, 
            amounts
        );
        }

        require(
            a.tokensRemoved == maxTokens,
            "Convert: Not enough tokens removed."
        );
        LibTokenSilo.decrementTotalDeposited(token, a.tokensRemoved);
<<<<<<< HEAD
=======
        
        // 
>>>>>>> 9fc81663
        LibSilo.burnStalk(
            msg.sender,
            a.stalkRemoved.add(a.bdvRemoved.mul(s.ss[token].stalkIssuedPerBdv))
        );
<<<<<<< HEAD
=======
        
        
>>>>>>> 9fc81663
        return (a.stalkRemoved, a.bdvRemoved);
    }

    function _depositTokens(
        address token,
        uint256 amount,
        uint256 bdv,
        uint256 grownStalk //stalk grown previously by this deposit
    ) internal returns (int96 _cumulativeGrownStalk) {
        require(bdv > 0 && amount > 0, "Convert: BDV or amount is 0.");

<<<<<<< HEAD
=======
        
        

>>>>>>> 9fc81663
        //calculate cumulativeGrownStalk index we need to deposit at from grownStalk and bdv
        //if we attempt to deposit at a half-season (a grown stalk index that would fall between seasons)
        //then in affect we lose that partial season's worth of stalk when we deposit
        //so here we need to update grownStalk to be the amount you'd have with the above deposit
        
        /// @dev the two functions were combined into one function to save gas.
        // _cumulativeGrownStalk = LibTokenSilo.grownStalkAndBdvToCumulativeGrownStalk(IERC20(token), grownStalk, bdv);
        // grownStalk = uint256(LibTokenSilo.calculateStalkFromStemAndBdv(IERC20(token), _cumulativeGrownStalk, bdv));
        // TODO: better name for this function?
        (grownStalk, _cumulativeGrownStalk) = LibTokenSilo.calculateTotalGrownStalkandGrownStalk(IERC20(token), grownStalk, bdv);
<<<<<<< HEAD

=======
        

        
>>>>>>> 9fc81663
        LibSilo.mintStalk(msg.sender, bdv.mul(LibTokenSilo.stalkIssuedPerBdv(token)).add(grownStalk));

        LibTokenSilo.incrementTotalDeposited(token, amount);
        LibTokenSilo.addDepositToAccount(msg.sender, token, _cumulativeGrownStalk, amount, bdv);
    }

    function getMaxAmountIn(address tokenIn, address tokenOut)
        external
        view
        returns (uint256 amountIn)
    {
        return LibConvert.getMaxAmountIn(tokenIn, tokenOut);
    }

    function getAmountOut(
        address tokenIn,
        address tokenOut,
        uint256 amountIn
    ) external view returns (uint256 amountOut) {
        return LibConvert.getAmountOut(tokenIn, tokenOut, amountIn);
    }
}<|MERGE_RESOLUTION|>--- conflicted
+++ resolved
@@ -13,12 +13,8 @@
 import "~/libraries/Convert/LibConvert.sol";
 import "~/libraries/LibInternal.sol";
 import "../ReentrancyGuard.sol";
-<<<<<<< HEAD
-import "./SiloFacet/TokenSilo.sol";
-=======
 import "~/libraries/LibBytes.sol";
 
->>>>>>> 9fc81663
 
 /**
  * @author Publius
@@ -48,21 +44,12 @@
     event RemoveDeposits(
         address indexed account,
         address indexed token,
-<<<<<<< HEAD
-        int128[] stems,
-=======
         int96[] grownStalkPerBdvs,
->>>>>>> 9fc81663
         uint256[] amounts,
         uint256 amount,
         uint256[] bdvs
     );
 
-<<<<<<< HEAD
-    function convert(
-        bytes calldata convertData,
-        int128[] memory stems,
-=======
     event TransferBatch(
         address indexed operator, 
         address indexed from, 
@@ -80,17 +67,12 @@
     function convert(
         bytes calldata convertData,
         int96[] memory grownStalkPerBdvs,
->>>>>>> 9fc81663
         uint256[] memory amounts
     )
         external
         payable
         nonReentrant
-<<<<<<< HEAD
-        returns (int128 toStem, uint256 fromAmount, uint256 toAmount, uint256 fromBdv, uint256 toBdv)
-=======
         returns (int96 toCumulativeGrownStalk, uint256 fromAmount, uint256 toAmount, uint256 fromBdv, uint256 toBdv)
->>>>>>> 9fc81663
     {
         address toToken; address fromToken; uint256 grownStalk;
         (toToken, fromToken, toAmount, fromAmount) = LibConvert.convert(
@@ -226,11 +208,7 @@
 
     function _withdrawTokens(
         address token,
-<<<<<<< HEAD
-        int128[] memory stems,
-=======
         int96[] memory grownStalkPerBdvs,
->>>>>>> 9fc81663
         uint256[] memory amounts,
         uint256 maxTokens
     ) internal returns (uint256, uint256) {
@@ -241,15 +219,10 @@
         LibSilo.AssetsRemoved memory a;
         uint256 depositBDV;
         uint256 i = 0;
-<<<<<<< HEAD
-        uint256[] memory bdvsRemoved = new uint256[](stems.length);
-        while ((i < stems.length) && (a.tokensRemoved < maxTokens)) {
-=======
         {
         uint256[] memory bdvsRemoved = new uint256[](grownStalkPerBdvs.length);
         uint256[] memory depositIds = new uint256[](grownStalkPerBdvs.length);
         while ((i < grownStalkPerBdvs.length) && (a.tokensRemoved < maxTokens)) {
->>>>>>> 9fc81663
             if (a.tokensRemoved.add(amounts[i]) < maxTokens) {
                 //keeping track of stalk removed must happen before we actually remove the deposit
                 //this is because LibTokenSilo.grownStalkForDeposit() uses the current deposit info
@@ -260,10 +233,6 @@
                     stems[i],
                     amounts[i]
                 );
-<<<<<<< HEAD
-
-=======
->>>>>>> 9fc81663
                 bdvsRemoved[i] = depositBDV;
                 a.stalkRemoved = a.stalkRemoved.add(
                     LibSilo.stalkReward(
@@ -272,27 +241,17 @@
                         depositBDV.toUint128()
                     )
                 );
-<<<<<<< HEAD
-
-            } else {
-                amounts[i] = maxTokens.sub(a.tokensRemoved);
-=======
                 
             } else {
                 amounts[i] = maxTokens.sub(a.tokensRemoved);
                 
->>>>>>> 9fc81663
                 depositBDV = LibTokenSilo.removeDepositFromAccount(
                     msg.sender,
                     token,
                     stems[i],
                     amounts[i]
                 );
-<<<<<<< HEAD
-
-=======
-                
->>>>>>> 9fc81663
+
                 bdvsRemoved[i] = depositBDV;
                 a.stalkRemoved = a.stalkRemoved.add(
                     LibSilo.stalkReward(
@@ -301,16 +260,12 @@
                         depositBDV.toUint128()
                     )
                 );
-<<<<<<< HEAD
-            }
-=======
                 
             }
             
             
             
             
->>>>>>> 9fc81663
             a.tokensRemoved = a.tokensRemoved.add(amounts[i]);
             a.bdvRemoved = a.bdvRemoved.add(depositBDV);
             
@@ -321,19 +276,9 @@
             ));
             i++;
         }
-<<<<<<< HEAD
-        for (i; i < stems.length; ++i) amounts[i] = 0;
-
-=======
         for (i; i < grownStalkPerBdvs.length; ++i) amounts[i] = 0;
         
 
-
-        
-
-        
-        
->>>>>>> 9fc81663
         emit RemoveDeposits(
             msg.sender,
             token,
@@ -360,20 +305,10 @@
             "Convert: Not enough tokens removed."
         );
         LibTokenSilo.decrementTotalDeposited(token, a.tokensRemoved);
-<<<<<<< HEAD
-=======
-        
-        // 
->>>>>>> 9fc81663
         LibSilo.burnStalk(
             msg.sender,
             a.stalkRemoved.add(a.bdvRemoved.mul(s.ss[token].stalkIssuedPerBdv))
         );
-<<<<<<< HEAD
-=======
-        
-        
->>>>>>> 9fc81663
         return (a.stalkRemoved, a.bdvRemoved);
     }
 
@@ -385,12 +320,6 @@
     ) internal returns (int96 _cumulativeGrownStalk) {
         require(bdv > 0 && amount > 0, "Convert: BDV or amount is 0.");
 
-<<<<<<< HEAD
-=======
-        
-        
-
->>>>>>> 9fc81663
         //calculate cumulativeGrownStalk index we need to deposit at from grownStalk and bdv
         //if we attempt to deposit at a half-season (a grown stalk index that would fall between seasons)
         //then in affect we lose that partial season's worth of stalk when we deposit
@@ -401,13 +330,7 @@
         // grownStalk = uint256(LibTokenSilo.calculateStalkFromStemAndBdv(IERC20(token), _cumulativeGrownStalk, bdv));
         // TODO: better name for this function?
         (grownStalk, _cumulativeGrownStalk) = LibTokenSilo.calculateTotalGrownStalkandGrownStalk(IERC20(token), grownStalk, bdv);
-<<<<<<< HEAD
-
-=======
-        
-
-        
->>>>>>> 9fc81663
+
         LibSilo.mintStalk(msg.sender, bdv.mul(LibTokenSilo.stalkIssuedPerBdv(token)).add(grownStalk));
 
         LibTokenSilo.incrementTotalDeposited(token, amount);
