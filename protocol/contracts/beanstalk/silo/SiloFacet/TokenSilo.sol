--- conflicted
+++ resolved
@@ -175,179 +175,6 @@
         LibSilo.mintGerminatingStalk(account, uint128(stalk), side);
     }
 
-<<<<<<< HEAD
-=======
-    //////////////////////// WITHDRAW ////////////////////////
-
-    /**
-     * @notice Handles withdraw accounting.
-     *
-     * - {LibSilo._removeDepositFromAccount} calculates the stalk
-     * assoicated with a given deposit, and removes the deposit from the account.
-     * emits `RemoveDeposit` and `TransferSingle` events.
-     *
-     * - {_withdraw} updates the total value deposited in the silo, and burns
-     * the stalk assoicated with the deposits.
-     *
-     */
-    function _withdrawDeposit(address account, address token, int96 stem, uint256 amount) internal {
-        // Remove the Deposit from `account`.
-        (
-            uint256 initalStalkRemoved,
-            uint256 grownStalkRemoved,
-            uint256 bdvRemoved,
-            GerminationSide side
-        ) = LibSilo._removeDepositFromAccount(
-                account,
-                token,
-                stem,
-                amount,
-                LibTokenSilo.Transfer.emitTransferSingle
-            );
-        if (side == GerminationSide.NOT_GERMINATING) {
-            // remove the deposit from totals
-            _withdraw(
-                account,
-                token,
-                amount,
-                bdvRemoved,
-                initalStalkRemoved.add(grownStalkRemoved)
-            );
-        } else {
-            // remove deposit from germination, and burn the grown stalk.
-            // grown stalk does not germinate and is not counted in germinating totals.
-            _withdrawGerminating(account, token, amount, bdvRemoved, initalStalkRemoved, side);
-
-            if (grownStalkRemoved > 0) {
-                LibSilo.burnActiveStalk(account, grownStalkRemoved);
-            }
-        }
-    }
-
-    /**
-     * @notice Handles withdraw accounting for multiple deposits.
-     *
-     * - {LibSilo._removeDepositsFromAccount} removes the deposits from the account,
-     * and returns the total tokens, stalk, and bdv removed from the account.
-     *
-     * - {_withdraw} updates the total value deposited in the silo, and burns
-     * the stalk assoicated with the deposits.
-     *
-     */
-    function _withdrawDeposits(
-        address account,
-        address token,
-        int96[] calldata stems,
-        uint256[] calldata amounts
-    ) internal returns (uint256) {
-        require(stems.length == amounts.length, "Silo: Crates, amounts are diff lengths.");
-
-        LibSilo.AssetsRemoved memory ar = LibSilo._removeDepositsFromAccount(
-            account,
-            token,
-            stems,
-            amounts,
-            LibSilo.ERC1155Event.EMIT_BATCH_EVENT
-        );
-
-        // withdraw deposits that are not germinating.
-        if (ar.active.tokens > 0) {
-            _withdraw(account, token, ar.active.tokens, ar.active.bdv, ar.active.stalk);
-        }
-
-        // withdraw Germinating deposits from odd seasons
-        if (ar.odd.tokens > 0) {
-            _withdrawGerminating(
-                account,
-                token,
-                ar.odd.tokens,
-                ar.odd.bdv,
-                ar.odd.stalk,
-                GerminationSide.ODD
-            );
-        }
-
-        // withdraw Germinating deposits from even seasons
-        if (ar.even.tokens > 0) {
-            _withdrawGerminating(
-                account,
-                token,
-                ar.even.tokens,
-                ar.even.bdv,
-                ar.even.stalk,
-                GerminationSide.EVEN
-            );
-        }
-
-        if (ar.grownStalkFromGermDeposits > 0) {
-            LibSilo.burnActiveStalk(account, ar.grownStalkFromGermDeposits);
-        }
-
-        // we return the summation of all tokens removed from the silo.
-        // to be used in {SiloFacet.withdrawDeposits}.
-        return ar.active.tokens.add(ar.odd.tokens).add(ar.even.tokens);
-    }
-
-    /**
-     * @dev internal helper function for withdraw accounting.
-     */
-    function _withdraw(
-        address account,
-        address token,
-        uint256 amount,
-        uint256 bdv,
-        uint256 stalk
-    ) private {
-        // Decrement total deposited in the silo.
-        LibTokenSilo.decrementTotalDeposited(token, amount, bdv);
-        // Burn stalk and roots associated with the stalk.
-        LibSilo.burnActiveStalk(account, stalk);
-    }
-
-    /**
-     * @dev internal helper function for withdraw accounting with germination.
-     * @param side determines whether to withdraw from odd or even germination.
-     */
-    function _withdrawGerminating(
-        address account,
-        address token,
-        uint256 amount,
-        uint256 bdv,
-        uint256 stalk,
-        GerminationSide side
-    ) private {
-        // Deposited Earned Beans do not germinate. Thus, when withdrawing a Bean Deposit
-        // with a Germinating Stem, Beanstalk needs to determine how many of the Beans
-        // were Planted vs Deposited from a Circulating/Farm balance.
-        // If a Farmer's Germinating Stalk for a given Season is less than the number of
-        // Deposited Beans in that Season, then it is assumed that the excess Beans were
-        // Planted.
-        if (token == s.sys.tokens.bean) {
-            (uint256 germinatingStalk, uint256 earnedBeansStalk) = LibSilo.checkForEarnedBeans(
-                account,
-                stalk,
-                side
-            );
-            // set the bdv and amount accordingly to the stalk.
-            stalk = germinatingStalk;
-            uint256 earnedBeans = earnedBeansStalk.div(C.STALK_PER_BEAN);
-            amount = amount - earnedBeans;
-            // note: the 1 Bean = 1 BDV assumption cannot be made here for input `bdv`,
-            // as a user converting a germinating LP deposit into bean may have an inflated bdv.
-            // thus, amount and bdv are decremented by the earnedBeans (where the 1 Bean = 1 BDV assumption can be made).
-            bdv = bdv - earnedBeans;
-
-            // burn the earned bean stalk (which is active).
-            LibSilo.burnActiveStalk(account, earnedBeansStalk);
-            // calculate earnedBeans and decrement totalDeposited.
-            LibTokenSilo.decrementTotalDeposited(s.sys.tokens.bean, earnedBeans, earnedBeans);
-        }
-        // Decrement from total germinating.
-        LibTokenSilo.decrementTotalGerminating(token, amount, bdv, side); // Decrement total Germinating in the silo.
-        LibSilo.burnGerminatingStalk(account, uint128(stalk), side); // Burn stalk and roots associated with the stalk.
-    }
-
->>>>>>> d938ad76
     //////////////////////// TRANSFER ////////////////////////
 
     /**
