/*
 SPDX-License-Identifier: MIT
*/

pragma solidity ^0.8.20;

import {IERC20} from "@openzeppelin/contracts/token/ERC20/IERC20.sol";
import {LibRedundantMath256} from "contracts/libraries/LibRedundantMath256.sol";
import {SafeCast} from "@openzeppelin/contracts/utils/math/SafeCast.sol";
import {AppStorage, LibAppStorage} from "./LibAppStorage.sol";
import {LibRedundantMath128} from "./LibRedundantMath128.sol";
import {C} from "../C.sol";
import {LibUnripe} from "./LibUnripe.sol";
import {IWell} from "contracts/interfaces/basin/IWell.sol";
import {LibBarnRaise} from "./LibBarnRaise.sol";
import {LibDiamond} from "contracts/libraries/LibDiamond.sol";
import {SafeERC20} from "@openzeppelin/contracts/token/ERC20/utils/SafeERC20.sol";
import {LibWell} from "contracts/libraries/Well/LibWell.sol";
import {LibUsdOracle} from "contracts/libraries/Oracle/LibUsdOracle.sol";
import {LibTractor} from "contracts/libraries/LibTractor.sol";
<<<<<<< HEAD
import {LibTransfer} from "contracts/libraries/Token/LibTransfer.sol";
=======
import {BeanstalkERC20} from "contracts/tokens/ERC20/BeanstalkERC20.sol";
>>>>>>> d938ad76

/**
 * @author Publius
 * @title Fertilizer
 **/

library LibFertilizer {
    using LibRedundantMath256 for uint256;
    using LibRedundantMath128 for uint128;
    using SafeCast for uint256;
    using SafeERC20 for IERC20;
    using LibWell for address;

    event SetFertilizer(uint128 id, uint128 bpf);

    // 6 - 3
    uint128 private constant PADDING = 1e3;
    uint128 private constant DECIMALS = 1e6;
    uint128 private constant REPLANT_SEASON = 6074;
    uint128 private constant RESTART_HUMIDITY = 2500;
    uint128 private constant END_DECREASE_SEASON = REPLANT_SEASON + 461;

    /**
     * @dev Adds a new fertilizer to Beanstalk, updates global state,
     * the season queue, and returns the corresponding fertilizer id.
     * @param season The season the fertilizer is added.
     * @param tokenAmountIn The amount of barnRaiseToken being used to purchase Fertilizer.
     * @param fertilizerAmount The amount of Fertilizer to add.
     * @param minLP The minimum amount of LP to add.
     * @return id The id of the Fertilizer.
     */
    function addFertilizer(
        uint128 season,
        uint256 tokenAmountIn,
        uint256 fertilizerAmount,
        uint256 minLP
    ) internal returns (uint128 id) {
        // Calculate Beans Per Fertilizer and add to total owed
        uint128 bpf = getBpf(season);
        id = IncrementFertState(fertilizerAmount, bpf);
        // Add underlying to Unripe Beans and Unripe LP
        addUnderlying(tokenAmountIn, fertilizerAmount.mul(DECIMALS), minLP);
    }

    function IncrementFertState(
        uint256 fertilizerAmount,
        uint128 remainingBpf
    ) internal returns (uint128 id) {
        AppStorage storage s = LibAppStorage.diamondStorage();
        uint128 fertilizerAmount128 = fertilizerAmount.toUint128();
        s.sys.fert.unfertilizedIndex += fertilizerAmount * remainingBpf;
        id = s.sys.fert.bpf + remainingBpf;
        s.sys.fert.fertilizer[id] += fertilizerAmount128;
        s.sys.fert.activeFertilizer += fertilizerAmount;

        // If not first time adding Fertilizer with this id, return
        if (s.sys.fert.fertilizer[id] > fertilizerAmount128) return id;
        // If first time, log end Beans Per Fertilizer and add to Season queue.
        push(id);
        emit SetFertilizer(id, remainingBpf);
        return id;
    }

    function decrementFertState(
        uint256 fertilizerAmount,
        uint128 remainingBpf
    ) internal returns (uint128 id) {
        AppStorage storage s = LibAppStorage.diamondStorage();
        uint128 fertilizerAmount128 = fertilizerAmount.toUint128();

        s.sys.fert.unfertilizedIndex -= fertilizerAmount * remainingBpf;
        id = s.sys.fert.bpf + remainingBpf;
        s.sys.fert.fertilizer[id] -= fertilizerAmount128;
        s.sys.fert.activeFertilizer -= fertilizerAmount;

        return id;
    }

    function claimFertilized(uint256[] memory ids, LibTransfer.To mode) internal {
        AppStorage storage s = LibAppStorage.diamondStorage();
        uint256 amount = C.fertilizer().beanstalkUpdate(LibTractor._user(), ids, s.sys.fert.bpf);
        s.sys.fert.fertilizedPaidIndex += amount;
        LibTransfer.sendToken(C.bean(), amount, LibTractor._user(), mode);
    }

    /**
     * @dev Calculates the Beans Per Fertilizer for a given season.
     * Forluma is bpf = Humidity + 1000 * 1,000
     * @param id The id of the Fertilizer.
     * @return bpf The Beans Per Fertilizer.
     */
    function getBpf(uint128 id) internal pure returns (uint128 bpf) {
        bpf = getHumidity(id).add(1000).mul(PADDING);
    }

    /**
     * @dev Calculates the Humidity for a given season.
     * The Humidity was 500% prior to Replant, after which it dropped to 250% (Season 6074)
     * and then decreased by an additional 0.5% each Season until it reached 20%.
     * The Humidity will remain at 20% until all Available Fertilizer is purchased.
     * @param id The season.
     * @return humidity The corresponding Humidity.
     */
    function getHumidity(uint128 id) internal pure returns (uint128 humidity) {
        if (id == 0) return 5000;
        if (id >= END_DECREASE_SEASON) return 200;
        uint128 humidityDecrease = id.sub(REPLANT_SEASON).mul(5);
        humidity = RESTART_HUMIDITY.sub(humidityDecrease);
    }

    /**
     * @dev Transfers `tokenAmountIn` of `barnRaiseToken` to the Barn Raise Well, mints and
     * adds corresponding Bean liquidity.
     */
    function addUnderlying(
        uint256 tokenAmountIn,
        uint256 usdAmount,
        uint256 minAmountOut
    ) internal {
        AppStorage storage s = LibAppStorage.diamondStorage();
        // Calculate how many new Deposited Beans will be minted
        uint256 percentToFill = usdAmount.mul(C.precision()).div(remainingRecapitalization());

        uint256 newDepositedBeans;
        if (
            IERC20(s.sys.tokens.urBean).totalSupply() >
            s.sys.silo.unripeSettings[s.sys.tokens.urBean].balanceOfUnderlying
        ) {
            newDepositedBeans = (IERC20(s.sys.tokens.urBean).totalSupply()).sub(
                s.sys.silo.unripeSettings[s.sys.tokens.urBean].balanceOfUnderlying
            );
            newDepositedBeans = newDepositedBeans.mul(percentToFill).div(C.precision());
        }
        // Calculate how many Beans to add as LP
        uint256 newDepositedLPBeans = usdAmount.mul(C.exploitAddLPRatio()).div(DECIMALS);

        // Mint the Deposited Beans to Beanstalk.
        BeanstalkERC20(s.sys.tokens.bean).mint(address(this), newDepositedBeans);

        // Mint the LP Beans and add liquidity to the well.
        address barnRaiseWell = LibBarnRaise.getBarnRaiseWell();
        address barnRaiseToken = LibBarnRaise.getBarnRaiseToken();

        BeanstalkERC20(s.sys.tokens.bean).mint(address(this), newDepositedLPBeans);

        IERC20(barnRaiseToken).transferFrom(
            LibTractor._user(),
            address(this),
            uint256(tokenAmountIn)
        );

        IERC20(barnRaiseToken).approve(barnRaiseWell, uint256(tokenAmountIn));
        BeanstalkERC20(s.sys.tokens.bean).approve(barnRaiseWell, newDepositedLPBeans);

        uint256[] memory tokenAmountsIn = new uint256[](2);
        IERC20[] memory tokens = IWell(barnRaiseWell).tokens();
        (tokenAmountsIn[0], tokenAmountsIn[1]) = tokens[0] == BeanstalkERC20(s.sys.tokens.bean)
            ? (newDepositedLPBeans, tokenAmountIn)
            : (tokenAmountIn, newDepositedLPBeans);

        uint256 newLP = IWell(barnRaiseWell).addLiquidity(
            tokenAmountsIn,
            minAmountOut,
            address(this),
            type(uint256).max
        );

        // Increment underlying balances of Unripe Tokens
        LibUnripe.incrementUnderlying(s.sys.tokens.urBean, newDepositedBeans);
        LibUnripe.incrementUnderlying(s.sys.tokens.urLp, newLP);

        s.sys.fert.recapitalized = s.sys.fert.recapitalized.add(usdAmount);
    }

    /**
     * @dev Adds a fertilizer id in the queue.
     * fFirst is the lowest active Fertilizer Id (see AppStorage)
     * (start of linked list that is stored by nextFid).
     *  The highest active Fertilizer Id
     * (end of linked list that is stored by nextFid).
     * @param id The id of the fertilizer.
     */
    function push(uint128 id) internal {
        AppStorage storage s = LibAppStorage.diamondStorage();
        if (s.sys.fert.fertFirst == 0) {
            // Queue is empty
            s.sys.season.fertilizing = true;
            s.sys.fert.fertLast = id;
            s.sys.fert.fertFirst = id;
        } else if (id <= s.sys.fert.fertFirst) {
            // Add to front of queue
            setNext(id, s.sys.fert.fertFirst);
            s.sys.fert.fertFirst = id;
        } else if (id >= s.sys.fert.fertLast) {
            // Add to back of queue
            setNext(s.sys.fert.fertLast, id);
            s.sys.fert.fertLast = id;
        } else {
            // Add to middle of queue
            uint128 prev = s.sys.fert.fertFirst;
            uint128 next = getNext(prev);
            // Search for proper place in line
            while (id > next) {
                prev = next;
                next = getNext(next);
            }
            setNext(prev, id);
            setNext(id, next);
        }
    }

    /**
     * @dev Returns the dollar amount remaining for beanstalk to recapitalize.
     * @return remaining The dollar amount remaining.
     */
    function remainingRecapitalization() internal view returns (uint256 remaining) {
        AppStorage storage s = LibAppStorage.diamondStorage();
        uint256 totalDollars = getTotalRecapDollarsNeeded();
        if (s.sys.fert.recapitalized >= totalDollars) return 0;
        return totalDollars.sub(s.sys.fert.recapitalized);
    }

    /**
     * @dev Returns the total dollar amount needed to recapitalize Beanstalk.
     * @return totalDollars The total dollar amount.
     */
    function getTotalRecapDollarsNeeded() internal view returns (uint256) {
        AppStorage storage s = LibAppStorage.diamondStorage();
        return getTotalRecapDollarsNeeded(IERC20(s.sys.tokens.urLp).totalSupply());
    }

    /**
     * @dev Returns the total dollar amount needed to recapitalize Beanstalk
     * for the supply of Unripe LP.
     * @param urLPsupply The supply of Unripe LP.
     * @return totalDollars The total dollar amount.
     */
    function getTotalRecapDollarsNeeded(uint256 urLPsupply) internal pure returns (uint256) {
        uint256 totalDollars = C.dollarPerUnripeLP().mul(urLPsupply).div(DECIMALS);
        totalDollars = (totalDollars / 1e6) * 1e6; // round down to nearest USDC
        return totalDollars;
    }

    /**
     * @dev Removes the first fertilizer id in the queue.
     * fFirst is the lowest active Fertilizer Id (see AppStorage)
     * (start of linked list that is stored by nextFid).
     * @return bool Whether the queue is empty.
     */
    function pop() internal returns (bool) {
        AppStorage storage s = LibAppStorage.diamondStorage();
        uint128 first = s.sys.fert.fertFirst;
        s.sys.fert.activeFertilizer = s.sys.fert.activeFertilizer.sub(getAmount(first));
        uint128 next = getNext(first);
        if (next == 0) {
            // If all Unfertilized Beans have been fertilized, delete line.
            require(s.sys.fert.activeFertilizer == 0, "Still active fertilizer");
            s.sys.fert.fertFirst = 0;
            s.sys.fert.fertLast = 0;
            s.sys.season.fertilizing = false;
            return false;
        }
        s.sys.fert.fertFirst = getNext(first);
        return true;
    }

    /**
     * @dev Returns the amount (supply) of fertilizer for a given id.
     * @param id The id of the fertilizer.
     */
    function getAmount(uint128 id) internal view returns (uint256) {
        AppStorage storage s = LibAppStorage.diamondStorage();
        return s.sys.fert.fertilizer[id];
    }

    /**
     * @dev Returns the next fertilizer id in the list given a fertilizer id.
     * nextFid is a linked list of Fertilizer Ids ordered by Id number. (See AppStorage)
     * @param id The id of the fertilizer.
     */
    function getNext(uint128 id) internal view returns (uint128) {
        AppStorage storage s = LibAppStorage.diamondStorage();
        return s.sys.fert.nextFid[id];
    }

    /**
     * @dev Sets the next fertilizer id in the list given a fertilizer id.
     * nextFid is a linked list of Fertilizer Ids ordered by Id number. (See AppStorage)
     * @param id The id of the fertilizer.
     * @param next The id of the next fertilizer.
     */
    function setNext(uint128 id, uint128 next) internal {
        AppStorage storage s = LibAppStorage.diamondStorage();
        s.sys.fert.nextFid[id] = next;
    }

    function beginBarnRaiseMigration(address well) internal {
        AppStorage storage s = LibAppStorage.diamondStorage();
        require(well.isWell(), "Fertilizer: Not a Whitelisted Well.");

        // The Barn Raise only supports 2 token Wells where 1 token is Bean and the
        // other is supported by the Lib Usd Oracle.
        IERC20[] memory tokens = IWell(well).tokens();
        require(tokens.length == 2, "Fertilizer: Well must have 2 tokens.");
        require(
            tokens[0] == BeanstalkERC20(s.sys.tokens.bean) ||
                tokens[1] == BeanstalkERC20(s.sys.tokens.bean),
            "Fertilizer: Well must have BEAN."
        );
        // Check that Lib Usd Oracle supports the non-Bean token in the Well.
        require(
            LibUsdOracle.getTokenPrice(
                address(tokens[tokens[0] == BeanstalkERC20(s.sys.tokens.bean) ? 1 : 0])
            ) != 0
        );

        uint256 balanceOfUnderlying = s
            .sys
            .silo
            .unripeSettings[s.sys.tokens.urLp]
            .balanceOfUnderlying;
        IERC20(s.sys.silo.unripeSettings[s.sys.tokens.urLp].underlyingToken).safeTransfer(
            LibDiamond.diamondStorage().contractOwner,
            balanceOfUnderlying
        );
        LibUnripe.decrementUnderlying(s.sys.tokens.urLp, balanceOfUnderlying);
        LibUnripe.switchUnderlyingToken(s.sys.tokens.urLp, well);
    }

    /**
     * Taken from previous versions of OpenZeppelin Library.
     * @dev Returns true if `account` is a contract.
     *
     * [IMPORTANT]
     * ====
     * It is unsafe to assume that an address for which this function returns
     * false is an externally-owned account (EOA) and not a contract.
     *
     * Among others, `isContract` will return false for the following
     * types of addresses:
     *
     *  - an externally-owned account
     *  - a contract in construction
     *  - an address where a contract will be created
     *  - an address where a contract lived, but was destroyed
     * ====
     */
    function isContract(address account) internal view returns (bool) {
        // This method relies on extcodesize, which returns 0 for contracts in
        // construction, since the code is only stored at the end of the
        // constructor execution.
        uint256 size;
        assembly {
            size := extcodesize(account)
        }
        return size > 0;
    }
}<|MERGE_RESOLUTION|>--- conflicted
+++ resolved
@@ -18,11 +18,9 @@
 import {LibWell} from "contracts/libraries/Well/LibWell.sol";
 import {LibUsdOracle} from "contracts/libraries/Oracle/LibUsdOracle.sol";
 import {LibTractor} from "contracts/libraries/LibTractor.sol";
-<<<<<<< HEAD
 import {LibTransfer} from "contracts/libraries/Token/LibTransfer.sol";
-=======
 import {BeanstalkERC20} from "contracts/tokens/ERC20/BeanstalkERC20.sol";
->>>>>>> d938ad76
+import {IFertilizer} from "contracts/interfaces/IFertilizer.sol";
 
 /**
  * @author Publius
@@ -103,9 +101,13 @@
 
     function claimFertilized(uint256[] memory ids, LibTransfer.To mode) internal {
         AppStorage storage s = LibAppStorage.diamondStorage();
-        uint256 amount = C.fertilizer().beanstalkUpdate(LibTractor._user(), ids, s.sys.fert.bpf);
+        uint256 amount = IFertilizer(s.sys.tokens.fertilizer).beanstalkUpdate(
+            LibTractor._user(),
+            ids,
+            s.sys.fert.bpf
+        );
         s.sys.fert.fertilizedPaidIndex += amount;
-        LibTransfer.sendToken(C.bean(), amount, LibTractor._user(), mode);
+        LibTransfer.sendToken(IERC20(s.sys.tokens.bean), amount, LibTractor._user(), mode);
     }
 
     /**
