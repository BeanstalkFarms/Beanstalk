/*
 SPDX-License-Identifier: MIT
*/

pragma solidity =0.7.6;
pragma experimental ABIEncoderV2;

import {AppStorage} from "../AppStorage.sol";
import {C} from "contracts/C.sol";
import {LibWhitelist} from "contracts/libraries/Silo/LibWhitelist.sol";
import {LibDiamond} from "contracts/libraries/LibDiamond.sol";



/**
 * @author Publius
 * @title InitBipBasinIntegration runs the code for the Basin Integration
**/

interface IBDVFacet {
    function wellBdv(address token, uint256 amount)
        external
        view
        returns (uint256);
}

contract InitBipBasinIntegration {

    AppStorage internal s;

<<<<<<< HEAD
    uint24 constant private NEW_BEAN_SEEDS_PER_BDV = 3e6;
    uint24 constant private NEW_BEAN_3CRV_SEEDS_PER_BDV = 3.25e6;
    uint24 constant private BEAN_ETH_SEEDS_PER_BDV = 4.5e6;
=======
    uint32 constant private NEW_BEAN_GROWN_STALK_PER_BDV_PER_SEASON = 3e6;
    uint32 constant private NEW_BEAN_3CRV_GROWN_STALK_PER_BDV_PER_SEASON = 3.25e6;
    uint32 constant private BEAN_ETH_SEEDS_PER_BDV = 4.5e6;
>>>>>>> 76066733

    uint16 constant private STALK_ISSUED_PER_BDV = 10000;
    
    
    function init() external {
        LibDiamond.DiamondStorage storage ds = LibDiamond.diamondStorage();

        LibWhitelist.updateStalkPerBdvPerSeasonForToken(C.BEAN, NEW_BEAN_GROWN_STALK_PER_BDV_PER_SEASON);
        LibWhitelist.updateStalkPerBdvPerSeasonForToken(
            C.CURVE_BEAN_METAPOOL,
            NEW_BEAN_3CRV_GROWN_STALK_PER_BDV_PER_SEASON
        );
        LibWhitelist.whitelistToken(
            C.BEAN_ETH_WELL,
            IBDVFacet.wellBdv.selector,
            STALK_ISSUED_PER_BDV,
            BEAN_ETH_SEEDS_PER_BDV,
            0x01,
            0,
            0
        );

        s.beanEthPrice = 1;

        // adds ERC1155MetadataURI for ERC165 Interface ID
        ds.supportedInterfaces[0x0e89341c] = true;
    }
}<|MERGE_RESOLUTION|>--- conflicted
+++ resolved
@@ -28,15 +28,9 @@
 
     AppStorage internal s;
 
-<<<<<<< HEAD
-    uint24 constant private NEW_BEAN_SEEDS_PER_BDV = 3e6;
-    uint24 constant private NEW_BEAN_3CRV_SEEDS_PER_BDV = 3.25e6;
-    uint24 constant private BEAN_ETH_SEEDS_PER_BDV = 4.5e6;
-=======
     uint32 constant private NEW_BEAN_GROWN_STALK_PER_BDV_PER_SEASON = 3e6;
     uint32 constant private NEW_BEAN_3CRV_GROWN_STALK_PER_BDV_PER_SEASON = 3.25e6;
     uint32 constant private BEAN_ETH_SEEDS_PER_BDV = 4.5e6;
->>>>>>> 76066733
 
     uint16 constant private STALK_ISSUED_PER_BDV = 10000;
     
