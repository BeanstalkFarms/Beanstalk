--- conflicted
+++ resolved
@@ -28,7 +28,6 @@
      * Update
     **/
 
-<<<<<<< HEAD
     function updateSilo(address account, bool toInternalBalance, bool lightUpdateSilo) public payable {
         uint32 update = lastUpdate(account);
         if (update >= LibSilo.season()) return;
@@ -46,29 +45,6 @@
         }
         if (grownStalk > 0) LibSilo.incrementBalanceOfStalk(account, grownStalk, toInternalBalance);
         s.a[account].lastUpdate = season();
-=======
-    function updateSilo(address account, uint256 unwrap_seed_amount, uint256 unwrap_stalk_amount, bool update_silo) public payable {
-        if (!update_silo) {
-		// Code for light update silo
-        }
-        else {
-            uint32 update = lastUpdate(account);
-            if (update >= LibSilo.season()) return;
-            uint256 grownStalk;
-            if (s.a[account].s.seeds > 0) grownStalk = balanceOfGrownStalk(account);
-            if (s.a[account].roots > 0) {
-                farmSops(account, update);
-                farmLegacyBeans(account, update);
-                farmBeans(account, update);
-            } else if (s.a[account].roots == 0) {
-                s.a[account].lastSop = s.r.start;
-                s.a[account].lastRain = 0;
-                s.a[account].lastSIs = s.season.sis;
-            }
-            if (grownStalk > 0) LibSilo.incrementBalanceOfStalk(account, grownStalk);
-            s.a[account].lastUpdate = season();
-        }
->>>>>>> fcd69d4c
     }
 
     function migrateBip0(address account) private returns (uint32) {
@@ -89,19 +65,10 @@
         if (beans > 0) {
             s.si.beans = s.si.beans.sub(beans);
             uint256 seeds = beans.mul(C.getSeedsPerBean());
-<<<<<<< HEAD
             uint256 stalk = beans.mul(C.getStalkPerBean());
 	    seed().transfer(account, seeds);
             LibBeanSilo.addBeanDeposit(account, season(), beans);
             LibStalk.transfer(address(this), account, beans.mul(C.getStalkPerBean()));            
-=======
-	        uint256 stalk = beans.mul(C.getStalkPerBean());
-            Account.State storage a = s.a[account];
-	    seed().transfer(account, seeds);
-            s.a[account].s.stalk = accountStalk.add(beans.mul(C.getStalkPerBean()));
-            LibBeanSilo.addBeanDeposit(account, season(), beans);
-            LibStalk._transfer(LibStalk._msgSender(), account, beans.mul(C.getStalkPerBean()));            
->>>>>>> fcd69d4c
         }
     }
 
@@ -144,7 +111,6 @@
         }
     }
 
-<<<<<<< HEAD
     function wrapStalk(uint256 wrap_stalk_amount) public {
         if (s.stalkToken.balances[msg.sender] > 0) {
             if (s.stalkToken.balances[msg.sender] > wrap_stalk_amount) {
@@ -157,7 +123,6 @@
             }
         }
     }
-
     function unwrapStalk(uint256 unwrap_stalk_amount) public {
         if (s.a[msg.sender].s.stalk > 0) {
             if (s.a[msg.sender].s.stalk > unwrap_stalk_amount) {
@@ -193,64 +158,6 @@
             else {
                     seed().transfer(msg.sender, s.a[msg.sender].s.seeds);
                     s.a[msg.sender].s.seeds = 0;
-=======
-    function wrapStalk(address account, uint256 wrap_stalk_amount) external {
-        if (s.stalkToken._balances[account] > 0) {
-            if (s.stalkToken._balances[account] > wrap_stalk_amount) {
-                LibStalk._transfer(account, address(this), wrap_stalk_amount);
-                s.a[account].s.stalk = s.a[account].s.stalk.add(wrap_stalk_amount);
-		s.s.stalk = s.s.stalk.add(wrap_stalk_amount);
-            }
-            else {
-                s.a[account].s.stalk = s.a[account].s.stalk.add(s.stalkToken._balances[account]);
-		s.s.stalk = s.s.stalk.add(s.stalkToken._balances[account]);
-                LibStalk._transfer(account, address(this), s.stalkToken._balances[account]);
-            }
-        }
-    }
-
-    function unwrapStalk(address account, uint256 unwrap_stalk_amount) private {
-        if (s.a[account].s.stalk > 0) {
-            if (s.a[account].s.stalk > unwrap_stalk_amount) {
-                    LibStalk._transfer(address(this), account, unwrap_stalk_amount);
-                    s.a[account].s.stalk = s.a[account].s.stalk.sub(unwrap_stalk_amount);
-		    s.s.stalk = s.s.stalk.sub(unwrap_stalk_amount);
-            }
-            else {
-                    LibStalk._transfer(address(this), account, s.a[account].s.stalk);
-                    s.a[account].s.stalk = 0;
-		    s.s.stalk = s.s.stalk.sub(s.a[account].s.stalk);
-            }
-        }
-    }
-
-     function wrapSeeds(address account, uint256 wrap_seed_amount) external {
-        if (seed().balanceOf(account) > 0) {
-            if (seed().balanceOf(account) > wrap_seed_amount) {
-                seed().transferFrom(account, address(this), wrap_seed_amount);
-                s.a[account].s.seeds = s.a[account].s.seeds.add(wrap_seed_amount);
-		s.s.seeds = s.s.seeds.add(wrap_seed_amount);
-            }
-            else {
-                s.a[account].s.seeds = s.a[account].s.seeds.add(seed().balanceOf(account));
-		s.s.seeds = s.s.seeds.add(seed().balanceOf(account));
-                seed().transferFrom(account, address(this), seed().balanceOf(account));
-            }
-        }
-    }
-
-    function unwrapSeeds(address account, uint256 unwrap_seed_amount) private {
-        if (s.a[account].s.seeds > 0) {
-            if (s.a[account].s.seeds > unwrap_seed_amount) {
-                    seed().transfer(account, unwrap_seed_amount);
-                    s.a[account].s.seeds = s.a[account].s.seeds.sub(unwrap_seed_amount);
-		    s.s.seeds = s.s.seeds.sub(unwrap_seed_amount);
-            }
-            else {
-                    seed().transfer(account, s.a[account].s.seeds);
-                    s.a[account].s.seeds = 0;
-		    s.s.seeds = s.s.seeds.sub(s.a[account].s.seeds);
->>>>>>> fcd69d4c
             }
         }
     }
