/**
 * SPDX-License-Identifier: MIT
 **/

pragma solidity ^0.8.20;

import {C} from "contracts/C.sol";
import {LibTractor} from "contracts/libraries/LibTractor.sol";
import {LibSilo} from "contracts/libraries/Silo/LibSilo.sol";
import {LibTokenSilo} from "contracts/libraries/Silo/LibTokenSilo.sol";
import {LibRedundantMath32} from "contracts/libraries/LibRedundantMath32.sol";
import {ReentrancyGuard} from "../ReentrancyGuard.sol";
import {LibRedundantMath256} from "contracts/libraries/LibRedundantMath256.sol";
import {SafeCast} from "@openzeppelin/contracts/utils/math/SafeCast.sol";
import {LibConvert} from "contracts/libraries/Convert/LibConvert.sol";
import {LibConvertData} from "contracts/libraries/Convert/LibConvertData.sol";
import {Invariable} from "contracts/beanstalk/Invariable.sol";
import {LibRedundantMathSigned256} from "contracts/libraries/LibRedundantMathSigned256.sol";
import {LibPipelineConvert} from "contracts/libraries/Convert/LibPipelineConvert.sol";

/**
 * @author Publius, Brean, DeadManWalking, pizzaman1337, funderberker
 * @title ConvertFacet handles converting Deposited assets within the Silo.
 **/
contract ConvertFacet is Invariable, ReentrancyGuard {
    using LibRedundantMathSigned256 for int256;
    using SafeCast for uint256;
    using LibConvertData for bytes;
    using LibRedundantMath256 for uint256;
    using SafeCast for uint256;
    using LibRedundantMath32 for uint32;

    event Convert(
        address indexed account,
        address fromToken,
        address toToken,
        uint256 fromAmount,
        uint256 toAmount
    );

    /**
     * @notice convert allows a user to convert a deposit to another deposit,
     * given that the conversion is supported by the ConvertFacet.
     * For example, a user can convert LP into Bean, only when beanstalk is below peg,
     * or convert beans into LP, only when beanstalk is above peg.
     * @param convertData  input parameters to determine the conversion type.
     * @param stems the stems of the deposits to convert
     * @param amounts the amounts within each deposit to convert
     * @return toStem the new stems of the converted deposit
     * @return fromAmount the amount of tokens converted from
     * @return toAmount the amount of tokens converted to
     * @return fromBdv the bdv of the deposits converted from
     * @return toBdv the bdv of the deposit converted to
     */
    function convert(
        bytes calldata convertData,
        int96[] memory stems,
        uint256[] memory amounts
    )
        external
        payable
        fundsSafu
        noSupplyChange
        nonReentrant
        returns (int96 toStem, uint256 fromAmount, uint256 toAmount, uint256 fromBdv, uint256 toBdv)
    {
        address toToken;
        address fromToken;

        // if the convert is a well <> bean convert, cache the state to validate convert.
        LibPipelineConvert.PipelineConvertData memory pipeData = LibPipelineConvert.getConvertState(
            convertData
        );

        (toToken, fromToken, toAmount, fromAmount) = LibConvert.convert(convertData);

        require(fromAmount > 0, "Convert: From amount is 0.");

        LibSilo._mow(LibTractor._user(), fromToken);
        LibSilo._mow(LibTractor._user(), toToken);

        (pipeData.grownStalk, fromBdv) = LibConvert._withdrawTokens(
            fromToken,
            stems,
            amounts,
            fromAmount
        );

<<<<<<< HEAD
        // check for potential penalty
        LibPipelineConvert.checkForValidConvertAndUpdateConvertCapacity(
            pipeData,
            convertData,
            fromToken,
            toToken,
            fromBdv
=======
        // calculate the bdv of the new deposit
        uint256 newBdv = LibTokenSilo.beanDenominatedValue(toToken, toAmount);

        toBdv = newBdv > fromBdv ? newBdv : fromBdv;

        toStem = _depositTokensForConvert(toToken, toAmount, toBdv, grownStalk);
        emit Convert(msg.sender, fromToken, toToken, fromAmount, toAmount);
    }

    /**
     * @notice removes the deposits from msg.sender and returns the
     * grown stalk and bdv removed.
     * 
     * @dev if a user inputs a stem of a deposit that is `germinating`, 
     * the function will omit that deposit. This is due to the fact that
     * germinating deposits can be manipulated and skip the germination process.
     */
    function _withdrawTokens(
        address token,
        int96[] memory stems,
        uint256[] memory amounts,
        uint256 maxTokens
    ) internal returns (uint256, uint256) {
        require(
            stems.length == amounts.length,
            "Convert: stems, amounts are diff lengths."
        );
        LibSilo.AssetsRemoved memory a;
        uint256 depositBDV;
        uint256 i = 0;

        // a bracket is included here to avoid the "stack too deep" error.
        {
            uint256[] memory bdvsRemoved = new uint256[](stems.length);
            uint256[] memory depositIds = new uint256[](stems.length);

            // get germinating stem and stemTip for the token
            LibGerminate.GermStem memory germStem = LibGerminate.getGerminatingStem(token);

            while ((i < stems.length) && (a.active.tokens < maxTokens)) {
                // skip any stems that are germinating, due to the ability to 
                // circumvent the germination process.
                if (germStem.germinatingStem <= stems[i]) {
                    i++;
                    continue;
                }

                if (a.active.tokens.add(amounts[i]) >= maxTokens) amounts[i] = maxTokens.sub(a.active.tokens);
                depositBDV = LibTokenSilo.removeDepositFromAccount(
                        msg.sender,
                        token,
                        stems[i],
                        amounts[i]
                    );
                bdvsRemoved[i] = depositBDV;
                a.active.stalk = a.active.stalk.add(
                    LibSilo.stalkReward(
                        stems[i],
                        germStem.stemTip,
                        depositBDV.toUint128()
                    )
                );
                
                a.active.tokens = a.active.tokens.add(amounts[i]);
                a.active.bdv = a.active.bdv.add(depositBDV);
                
                depositIds[i] = uint256(LibBytes.packAddressAndStem(
                    token,
                    stems[i]
                ));
                i++;
            }

            // if the loop is exited early, set the remaining amounts to 0.
            // `i` is not reinitialized and uses the value from the loop.
            for (i; i < stems.length; ++i) amounts[i] = 0;
            
            emit RemoveDeposits(
                msg.sender,
                token,
                stems,
                amounts,
                a.active.tokens,
                bdvsRemoved
            );

            emit LibSilo.TransferBatch(
                msg.sender, 
                msg.sender,
                address(0), 
                depositIds, 
                amounts
            );
        }

        require(
            a.active.tokens == maxTokens,
            "Convert: Not enough tokens removed."
>>>>>>> 36b8574b
        );

        uint256 newBdv = LibTokenSilo.beanDenominatedValue(toToken, toAmount);
        toBdv = newBdv > fromBdv ? newBdv : fromBdv;

        toStem = LibConvert._depositTokensForConvert(toToken, toAmount, toBdv, pipeData.grownStalk);

<<<<<<< HEAD
        emit Convert(LibTractor._user(), fromToken, toToken, fromAmount, toAmount);
=======
        // calculate the stem and germination state for the new deposit.
        (stem, germ) = LibTokenSilo.calculateStemForTokenFromGrownStalk(token, grownStalk, bdv);
        
        // increment totals based on germination state, 
        // as well as issue stalk to the user.
        // if the deposit is germinating, only the initial stalk of the deposit is germinating. 
        // the rest is active stalk.
        if (germ == LibGerminate.Germinate.NOT_GERMINATING) {
            LibTokenSilo.incrementTotalDeposited(token, amount, bdv);
            LibSilo.mintActiveStalk(
                msg.sender, 
                bdv.mul(LibTokenSilo.stalkIssuedPerBdv(token)).add(grownStalk)
            );
        } else {
            LibTokenSilo.incrementTotalGerminating(token, amount, bdv, germ);
            LibSilo.mintGerminatingStalk(msg.sender, bdv.mul(LibTokenSilo.stalkIssuedPerBdv(token)).toUint128(), germ);   
            LibSilo.mintActiveStalk(msg.sender, grownStalk);
        }
        LibTokenSilo.addDepositToAccount(
            msg.sender, 
            token, 
            stem, 
            amount,
            bdv,
            LibTokenSilo.Transfer.emitTransferSingle
        );        
>>>>>>> 36b8574b
    }
}<|MERGE_RESOLUTION|>--- conflicted
+++ resolved
@@ -62,17 +62,24 @@
         fundsSafu
         noSupplyChange
         nonReentrant
-        returns (int96 toStem, uint256 fromAmount, uint256 toAmount, uint256 fromBdv, uint256 toBdv)
+        returns (
+            int96 toStem,
+            uint256 fromAmount,
+            uint256 toAmount,
+            uint256 fromBdv,
+            uint256 toBdv
+        )
     {
         address toToken;
         address fromToken;
 
         // if the convert is a well <> bean convert, cache the state to validate convert.
-        LibPipelineConvert.PipelineConvertData memory pipeData = LibPipelineConvert.getConvertState(
+        LibPipelineConvert.PipelineConvertData
+            memory pipeData = LibPipelineConvert.getConvertState(convertData);
+
+        (toToken, fromToken, toAmount, fromAmount) = LibConvert.convert(
             convertData
         );
-
-        (toToken, fromToken, toAmount, fromAmount) = LibConvert.convert(convertData);
 
         require(fromAmount > 0, "Convert: From amount is 0.");
 
@@ -86,7 +93,6 @@
             fromAmount
         );
 
-<<<<<<< HEAD
         // check for potential penalty
         LibPipelineConvert.checkForValidConvertAndUpdateConvertCapacity(
             pipeData,
@@ -94,142 +100,24 @@
             fromToken,
             toToken,
             fromBdv
-=======
-        // calculate the bdv of the new deposit
-        uint256 newBdv = LibTokenSilo.beanDenominatedValue(toToken, toAmount);
-
-        toBdv = newBdv > fromBdv ? newBdv : fromBdv;
-
-        toStem = _depositTokensForConvert(toToken, toAmount, toBdv, grownStalk);
-        emit Convert(msg.sender, fromToken, toToken, fromAmount, toAmount);
-    }
-
-    /**
-     * @notice removes the deposits from msg.sender and returns the
-     * grown stalk and bdv removed.
-     * 
-     * @dev if a user inputs a stem of a deposit that is `germinating`, 
-     * the function will omit that deposit. This is due to the fact that
-     * germinating deposits can be manipulated and skip the germination process.
-     */
-    function _withdrawTokens(
-        address token,
-        int96[] memory stems,
-        uint256[] memory amounts,
-        uint256 maxTokens
-    ) internal returns (uint256, uint256) {
-        require(
-            stems.length == amounts.length,
-            "Convert: stems, amounts are diff lengths."
-        );
-        LibSilo.AssetsRemoved memory a;
-        uint256 depositBDV;
-        uint256 i = 0;
-
-        // a bracket is included here to avoid the "stack too deep" error.
-        {
-            uint256[] memory bdvsRemoved = new uint256[](stems.length);
-            uint256[] memory depositIds = new uint256[](stems.length);
-
-            // get germinating stem and stemTip for the token
-            LibGerminate.GermStem memory germStem = LibGerminate.getGerminatingStem(token);
-
-            while ((i < stems.length) && (a.active.tokens < maxTokens)) {
-                // skip any stems that are germinating, due to the ability to 
-                // circumvent the germination process.
-                if (germStem.germinatingStem <= stems[i]) {
-                    i++;
-                    continue;
-                }
-
-                if (a.active.tokens.add(amounts[i]) >= maxTokens) amounts[i] = maxTokens.sub(a.active.tokens);
-                depositBDV = LibTokenSilo.removeDepositFromAccount(
-                        msg.sender,
-                        token,
-                        stems[i],
-                        amounts[i]
-                    );
-                bdvsRemoved[i] = depositBDV;
-                a.active.stalk = a.active.stalk.add(
-                    LibSilo.stalkReward(
-                        stems[i],
-                        germStem.stemTip,
-                        depositBDV.toUint128()
-                    )
-                );
-                
-                a.active.tokens = a.active.tokens.add(amounts[i]);
-                a.active.bdv = a.active.bdv.add(depositBDV);
-                
-                depositIds[i] = uint256(LibBytes.packAddressAndStem(
-                    token,
-                    stems[i]
-                ));
-                i++;
-            }
-
-            // if the loop is exited early, set the remaining amounts to 0.
-            // `i` is not reinitialized and uses the value from the loop.
-            for (i; i < stems.length; ++i) amounts[i] = 0;
-            
-            emit RemoveDeposits(
-                msg.sender,
-                token,
-                stems,
-                amounts,
-                a.active.tokens,
-                bdvsRemoved
-            );
-
-            emit LibSilo.TransferBatch(
-                msg.sender, 
-                msg.sender,
-                address(0), 
-                depositIds, 
-                amounts
-            );
-        }
-
-        require(
-            a.active.tokens == maxTokens,
-            "Convert: Not enough tokens removed."
->>>>>>> 36b8574b
         );
 
         uint256 newBdv = LibTokenSilo.beanDenominatedValue(toToken, toAmount);
         toBdv = newBdv > fromBdv ? newBdv : fromBdv;
 
-        toStem = LibConvert._depositTokensForConvert(toToken, toAmount, toBdv, pipeData.grownStalk);
+        toStem = LibConvert._depositTokensForConvert(
+            toToken,
+            toAmount,
+            toBdv,
+            pipeData.grownStalk
+        );
 
-<<<<<<< HEAD
-        emit Convert(LibTractor._user(), fromToken, toToken, fromAmount, toAmount);
-=======
-        // calculate the stem and germination state for the new deposit.
-        (stem, germ) = LibTokenSilo.calculateStemForTokenFromGrownStalk(token, grownStalk, bdv);
-        
-        // increment totals based on germination state, 
-        // as well as issue stalk to the user.
-        // if the deposit is germinating, only the initial stalk of the deposit is germinating. 
-        // the rest is active stalk.
-        if (germ == LibGerminate.Germinate.NOT_GERMINATING) {
-            LibTokenSilo.incrementTotalDeposited(token, amount, bdv);
-            LibSilo.mintActiveStalk(
-                msg.sender, 
-                bdv.mul(LibTokenSilo.stalkIssuedPerBdv(token)).add(grownStalk)
-            );
-        } else {
-            LibTokenSilo.incrementTotalGerminating(token, amount, bdv, germ);
-            LibSilo.mintGerminatingStalk(msg.sender, bdv.mul(LibTokenSilo.stalkIssuedPerBdv(token)).toUint128(), germ);   
-            LibSilo.mintActiveStalk(msg.sender, grownStalk);
-        }
-        LibTokenSilo.addDepositToAccount(
-            msg.sender, 
-            token, 
-            stem, 
-            amount,
-            bdv,
-            LibTokenSilo.Transfer.emitTransferSingle
-        );        
->>>>>>> 36b8574b
+        emit Convert(
+            LibTractor._user(),
+            fromToken,
+            toToken,
+            fromAmount,
+            toAmount
+        );
     }
 }