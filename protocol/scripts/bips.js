const { BEANSTALK } = require("../test/utils/constants");
const { getBeanstalk, impersonateBeanstalkOwner, mintEth } = require("../utils")
const { upgradeWithNewFacets } = require("./diamond");
const { impersonatePipeline, deployPipeline } = require('./pipeline')

<<<<<<< HEAD
async function bip29(mock = true, account = undefined, deployAccount = undefined) {
    console.log("Executing BIP-29")
=======
async function bip30(mock = true, account = undefined, deployAccount = undefined) {
>>>>>>> eef67880
    if (account == undefined) {
        account = await impersonateBeanstalkOwner()
        await mintEth(account.address)
    }

    if (mock) {
        await impersonatePipeline()
    } else {
        const pipeline = await deployPipeline(deployAccount)
        console.log(pipeline.address);
        // Note: Make sure pipeline is defined in C.sol correctly.
    }

    beanstalk = await getBeanstalk()
    await upgradeWithNewFacets({
        diamondAddress: BEANSTALK,
        facetNames: [
            'DepotFacet', // Add Depot
            'TokenFacet', // Add ERC-20 permit function
            'FarmFacet' // Add AdvancedFarm
        ],
        bip: false,
        object: !mock,
        verbose: !mock,
        account: account
    });
}

<<<<<<< HEAD
async function bip28(mock = true, account = undefined) {
    console.log("Executing BIP-28")
=======
async function bip29(mock = true, account = undefined) {
>>>>>>> eef67880
    if (account == undefined) {
        account = await impersonateBeanstalkOwner()
        await mintEth(account.address)
    }

    beanstalk = await getBeanstalk()
    await upgradeWithNewFacets({
        diamondAddress: BEANSTALK,
        facetNames: [
            'MarketplaceFacet', // Marketplace V2
            'SiloFacet',  // Add Deposit Permit System
            'TokenFacet' // Add ERC-20 Token Approval System
        ],
        selectorsToRemove: [
            '0xeb6fa84f',
            '0xed778f8e',
            '0x72db799f',
            '0x56e70811',
            '0x6d679775',
            '0x1aac9789'
        ],
        bip: false,
        object: !mock,
        verbose: !mock,
        account: account
    });
}

exports.bip29 = bip29
exports.bip30 = bip30<|MERGE_RESOLUTION|>--- conflicted
+++ resolved
@@ -3,12 +3,7 @@
 const { upgradeWithNewFacets } = require("./diamond");
 const { impersonatePipeline, deployPipeline } = require('./pipeline')
 
-<<<<<<< HEAD
-async function bip29(mock = true, account = undefined, deployAccount = undefined) {
-    console.log("Executing BIP-29")
-=======
 async function bip30(mock = true, account = undefined, deployAccount = undefined) {
->>>>>>> eef67880
     if (account == undefined) {
         account = await impersonateBeanstalkOwner()
         await mintEth(account.address)
@@ -37,12 +32,7 @@
     });
 }
 
-<<<<<<< HEAD
-async function bip28(mock = true, account = undefined) {
-    console.log("Executing BIP-28")
-=======
 async function bip29(mock = true, account = undefined) {
->>>>>>> eef67880
     if (account == undefined) {
         account = await impersonateBeanstalkOwner()
         await mintEth(account.address)
