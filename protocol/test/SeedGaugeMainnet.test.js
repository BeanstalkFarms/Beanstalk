--- conflicted
+++ resolved
@@ -112,9 +112,6 @@
       expect(await this.beanstalk.getLockedBeans()).to.be.within(to6('25900000.000000'), to6('26000000.000000'));
     })
 
-<<<<<<< HEAD
-    it.skip('usd Liquidity', async function () {
-=======
     it('lockedBeans with input', async function () {
       const cumulativeReserves = await this.beanstalk.wellOracleSnapshot(BEAN_ETH_WELL)
       const seasonTime = await this.beanstalk.time()
@@ -137,8 +134,7 @@
       expect(lockedBeans).to.be.within(to6('25900000.000000'), to6('26000000.000000'));
     })
 
-    it('usd Liquidity', async function () {
->>>>>>> 73d8a106
+    it.skip('usd Liquidity', async function () {
       // ~13.2m usd liquidity in Bean:Eth
       expect(await this.beanstalk.getTwaLiquidityForWell(BEAN_ETH_WELL)).to.be.within(to18('13100000'), to18('13300000'));
       // ~13.2m usd liquidity in Bean:Eth
