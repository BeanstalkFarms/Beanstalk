--- conflicted
+++ resolved
@@ -1,15 +1,7 @@
 import { Address, BigDecimal, BigInt, log } from "@graphprotocol/graph-ts";
 import { Beanstalk } from "../generated/Season-Replanted/Beanstalk";
 import { BEANSTALK, BEAN_ERC20, FERTILIZER } from "../../subgraph-core/utils/Constants";
-<<<<<<< HEAD
-<<<<<<< HEAD
-import { BI_10, ONE_BD, ONE_BI, toBigInt, toDecimal, ZERO_BD, ZERO_BI } from "../../subgraph-core/utils/Decimals";
-=======
 import { ONE_BD, toDecimal, ZERO_BD, ZERO_BI } from "../../subgraph-core/utils/Decimals";
->>>>>>> master
-=======
-import { ONE_BD, toDecimal, ZERO_BD, ZERO_BI } from "../../subgraph-core/utils/Decimals";
->>>>>>> f76f05a2
 import { loadFertilizer } from "./utils/Fertilizer";
 import { loadFertilizerYield } from "./utils/FertilizerYield";
 import {
@@ -21,18 +13,8 @@
   loadWhitelistTokenSetting,
   SiloAsset_findIndex_token
 } from "./utils/SiloEntities";
-<<<<<<< HEAD
-<<<<<<< HEAD
-import { BigDecimal_max, BigDecimal_sum, BigInt_max, BigInt_sum } from "../../subgraph-core/utils/ArrayMath";
-import { getGerminatingBdvs, tryLoadBothGerminating } from "./utils/Germinating";
-=======
 import { BigDecimal_sum, f64_sum, f64_max } from "../../subgraph-core/utils/ArrayMath";
 import { getGerminatingBdvs } from "./utils/Germinating";
->>>>>>> master
-=======
-import { BigDecimal_sum, f64_sum, f64_max } from "../../subgraph-core/utils/ArrayMath";
-import { getGerminatingBdvs } from "./utils/Germinating";
->>>>>>> f76f05a2
 import { getCurrentSeason } from "./utils/Season";
 import { SiloAsset, WhitelistTokenSetting } from "../generated/schema";
 
@@ -303,24 +285,10 @@
   // b_start = 1
   // b       = 1.1
   // b.minus(b_start) = 0.1 = 10% APY
-<<<<<<< HEAD
-<<<<<<< HEAD
-  let beanApy = b.minus(b_start); // beanAPY
-  let stalkApy = k.minus(k_start); // stalkAPY
-
-  return [beanApy, stalkApy];
-=======
   let beanApy = b - b_start; // beanAPY
   let stalkApy = k - k_start; // stalkAPY
 
   return [BigDecimal.fromString(beanApy.toString()), BigDecimal.fromString(stalkApy.toString())];
->>>>>>> master
-=======
-  let beanApy = b - b_start; // beanAPY
-  let stalkApy = k - k_start; // stalkAPY
-
-  return [BigDecimal.fromString(beanApy.toString()), BigDecimal.fromString(stalkApy.toString())];
->>>>>>> f76f05a2
 }
 
 /**
@@ -374,18 +342,7 @@
   nonGaugeGerminatingBdv: BigDecimal[],
   staticSeeds: Array<BigDecimal | null>
 ): BigDecimal[][] {
-<<<<<<< HEAD
-<<<<<<< HEAD
-  // Fixed-point arithmetic is used here to achieve >40% speedup over using BigDecimal
-  // Everything is still passed to this function as BigDecimal so we can normalize the precision as set here
-  const PRECISION: u8 = 12;
-  const PRECISION_BI = toBigInt(ONE_BD, PRECISION);
-  // A larger precision is required for tracking user balances as they can be highly fractional
-  const BALANCES_PRECISION: u8 = 18;
-  const BALANCES_PRECISION_BI = toBigInt(ONE_BD, BALANCES_PRECISION);
-=======
   const _earnedBeans = parseFloat(earnedBeans.toString());
->>>>>>> f76f05a2
 
   // Current percentages allocations of each LP
   let currentPercentLpBdv: f64[] = [];
@@ -430,80 +387,12 @@
 
   const ONE_YEAR = 8760;
   for (let i = 0; i < ONE_YEAR; ++i) {
-<<<<<<< HEAD
-    r = updateR(r, deltaRFromState(earnedBeans));
-    const rScaled = toBigInt(scaleR(r), PRECISION);
-=======
-  const _earnedBeans = parseFloat(earnedBeans.toString());
-
-  // Current percentages allocations of each LP
-  let currentPercentLpBdv: f64[] = [];
-  const sumLpBdv: BigDecimal = BigDecimal_sum(gaugeLpDepositedBdv);
-  for (let i = 0; i < gaugeLpDepositedBdv.length; ++i) {
-    currentPercentLpBdv.push(parseFloat(gaugeLpDepositedBdv[i].div(sumLpBdv).toString()));
-  }
-
-  // Current LP GP allocation per BDV
-  let lpGpPerBdv: f64[] = [];
-  // Copy these input
-  let gaugeLpPointsCopy: f64[] = [];
-  let gaugeLpDepositedBdvCopy: f64[] = [];
-  for (let i = 0; i < gaugeLpPoints.length; ++i) {
-    lpGpPerBdv.push(parseFloat(gaugeLpPoints[i].div(gaugeLpDepositedBdv[i]).toString()));
-    gaugeLpDepositedBdvCopy.push(parseFloat(gaugeLpDepositedBdv[i].toString()));
-    gaugeLpPointsCopy.push(parseFloat(gaugeLpPoints[i].toString()));
-  }
-
-  let r: f64 = parseFloat(initialR.toString());
-  let catchUpSeasons: f64 = parseFloat(catchUpRate.toString());
-  let siloReward: f64 = parseFloat(earnedBeans.toString());
-  let beanBdv: f64 = parseFloat(siloDepositedBeanBdv.toString());
-  let totalStalk: f64 = parseFloat(siloStalk.toString());
-  let gaugeBdv: f64 = beanBdv + f64_sum(gaugeLpDepositedBdvCopy);
-  let _nonGaugeDepositedBdv: f64 = parseFloat(nonGaugeDepositedBdv.toString());
-  let totalBdv: f64 = gaugeBdv + _nonGaugeDepositedBdv;
-  let largestLpGpPerBdv: f64 = f64_max(lpGpPerBdv);
-
-  const startingGrownStalk: f64 = totalStalk / totalBdv - 1;
-  let userBeans: f64[] = [];
-  let userLp: f64[] = [];
-  let userStalk: f64[] = [];
-  let initialStalk: f64[] = [];
-  for (let i = 0; i < tokens.length; ++i) {
-    userBeans.push(tokens[i] == -1 ? 1 : 0);
-    userLp.push(tokens[i] == -1 ? 0 : 1);
-    // Initial stalk from deposit + avg grown stalk
-    userStalk.push(1 + startingGrownStalk);
-    initialStalk.push(userStalk[i]);
-  }
-
-  const ONE_YEAR = 8760;
-  for (let i = 0; i < ONE_YEAR; ++i) {
     r = updateR(r, deltaRFromState(_earnedBeans));
     const rScaled: f64 = scaleR(r);
->>>>>>> master
-=======
-    r = updateR(r, deltaRFromState(_earnedBeans));
-    const rScaled: f64 = scaleR(r);
->>>>>>> f76f05a2
 
     // Add germinating bdv to actual bdv in the first 2 simulated seasons
     if (i < 2) {
       const index = season.mod(BigInt.fromString("2")) == ZERO_BI ? 1 : 0;
-<<<<<<< HEAD
-<<<<<<< HEAD
-      beanBdv = beanBdv.plus(toBigInt(germinatingBeanBdv[index], PRECISION));
-=======
-      beanBdv = beanBdv + parseFloat(germinatingBeanBdv[index].toString());
->>>>>>> f76f05a2
-      for (let j = 0; j < gaugeLpDepositedBdvCopy.length; ++j) {
-        gaugeLpDepositedBdvCopy[j] = gaugeLpDepositedBdvCopy[j] + parseFloat(gaugeLpGerminatingBdv[j][index].toString());
-      }
-<<<<<<< HEAD
-      gaugeBdv = beanBdv.plus(BigInt_sum(gaugeLpDepositedBdvCopy));
-      nonGaugeDepositedBdv_ = nonGaugeDepositedBdv_.plus(toBigInt(nonGaugeGerminatingBdv[index], PRECISION));
-      totalBdv = gaugeBdv.plus(nonGaugeDepositedBdv_);
-=======
       beanBdv = beanBdv + parseFloat(germinatingBeanBdv[index].toString());
       for (let j = 0; j < gaugeLpDepositedBdvCopy.length; ++j) {
         gaugeLpDepositedBdvCopy[j] = gaugeLpDepositedBdvCopy[j] + parseFloat(gaugeLpGerminatingBdv[j][index].toString());
@@ -511,53 +400,10 @@
       gaugeBdv = beanBdv + f64_sum(gaugeLpDepositedBdvCopy);
       _nonGaugeDepositedBdv = _nonGaugeDepositedBdv + parseFloat(nonGaugeGerminatingBdv[index].toString());
       totalBdv = gaugeBdv + _nonGaugeDepositedBdv;
->>>>>>> master
-=======
-      gaugeBdv = beanBdv + f64_sum(gaugeLpDepositedBdvCopy);
-      _nonGaugeDepositedBdv = _nonGaugeDepositedBdv + parseFloat(nonGaugeGerminatingBdv[index].toString());
-      totalBdv = gaugeBdv + _nonGaugeDepositedBdv;
->>>>>>> f76f05a2
     }
 
     if (gaugeLpPoints.length > 1) {
       for (let j = 0; j < gaugeLpDepositedBdvCopy.length; ++i) {
-<<<<<<< HEAD
-<<<<<<< HEAD
-        gaugeLpPointsCopy[j] = updateGaugePoints(gaugeLpPointsCopy[j], currentPercentLpBdv[j], gaugeLpOptimalPercentBdv[j]);
-        lpGpPerBdv[j] = gaugeLpPointsCopy[j].times(PRECISION_BI).div(gaugeLpDepositedBdvCopy[j]);
-=======
-        gaugeLpPointsCopy[j] = updateGaugePoints(
-          gaugeLpPointsCopy[j],
-          currentPercentLpBdv[j],
-          parseFloat(gaugeLpOptimalPercentBdv[j].toString())
-        );
-        lpGpPerBdv[j] = gaugeLpPointsCopy[j] / gaugeLpDepositedBdvCopy[j];
->>>>>>> f76f05a2
-      }
-      largestLpGpPerBdv = f64_max(lpGpPerBdv);
-    }
-
-    const beanGpPerBdv: f64 = largestLpGpPerBdv * rScaled;
-    const gpTotal: f64 = f64_sum(gaugeLpPointsCopy) + beanGpPerBdv * beanBdv;
-    const avgGsPerBdv: f64 = totalStalk / totalBdv - 1;
-    const gs: f64 = (avgGsPerBdv / catchUpSeasons) * gaugeBdv;
-    const beanSeeds: f64 = (gs / gpTotal) * beanGpPerBdv;
-
-    totalStalk = totalStalk + gs + siloReward;
-    gaugeBdv = gaugeBdv + siloReward;
-    totalBdv = totalBdv + siloReward;
-    beanBdv = beanBdv + siloReward;
-
-    for (let j = 0; j < tokens.length; ++j) {
-      // Set this equal to the number of seeds for whichever is the user' deposited lp asset
-      let lpSeeds: f64 = 0.0;
-      if (tokens[j] != -1) {
-        if (tokens[j] < 0) {
-          lpSeeds = parseFloat(staticSeeds[j]!.toString());
-        } else {
-<<<<<<< HEAD
-          lpSeeds = gs.times(PRECISION_BI).div(gpTotal).times(lpGpPerBdv[tokens[j]]).div(PRECISION_BI).times(SEED_PRECISION);
-=======
         gaugeLpPointsCopy[j] = updateGaugePoints(
           gaugeLpPointsCopy[j],
           currentPercentLpBdv[j],
@@ -587,56 +433,22 @@
           lpSeeds = parseFloat(staticSeeds[j]!.toString());
         } else {
           lpSeeds = (gs / gpTotal) * lpGpPerBdv[tokens[j]];
->>>>>>> master
-=======
-          lpSeeds = (gs / gpTotal) * lpGpPerBdv[tokens[j]];
->>>>>>> f76f05a2
         }
       }
 
       // (disabled) - for germinating deposits not receiving seignorage for 2 seasons
       // const userBeanShare = i < 2 ? toBigInt(ZERO_BD, PRECISION) : siloReward.times(userStalk[j]).div(totalStalk);
-<<<<<<< HEAD
-<<<<<<< HEAD
-      const userBeanShare = siloReward.times(userStalk[j]).div(totalStalk);
-      userStalk[j] = userStalk[j]
-        .plus(userBeanShare)
-        .plus(userBeans[j].times(beanSeeds).div(PRECISION_BI).plus(userLp[j].times(lpSeeds).div(PRECISION_BI)).div(SEED_PRECISION));
-      userBeans[j] = userBeans[j].plus(userBeanShare);
-=======
       const userBeanShare: f64 = (siloReward * userStalk[j]) / totalStalk;
       userStalk[j] = userStalk[j] + userBeanShare + (userBeans[j] * beanSeeds + userLp[j] * lpSeeds);
       userBeans[j] = userBeans[j] + userBeanShare;
->>>>>>> master
-=======
-      const userBeanShare: f64 = (siloReward * userStalk[j]) / totalStalk;
-      userStalk[j] = userStalk[j] + userBeanShare + (userBeans[j] * beanSeeds + userLp[j] * lpSeeds);
-      userBeans[j] = userBeans[j] + userBeanShare;
->>>>>>> f76f05a2
     }
   }
 
   let retval: BigDecimal[][] = [];
   for (let i = 0; i < tokens.length; ++i) {
-<<<<<<< HEAD
-<<<<<<< HEAD
-    const beanApy = userBeans[i]
-      .plus(userLp[i])
-      .minus(BALANCES_PRECISION_BI)
-      .times(toBigInt(BigDecimal.fromString("100"), PRECISION));
-    const stalkApy = userStalk[i].minus(BALANCES_PRECISION_BI).times(toBigInt(BigDecimal.fromString("100"), PRECISION));
-    // Add 2 to each precision to divide by 100 (i.e. 25% is .25 not 25)
-    retval.push([toDecimal(beanApy, PRECISION + BALANCES_PRECISION + 2), toDecimal(stalkApy, PRECISION + BALANCES_PRECISION + 2)]);
-=======
     const beanApy = userBeans[i] + userLp[i] - 1;
     const stalkApy = (userStalk[i] - initialStalk[i]) / initialStalk[i];
     retval.push([BigDecimal.fromString(beanApy.toString()), BigDecimal.fromString(stalkApy.toString())]);
->>>>>>> master
-=======
-    const beanApy = userBeans[i] + userLp[i] - 1;
-    const stalkApy = (userStalk[i] - initialStalk[i]) / initialStalk[i];
-    retval.push([BigDecimal.fromString(beanApy.toString()), BigDecimal.fromString(stalkApy.toString())]);
->>>>>>> f76f05a2
   }
 
   return retval;
@@ -671,81 +483,32 @@
   fertilizerYield.save();
 }
 
-<<<<<<< HEAD
-<<<<<<< HEAD
-function updateR(R: BigDecimal, change: BigDecimal): BigDecimal {
-  const newR = R.plus(change);
-  if (newR > ONE_BD) {
-    return ONE_BD;
-  } else if (newR < ZERO_BD) {
-    return ZERO_BD;
-=======
-=======
->>>>>>> f76f05a2
 function updateR(R: f64, change: f64): f64 {
   const newR = R + change;
   if (newR > 1) {
     return 1;
   } else if (newR < 0) {
     return 0;
-<<<<<<< HEAD
->>>>>>> master
-=======
->>>>>>> f76f05a2
   }
   return newR;
 }
 
-<<<<<<< HEAD
-<<<<<<< HEAD
-function scaleR(R: BigDecimal): BigDecimal {
-  return BigDecimal.fromString("0.5").plus(BigDecimal.fromString("0.5").times(R));
-=======
 function scaleR(R: f64): f64 {
   return 0.5 + 0.5 * R;
->>>>>>> master
-=======
-function scaleR(R: f64): f64 {
-  return 0.5 + 0.5 * R;
->>>>>>> f76f05a2
 }
 
 // For now we return an increasing R value only when there are no beans minted over the period.
 // In the future this needs to take into account beanstalk state and the frequency of how many seasons have mints
-<<<<<<< HEAD
-<<<<<<< HEAD
-function deltaRFromState(earnedBeans: BigDecimal): BigDecimal {
-  if (earnedBeans == ZERO_BD) {
-    return BigDecimal.fromString("0.01");
-  }
-  return BigDecimal.fromString("-0.01");
-=======
 function deltaRFromState(earnedBeans: f64): f64 {
   if (earnedBeans == 0) {
     return 0.01;
   }
   return -0.01;
->>>>>>> master
-=======
-function deltaRFromState(earnedBeans: f64): f64 {
-  if (earnedBeans == 0) {
-    return 0.01;
-  }
-  return -0.01;
->>>>>>> f76f05a2
 }
 
 // TODO: implement the various gauge point functions and choose which one to call based on the stored selector
 // see {GaugePointFacet.defaultGaugePointFunction} for implementation.
 // This will become relevant once there are multiple functions implemented in the contract.
-<<<<<<< HEAD
-<<<<<<< HEAD
-function updateGaugePoints(gaugePoints: BigInt, currentPercent: BigInt, optimalPercent: BigDecimal): BigInt {
-=======
 function updateGaugePoints(gaugePoints: f64, currentPercent: f64, optimalPercent: f64): f64 {
->>>>>>> master
-=======
-function updateGaugePoints(gaugePoints: f64, currentPercent: f64, optimalPercent: f64): f64 {
->>>>>>> f76f05a2
   return gaugePoints;
 }