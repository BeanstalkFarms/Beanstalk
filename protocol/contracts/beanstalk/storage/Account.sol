// SPDX-License-Identifier: MIT

pragma solidity ^0.8.20;

import "@openzeppelin/contracts/token/ERC20/IERC20.sol";
import {GerminationSide} from "./System.sol";

/**
 * @title Account
 * @notice Stores Farmer-level Beanstalk state.
 * @param roots A Farmer's Root balance.
 * @param depositPermitNonces A Farmer's current deposit permit nonce.
 * @param tokenPermitNonces A Farmer's current token permit nonce.
 * @param lastUpdate The Season in which the Farmer last updated their Silo.
 * @param lastSop The last Season that a SOP occurred at the time the Farmer last updated their Silo.
 * @param lastRain The last Season that it started Raining at the time the Farmer last updated their Silo.
 * @param _buffer_0 Reserved storage for future additions.
 * @param deposits SiloV3.1 deposits. A mapping from depositId to Deposit. SiloV3.1 introduces greater precision for deposits.
 * @param depositAllowances A mapping of `spender => Silo token address => amount`.
 * @param tokenAllowances Internal balance token allowances.
 * @param mowStatuses A mapping of whitelisted token address to MowStatus.
 * @param isApprovedForAll A mapping of ERC1155 operator to approved status. ERC1155 compatability.
 * @param germinatingStalk A Farmer's germinating stalk. Separated into odd and even stalk.
 * @param unripeClaimed True if a Farmer has Claimed an Unripe Token. A mapping from Farmer to Unripe Token to its Claim status.
 * @param internalTokenBalance A mapping from Token address to Internal Balance. It stores the amount of the Token that the Farmer has stored as an Internal Balance in Beanstalk.
 * @param _buffer_1 Reserved storage for future additions.
 * @param field A Farmer's Field storage.
 * @param silo A Farmer's Silo storage.
 * @param sop A Farmer's Season of Plenty storage.
 */
struct Account {
    uint256 roots;
    uint256 depositPermitNonces;
    uint256 tokenPermitNonces;
    uint32 lastUpdate;
    uint32 lastSop;
    uint32 lastRain;
    bytes32[16] _buffer_0;
    mapping(uint256 => Deposit) deposits;
    mapping(address => mapping(address => uint256)) depositAllowances;
    mapping(address => mapping(IERC20 => uint256)) tokenAllowances;
    mapping(address => MowStatus) mowStatuses;
    mapping(address => bool) isApprovedForAll;
    mapping(GerminationSide => uint128) germinatingStalk;
    mapping(address => bool) unripeClaimed;
    mapping(IERC20 => uint256) internalTokenBalance;
    bytes32[16] _buffer_1;
    Field field;
    Silo silo;
    SeasonOfPlenty sop;
}

/**
 * @notice Stores a Farmer's Plots and Pod allowances.
 * @param plots A Farmer's Plots. Maps from Plot index to Pod amount.
 * @param podAllowances An allowance mapping for Pods similar to that of the ERC-20 standard. Maps from spender address to allowance amount.
 * @param _buffer Reserved storage for future additions.
 */
struct Field {
    mapping(uint256 => uint256) plots;
    mapping(address => uint256) podAllowances;
    bytes32[4] _buffer;
}

/**
 * @notice Stores a Farmer's Stalk and Seeds balances.
 * @param stalk Balance of the Farmer's Stalk.
 * @param seeds DEPRECATED – Balance of the Farmer's Seeds. Seeds are no longer referenced as of Silo V3.
 * @param _buffer Reserved storage for future additions.
 */
struct Silo {
    uint256 stalk;
    uint256 seeds;
    bytes32[4] _buffer;
}

/**
 * @notice Stores a Farmer's Season of Plenty (SOP) balances.
 * @param roots The number of Roots a Farmer had when it started Raining.
 * @param plentyPerRoot The global Plenty Per Root index at the last time a Farmer updated their Silo.
 * @param plenty The balance of a Farmer's plenty. Plenty can be claimed directly for tokens.
 * @param _buffer Reserved storage for future additions.
 */
struct SeasonOfPlenty {
    uint256 roots;
    uint256 plentyPerRoot;
    uint256 plenty;
    bytes32[4] _buffer;
}

/**
 * @notice Represents a Deposit of a given Token in the Silo at a given Season.
 * @param amount The amount of Tokens in the Deposit.
 * @param bdv The Bean-denominated value of the total amount of Tokens in the Deposit.
 * @param _buffer Reserved storage for future additions.
 * @dev `amount` and `bdv` are packed as uint128 to save gas.
 */
struct Deposit {
    uint128 amount;
    uint128 bdv;
}

/**
<<<<<<< HEAD
=======
 * @notice Stores a Farmer's Stalk and Seeds balances.
 * @param stalk Balance of the Farmer's Stalk.
 */
struct Silo {
    uint256 stalk;
}

/**
>>>>>>> 0c4510c8
 * @notice Stores a Farmer's germinating stalk.
 * @param odd - stalk from assets deposited in odd seasons.
 * @param even - stalk from assets deposited in even seasons.
 * @param _buffer Reserved storage for future additions.
 */
struct GerminatingStalk {
    uint128 odd;
    uint128 even;
}

/**
 * @notice This struct stores the mow status for each whitelisted token, for each farmer.
 * This gets updated each time a farmer mows, or adds/removes deposits.
 * @param lastStem The last cumulative grown stalk per bdv index at which the farmer mowed.
 * @param bdv The bdv of all of a farmer's deposits of this token type.
 * @param _buffer Reserved storage for future additions.
 */
struct MowStatus {
    int96 lastStem;
    uint128 bdv;
}<|MERGE_RESOLUTION|>--- conflicted
+++ resolved
@@ -9,6 +9,7 @@
  * @title Account
  * @notice Stores Farmer-level Beanstalk state.
  * @param roots A Farmer's Root balance.
+ * @param stalk Balance of the Farmer's Stalk.
  * @param depositPermitNonces A Farmer's current deposit permit nonce.
  * @param tokenPermitNonces A Farmer's current token permit nonce.
  * @param lastUpdate The Season in which the Farmer last updated their Silo.
@@ -30,6 +31,7 @@
  */
 struct Account {
     uint256 roots;
+    uint256 stalk;
     uint256 depositPermitNonces;
     uint256 tokenPermitNonces;
     uint32 lastUpdate;
@@ -46,7 +48,6 @@
     mapping(IERC20 => uint256) internalTokenBalance;
     bytes32[16] _buffer_1;
     Field field;
-    Silo silo;
     SeasonOfPlenty sop;
 }
 
@@ -59,18 +60,6 @@
 struct Field {
     mapping(uint256 => uint256) plots;
     mapping(address => uint256) podAllowances;
-    bytes32[4] _buffer;
-}
-
-/**
- * @notice Stores a Farmer's Stalk and Seeds balances.
- * @param stalk Balance of the Farmer's Stalk.
- * @param seeds DEPRECATED – Balance of the Farmer's Seeds. Seeds are no longer referenced as of Silo V3.
- * @param _buffer Reserved storage for future additions.
- */
-struct Silo {
-    uint256 stalk;
-    uint256 seeds;
     bytes32[4] _buffer;
 }
 
@@ -101,17 +90,6 @@
 }
 
 /**
-<<<<<<< HEAD
-=======
- * @notice Stores a Farmer's Stalk and Seeds balances.
- * @param stalk Balance of the Farmer's Stalk.
- */
-struct Silo {
-    uint256 stalk;
-}
-
-/**
->>>>>>> 0c4510c8
  * @notice Stores a Farmer's germinating stalk.
  * @param odd - stalk from assets deposited in odd seasons.
  * @param even - stalk from assets deposited in even seasons.
