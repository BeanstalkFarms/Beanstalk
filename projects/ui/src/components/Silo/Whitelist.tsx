import React from 'react';
import {
  Box,
  Button,
  Card,
  Chip,
  Divider,
  Grid,
  Link,
  Stack,
  Tooltip,
  Typography,
} from '@mui/material';
import ArrowRightIcon from '@mui/icons-material/ArrowRight';
import { ReportGmailerrorred } from '@mui/icons-material';
import { Link as RouterLink } from 'react-router-dom';
import { useSelector } from 'react-redux';
import { useAccount } from 'wagmi';
import { Pool, Token } from '~/classes';
import { AppState } from '~/state';
import TokenIcon from '~/components/Common/TokenIcon';
import {
  BEAN,
  SEEDS,
  STALK,
  UNRIPE_BEAN,
  UNRIPE_BEAN_WSTETH,
} from '~/constants/tokens';
import { AddressMap, ONE_BN, ZERO_BN } from '~/constants';
import { displayFullBN, displayTokenAmount } from '~/util/Tokens';
import useBDV from '~/hooks/beanstalk/useBDV';
import {
  BeanstalkPalette,
  FontSize,
  IconSize,
} from '~/components/App/muiTheme';
import Fiat from '~/components/Common/Fiat';
import useGetChainToken from '~/hooks/chain/useGetChainToken';
import useSetting from '~/hooks/app/useSetting';
import Row from '~/components/Common/Row';
import Stat from '~/components/Common/Stat';
import useUnripeUnderlyingMap from '~/hooks/beanstalk/useUnripeUnderlying';
import stalkIcon from '~/img/beanstalk/stalk-icon.svg';
import logo from '~/img/tokens/bean-logo.svg';
import { FC } from '~/types';
import { useIsTokenDeprecated } from '~/hooks/beanstalk/useWhitelist';
import { roundWithDecimals } from '~/util/UI';
import SiloAssetApyChip from './SiloAssetApyChip';
import StatHorizontal from '../Common/StatHorizontal';
import BeanProgressIcon from '../Common/BeanProgressIcon';

/**
 * Display a pseudo-table of Whitelisted Silo Tokens.
 * This table is the entry point to deposit Beans, LP, etc.
 */

const ARROW_CONTAINER_WIDTH = 20;
const TOOLTIP_COMPONENT_PROPS = {
  tooltip: {
    sx: {
      maxWidth: 'none !important',
      // boxShadow: '0px 6px 20px 10px rgba(255,255,255,0.3) !important'
    },
  },
};

const Whitelist: FC<{
  farmerSilo: AppState['_farmer']['silo'];
  config: {
    whitelist: Token[];
    poolsByAddress: AddressMap<Pool>;
  };
}> = ({ farmerSilo, config }) => {
  /// Settings
  const [denomination] = useSetting('denomination');
  const account = useAccount();
  const checkIfDeprecated = useIsTokenDeprecated();

  /// Chain
  const getChainToken = useGetChainToken();
  const Bean = getChainToken(BEAN);
  const urBean = getChainToken(UNRIPE_BEAN);
  const urBeanWstETH = getChainToken(UNRIPE_BEAN_WSTETH);
  const unripeUnderlyingTokens = useUnripeUnderlyingMap();

  /// State
  // const apyQuery = useAPY();
  const getBDV = useBDV();
  const beanstalkSilo = useSelector<AppState, AppState['_beanstalk']['silo']>(
    (state) => state._beanstalk.silo
  );
  const unripeTokens = useSelector<AppState, AppState['_bean']['unripe']>(
    (state) => state._bean.unripe
  );

  return (
    <Card>
      <Box sx={{ overflowX: 'scroll' }}>
        <Box sx={{ minWidth: '1100px' }}>
          {/* Header */}
          <Box
            display="flex"
            sx={{
              px: 3, // 1 + 2 from Table Body
              pt: '14px', // manually adjusted
              pb: '14px', // manually adjusted
              borderBottomStyle: 'solid',
              borderBottomColor: 'divider',
              borderBottomWidth: 1,
            }}
          >
            <Grid container alignItems="center">
              <Grid item xs={2.25}>
                <Typography color="text.secondary">Token</Typography>
              </Grid>
              <Grid item xs={1}>
                <Tooltip title="The amount of Stalk and Seeds earned for each 1 Bean Denominated Value (BDV) Deposited in the Silo.">
                  <Typography color="text.secondary">Rewards</Typography>
                </Tooltip>
              </Grid>
              <Grid item xs={2.25} justifyContent="center">
                <Tooltip title="Estimated annual Beans earned by a Stalkholder for Depositing an asset.">
                  <Chip
                    variant="filled"
                    color="primary"
                    label={
                      <Row gap={0.5}>
                        <TokenIcon token={BEAN[1]} />
                        vAPY 24H
                        <Typography color="white" marginTop={-0.25}>
                          |
                        </Typography>
                        7D
                        <Typography color="white" marginTop={-0.25}>
                          |
                        </Typography>
                        30D
                      </Row>
                    }
                    onClick={undefined}
                    size="small"
                  />
                </Tooltip>
              </Grid>
              <Grid item xs={1.25} justifyContent="center">
                <Tooltip title="Estimated annual growth in Stalk for Depositing an asset.">
                  <Typography color="text.primary">
                    <TokenIcon
                      token={{ symbol: 'Stalk', logo: stalkIcon } as Token}
                    />{' '}
                    vAPY
                  </Typography>
                </Tooltip>
              </Grid>
              <Grid item xs={1}>
                <Tooltip title="Total Value Deposited in the Silo.">
                  <Typography color="text.secondary">TVD</Typography>
                </Tooltip>
              </Grid>
              <Grid item xs={2.75}>
                <Typography color="text.secondary">Amount Deposited</Typography>
              </Grid>
              <Grid
                item
                xs={1.5}
                sx={{
                  textAlign: 'right',
                  paddingRight: { xs: 0, md: `${ARROW_CONTAINER_WIDTH}px` },
                }}
              >
                <Tooltip
                  title={
                    <>
                      The value of your Silo deposits for each whitelisted
                      token, denominated in{' '}
                      {denomination === 'bdv' ? 'Beans' : 'USD'}.
                      <br />
                      <Typography
                        color="text.secondary"
                        fontSize={FontSize.sm}
                        fontStyle="italic"
                      >
                        Switch to {denomination === 'bdv' ? 'USD' : 'Beans'}:
                        Option + F
                      </Typography>
                    </>
                  }
                >
                  <Typography color="text.secondary">
                    Value Deposited
                  </Typography>
                </Tooltip>
              </Grid>
            </Grid>
          </Box>
          {/* Rows */}
          <Stack gap={1} p={1}>
            {config.whitelist.map((token) => {
              const deposited = farmerSilo.balances[token.address]?.deposited;
              const isUnripe = token === urBean || token === urBeanWstETH;
              const isUnripeLP =
                isUnripe && token.address === UNRIPE_BEAN_WSTETH[1].address;
              const isDeprecated = checkIfDeprecated(token.address);

              // Unripe data
              const underlyingToken = isUnripe
                ? unripeUnderlyingTokens[token.address]
                : null;
              const pctUnderlyingDeposited = isUnripe
                ? (
                    beanstalkSilo.balances[token.address]?.deposited.amount ||
                    ZERO_BN
                  ).div(unripeTokens[token.address]?.supply || ONE_BN)
                : ONE_BN;

              const wlSx = {
                textAlign: 'left',
                px: 2,
                py: 1.5,
                borderColor: 'divider',
                borderWidth: '0.5px',
                background: BeanstalkPalette.white,
                '&:hover': {
                  borderColor: 'primary.main',
                  backgroundColor: 'primary.light',
                },
              };

              const depSx = {
                textAlign: 'left',
                px: 2,
                py: 1.5,
                height: '90px',
                borderColor: '#d2ebfd',
                borderWidth: '0.5px',
                background: BeanstalkPalette.white,
                '&:hover': {
                  borderColor: '#dae8f2',
                  backgroundColor: 'primary.light',
                },
              };

              return (
                <Box key={`${token.address}-${token.chainId}`}>
                  <Button
                    component={RouterLink}
                    to={`/silo/${token.address}`}
                    fullWidth
                    variant="outlined"
                    color="primary"
                    size="large"
                    sx={isDeprecated ? depSx : wlSx}
                  >
                    <Grid container alignItems="center">
                      {/**
                       * Cell: Token
                       */}
                      <Grid item xs={isDeprecated ? 6.75 : 2.25}>
                        <Row gap={1}>
                          <Box
                            component="img"
                            src={token.logo}
                            alt={token.name}
                            css={{
                              height: IconSize.medium,
                              display: 'inline',
                              opacity: isDeprecated ? 0.2 : 1,
                            }}
                          />
                          <Typography
                            display="inline"
                            color={
                              isDeprecated ? 'text.tertiary' : 'text.primary'
                            }
                          >
                            {token.name}
                          </Typography>
                        </Row>
                        {isDeprecated && (
                          <Chip
                            icon={<ReportGmailerrorred />}
                            variant="outlined"
                            sx={{
                              border: 'none',
                              color: '#9ca3ad',
                              backgroundColor: '#f2f7fd',
                              marginTop: '5px',
                              padding: '15px 10px',
                            }}
                            size="small"
                            label="Removed from Deposit Whitelist in BIP-45"
                          />
                        )}
                      </Grid>
                      {!isDeprecated && (
                        /**
                         * Cell: Rewards
                         */
                        <Grid item xs={1}>
                          <Row gap={0.75}>
                            <Tooltip
                              placement="right"
                              title={
                                <Stack gap={0.25}>
                                  1 {token.symbol} ={' '}
                                  {displayFullBN(getBDV(token))} BDV
                                  <Row gap={0.2}>
                                    <TokenIcon
                                      token={STALK}
                                      css={{
                                        height: '0.8em',
                                        marginTop: '-1px',
                                      }}
                                    />
                                    <Typography color="text.primary" mr={0.2}>
                                      {token.rewards?.stalk}
                                    </Typography>
                                    <TokenIcon token={SEEDS} />
                                    <Typography color="text.primary">
                                      {token.rewards?.seeds || 0}
                                    </Typography>
                                  </Row>
                                </Stack>
                              }
                            >
                              <Box>
                                <Row gap={0.2}>
                                  <TokenIcon
                                    token={STALK}
                                    css={{ height: '0.8em', marginTop: '-1px' }}
                                  />
                                  <Typography color="text.primary" mr={0.2}>
                                    {token.rewards?.stalk}
                                  </Typography>
                                  <TokenIcon token={SEEDS} />
                                  <Typography color="text.primary">
                                    {roundWithDecimals(token.rewards?.seeds, 3)}
                                  </Typography>
                                </Row>
                              </Box>
                            </Tooltip>
                          </Row>
                        </Grid>
                      )}
                      {/**
                       * Cell: Bean APY
                       */}
                      {!isDeprecated && (
                        <Grid item xs={2.25} justifyContent="center">
                          <SiloAssetApyChip token={token} metric="bean" />
                        </Grid>
                      )}
                      {/**
                       * Cell: Stalk APY
                       */}
                      {!isDeprecated && (
                        <Grid item xs={1.25} justifyContent="center">
                          <SiloAssetApyChip token={token} metric="stalk" />
                        </Grid>
                      )}
                      {/**
                       * Cell: TVD
                       */}
                      <Grid item xs={1}>
                        <Tooltip
                          placement="right"
                          componentsProps={TOOLTIP_COMPONENT_PROPS}
                          title={
                            isUnripe ? (
                              <Stack gap={0.5}>
                                <Stack
                                  direction={{ xs: 'column', md: 'row' }}
                                  gap={{ xs: 0, md: 1 }}
                                  alignItems="stretch"
                                >
                                  <Row display={{ xs: 'none', md: 'flex' }}>
                                    =
                                  </Row>
                                  <Box sx={{ px: 1, py: 0.5, maxWidth: 215 }}>
                                    <Stat
                                      title={
                                        <Row gap={0.5}>
                                          <TokenIcon token={underlyingToken!} />{' '}
                                          Ripe {underlyingToken!.symbol}
                                        </Row>
                                      }
                                      gap={0.25}
                                      variant="h4"
                                      amount={
                                        <Fiat
                                          token={underlyingToken!}
                                          amount={
                                            unripeTokens[token.address]
                                              ?.underlying || ZERO_BN
                                          }
                                          chop={false}
                                        />
                                      }
                                      subtitle={`The ${denomination.toUpperCase()} value of the ${
                                        underlyingToken!.symbol
                                      } underlying all ${token.symbol}.`}
                                    />
                                  </Box>
                                  <Row>×</Row>
<<<<<<< HEAD
                                  <Box sx={{ px: 1, py: 0.5, maxWidth: 245 }}>
=======
                                  <Box sx={{ px: 1, py: 0.5, maxWidth: 215 }}>
                                    {isUnripeLP ? (
                                      <Stat
                                        title="Chop Amount"
                                        gap={0.25}
                                        variant="h4"
                                        amount={`${unripeTokens[token.address]?.penalty?.times(100).toFixed(3)}%`}
                                        subtitle="The amount of BEANwstETH received for Chopping 1 urBEANwstETH."
                                      />
                                    ) : (
                                      <Stat
                                        title="Chop Rate"
                                        gap={0.25}
                                        variant="h4"
                                        amount={`1 - ${(
                                          unripeTokens[token.address]
                                            ?.chopPenalty || ZERO_BN
                                        ).toFixed(4)}%`}
                                        subtitle={
                                          <>
                                            The current penalty for Chopping
                                            <br />
                                            {token.symbol} for{' '}
                                            {
                                              unripeUnderlyingTokens[
                                                token.address
                                              ].symbol
                                            }
                                            .{' '}
                                            <Link
                                              href="https://docs.bean.money/almanac/farm/barn#chopping"
                                              target="_blank"
                                              rel="noreferrer"
                                              underline="hover"
                                              onClick={(e) => {
                                                e.stopPropagation();
                                              }}
                                            >
                                              Learn more
                                            </Link>
                                          </>
                                        }
                                      />
                                    )}
                                  </Box>
                                  <Row>×</Row>
                                  <Box sx={{ px: 1, py: 0.5, maxWidth: 215 }}>
>>>>>>> 8bd11a21
                                    <Stat
                                      title="% Deposited"
                                      gap={0.25}
                                      variant="h4"
                                      amount={`${pctUnderlyingDeposited
                                        .times(100)
                                        .toFixed(2)}%`}
                                      subtitle={
                                        <>
                                          The percentage of all {token.symbol}{' '}
                                          that is currently Deposited in the
                                          Silo.
                                        </>
                                      }
                                    />
                                  </Box>
                                </Stack>
                                <Divider sx={{ borderColor: 'divider' }} />
                                <Box sx={{ pl: { xs: 0, md: 2.7 } }}>
                                  <Typography
                                    variant="bodySmall"
                                    color="text.tertiary"
                                    textAlign="left"
                                  >
                                    Total Amount Deposited:{' '}
                                    {displayFullBN(
                                      beanstalkSilo.balances[token.address]
                                        ?.deposited.amount || ZERO_BN,
                                      token.displayDecimals
                                    )}{' '}
                                    {token.symbol}
                                    <br />
                                    Total Supply:{' '}
                                    {displayFullBN(
                                      unripeTokens[token.address]?.supply ||
                                        ZERO_BN
                                    )}{' '}
                                    {token.symbol}
                                    <br />
                                  </Typography>
                                </Box>
                              </Stack>
                            ) : (
                              <Stack
                                direction={{ xs: 'column', md: 'row' }}
                                gap={{ xs: 0, md: 1 }}
                                alignItems="stretch"
                              >
                                <Row display={{ xs: 'none', md: 'flex' }}>
                                  =
                                </Row>
                                <Box sx={{ px: 1, py: 0.5, maxWidth: 245 }}>
                                  <Stat
                                    title={
                                      <Row gap={0.5}>
                                        <TokenIcon token={token} /> Total
                                        Deposited {token.symbol}
                                      </Row>
                                    }
                                    gap={0.25}
                                    variant="h4"
                                    amount={displayTokenAmount(
                                      beanstalkSilo.balances[token.address]
                                        ?.TVD || ZERO_BN,
                                      token,
                                      { showName: false }
                                    )}
                                    subtitle={
                                      <>
                                        The total number of {token.symbol}{' '}
                                        Deposited in the Silo.
                                      </>
                                    }
                                  />
                                </Box>
                                <Row>×</Row>
                                <Box sx={{ px: 1, py: 0.5 }}>
                                  <Stat
                                    title={`${token.symbol} Price`}
                                    gap={0.25}
                                    variant="h4"
                                    amount={
                                      <Fiat token={token} amount={ONE_BN} />
                                    }
                                    subtitle={`The current price of ${token.symbol}.`}
                                  />
                                </Box>
                              </Stack>
                            )
                          }
                        >
                          <Typography
                            display="inline"
                            color={
                              isDeprecated ? 'text.tertiary' : 'text.primary'
                            }
                          >
                            {isUnripe ? (
                              <>
                                <Fiat
                                  token={underlyingToken!}
                                  amount={pctUnderlyingDeposited.times(
                                    unripeTokens[token.address]?.underlying ||
                                      ZERO_BN
                                  )}
                                  truncate
                                  chop={false}
                                />
                                <Typography
                                  display="inline"
                                  color={BeanstalkPalette.theme.winter.red}
                                >
                                  *
                                </Typography>
                              </>
                            ) : (
                              <Fiat
                                token={token}
                                amount={
                                  beanstalkSilo.balances[token.address]?.TVD
                                }
                                truncate
                              />
                            )}
                          </Typography>
                        </Tooltip>
                      </Grid>

                      {farmerSilo.error ? (
                        <Grid item xs={5}>
                          <Typography color="error.main">
                            {farmerSilo.error}
                          </Typography>
                        </Grid>
                      ) : (
                        <>
                          {/**
                           * Cell: Deposited Amount
                           */}
                          <Grid item xs={2.5}>
                            <Typography
                              color={
                                isDeprecated ? 'text.tertiary' : 'text.primary'
                              }
                            >
                              {/* If this is the entry for Bean deposits,
                               * display Earned Beans and Deposited Beans separately.
                               * Internally they are both considered "Deposited". */}
                              <Tooltip
                                placement="right"
                                title={
                                  token.equals(Bean) &&
                                  farmerSilo.beans.earned.gt(0) ? (
                                    <>
                                      {displayFullBN(
                                        deposited?.amount || ZERO_BN,
                                        token.displayDecimals
                                      )}{' '}
                                      Deposited BEAN
                                      <br />
                                      +&nbsp;
                                      <Typography
                                        display="inline"
                                        color="primary"
                                      >
                                        {displayFullBN(
                                          farmerSilo.beans.earned || ZERO_BN,
                                          token.displayDecimals
                                        )}
                                      </Typography>{' '}
                                      Earned BEAN
                                      <br />
                                      <Divider
                                        sx={{
                                          my: 0.5,
                                          opacity: 0.7,
                                          borderBottomWidth: 0,
                                          borderColor: 'divider',
                                        }}
                                      />
                                      ={' '}
                                      {displayFullBN(
                                        farmerSilo.beans.earned.plus(
                                          deposited?.amount || ZERO_BN
                                        ),
                                        token.displayDecimals
                                      )}{' '}
                                      BEAN
                                      <br />
                                    </>
                                  ) : (
                                    !token.equals(Bean) &&
                                    deposited?.amount.gt(0) && (
                                      <Stack gap={0.5}>
                                        <StatHorizontal label="Current BDV:">
                                          {displayFullBN(
                                            deposited?.amount.multipliedBy(
                                              getBDV(token)
                                            ) || ZERO_BN,
                                            token.displayDecimals
                                          )}
                                        </StatHorizontal>
                                        <StatHorizontal label="Recorded BDV:">
                                          {displayFullBN(
                                            deposited?.bdv || ZERO_BN,
                                            token.displayDecimals
                                          )}
                                        </StatHorizontal>
                                      </Stack>
                                    )
                                  )
                                }
                              >
                                {/*
                                 * There are multiple states here:
                                 * - No wallet connected. Show Zero
                                 * - Wallet connected, but we haven't even started loading, ie deposited.amount is undefined. Show Loader
                                 * - Loading: farmerSilo.loading. Show Loader
                                 * - We have data: deposited.amount is defined. Show value
                                 */}

                                {farmerSilo.loading ? (
                                  <BeanProgressIcon
                                    size={10}
                                    enabled
                                    variant="indeterminate"
                                  />
                                ) : deposited?.amount ? (
                                  <span>
                                    {displayFullBN(
                                      deposited?.amount || ZERO_BN,
                                      token.displayDecimals
                                    )}
                                    {token.equals(Bean) &&
                                    farmerSilo.beans.earned.gt(0) ? (
                                      <Typography
                                        component="span"
                                        color="primary.main"
                                      >
                                        {' + '}
                                        {displayFullBN(
                                          farmerSilo.beans.earned,
                                          token.displayDecimals
                                        )}
                                      </Typography>
                                    ) : null}
                                    &nbsp;{token.symbol}
                                  </span>
                                ) : // Connected and fetcher ran. We must have undefined. Show zero
                                account.isConnected && farmerSilo.ran ? (
                                  <>0 {token.symbol}</>
                                ) : // Connected but fetcher hasn't run yet. Show loader preemptively
                                account.isConnected && !farmerSilo.ran ? (
                                  <BeanProgressIcon
                                    size={10}
                                    enabled
                                    variant="indeterminate"
                                  />
                                ) : // Not connected. Show Zero in the correct denomination.
                                denomination === 'bdv' ? (
                                  <>
                                    <Box
                                      component="img"
                                      src={logo}
                                      alt="BEAN"
                                      sx={{
                                        height: '1em',
                                        marginRight: '0.25em',
                                        display: 'inline',
                                        position: 'relative',
                                        top: 0,
                                        left: 0,
                                      }}
                                    />
                                    <span>0</span>
                                  </>
                                ) : (
                                  <span>$0</span>
                                )}
                              </Tooltip>
                            </Typography>
                          </Grid>

                          {/**
                           * Cell: My Deposits
                           */}
                          <Grid item xs={1.75}>
                            <Row justifyContent="flex-end">
                              <Tooltip
                                placement="left"
                                componentsProps={TOOLTIP_COMPONENT_PROPS}
                                title={
                                  isUnripe ? (
                                    <Stack
                                      direction={{ xs: 'column', md: 'row' }}
                                      gap={{ xs: 0, md: 1 }}
                                      alignItems="stretch"
                                    >
                                      <Box sx={{ px: 1, py: 0.5 }}>
                                        <Stat
                                          title={
                                            <Row gap={0.5}>
                                              <TokenIcon token={token} />{' '}
                                              {token.symbol}
                                            </Row>
                                          }
                                          gap={0.25}
                                          variant="h4"
                                          amount={displayTokenAmount(
                                            deposited?.amount || ZERO_BN,
                                            token,
                                            { showName: false }
                                          )}
                                          subtitle={
                                            <>
                                              The number of {token.symbol}
                                              <br />
                                              you have Deposited in the Silo.
                                            </>
                                          }
                                        />
                                      </Box>
                                      <Row>×</Row>
                                      <Box
                                        sx={{ px: 1, py: 0.5, maxWidth: 215 }}
                                      >
                                        {isUnripeLP ? (
                                          <Stat
                                            title="Chop Amount"
                                            gap={0.25}
                                            variant="h4"
                                            // After Chop Change, update this to: recap rate * Total LP Underlying urBEANETH * BeanEth LP Price
                                            amount={`${unripeTokens[token.address]?.penalty?.times(100).toFixed(3)}%`}
                                            subtitle="The amount of BEANETH received for Chopping 1 urBEANETH."
                                          />
                                        ) : (
                                          <Stat
                                            title="Chop Rate"
                                            gap={0.25}
                                            variant="h4"
                                            amount={`1 - ${(
                                              unripeTokens[token.address]
                                                ?.chopPenalty || ZERO_BN
                                            ).toFixed(4)}%`}
                                            subtitle={
                                              <>
                                                The current penalty for Chopping
                                                <br />
                                                {token.symbol} for{' '}
                                                {
                                                  unripeUnderlyingTokens[
                                                    token.address
                                                  ].symbol
                                                }
                                                .{' '}
                                                <Link
                                                  href="https://docs.bean.money/almanac/farm/barn#chopping"
                                                  target="_blank"
                                                  rel="noreferrer"
                                                  underline="hover"
                                                  onClick={(e) => {
                                                    e.stopPropagation();
                                                  }}
                                                >
                                                  Learn more
                                                </Link>
                                              </>
                                            }
                                          />
                                        )}
                                      </Box>
                                      <Row>×</Row>
                                      <Box
                                        sx={{ px: 1, py: 0.5, maxWidth: 215 }}
                                      >
                                        <Stat
                                          title={`${
                                            unripeUnderlyingTokens[
                                              token.address
                                            ]
                                          } Price`}
                                          gap={0.25}
                                          variant="h4"
                                          amount={
                                            <Fiat
                                              token={
                                                unripeUnderlyingTokens[
                                                  token.address
                                                ]
                                              }
                                              amount={ONE_BN}
                                              chop={false}
                                            />
                                          }
                                          subtitle={`The current price of ${
                                            unripeUnderlyingTokens[
                                              token.address
                                            ].symbol
                                          }.`}
                                        />
                                      </Box>
                                      <Stack
                                        display={{ xs: 'none', md: 'flex' }}
                                        alignItems="center"
                                        justifyContent="center"
                                      >
                                        =
                                      </Stack>
                                    </Stack>
                                  ) : (
                                    ''
                                  )
                                }
                              >
                                <Typography
                                  color={
                                    isDeprecated
                                      ? 'text.tertiary'
                                      : 'text.primary'
                                  }
                                >
                                  <Row gap={0.3}>
                                    {/*
                                     * There are multiple states here:
                                     * - No wallet connected. Show Zero
                                     * - Wallet connected, but we haven't even started loading, ie deposited.amount is undefined. Show Loader
                                     * - Loading: farmerSilo.loading. Show Loader
                                     * - We have data: deposited.amount is defined. Show value
                                     */}
                                    {farmerSilo.loading ? (
                                      // Data is loading, show spinner
                                      <BeanProgressIcon
                                        size={10}
                                        enabled
                                        variant="indeterminate"
                                      />
                                    ) : (
                                      // Data is not loading. Note: this could be either before it starts loading, or after
                                      <>
                                        {deposited?.amount ? (
                                          <>
                                            <Fiat
                                              token={token}
                                              amount={deposited?.amount}
                                            />
                                            {isUnripe ? (
                                              <Typography
                                                display="inline"
                                                color={
                                                  BeanstalkPalette.theme.winter
                                                    .red
                                                }
                                              >
                                                *
                                              </Typography>
                                            ) : null}
                                          </>
                                        ) : account.isConnected &&
                                          farmerSilo.ran ? (
                                          // Connected, the fetch() ran, but we have no data. (usually we have 0 as a default)
                                          // But in this case we must have undefined or null. Show zero
                                          <Fiat
                                            token={token}
                                            amount={ZERO_BN}
                                          />
                                        ) : account.isConnected &&
                                          !farmerSilo.ran ? (
                                          // Connected but haven't started loading. Show loader anyway
                                          <BeanProgressIcon
                                            size={10}
                                            enabled
                                            variant="indeterminate"
                                          />
                                        ) : // Not connected. Show Zero in the correct denomination.
                                        denomination === 'bdv' ? (
                                          <>
                                            <Box
                                              component="img"
                                              src={logo}
                                              alt="BEAN"
                                              sx={{
                                                height: '1em',
                                                marginRight: '0.25em',
                                                display: 'inline',
                                                position: 'relative',
                                                top: 0,
                                                left: 0,
                                              }}
                                            />
                                            <span>0</span>
                                          </>
                                        ) : (
                                          <span>$0</span>
                                        )}
                                      </>
                                    )}
                                  </Row>
                                </Typography>
                              </Tooltip>
                              <Stack
                                // display={{ xs: 'none', md: 'block' }}
                                sx={{ width: ARROW_CONTAINER_WIDTH }}
                                alignItems="center"
                              >
                                <ArrowRightIcon
                                  sx={{
                                    color: 'secondary.main',
                                    marginTop: '3px',
                                  }}
                                />
                              </Stack>
                            </Row>
                          </Grid>
                        </>
                      )}
                    </Grid>
                  </Button>
                </Box>
              );
            })}
          </Stack>
        </Box>
      </Box>
    </Card>
  );
};

export default Whitelist;<|MERGE_RESOLUTION|>--- conflicted
+++ resolved
@@ -402,9 +402,6 @@
                                     />
                                   </Box>
                                   <Row>×</Row>
-<<<<<<< HEAD
-                                  <Box sx={{ px: 1, py: 0.5, maxWidth: 245 }}>
-=======
                                   <Box sx={{ px: 1, py: 0.5, maxWidth: 215 }}>
                                     {isUnripeLP ? (
                                       <Stat
@@ -452,7 +449,6 @@
                                   </Box>
                                   <Row>×</Row>
                                   <Box sx={{ px: 1, py: 0.5, maxWidth: 215 }}>
->>>>>>> 8bd11a21
                                     <Stat
                                       title="% Deposited"
                                       gap={0.25}
