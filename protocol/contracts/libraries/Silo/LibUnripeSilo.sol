--- conflicted
+++ resolved
@@ -65,7 +65,6 @@
     uint256 private constant AMOUNT_TO_BDV_BEAN_3CRV = 992_035; // 6 decimal precision
     uint256 private constant AMOUNT_TO_BDV_BEAN_LUSD = 983_108; // 6 decimal precision
 
-<<<<<<< HEAD
     //////////////////////// Unripe BEAN ////////////////////////
 
     /*
@@ -82,43 +81,11 @@
      */
 
     /**
-     * @dev Removes `amount` of Unripe Beans deposited stored in `account` legacy 
+     * @dev Removes all Unripe Beans deposited stored in `account` legacy 
      * Silo V1 storage and returns the BDV.
      *
      * Since Deposited Beans have a BDV of 1, 1 Bean in Silo V1 storage equals
      * 1 Unripe Bean. 
-     *
-     * FIXME(naming): removeLegacyDepositAsUnripeBean ?
-     */
-    function removeUnripeBeanDeposit(
-        address account,
-        uint32 season,
-        uint256 amount
-    ) internal returns (uint256 bdv) {
-        _removeUnripeBeanDeposit(account, season, amount);
-        bdv = amount.mul(C.initialRecap()).div(1e18);
-        
-    }
-
-    /**
-     * @dev See {removeUnripeBeanDeposit}.
-     * 
-     * FIXME(naming): _removeLegacyDepositAsUnripeBean ?
-     */
-    function _removeUnripeBeanDeposit(
-        address account,
-        uint32 season,
-        uint256 amount
-    ) private {
-        AppStorage storage s = LibAppStorage.diamondStorage();
-        
-        s.a[account].bean.deposits[season] = s.a[account].bean.deposits[season].sub(
-            amount,
-            "Silo: Crate balance too low."
-        );
-=======
-    /**
-     * @dev Deletes the legacy Bean storage reference for a given `account` and `id`.
      */
     function removeUnripeBeanDeposit(
         address account,
@@ -126,7 +93,6 @@
     ) internal {
         AppStorage storage s = LibAppStorage.diamondStorage();
         delete s.a[account].bean.deposits[id];
->>>>>>> 08e1b58d
     }
 
     /**
@@ -137,15 +103,10 @@
     }
 
     /**
-<<<<<<< HEAD
      * @dev Calculate the `amount` and `bdv` of an Unripe Bean deposit. Sums
      * across the amounts stored in Silo V1 and Silo V2 storage.
      * 
      * This is Unripe Bean equivalent of {LibTokenSilo-tokenDeposit}.
-=======
-     * @dev Returns the whole Unripe Bean Deposit for a given `account` and `season`.
-     * Includes non-legacy balance.
->>>>>>> 08e1b58d
      */
     function unripeBeanDeposit(address account, uint32 season)
         internal
@@ -170,8 +131,6 @@
             .add(legacyAmount.mul(C.initialRecap()).div(1e18));
         
     }
-
-<<<<<<< HEAD
     //////////////////////// Unripe LP ////////////////////////
 
     /*
@@ -186,127 +145,13 @@
      */
 
     /**
-     * @dev Removes `amount` Unripe BEAN:3CRV stored in _any_ of the
+     * @dev Removes all Unripe BEAN:3CRV stored in _any_ of the
      * pre-exploit LP Token Silo storage mappings and returns the BDV. 
      *
-     * Priorization:
      * 
      * 1. Silo V1 format, pre-exploit BEAN:ETH LP token
      * 2. Silo V2 format, pre-exploit BEAN:3CRV LP token
      * 3. Silo V2 format, pre-exploit BEAN:LUSD LP token
-     *
-     * Should loop through each of the storage formats in the above order and
-     * remove from each as necessary. A contrived example:
-     * 
-     * +─────────+─────────+─────────────────+─────────────────────────+
-     * | season  | amount  | bdv at exploit  | token                   |
-     * +─────────+─────────+─────────────────+─────────────────────────+
-     * | 6044    | 0.00001 | 500             | BEAN:ETH (pre-exploit)  |
-     * | 6044    | 600     | 610             | BEAN:3CRV (pre-exploit) |
-     * | 6044    | 300     | 290             | BEAN:LUSD (pre-exploit) |
-     * +─────────+─────────+─────────────────+─────────────────────────+
-     *
-     * With the above Deposits, the user should have received:
-     *  500 + 610 + 290 = 1400 Unripe BEAN:3CRV LP.
-     *
-     * Removing 600 Unripe BEAN:3CRV LP would remove all 500 from the pre-exploit
-     * BEAN:ETH Deposit and bring the pre-exploit BEAN:3CRV Deposit from
-     * 610 -> 510.
-     */
-    function removeUnripeLPDeposit(
-        address account,
-        uint32 season,
-        uint256 amount
-    ) internal returns (uint256 bdv) {
-        bdv = _removeUnripeLPDeposit(account, season, amount);
-        bdv = bdv.mul(C.initialRecap()).div(1e18);
-    }
-
-    /**
-     * @dev See {removeUnripeLPDeposit}.
-     *
-     * Note that 1 Unripe LP = 1 BDV at the block of exploit.
-     */
-    function _removeUnripeLPDeposit(
-        address account,
-        uint32 season,
-        uint256 amount
-    ) private returns (uint256 bdv) {
-        AppStorage storage s = LibAppStorage.diamondStorage();
-
-        // Fetch Unripe BEAN:3CRV stored in legacy BEAN:ETH storage 
-        // (Silo V1 format).
-        (uint256 amount1, uint256 bdv1) = getBeanEthUnripeLP(account, season);
-
-        // If the amount in legacy BEAN:ETH storage is more than the desired 
-        // withdraw amount, decrement balances accordingly and return.
-        if (amount1 >= amount) {
-            // Proportionally decrement the Deposited legacy BEAN:ETH Silo balance.
-            uint256 removed = amount.mul(s.a[account].lp.deposits[season]).div(amount1);
-
-            s.a[account].lp.deposits[season] = s.a[account].lp.deposits[season].sub(removed);
-            removed = amount.mul(bdv1).div(amount1);
-            s.a[account].lp.depositSeeds[season] = s
-                .a[account]
-                .lp
-                .depositSeeds[season]
-                .sub(removed.mul(4));
-            
-            return removed;
-        }
-
-        // Use the entire legacy BEAN:ETH balance.
-        amount -= amount1;
-        bdv = bdv1;
-        delete s.a[account].lp.depositSeeds[season];
-        delete s.a[account].lp.deposits[season];
-
-        // Fetch Unripe BEAN:3CRV stored in the legacy BEAN:3CRV Deposit storage 
-        // (Silo V2 format).
-        (amount1, bdv1) = getBean3CrvUnripeLP(account, season);
-        if (amount1 >= amount) {
-            Account.Deposit storage d = s.a[account].legacyDeposits[
-                C.unripeLPPool1()
-            ][season];
-            uint128 removed = uint128(amount.mul(d.amount).div(amount1));
-            s.a[account].legacyDeposits[C.unripeLPPool1()][season].amount = d.amount.sub(
-                removed
-            );  
-            removed = uint128(amount.mul(d.bdv).div(amount1));
-            s.a[account].legacyDeposits[C.unripeLPPool1()][season].bdv = d.bdv.sub(
-                removed
-            );
-            return bdv.add(removed);
-        }
-
-        // Use the entire legacy BEAN:3CRV balance.
-        amount -= amount1;
-        bdv = bdv.add(bdv1);
-        delete s.a[account].legacyDeposits[C.unripeLPPool1()][season];
-
-        // Fetch Unripe BEAN:3CRV stored in the legacy BEAN:LUSD Deposit storage
-        // (Silo V2 format).
-        (amount1, bdv1) = getBeanLusdUnripeLP(account, season);
-        if (amount1 >= amount) {
-            Account.Deposit storage d = s.a[account].legacyDeposits[
-                C.unripeLPPool2()
-            ][season];
-            uint128 removed = uint128(amount.mul(d.amount).div(amount1));
-            s.a[account].legacyDeposits[C.unripeLPPool2()][season].amount = d.amount.sub(
-                removed
-            );
-            removed = uint128(amount.mul(d.bdv).div(amount1));
-            s.a[account].legacyDeposits[C.unripeLPPool2()][season].bdv = d.bdv.sub(
-                removed
-            );
-            return bdv.add(removed);
-        }
-
-        // Revert if `account` does not have enough Unripe BEAN:3CRV across all storage locations.
-        revert("Silo: Crate balance too low.");
-=======
-    /**
-     * @dev Deletes all legacy LP storage references for a given `account` and `id`.
      */
     function removeUnripeLPDeposit(
         address account,
@@ -317,7 +162,6 @@
         delete s.a[account].lp.deposits[id];
         delete s.a[account].deposits[C.unripeLPPool1()][id];
         delete s.a[account].deposits[C.unripeLPPool2()][id];
->>>>>>> 08e1b58d
     }
 
     /**
@@ -328,14 +172,9 @@
     }
 
     /**
-<<<<<<< HEAD
      * @dev Calculate the `amount` and `bdv` of a given Unripe BEAN:3CRV deposit.
      *
      * This is Unripe LP equivalent of {LibTokenSilo-tokenDeposit}.
-=======
-     * @dev Returns the whole Unripe LP Deposit for a given `account` and `season`.
-     * Includes non-legacy balance.
->>>>>>> 08e1b58d
      */
     function unripeLPDeposit(address account, uint32 season)
         internal
