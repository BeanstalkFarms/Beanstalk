// SPDX-License-Identifier: MIT

pragma solidity ^0.8.20;

import {LibUnripe, AppStorage} from "contracts/libraries/LibUnripe.sol";
import {IERC20} from "@openzeppelin/contracts/token/ERC20/IERC20.sol";
import {IBean} from "contracts/interfaces/IBean.sol";
import {LibAppStorage} from "./LibAppStorage.sol";
import {LibRedundantMath256} from "contracts/libraries/LibRedundantMath256.sol";

/**
 * @title LibChop
 * @author deadmanwalking
 */
library LibChop {
    using LibRedundantMath256 for uint256;

    /**
     * @notice Chops an Unripe Token into its Ripe Token.
     * @dev The output amount is based on the % of Sprouts that are Rinsable or Rinsed
     * and the % of Fertilizer that has been bought.
     * @param unripeToken The address of the Unripe Token to be Chopped.
     * @param amount The amount of the of the Unripe Token to be Chopped.
     * @return underlyingToken The address of Ripe Tokens received after the Chop.
     * @return underlyingAmount The amount of Ripe Tokens received after the Chop.
     */
    function chop(
        address unripeToken,
        uint256 amount,
        uint256 supply
    ) internal returns (address underlyingToken, uint256 underlyingAmount) {
        AppStorage storage s = LibAppStorage.diamondStorage();
<<<<<<< HEAD
        underlyingAmount = LibUnripe._getPenalizedUnderlying(unripeToken, amount, supply);
        LibUnripe.decrementUnderlying(unripeToken, underlyingAmount);
        underlyingToken = s.sys.silo.unripeSettings[unripeToken].underlyingToken;
=======
        underlyingAmount = LibUnripe.getPenalizedUnderlying(unripeToken, amount, supply);
        // remove the underlying amount and decrease s.recapitalized if token is unripe LP
        LibUnripe.removeUnderlying(unripeToken, underlyingAmount);
        underlyingToken = s.u[unripeToken].underlyingToken;
>>>>>>> 8bd11a21
    }
}<|MERGE_RESOLUTION|>--- conflicted
+++ resolved
@@ -30,15 +30,9 @@
         uint256 supply
     ) internal returns (address underlyingToken, uint256 underlyingAmount) {
         AppStorage storage s = LibAppStorage.diamondStorage();
-<<<<<<< HEAD
-        underlyingAmount = LibUnripe._getPenalizedUnderlying(unripeToken, amount, supply);
-        LibUnripe.decrementUnderlying(unripeToken, underlyingAmount);
-        underlyingToken = s.sys.silo.unripeSettings[unripeToken].underlyingToken;
-=======
         underlyingAmount = LibUnripe.getPenalizedUnderlying(unripeToken, amount, supply);
         // remove the underlying amount and decrease s.recapitalized if token is unripe LP
         LibUnripe.removeUnderlying(unripeToken, underlyingAmount);
-        underlyingToken = s.u[unripeToken].underlyingToken;
->>>>>>> 8bd11a21
+        underlyingToken = s.sys.silo.unripeSettings[unripeToken].underlyingToken;
     }
 }