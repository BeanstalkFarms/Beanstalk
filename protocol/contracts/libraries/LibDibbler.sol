// SPDX-License-Identifier: MIT

pragma solidity ^0.8.20;

import {Math} from "@openzeppelin/contracts/utils/math/Math.sol";
import {PRBMath} from "@prb/math/contracts/PRBMath.sol";
import {LibPRBMathRoundable} from "contracts/libraries/LibPRBMathRoundable.sol";
import {LibAppStorage, AppStorage} from "./LibAppStorage.sol";
import {LibRedundantMath128} from "./LibRedundantMath128.sol";
import {LibRedundantMath32} from "./LibRedundantMath32.sol";
import {LibRedundantMath256} from "contracts/libraries/LibRedundantMath256.sol";

/**
 * @title LibDibbler
 * @author Publius, Brean
 * @notice Calculates the amount of Pods received for Sowing under certain conditions.
 * Provides functions to calculate the instantaneous Temperature, which is adjusted by the
 * Morning Auction functionality. Provides additional functionality used by field/market.
 */
library LibDibbler {
    using PRBMath for uint256;
    using LibPRBMathRoundable for uint256;
    using LibRedundantMath256 for uint256;
    using LibRedundantMath32 for uint32;
    using LibRedundantMath128 for uint128;

    /// @dev Morning Auction scales temperature by 1e6.
    uint256 internal constant TEMPERATURE_PRECISION = 1e6;

    /// @dev Simplifies conversion of Beans to Pods:
    /// `pods = beans * (1 + temperature)`
    /// `pods = beans * (100% + temperature) / 100%`
    uint256 private constant ONE_HUNDRED_PCT = 100 * TEMPERATURE_PRECISION;

    /// @dev If less than `SOIL_SOLD_OUT_THRESHOLD` Soil is left, consider
    /// Soil to be "sold out"; affects how Temperature is adjusted.
    uint256 private constant SOIL_SOLD_OUT_THRESHOLD = 1e6;

<<<<<<< HEAD
    uint256 private constant L1_BLOCK_TIME = 12;
    uint256 private constant L2_BLOCK_TIME = 2;

    event Sow(address indexed account, uint256 index, uint256 beans, uint256 pods);
=======
    event Sow(address indexed account, uint256 fieldId, uint256 index, uint256 beans, uint256 pods);
>>>>>>> 715b6df3

    //////////////////// SOW ////////////////////

    /**
     * @param beans The number of Beans to Sow
     * @param _morningTemperature Pre-calculated {morningTemperature()}
     * @param account The account sowing Beans
     * @param abovePeg Whether the TWA deltaB of the previous season was positive (true) or negative (false)
     * @dev
     *
     * ## Above Peg
     *
     * | t   | Max pods  | s.sys.soil         | soil                    | temperature              | maxTemperature |
     * |-----|-----------|-----------------------|-------------------------|--------------------------|----------------|
     * | 0   | 500e6     | ~37e6 500e6/(1+1250%) | ~495e6 500e6/(1+1%))    | 1e6 (1%)                 | 1250 (1250%)   |
     * | 12  | 500e6     | ~37e6                 | ~111e6 500e6/(1+348%))  | 348.75e6 (27.9% * 1250)  | 1250           |
     * | 300 | 500e6     | ~37e6                 |  ~37e6 500e6/(1+1250%)  | 1250e6                   | 1250           |
     *
     * ## Below Peg
     *
     * | t   | Max pods                        | soil  | temperature                   | maxTemperature     |
     * |-----|---------------------------------|-------|-------------------------------|--------------------|
     * | 0   | 505e6 (500e6 * (1+1%))          | 500e6 | 1e6 (1%)                      | 1250 (1250%)       |
     * | 12  | 2243.75e6 (500e6 * (1+348.75%)) | 500e6 | 348.75e6 (27.9% * 1250 * 1e6) | 1250               |
     * | 300 | 6750e6 (500e6 * (1+1250%))      | 500e6 | 1250e6                        | 1250               |
     */
    function sow(
        uint256 beans,
        uint256 _morningTemperature,
        address account,
        bool abovePeg
    ) internal returns (uint256) {
        AppStorage storage s = LibAppStorage.diamondStorage();

        uint256 pods;
        if (abovePeg) {
            uint256 maxTemperature = uint256(s.sys.weather.temp).mul(TEMPERATURE_PRECISION);
            // amount sown is rounded up, because
            // 1: temperature is rounded down.
            // 2: pods are rounded down.
            beans = scaleSoilDown(beans, _morningTemperature, maxTemperature);
            pods = beansToPods(beans, maxTemperature);
        } else {
            pods = beansToPods(beans, _morningTemperature);
        }

        // In the case of an overflow, its equivalent to having no soil left.
        if (s.sys.soil < beans) {
            s.sys.soil = 0;
        } else {
            s.sys.soil = s.sys.soil.sub(uint128(beans));
        }

<<<<<<< HEAD
        s.a[account].field.plots[s.f.pods] = pods;
        s.a[account].field.plotIndexes.push(s.f.pods);
        emit Sow(account, s.f.pods, beans, pods);
=======
        s.accts[account].fields[s.sys.activeField].plots[
            s.sys.fields[s.sys.activeField].pods
        ] = pods;
        emit Sow(account, s.sys.activeField, s.sys.fields[s.sys.activeField].pods, beans, pods);
>>>>>>> 715b6df3

        s.sys.fields[s.sys.activeField].pods += pods;
        _saveSowTime();
        return pods;
    }

    /**
     * @dev Stores the time elapsed from the start of the Season to the time
     * at which Soil is "sold out", i.e. the remaining Soil is less than a
     * threshold `SOIL_SOLD_OUT_THRESHOLD`.
     *
     * RATIONALE: Beanstalk utilizes the time elapsed for Soil to "sell out" to
     * gauge demand for Soil, which affects how the Temperature is adjusted. For
     * example, if all Soil is Sown in 1 second vs. 1 hour, Beanstalk assumes
     * that the former shows more demand than the latter.
     *
     * `thisSowTime` represents the target time of the first Sow for the *next*
     * Season to be considered increasing in demand.
     *
     * `thisSowTime` should only be updated if:
     *  (a) there is less than 1 Soil available after this Sow, and
     *  (b) it has not yet been updated this Season.
     *
     * Note that:
     *  - `s.soil` was decremented in the upstream {sow} function.
     *  - `s.weather.thisSowTime` is set to `type(uint32).max` during {sunrise}.
     */
    function _saveSowTime() private {
        AppStorage storage s = LibAppStorage.diamondStorage();

        // s.sys.soil is now the soil remaining after this Sow.
        if (s.sys.soil > SOIL_SOLD_OUT_THRESHOLD || s.sys.weather.thisSowTime < type(uint32).max) {
            // haven't sold enough soil, or already set thisSowTime for this Season.
            return;
        }

        s.sys.weather.thisSowTime = uint32(block.timestamp.sub(s.sys.season.timestamp));
    }

    //////////////////// TEMPERATURE ////////////////////

    /**
<<<<<<< HEAD
     * @notice Returns the temperature `s.w.t` scaled down based on the block delta.
=======
     * @dev Returns the temperature `s.weather.t` scaled down based on the block delta.
>>>>>>> 715b6df3
     * Precision level 1e6, as soil has 1e6 precision (1% = 1e6)
     * the formula `log51(A * MAX_BLOCK_ELAPSED + 1)` is applied, where:
     * `A = 2`
     * `MAX_BLOCK_ELAPSED = 25`
     * @dev L2 block times are signifncatly shorter than L1. To adjust for this,
     * `delta` is scaled down by the ratio of L2 block time to L1 block time.
     */
    function morningTemperature() internal view returns (uint256) {
        AppStorage storage s = LibAppStorage.diamondStorage();
<<<<<<< HEAD
        uint256 delta = block.number.sub(s.season.sunriseBlock).mul(L2_BLOCK_TIME).div(
            L1_BLOCK_TIME
        );
=======
        uint256 delta = block.number.sub(s.sys.season.sunriseBlock);
>>>>>>> 715b6df3

        // check most likely case first
        if (delta > 24) {
            return uint256(s.sys.weather.temp).mul(TEMPERATURE_PRECISION);
        }

        // Binary Search
        if (delta < 13) {
            if (delta < 7) {
                if (delta < 4) {
                    if (delta < 2) {
                        // delta == 0, same block as sunrise
                        if (delta < 1) {
                            return TEMPERATURE_PRECISION;
                        }
                        // delta == 1
                        else {
                            return _scaleTemperature(279415312704);
                        }
                    }
                    if (delta == 2) {
                        return _scaleTemperature(409336034395);
                    } else {
                        // delta == 3
                        return _scaleTemperature(494912626048);
                    }
                }
                if (delta < 6) {
                    if (delta == 4) {
                        return _scaleTemperature(558830625409);
                    } else {
                        // delta == 5
                        return _scaleTemperature(609868162219);
                    }
                } else {
                    // delta == 6
                    return _scaleTemperature(652355825780);
                }
            }
            if (delta < 10) {
                if (delta < 9) {
                    if (delta == 7) {
                        return _scaleTemperature(688751347100);
                    } else {
                        // delta == 8
                        return _scaleTemperature(720584687295);
                    }
                } else {
                    // delta == 9
                    return _scaleTemperature(748873234524);
                }
            }
            if (delta < 12) {
                if (delta == 10) {
                    return _scaleTemperature(774327938752);
                } else {
                    // delta == 11
                    return _scaleTemperature(797465225780);
                }
            } else {
                // delta == 12
                return _scaleTemperature(818672068791);
            }
        }
        if (delta < 19) {
            if (delta < 16) {
                if (delta < 15) {
                    if (delta == 13) {
                        return _scaleTemperature(838245938114);
                    } else {
                        // delta == 14
                        return _scaleTemperature(856420437864);
                    }
                } else {
                    // delta == 15
                    return _scaleTemperature(873382373802);
                }
            }
            if (delta < 18) {
                if (delta == 16) {
                    return _scaleTemperature(889283474924);
                } else {
                    // delta == 17
                    return _scaleTemperature(904248660443);
                }
            } else {
                // delta == 18
                return _scaleTemperature(918382006208);
            }
        }
        if (delta < 22) {
            if (delta < 21) {
                if (delta == 19) {
                    return _scaleTemperature(931771138485);
                } else {
                    // delta == 20
                    return _scaleTemperature(944490527707);
                }
            } else {
                // delta = 21
                return _scaleTemperature(956603996980);
            }
        }
        if (delta <= 23) {
            if (delta == 22) {
                return _scaleTemperature(968166659804);
            } else {
                // delta == 23
                return _scaleTemperature(979226436102);
            }
        } else {
            // delta == 24
            return _scaleTemperature(989825252096);
        }
    }

    /**
     * @param pct The percentage to scale down by, measured to 1e12.
     * @return scaledTemperature The scaled temperature, measured to 1e8 = 100e6 = 100% = 1.
     * @dev Scales down `s.weather.t` and imposes a minimum of 1e6 (1%) unless
     * `s.weather.t` is 0%.
     */
    function _scaleTemperature(uint256 pct) private view returns (uint256 scaledTemperature) {
        AppStorage storage s = LibAppStorage.diamondStorage();

        uint256 maxTemperature = s.sys.weather.temp;
        if (maxTemperature == 0) return 0;

        scaledTemperature = Math.max(
            // To save gas, `pct` is pre-calculated to 12 digits. Here we
            // perform the following transformation:
            // (1e2)    maxTemperature
            // (1e12)    * pct
            // (1e6)     / TEMPERATURE_PRECISION
            // (1e8)     = scaledYield
            maxTemperature.mulDiv(pct, TEMPERATURE_PRECISION, LibPRBMathRoundable.Rounding.Up),
            // Floor at TEMPERATURE_PRECISION (1%)
            TEMPERATURE_PRECISION
        );
    }

    /**
     * @param beans The number of Beans to convert to Pods.
     * @param _morningTemperature The current Temperature, measured to 1e8.
     * @dev Converts Beans to Pods based on `_morningTemperature`.
     *
     * `pods = beans * (100e6 + _morningTemperature) / 100e6`
     * `pods = beans * (1 + _morningTemperature / 100e6)`
     *
     * Beans and Pods are measured to 6 decimals.
     *
     * 1e8 = 100e6 = 100% = 1.
     */
    function beansToPods(
        uint256 beans,
        uint256 _morningTemperature
    ) internal pure returns (uint256 pods) {
        pods = beans.mulDiv(_morningTemperature.add(ONE_HUNDRED_PCT), ONE_HUNDRED_PCT);
    }

    /**
     * @dev Scales Soil up when Beanstalk is above peg.
     * `(1 + maxTemperature) / (1 + morningTemperature)`
     */
    function scaleSoilUp(
        uint256 soil,
        uint256 maxTemperature,
        uint256 _morningTemperature
    ) internal pure returns (uint256) {
        return
            soil.mulDiv(
                maxTemperature.add(ONE_HUNDRED_PCT),
                _morningTemperature.add(ONE_HUNDRED_PCT)
            );
    }

    /**
     * @dev Scales Soil down when Beanstalk is above peg.
     *
     * When Beanstalk is above peg, the Soil issued changes. Example:
     *
     * If 500 Soil is issued when `s.weather.temp = 100e2 = 100%`
     * At delta = 0:
     *  morningTemperature() = 1%
     *  Soil = `500*(100 + 100%)/(100 + 1%)` = 990.09901 soil
     *
     * If someone sow'd ~495 soil, it's equilivant to sowing 250 soil at t > 25.
     * Thus when someone sows during this time, the amount subtracted from s.sys.soil
     * should be scaled down.
     *
     * Note: param ordering matches the mulDiv operation
     */
    function scaleSoilDown(
        uint256 soil,
        uint256 _morningTemperature,
        uint256 maxTemperature
    ) internal pure returns (uint256) {
        return
            soil.mulDiv(
                _morningTemperature.add(ONE_HUNDRED_PCT),
                maxTemperature.add(ONE_HUNDRED_PCT),
                LibPRBMathRoundable.Rounding.Up
            );
    }

    /**
     * @notice Returns the remaining Pods that could be issued this Season.
     */
    function remainingPods() internal view returns (uint256) {
        AppStorage storage s = LibAppStorage.diamondStorage();

        // Above peg: number of Pods is fixed, Soil adjusts
        if (s.sys.season.abovePeg) {
            return
                beansToPods(
                    s.sys.soil, // 1 bean = 1 soil
                    uint256(s.sys.weather.temp).mul(TEMPERATURE_PRECISION) // 1e2 -> 1e8
                );
        } else {
            // Below peg: amount of Soil is fixed, temperature adjusts
            return
                beansToPods(
                    s.sys.soil, // 1 bean = 1 soil
                    morningTemperature()
                );
        }
    }

    /**
     * @notice removes a plot index from an accounts plotIndex list.
     */
    function removePlotIndexFromAccount(address account, uint256 plotIndex) internal {
        AppStorage storage s = LibAppStorage.diamondStorage();
        uint256 i = findPlotIndexForAccount(account, plotIndex);
        s.a[account].field.plotIndexes[i] = s.a[account].field.plotIndexes[
            s.a[account].field.plotIndexes.length - 1
        ];
        s.a[account].field.plotIndexes.pop();
    }

    /**
     * @notice finds the index of a plot in an accounts plotIndex list.
     */
    function findPlotIndexForAccount(
        address account,
        uint256 plotIndex
    ) internal view returns (uint256 i) {
        AppStorage storage s = LibAppStorage.diamondStorage();
        uint256[] memory plotIndexes = s.a[account].field.plotIndexes;
        uint256 length = plotIndexes.length;
        while (plotIndexes[i] != plotIndex) {
            i++;
            if (i >= length) {
                revert("Id not found");
            }
        }
        return i;
    }
}<|MERGE_RESOLUTION|>--- conflicted
+++ resolved
@@ -36,14 +36,11 @@
     /// Soil to be "sold out"; affects how Temperature is adjusted.
     uint256 private constant SOIL_SOLD_OUT_THRESHOLD = 1e6;
 
-<<<<<<< HEAD
+    event Sow(address indexed account, uint256 fieldId uint256 index, uint256 beans, uint256 pods);
     uint256 private constant L1_BLOCK_TIME = 12;
     uint256 private constant L2_BLOCK_TIME = 2;
 
     event Sow(address indexed account, uint256 index, uint256 beans, uint256 pods);
-=======
-    event Sow(address indexed account, uint256 fieldId, uint256 index, uint256 beans, uint256 pods);
->>>>>>> 715b6df3
 
     //////////////////// SOW ////////////////////
 
@@ -97,16 +94,11 @@
             s.sys.soil = s.sys.soil.sub(uint128(beans));
         }
 
-<<<<<<< HEAD
-        s.a[account].field.plots[s.f.pods] = pods;
-        s.a[account].field.plotIndexes.push(s.f.pods);
-        emit Sow(account, s.f.pods, beans, pods);
-=======
         s.accts[account].fields[s.sys.activeField].plots[
             s.sys.fields[s.sys.activeField].pods
         ] = pods;
+        s.a[account].field.plotIndexes.push(s.f.pods);
         emit Sow(account, s.sys.activeField, s.sys.fields[s.sys.activeField].pods, beans, pods);
->>>>>>> 715b6df3
 
         s.sys.fields[s.sys.activeField].pods += pods;
         _saveSowTime();
@@ -149,11 +141,7 @@
     //////////////////// TEMPERATURE ////////////////////
 
     /**
-<<<<<<< HEAD
-     * @notice Returns the temperature `s.w.t` scaled down based on the block delta.
-=======
      * @dev Returns the temperature `s.weather.t` scaled down based on the block delta.
->>>>>>> 715b6df3
      * Precision level 1e6, as soil has 1e6 precision (1% = 1e6)
      * the formula `log51(A * MAX_BLOCK_ELAPSED + 1)` is applied, where:
      * `A = 2`
@@ -163,13 +151,9 @@
      */
     function morningTemperature() internal view returns (uint256) {
         AppStorage storage s = LibAppStorage.diamondStorage();
-<<<<<<< HEAD
         uint256 delta = block.number.sub(s.season.sunriseBlock).mul(L2_BLOCK_TIME).div(
             L1_BLOCK_TIME
         );
-=======
-        uint256 delta = block.number.sub(s.sys.season.sunriseBlock);
->>>>>>> 715b6df3
 
         // check most likely case first
         if (delta > 24) {
