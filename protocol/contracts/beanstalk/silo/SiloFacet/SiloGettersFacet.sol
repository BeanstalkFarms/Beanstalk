--- conflicted
+++ resolved
@@ -17,6 +17,7 @@
 import {LibSilo} from "contracts/libraries/Silo/LibSilo.sol";
 import {C} from "contracts/C.sol";
 import {LibWhitelistedTokens} from "contracts/libraries/Silo/LibWhitelistedTokens.sol";
+import {PerWellPlenty} from "contracts/beanstalk/storage/Account.sol";
 
 /**
  * @author Brean, pizzaman1337
@@ -39,20 +40,12 @@
         uint32 lastSop;
         // `account` balance of Roots when it started raining.
         uint256 roots;
-<<<<<<< HEAD
         FarmerSops[] farmerSops;
     }
 
     struct FarmerSops {
         address well;
-        Account.PerWellPlenty wellsPlenty;
-=======
-        // The global Plenty per Root at the last Season in which `account`
-        // updated their Silo.
-        uint256 plentyPerRoot;
-        // `account` balance of unclaimed tokens from Seasons of Plenty.
-        uint256 plenty;
->>>>>>> b3bd7452
+        PerWellPlenty wellsPlenty;
     }
 
     //////////////////////// GETTERS ////////////////////////
@@ -484,11 +477,7 @@
      * Raining during a Silo update.
      */
     function balanceOfRainRoots(address account) external view returns (uint256) {
-<<<<<<< HEAD
-        return s.a[account].sop.rainRoots;
-=======
-        return s.accts[account].sop.roots;
->>>>>>> b3bd7452
+        return s.accts[account].sop.rainRoots;
     }
 
     /**
@@ -498,24 +487,16 @@
     function balanceOfSop(
         address account
     ) external view returns (AccountSeasonOfPlenty memory sop) {
-<<<<<<< HEAD
-        sop.lastRain = s.a[account].lastRain;
-        sop.lastSop = s.a[account].lastSop;
-        sop.roots = s.a[account].sop.rainRoots;
+        sop.lastRain = s.accts[account].lastRain;
+        sop.lastSop = s.accts[account].lastSop;
+        sop.roots = s.accts[account].sop.rainRoots;
         address[] memory wells = LibWhitelistedTokens.getWhitelistedWellLpTokens();
         sop.farmerSops = new FarmerSops[](wells.length);
         for (uint256 i; i < wells.length; i++) {
-            Account.PerWellPlenty memory wellSop = s.a[account].sop.perWellPlenty[wells[i]];
+            PerWellPlenty memory wellSop = s.accts[account].sop.perWellPlenty[wells[i]];
             FarmerSops memory farmerSops = FarmerSops(wells[i], wellSop);
             sop.farmerSops[i] = farmerSops;
         }
-=======
-        sop.lastRain = s.accts[account].lastRain;
-        sop.lastSop = s.accts[account].lastSop;
-        sop.roots = s.accts[account].sop.roots;
-        sop.plenty = LibSilo.balanceOfPlenty(account);
-        sop.plentyPerRoot = s.accts[account].sop.plentyPerRoot;
->>>>>>> b3bd7452
     }
 
     //////////////////////// STEM ////////////////////////
