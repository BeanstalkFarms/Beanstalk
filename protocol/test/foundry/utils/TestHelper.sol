--- conflicted
+++ resolved
@@ -239,15 +239,9 @@
             3000
             );
         bytes memory code = at(ethUsdc);
-<<<<<<< HEAD
-        address targetAddr = 0x8ad599c3A0ff1De082011EFDDc58f1908eb6e6D8;
-        vm.etch(targetAddr, code);
-        MockUniswapV3Pool(0x8ad599c3A0ff1De082011EFDDc58f1908eb6e6D8).setOraclePrice(1000e6,18);
-=======
         address targetAddr = C.UNIV3_ETH_USDC_POOL;
         vm.etch(targetAddr, code);
         MockUniswapV3Pool(C.UNIV3_ETH_USDC_POOL).setOraclePrice(1000e6,18);
->>>>>>> 741140da
     }
 
     function _mockCurveMetapool() internal {
