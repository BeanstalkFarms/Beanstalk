const { upgradeWithNewFacets } = require("../scripts/diamond.js");
const { deployContract } = require("../scripts/contracts");
const { L2_WEETH } = require("../test/hardhat/utils/constants.js");
const fs = require("fs");
const { splitEntriesIntoChunks } = require("../utils/read.js");

// Files
const BEAN_INTERNAL_BALANCES = "./reseed/data/r8/bean_internal.json";

async function reseed8(account, L2Beanstalk) {
  console.log("-----------------------------------");
<<<<<<< HEAD
  console.log("reseed8: whitelist tokens.\n");
  let assets = JSON.parse(await fs.readFileSync(WHITELIST_SETTINGS));
  let tokens = assets.map((asset) => asset[0]);
  let siloSettings = assets.map((asset) => asset[1]);
  let whitelistStatuses = assets.map((asset) => asset[2]);
  let oracles = assets.map((asset) => asset[3]);

  // deploy LSD chainlink oracle for whitelist:
  await deployContract("LSDChainlinkOracle", account, true, [
    "0x639Fe6ab55C921f74e7fac1ee960C0B6293ba612", // ETH/USD oracle.
    "14400", // 4 hours
    "0xE141425bc1594b8039De6390db1cDaf4397EA22b", // LSD/ETH oracle.
    "345600", // 4 days
    L2_WEETH // LSD token
  ]);

  await upgradeWithNewFacets({
    diamondAddress: L2Beanstalk,
    facetNames: [],
    initFacetName: "ReseedWhitelist",
    initArgs: [tokens, siloSettings, whitelistStatuses, oracles],
    bip: false,
    verbose: true,
    account: account
  });
  console.log("-----------------------------------");
=======
  console.log("reseed7: reissue internal balances.\n");

  let beanBalances = JSON.parse(await fs.readFileSync(BEAN_INTERNAL_BALANCES));

  chunkSize = 2;
  balanceChunks = splitEntriesIntoChunks(beanBalances, chunkSize);

  for (let i = 0; i < balanceChunks.length; i++) {
    console.log(`Processing chunk ${i + 1} of ${balanceChunks.length}`);
    console.log("Data chunk:", balanceChunks[i]);
    await upgradeWithNewFacets({
      diamondAddress: L2Beanstalk,
      facetNames: [],
      initFacetName: "ReseedInternalBalances",
      initArgs: [balanceChunks[i]],
      bip: false,
      verbose: true,
      account: account,
      checkGas: true
    });
    console.log("-----------------------------------");
  }
>>>>>>> cd4ac343
}

exports.reseed8 = reseed8;<|MERGE_RESOLUTION|>--- conflicted
+++ resolved
@@ -9,34 +9,6 @@
 
 async function reseed8(account, L2Beanstalk) {
   console.log("-----------------------------------");
-<<<<<<< HEAD
-  console.log("reseed8: whitelist tokens.\n");
-  let assets = JSON.parse(await fs.readFileSync(WHITELIST_SETTINGS));
-  let tokens = assets.map((asset) => asset[0]);
-  let siloSettings = assets.map((asset) => asset[1]);
-  let whitelistStatuses = assets.map((asset) => asset[2]);
-  let oracles = assets.map((asset) => asset[3]);
-
-  // deploy LSD chainlink oracle for whitelist:
-  await deployContract("LSDChainlinkOracle", account, true, [
-    "0x639Fe6ab55C921f74e7fac1ee960C0B6293ba612", // ETH/USD oracle.
-    "14400", // 4 hours
-    "0xE141425bc1594b8039De6390db1cDaf4397EA22b", // LSD/ETH oracle.
-    "345600", // 4 days
-    L2_WEETH // LSD token
-  ]);
-
-  await upgradeWithNewFacets({
-    diamondAddress: L2Beanstalk,
-    facetNames: [],
-    initFacetName: "ReseedWhitelist",
-    initArgs: [tokens, siloSettings, whitelistStatuses, oracles],
-    bip: false,
-    verbose: true,
-    account: account
-  });
-  console.log("-----------------------------------");
-=======
   console.log("reseed7: reissue internal balances.\n");
 
   let beanBalances = JSON.parse(await fs.readFileSync(BEAN_INTERNAL_BALANCES));
@@ -59,7 +31,6 @@
     });
     console.log("-----------------------------------");
   }
->>>>>>> cd4ac343
 }
 
 exports.reseed8 = reseed8;