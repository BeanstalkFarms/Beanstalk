--- conflicted
+++ resolved
@@ -151,18 +151,6 @@
         // deploy new staking eth derivative.
         address token = address(new MockToken("StakingETH2", "stETH2"));
 
-<<<<<<< HEAD
-=======
-        // deploy new staking eth oracle contract
-        address oracleAddress = address(new LSDChainlinkOracle());
-
-        address _ethChainlinkOracle = ETH_USD_CHAINLINK_PRICE_AGGREGATOR;
-        uint256 _ethTimeout = 3600 * 4;
-        address _xEthChainlinkOracle = address(oracle);
-        uint256 _xEthTimeout = 3600 * 4;
-        address _token = token;
-
->>>>>>> 08661dfe
         // add oracle implementation to beanstalk:
         setupLSDChainlinkOracleForToken(
             token, // staking eth 2
