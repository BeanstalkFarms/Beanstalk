/**
 * SPDX-License-Identifier: MIT
 **/
pragma solidity ^0.8.20;
pragma abicoder v2;

interface IMockFBeanstalk {
    struct AccountSeasonOfPlenty {
        uint32 lastRain;
        uint32 lastSop;
        uint256 roots;
        uint256 plentyPerRoot;
        uint256 plenty;
    }

    struct AdvancedFarmCall {
        bytes callData;
        bytes clipboard;
    }

    struct AdvancedPipeCall {
        address target;
        bytes callData;
        bytes clipboard;
    }

    struct Balance {
        uint128 amount;
        uint128 lastBpf;
    }

    struct Facet {
        address facetAddress;
        bytes4[] functionSelectors;
    }

    struct FacetCut {
        address facetAddress;
        uint8 action;
        bytes4[] functionSelectors;
    }

    struct MowStatus {
        int96 lastStem;
        uint128 bdv;
    }

    struct PipeCall {
        address target;
        bytes data;
    }

    struct PodListing {
        address account;
        uint256 index;
        uint256 start;
        uint256 amount;
        uint24 pricePerPod;
        uint256 maxHarvestableIndex;
        uint256 minFillAmount;
        uint8 mode;
    }

    struct PodOrder {
        address account;
        uint24 pricePerPod;
        uint256 maxPlaceInLine;
        uint256 minFillAmount;
    }

    struct Rain {
        uint256 pods;
        uint256 roots;
        bytes32[4] _buffer;
    }

    struct Season {
        uint32 current;
        uint32 lastSop;
        uint8 withdrawSeasons;
        uint32 lastSopSeason;
        uint32 rainStart;
        bool raining;
        bool fertilizing;
        uint32 sunriseBlock;
        bool abovePeg;
        uint16 stemStartSeason;
        uint16 stemScaleSeason;
        uint32 deprecated;
        uint256 start;
        uint256 period;
        uint256 timestamp;
        bytes32[8] _buffer;
    }

    struct SeedGauge {
        uint128 averageGrownStalkPerBdvPerSeason;
        uint128 beanToMaxLpGpPerBdvRatio;
    }

<<<<<<< HEAD
    enum ShipmentRecipient {
        Silo,
        Field,
        Barn
    }

    struct ShipmentRoute {
        address planContract;
        bytes4 planSelector;
        ShipmentRecipient recipient;
        bytes data;
    }

    struct SiloSettings {
=======
    struct AssetSettings {
>>>>>>> 4764837b
        bytes4 selector;
        uint32 stalkEarnedPerSeason;
        uint32 stalkIssuedPerBdv;
        uint32 milestoneSeason;
        int96 milestoneStem;
        bytes1 encodeType;
        int24 deltaStalkEarnedPerSeason;
        bytes4 gpSelector;
        bytes4 lwSelector;
        uint128 gaugePoints;
        uint64 optimalPercentDepositedBdv;
    }

    struct Supply {
        uint128 endBpf;
        uint256 supply;
    }

    struct Weather {
        uint128 lastDeltaSoil;
        uint32 lastSowTime;
        uint32 thisSowTime;
        uint32 t;
        bytes32[4] _buffer;
    }

    struct WhitelistStatus {
        address token;
        bool isWhitelisted;
        bool isWhitelistedLp;
        bool isWhitelistedWell;
    }

    event AddDeposit(
        address indexed account,
        address indexed token,
        int96 stem,
        uint256 amount,
        uint256 bdv
    );
    event AddUnripeToken(
        address indexed unripeToken,
        address indexed underlyingToken,
        bytes32 merkleRoot
    );
    event AddWhitelistStatus(
        address token,
        uint256 index,
        bool isWhitelisted,
        bool isWhitelistedLp,
        bool isWhitelistedWell
    );
    event ApprovalForAll(address indexed account, address indexed operator, bool approved);
    event BeanToMaxLpGpPerBdvRatioChange(uint256 indexed season, uint256 caseId, int80 absChange);
    event ChangeUnderlying(address indexed token, int256 underlying);
    event Chop(address indexed account, address indexed token, uint256 amount, uint256 underlying);
    event ClaimPlenty(address indexed account, address token, uint256 plenty);
    event Convert(
        address indexed account,
        address fromToken,
        address toToken,
        uint256 fromAmount,
        uint256 toAmount
    );
    event CreateFundraiser(uint32 indexed id, address payee, address token, uint256 amount);
    event DeltaB(int256 deltaB);
    event DepositApproval(
        address indexed owner,
        address indexed spender,
        address token,
        uint256 amount
    );
    event DewhitelistToken(address indexed token);
    event DiamondCut(FacetCut[] _diamondCut, address _init, bytes _calldata);
    event FarmerGerminatingStalkBalanceChanged(address indexed account, int256 delta);
    event GaugePointChange(uint256 indexed season, address indexed token, uint256 gaugePoints);
    event Harvest(address indexed account, uint256 fieldId, uint256[] plots, uint256 beans);
    event Incentivization(address indexed account, uint256 beans);
    event InternalBalanceChanged(address indexed user, address indexed token, int256 delta);
    event MockConvert(uint256 stalkRemoved, uint256 bdvRemoved);
    event OwnershipTransferred(address indexed previousOwner, address indexed newOwner);
    event Pause(uint256 timestamp);
    event Pick(address indexed account, address indexed token, uint256 amount);
    event Plant(address indexed account, uint256 beans);
    event PlotTransfer(address indexed from, address indexed to, uint256 indexed id, uint256 pods);
    event PodApproval(address indexed owner, address indexed spender, uint256 pods);
    event PodListingCancelled(address indexed lister, uint256 fieldId, uint256 index);
    event PodListingCreated(
        address indexed lister,
        uint256 fieldId,
        uint256 index,
        uint256 start,
        uint256 podAmount,
        uint24 pricePerPod,
        uint256 maxHarvestableIndex,
        uint256 minFillAmount,
        uint8 mode
    );
    event PodListingFilled(
        address indexed filler,
        address indexed lister,
        uint256 fieldId,
        uint256 index,
        uint256 start,
        uint256 podAmount,
        uint256 costInBeans
    );
    event PodOrderCancelled(address indexed orderer, bytes32 id);
    event PodOrderCreated(
        address indexed orderer,
        bytes32 id,
        uint256 beanAmount,
        uint256 fieldId,
        uint24 pricePerPod,
        uint256 maxPlaceInLine,
        uint256 minFillAmount
    );
    event PodOrderFilled(
        address indexed filler,
        address indexed orderer,
        bytes32 id,
        uint256 fieldId,
        uint256 index,
        uint256 start,
        uint256 podAmount,
        uint256 costInBeans
    );
    event RemoveDeposit(
        address indexed account,
        address indexed token,
        int96 stem,
        uint256 amount,
        uint256 bdv
    );
    event RemoveDeposits(
        address indexed account,
        address indexed token,
        int96[] stems,
        uint256[] amounts,
        uint256 amount,
        uint256[] bdvs
    );
    event RemoveWhitelistStatus(address token, uint256 index);
    event Ship(uint32 indexed season, ShipmentRoute[] shipmentRoutes, uint256[] shipmentAmounts);
    event SeasonOfPlenty(
        uint256 indexed season,
        address well,
        address token,
        uint256 amount,
        uint256 toField
    );
    event SetFertilizer(uint128 id, uint128 bpf);
    event Soil(uint32 indexed season, uint256 soil);
    event Sow(address indexed account, uint256 fieldId, uint256 index, uint256 beans, uint256 pods);
    event StalkBalanceChanged(address indexed account, int256 delta, int256 deltaRoots);
    event Sunrise(uint256 indexed season);
    event SwitchUnderlyingToken(address indexed token, address indexed underlyingToken);
    event TemperatureChange(uint256 indexed season, uint256 caseId, int8 absChange);
    event TokenApproval(
        address indexed owner,
        address indexed spender,
        address token,
        uint256 amount
    );
    event TotalGerminatingBalanceChanged(
        uint256 season,
        address indexed token,
        int256 delta,
        int256 deltaBdv
    );
    event TransferBatch(
        address indexed operator,
        address indexed from,
        address indexed to,
        uint256[] ids,
        uint256[] values
    );
    event TransferSingle(
        address indexed operator,
        address indexed from,
        address indexed to,
        uint256 id,
        uint256 value
    );
    event URI(string _uri, uint256 indexed _id);
    event Unpause(uint256 timestamp, uint256 timePassed);
    event UpdateAverageStalkPerBdvPerSeason(uint256 newStalkPerBdvPerSeason);
    event UpdateGaugeSettings(
        address indexed token,
        bytes4 gpSelector,
        bytes4 lwSelector,
        uint64 optimalPercentDepositedBdv
    );
    event UpdateTWAPs(uint256[2] balances);
    event UpdateWhitelistStatus(
        address token,
        uint256 index,
        bool isWhitelisted,
        bool isWhitelistedLp,
        bool isWhitelistedWell
    );
    event UpdatedStalkPerBdvPerSeason(
        address indexed token,
        uint32 stalkEarnedPerSeason,
        uint32 season
    );
    event WhitelistToken(
        address indexed token,
        bytes4 selector,
        uint32 stalkEarnedPerSeason,
        uint256 stalkIssuedPerBdv,
        bytes4 gpSelector,
        bytes4 lwSelector,
        uint128 gaugePoints,
        uint64 optimalPercentDepositedBdv
    );

    function _getMintFertilizerOut(
        uint256 tokenAmountIn,
        address barnRaiseToken
    ) external view returns (uint256 fertilizerAmountOut);

    function _getPenalizedUnderlying(
        address unripeToken,
        uint256 amount,
        uint256 supply
    ) external view returns (uint256 redeem);

    function abovePeg() external view returns (bool);

    function addFertilizer(uint128 id, uint128 tokenAmountIn, uint256 minLpOut) external payable;

    function addFertilizerOwner(
        uint128 id,
        uint128 tokenAmountIn,
        uint256 minLpOut
    ) external payable;

    function addLiquidity(
        address pool,
        address registry,
        uint256[] memory amounts,
        uint256 minAmountOut,
        uint8 fromMode,
        uint8 toMode
    ) external payable;

    function addMigratedUnderlying(address unripeToken, uint256 amount) external payable;

    function addUnderlying(address unripeToken, uint256 amount) external payable;

    function addUnderlyingWithRecap(address unripeToken, uint256 amount) external payable;

    function addUnripeToken(
        address unripeToken,
        address underlyingToken,
        bytes32 root
    ) external payable;

    function addWhitelistSelector(address token, bytes4 selector) external;

    function addWhitelistStatus(
        address token,
        bool isWhitelisted,
        bool isWhitelistedLp,
        bool isWhitelistedWell
    ) external;

    function advancedFarm(
        AdvancedFarmCall[] memory data
    ) external payable returns (bytes[] memory results);

    function advancedPipe(
        AdvancedPipeCall[] memory pipes,
        uint256 value
    ) external payable returns (bytes[] memory results);

    function allowancePods(address owner, address spender) external view returns (uint256);

    function approveDeposit(address spender, address token, uint256 amount) external payable;

    function approvePods(address spender, uint256 amount) external payable;

    function approveToken(address spender, address token, uint256 amount) external payable;

    function balanceOf(address account, uint256 depositId) external view returns (uint256 amount);

    function balanceOfBatch(
        address[] memory accounts,
        uint256[] memory depositIds
    ) external view returns (uint256[] memory);

    function balanceOfBatchFertilizer(
        address[] memory accounts,
        uint256[] memory ids
    ) external view returns (Balance[] memory);

    function balanceOfDepositedBdv(
        address account,
        address token
    ) external view returns (uint256 depositedBdv);

    function balanceOfEarnedBeans(address account) external view returns (uint256 beans);

    function balanceOfEarnedStalk(address account) external view returns (uint256);

    function balanceOfFertilized(
        address account,
        uint256[] memory ids
    ) external view returns (uint256 beans);

    function balanceOfFertilizer(
        address account,
        uint256 id
    ) external view returns (Balance memory);

    function balanceOfFinishedGerminatingStalkAndRoots(
        address account
    ) external view returns (uint256 gStalk, uint256 gRoots);

    function balanceOfGerminatingStalk(address account) external view returns (uint256);

    function balanceOfGrownStalk(address account, address token) external view returns (uint256);

    function balanceOfGrownStalkUpToStemsDeployment(
        address account
    ) external view returns (uint256);

    function balanceOfLegacySeeds(address account) external view returns (uint256);

    function balanceOfPenalizedUnderlying(
        address unripeToken,
        address account
    ) external view returns (uint256 underlying);

    function balanceOfPlenty(address account) external view returns (uint256 plenty);

    function balanceOfRainRoots(address account) external view returns (uint256);

    function balanceOfRoots(address account) external view returns (uint256);

    function balanceOfSeeds(address account) external view returns (uint256);

    function balanceOfSop(address account) external view returns (AccountSeasonOfPlenty memory sop);

    function balanceOfStalk(address account) external view returns (uint256);

    function balanceOfUnderlying(
        address unripeToken,
        address account
    ) external view returns (uint256 underlying);

    function balanceOfUnfertilized(
        address account,
        uint256[] memory ids
    ) external view returns (uint256 beans);

    function balanceOfYoungAndMatureGerminatingStalk(
        address account
    ) external view returns (uint256 matureGerminatingStalk, uint256 youngGerminatingStalk);

    function batchTransferERC1155(
        address token,
        address to,
        uint256[] memory ids,
        uint256[] memory values
    ) external payable;

    function bdv(address token, uint256 amount) external view returns (uint256 _bdv);

    function beanSown() external view returns (uint256);

    function beanToBDV(uint256 amount) external pure returns (uint256);

    function beansPerFertilizer() external view returns (uint128 bpf);

    function beginBarnRaiseMigration(address well) external;

    function calcCaseIdE(int256 deltaB, uint128 endSoil) external;

    function calcCaseIdWithParams(
        uint256 pods,
        uint256 _lastDeltaSoil,
        uint128 beanSown,
        uint128 endSoil,
        int256 deltaB,
        bool raining,
        bool rainRoots,
        bool aboveQ,
        uint256 L2SRState
    ) external;

    function cancelPodListing(uint256 index) external payable;

    function cancelPodOrder(
        uint24 pricePerPod,
        uint256 maxPlaceInLine,
        uint256 minFillAmount,
        uint8 mode
    ) external payable;

    function captureE() external returns (int256 deltaB);

    function captureWellE(address well) external returns (int256 deltaB);

    function chop(
        address unripeToken,
        uint256 amount,
        uint8 fromMode,
        uint8 toMode
    ) external payable returns (uint256);

    function claimFertilized(uint256[] memory ids, uint8 mode) external payable;

    function claimOwnership() external;

    function claimPlenty() external payable;

    function convert(
        bytes memory convertData,
        int96[] memory stems,
        uint256[] memory amounts
    )
        external
        payable
        returns (
            int96 toStem,
            uint256 fromAmount,
            uint256 toAmount,
            uint256 fromBdv,
            uint256 toBdv
        );

    function convertInternalE(
        address tokenIn,
        uint256 amountIn,
        bytes memory convertData
    ) external returns (address toToken, address fromToken, uint256 toAmount, uint256 fromAmount);

    function createFundraiser(address payee, address token, uint256 amount) external payable;

    function createFundraiserE(address fundraiser, address token, uint256 amount) external;

    function createPodListing(
        uint256 index,
        uint256 start,
        uint256 amount,
        uint24 pricePerPod,
        uint256 maxHarvestableIndex,
        uint256 minFillAmount,
        uint8 mode
    ) external payable;

    function createPodOrder(
        uint256 beanAmount,
        uint24 pricePerPod,
        uint256 maxPlaceInLine,
        uint256 minFillAmount,
        uint8 mode
    ) external payable returns (bytes32 id);

    function decreaseDepositAllowance(
        address spender,
        address token,
        uint256 subtractedValue
    ) external returns (bool);

    function decreaseTokenAllowance(
        address spender,
        address token,
        uint256 subtractedValue
    ) external returns (bool);

    function defaultGaugePointFunction(
        uint256 currentGaugePoints,
        uint256 optimalPercentDepositedBdv,
        uint256 percentOfDepositedBdv
    ) external pure returns (uint256 newGaugePoints);

    function deployStemsUpgrade() external;

    function deposit(
        address token,
        uint256 _amount,
        uint8 mode
    ) external payable returns (uint256 amount, uint256 _bdv, int96 stem);

    function depositAllowance(
        address owner,
        address spender,
        address token
    ) external view returns (uint256);

    function depositForConvertE(
        address token,
        uint256 amount,
        uint256 bdv,
        uint256 grownStalk
    ) external;

    function depositPermitDomainSeparator() external view returns (bytes32);

    function depositPermitNonces(address owner) external view returns (uint256);

    function determineReward(
        uint256 initialGasLeft,
        uint256 blocksLate,
        uint256 beanEthPrice
    ) external view returns (uint256);

    function dewhitelistToken(address token) external payable;

    function diamondCut(
        FacetCut[] memory _diamondCut,
        address _init,
        bytes memory _calldata
    ) external;

    function droughtSiloSunrise(uint256 amount) external;

    function droughtSunrise() external;

    function enrootDeposit(address token, int96 stem, uint256 amount) external payable;

    function enrootDeposits(
        address token,
        int96[] memory stems,
        uint256[] memory amounts
    ) external payable;

    function etherPipe(
        PipeCall memory p,
        uint256 value
    ) external payable returns (bytes memory result);

    function evaluatePolynomialIntegrationPiecewise(
        bytes memory f,
        uint256 start,
        uint256 end
    ) external pure returns (uint256);

    function evaluatePolynomialPiecewise(bytes memory f, uint256 x) external pure returns (uint256);

    function exchange(
        address pool,
        address registry,
        address fromToken,
        address toToken,
        uint256 amountIn,
        uint256 minAmountOut,
        uint8 fromMode,
        uint8 toMode
    ) external payable;

    function exchangeUnderlying(
        address pool,
        address fromToken,
        address toToken,
        uint256 amountIn,
        uint256 minAmountOut,
        uint8 fromMode,
        uint8 toMode
    ) external payable;

    function facetAddress(bytes4 _functionSelector) external view returns (address facetAddress_);

    function facetAddresses() external view returns (address[] memory facetAddresses_);

    function facetFunctionSelectors(
        address _facet
    ) external view returns (bytes4[] memory facetFunctionSelectors_);

    function facets() external view returns (Facet[] memory facets_);

    function farm(bytes[] memory data) external payable returns (bytes[] memory results);

    function farmSunrise() external;

    function farmSunrises(uint256 number) external;

    function fastForward(uint32 _s) external;

    function fertilize(uint256 amount) external;

    function fertilizerSunrise(uint256 amount) external;

    function fillPodListing(PodListing memory l, uint256 beanAmount, uint8 mode) external payable;

    function fillPodOrder(
        PodOrder memory o,
        uint256 fieldId,
        uint256 index,
        uint256 start,
        uint256 amount,
        uint8 mode
    ) external payable;

    function findPiecewiseIndex(
        bytes memory breakpoints,
        uint256 value,
        uint256 high
    ) external pure returns (uint256);

    function forceSunrise() external;

    function getAbsBeanToMaxLpRatioChangeFromCaseId(
        uint256 caseId
    ) external view returns (uint80 ml);

    function getAbsTemperatureChangeFromCaseId(uint256 caseId) external view returns (int8 t);

    function getActiveFertilizer() external view returns (uint256);

    function getAllBalance(address account, address token) external view returns (Balance memory b);

    function getAllBalances(
        address account,
        address[] memory tokens
    ) external view returns (Balance[] memory balances);

    function getAmountOut(
        address tokenIn,
        address tokenOut,
        uint256 amountIn
    ) external view returns (uint256 amountOut);

    function getAverageGrownStalkPerBdv() external view returns (uint256);

    function getAverageGrownStalkPerBdvPerSeason() external view returns (uint128);

    function getBalance(address account, address token) external view returns (uint256 balance);

    function getBalances(
        address account,
        address[] memory tokens
    ) external view returns (uint256[] memory balances);

    function getBarnRaiseToken() external view returns (address);

    function getBarnRaiseWell() external view returns (address);

    function getBeanEthGaugePointsPerBdv() external view returns (uint256);

    function getBeanGaugePointsPerBdv() external view returns (uint256);

    function getBeanToMaxLpGpPerBdvRatio() external view returns (uint256);

    function getBeanToMaxLpGpPerBdvRatioScaled() external view returns (uint256);

    function getCaseData(uint256 caseId) external view returns (bytes32 casesData);

    function getCases() external view returns (bytes32[144] memory cases);

    function getChainlinkEthUsdPrice() external view returns (uint256);

    function getChainlinkTwapEthUsdPrice(uint256 lookback) external view returns (uint256);

    function getChangeFromCaseId(
        uint256 caseId
    ) external view returns (uint32, int8, uint80, int80);

    function getCurrentHumidity() external view returns (uint128 humidity);

    function getDeltaPodDemand() external view returns (uint256);

    function getDeposit(
        address account,
        address token,
        int96 stem
    ) external view returns (uint256, uint256);

    function getDepositId(address token, int96 stem) external pure returns (uint256);

    function getEndBpf() external view returns (uint128 endBpf);

    function getEthUsdPrice() external view returns (uint256);

    function getEthUsdTwap(uint256 lookback) external view returns (uint256);

    function getEvenGerminating(address token) external view returns (uint256, uint256);

    function getExternalBalance(
        address account,
        address token
    ) external view returns (uint256 balance);

    function getExternalBalances(
        address account,
        address[] memory tokens
    ) external view returns (uint256[] memory balances);

    function getFertilizer(uint128 id) external view returns (uint256);

    function getFertilizers() external view returns (Supply[] memory fertilizers);

    function getFirst() external view returns (uint128);

    function getGaugePoints(address token) external view returns (uint256);

    function getGaugePointsPerBdvForToken(address token) external view returns (uint256);

    function getGaugePointsPerBdvForWell(address well) external view returns (uint256);

    function getGerminatingRootsForSeason(uint32 season) external view returns (uint256);

    function getGerminatingStalkAndRootsForSeason(
        uint32 season
    ) external view returns (uint256, uint256);

    function getGerminatingStalkForSeason(uint32 season) external view returns (uint256);

    function getGerminatingTotalDeposited(address token) external view returns (uint256 amount);

    function getGerminatingTotalDepositedBdv(address token) external view returns (uint256 _bdv);

    function getGrownStalkIssuedPerGp() external view returns (uint256);

    function getGrownStalkIssuedPerSeason() external view returns (uint256);

    function getHumidity(uint128 _s) external pure returns (uint128 humidity);

    function getInternalBalance(
        address account,
        address token
    ) external view returns (uint256 balance);

    function getInternalBalances(
        address account,
        address[] memory tokens
    ) external view returns (uint256[] memory balances);

    function getLargestLiqWell() external view returns (address);

    function getLast() external view returns (uint128);

    function getLastMowedStem(
        address account,
        address token
    ) external view returns (int96 lastStem);

    function getLegacySeedsPerToken(address token) external view returns (uint256);

    function getLiquidityToSupplyRatio() external view returns (uint256);

    function getLockedBeans() external view returns (uint256);

    function getLockedBeansUnderlyingUnripeBean() external view returns (uint256);

    function getLockedBeansUnderlyingUnripeLP() external view returns (uint256);

    function getMaxAmountIn(
        address tokenIn,
        address tokenOut
    ) external view returns (uint256 amountIn);

    function getMintFertilizerOut(
        uint256 tokenAmountIn
    ) external view returns (uint256 fertilizerAmountOut);

    function getMowStatus(
        address account,
        address token
    ) external view returns (MowStatus memory mowStatus);

    function getNext(uint128 id) external view returns (uint128);

    function getNextSeasonStart() external view returns (uint256);

    function getOddGerminating(address token) external view returns (uint256, uint256);

    function getPenalizedUnderlying(
        address unripeToken,
        uint256 amount
    ) external view returns (uint256 redeem);

    function getPenalty(address unripeToken) external view returns (uint256 penalty);

    function getPercentPenalty(address unripeToken) external view returns (uint256 penalty);

    function getPodRate() external view returns (uint256);

    function getPoolDeltaBWithoutCap(address well) external view returns (int256 deltaB);

    function getRecapFundedPercent(address unripeToken) external view returns (uint256 percent);

    function getRecapPaidPercent() external view returns (uint256 percent);

    function getRelBeanToMaxLpRatioChangeFromCaseId(uint256 caseId) external view returns (int80 l);

    function getRelTemperatureChangeFromCaseId(uint256 caseId) external view returns (uint32 mt);

    function getSeasonStart() external view returns (uint256);

    function getSeasonStruct() external view returns (Season memory);

    function getSeasonTimestamp() external view returns (uint256);

    function getSeedGauge() external view returns (SeedGauge memory);

    function getSiloTokens() external view returns (address[] memory tokens);

    function getSopWell() external view returns (address);

    function getT() external view returns (uint256);

    function getTotalBdv() external view returns (uint256 totalBdv);

    function getTotalDeposited(address token) external view returns (uint256);

    function getTotalDepositedBdv(address token) external view returns (uint256);

    function getTotalGerminatingAmount(address token) external view returns (uint256);

    function getTotalGerminatingBdv(address token) external view returns (uint256);

    function getTotalGerminatingStalk() external view returns (uint256);

    function getTotalUnderlying(address unripeToken) external view returns (uint256 underlying);

    function getTotalUsdLiquidity() external view returns (uint256 totalLiquidity);

    function getTotalWeightedUsdLiquidity() external view returns (uint256 totalWeightedLiquidity);

    function getTotalWithdrawn(address token) external view returns (uint256);

    function getTwaLiquidityForWell(address well) external view returns (uint256);

    function getUnderlying(
        address unripeToken,
        uint256 amount
    ) external view returns (uint256 underlyingAmount);

    function getUnderlyingPerUnripeToken(
        address unripeToken
    ) external view returns (uint256 underlyingPerToken);

    function getUnderlyingToken(
        address unripeToken
    ) external view returns (address underlyingToken);

    function getUsdPrice(address token) external view returns (uint256);

    function getWeightedTwaLiquidityForWell(address well) external view returns (uint256);

    function getWhitelistStatus(
        address token
    ) external view returns (WhitelistStatus memory _whitelistStatuses);

    function getWhitelistStatuses()
        external
        view
        returns (WhitelistStatus[] memory _whitelistStatuses);

    function getWhitelistedLpTokens() external view returns (address[] memory tokens);

    function getWhitelistedTokens() external view returns (address[] memory tokens);

    function getWhitelistedWellLpTokens() external view returns (address[] memory tokens);

    function getWithdrawal(
        address account,
        address token,
        uint32 season
    ) external view returns (uint256);

    function getWstethEthPrice() external view returns (uint256);

    function getWstethEthTwap(uint256 lookback) external view returns (uint256);

    function getWstethUsdPrice() external view returns (uint256);

    function getWstethUsdTwap(uint256 lookback) external view returns (uint256);

    function getYoungAndMatureGerminatingTotalStalk()
        external
        view
        returns (uint256 matureGerminatingStalk, uint256 youngGerminatingStalk);

    function gm(address account, uint8 mode) external payable returns (uint256);

    function grownStalkForDeposit(
        address account,
        address token,
        int96 stem
    ) external view returns (uint256 grownStalk);
<<<<<<< HEAD
    function harvest(uint256 fieldId, uint256[] memory plots, uint8 mode) external payable;
=======

    function harvest(uint256[] memory plots, uint8 mode) external payable;

>>>>>>> 4764837b
    function harvestableIndex() external view returns (uint256);

    function imageURI(
        address token,
        int96 stem,
        int96 stemTip
    ) external view returns (string memory);

    function increaseDepositAllowance(
        address spender,
        address token,
        uint256 addedValue
    ) external returns (bool);

    function increaseTokenAllowance(
        address spender,
        address token,
        uint256 addedValue
    ) external returns (bool);
<<<<<<< HEAD
    function addField() external returns (uint256 id);
    function incrementTotalHarvestableE(uint256 fieldId, uint256 amount) external;
    function incrementTotalPodsE(uint256 fieldId, uint256 amount) external;
=======

    function incrementTotalHarvestableE(uint256 amount) external;

    function incrementTotalPodsE(uint256 amount) external;

>>>>>>> 4764837b
    function incrementTotalSoilE(uint128 amount) external;

    function initOracleForAllWhitelistedWells() external;

    function isApprovedForAll(address _owner, address _operator) external view returns (bool);

    function isFertilizing() external view returns (bool);

    function isUnripe(address unripeToken) external view returns (bool unripe);

    function lastDeltaSoil() external view returns (uint256);

    function lastSeasonOfPlenty() external view returns (uint32);

    function lastSowTime() external view returns (uint256);

    function lastUpdate(address account) external view returns (uint32);

    function lightSunrise() external;

    function maxTemperature() external view returns (uint256);

    function maxWeight() external pure returns (uint256);

    function migrationNeeded(address account) external view returns (bool hasMigrated);

    function mintBeans(address to, uint256 amount) external;

    function mintFertilizer(
        uint256 tokenAmountIn,
        uint256 minFertilizerOut,
        uint256 minLPTokensOut
    ) external payable returns (uint256 fertilizerAmountOut);

    function mockBDV(uint256 amount) external pure returns (uint256);

    function mockBDVIncrease(uint256 amount) external pure returns (uint256);

    function mockCalcCaseIdandUpdate(int256 deltaB) external returns (uint256 caseId);

    function mockEndTotalGerminationForToken(address token) external;

    function mockGetMorningTemp(
        uint256 initalTemp,
        uint256 delta
    ) external pure returns (uint256 scaledTemperature);

    function mockGetSeedsPerToken(address token) external pure returns (uint256);

    function mockIncrementGermination(
        address token,
        uint128 amount,
        uint128 bdv,
        uint8 germ
    ) external;

    function mockInitalizeGaugeForToken(
        address token,
        bytes4 gaugePointSelector,
        bytes4 liquidityWeightSelector,
        uint96 gaugePoints,
        uint64 optimalPercentDepositedBdv
    ) external;

    function mockLiquidityWeight() external pure returns (uint256);

    function mockSeasonToStem(address token, uint32 season) external view returns (int96 stem);

    function mockSetAverageGrownStalkPerBdvPerSeason(
        uint128 _averageGrownStalkPerBdvPerSeason
    ) external;

    function mockSetSopWell(address well) external;

    function mockSow(
        uint256 beans,
        uint256 _morningTemperature,
        uint32 maxTemperature,
        bool abovePeg
    ) external returns (uint256 pods);

    function mockStepGauge() external;

    function mockStepSeason() external returns (uint32 season);

    function mockStepSilo(uint256 amount) external;

    function mockUnripeBeanDeposit(uint32 _s, uint256 amount) external;

    function mockUnripeLPDeposit(uint256 t, uint32 _s, uint256 amount, uint256 bdv) external;

    function mockUpdateAverageStalkPerBdvPerSeason() external;

    function mockUpdateLiquidityWeight(address token, bytes4 selector) external;

    function mockWhitelistToken(
        address token,
        bytes4 selector,
        uint16 stalkIssuedPerBdv,
        uint24 stalkEarnedPerSeason
    ) external;

    function mockWhitelistTokenWithGauge(
        address token,
        bytes4 selector,
        uint16 stalkIssuedPerBdv,
        uint24 stalkEarnedPerSeason,
        bytes1 encodeType,
        bytes4 gaugePointSelector,
        bytes4 liquidityWeightSelector,
        uint128 gaugePoints,
        uint64 optimalPercentDepositedBdv
    ) external;

    function mow(address account, address token) external payable;

    function mowAndMigrate(
        address account,
        address[] memory tokens,
        uint32[][] memory seasons,
        uint256[][] memory amounts,
        uint256 stalkDiff,
        uint256 seedsDiff,
        bytes32[] memory proof
    ) external payable;

    function mowAndMigrateNoDeposits(address account) external payable;

    function mowMultiple(address account, address[] memory tokens) external payable;

    function multiPipe(PipeCall[] memory pipes) external payable returns (bytes[] memory results);

    function name() external pure returns (string memory);

    function onERC1155BatchReceived(
        address,
        address,
        uint256[] memory,
        uint256[] memory,
        bytes memory
    ) external pure returns (bytes4);

    function onERC1155Received(
        address,
        address,
        uint256,
        uint256,
        bytes memory
    ) external pure returns (bytes4);

    function owner() external view returns (address owner_);

    function ownerCandidate() external view returns (address ownerCandidate_);

    function pause() external payable;

    function paused() external view returns (bool);

    function payFertilizer(address account, uint256 amount) external payable;

    function permitDeposit(
        address owner,
        address spender,
        address token,
        uint256 value,
        uint256 deadline,
        uint8 v,
        bytes32 r,
        bytes32 s
    ) external payable;

    function permitDeposits(
        address owner,
        address spender,
        address[] memory tokens,
        uint256[] memory values,
        uint256 deadline,
        uint8 v,
        bytes32 r,
        bytes32 s
    ) external payable;

    function permitERC20(
        address token,
        address owner,
        address spender,
        uint256 value,
        uint256 deadline,
        uint8 v,
        bytes32 r,
        bytes32 s
    ) external payable;

    function permitERC721(
        address token,
        address spender,
        uint256 tokenId,
        uint256 deadline,
        bytes memory sig
    ) external payable;

    function permitToken(
        address owner,
        address spender,
        address token,
        uint256 value,
        uint256 deadline,
        uint8 v,
        bytes32 r,
        bytes32 s
    ) external payable;

    function pick(
        address token,
        uint256 amount,
        bytes32[] memory proof,
        uint8 mode
    ) external payable;

    function picked(address account, address token) external view returns (bool);

    function pipe(PipeCall memory p) external payable returns (bytes memory result);

    function plant() external payable returns (uint256 beans, int96 stem);

    function plentyPerRoot(uint32 _season) external view returns (uint256);
<<<<<<< HEAD
    function plot(address account, uint256 fieldId, uint256 index) external view returns (uint256);
=======

    function plot(address account, uint256 index) external view returns (uint256);

>>>>>>> 4764837b
    function podIndex() external view returns (uint256);

    function podListing(uint256 index) external view returns (bytes32);

    function podOrder(
        address account,
        uint24 pricePerPod,
        uint256 maxPlaceInLine,
        uint256 minFillAmount
    ) external view returns (uint256);

    function podOrderById(bytes32 id) external view returns (uint256);

    function poolDeltaB(address pool) external view returns (int256);

    function rain() external view returns (Rain memory);

    function rainSiloSunrise(uint256 amount) external;

    function rainSunrise() external;

    function rainSunrises(uint256 amount) external;

    function readPipe(PipeCall memory p) external view returns (bytes memory result);

    function reentrancyGuardTest() external;

    function remainingFunding(uint32 id) external view returns (uint256);

    function remainingPods() external view returns (uint256);

    function remainingRecapitalization() external view returns (uint256);

    function removeLiquidity(
        address pool,
        address registry,
        uint256 amountIn,
        uint256[] memory minAmountsOut,
        uint8 fromMode,
        uint8 toMode
    ) external payable;

    function removeLiquidityImbalance(
        address pool,
        address registry,
        uint256[] memory amountsOut,
        uint256 maxAmountIn,
        uint8 fromMode,
        uint8 toMode
    ) external payable;

    function removeLiquidityOneToken(
        address pool,
        address registry,
        address toToken,
        uint256 amountIn,
        uint256 minAmountOut,
        uint8 fromMode,
        uint8 toMode
    ) external payable;

    function removeWhitelistSelector(address token) external;

    function removeWhitelistStatus(address token) external;

    function resetPools(address[] memory pools) external;

    function resetSeasonStart(uint256 amount) external;

    function resetState() external;

    function rewardSilo(uint256 amount) external;

    function rewardSunrise(uint256 amount) external;

    function rewardToFertilizerE(uint256 amount) external;

    function ripen(uint256 amount) external;

    function safeBatchTransferFrom(
        address sender,
        address recipient,
        uint256[] memory depositIds,
        uint256[] memory amounts,
        bytes memory
    ) external;

    function safeTransferFrom(
        address sender,
        address recipient,
        uint256 depositId,
        uint256 amount,
        bytes memory
    ) external;

    function season() external view returns (uint32);

    function seasonTime() external view returns (uint32);

    function seasonToStem(address token, uint32 season) external view returns (int96 stem);

    function seedGaugeSunSunrise(int256 deltaB, uint256 caseId) external;

    function setAbovePegE(bool peg) external;

    function setApprovalForAll(address spender, bool approved) external;

    function setBarnRaiseWell(address welll) external;

    function setBeanToMaxLpGpPerBdvRatio(uint128 percent) external;

    function setBeanstalkState(
        uint256 price,
        uint256 podRate,
        uint256 changeInSoilDemand,
        uint256 liquidityToSupplyRatio,
        address targetWell
    ) external returns (int256 deltaB);

    function setChangeInSoilDemand(uint256 changeInSoilDemand) external;

    function setCurrentSeasonE(uint32 _season) external;

    function setFertilizerE(bool fertilizing, uint256 unfertilized) external;

    function setL2SR(uint256 liquidityToSupplyRatio, address targetWell) external;

    function setLastDSoilE(uint128 number) external;

    function setLastSowTimeE(uint32 number) external;

    function setMaxTemp(uint32 t) external;

    function setMaxTempE(uint32 number) external;

    function setMerkleRootE(address unripeToken, bytes32 root) external;

    function setNextSowTimeE(uint32 _time) external;

    function setPenaltyParams(uint256 recapitalized, uint256 fertilized) external;

    function setPodRate(uint256 podRate) external;

    function setPrice(uint256 price, address targetWell) external returns (int256 deltaB);

    function setSoilE(uint256 amount) external;

    function setSunriseBlock(uint256 _block) external;

    function setUsdEthPrice(uint256 price) external;

    function setYieldE(uint256 t) external;

    function siloSunrise(uint256 amount) external;

    function sow(
        uint256 beans,
        uint256 minTemperature,
        uint8 mode
    ) external payable returns (uint256 pods);

    function sowWithMin(
        uint256 beans,
        uint256 minTemperature,
        uint256 minSoil,
        uint8 mode
    ) external payable returns (uint256 pods);

    function stemStartSeason() external view returns (uint16);

    function stemTipForToken(address token) external view returns (int96 _stemTip);

    function stepGauge() external;

    function sunSunrise(int256 deltaB, uint256 caseId) external;

    function sunTemperatureSunrise(int256 deltaB, uint256 caseId, uint32 t) external;

    function sunrise() external payable returns (uint256);

    function sunriseBlock() external view returns (uint32);

    function supportsInterface(bytes4 _interfaceId) external view returns (bool);

    function switchUnderlyingToken(
        address unripeToken,
        address newUnderlyingToken
    ) external payable;

    function symbol() external pure returns (string memory);

    function teleportSunrise(uint32 _s) external;

    function temperature() external view returns (uint256);

    function thisSowTime() external view returns (uint256);

    function time() external view returns (Season memory);

    function tokenAllowance(
        address account,
        address spender,
        address token
    ) external view returns (uint256);

    function tokenPermitDomainSeparator() external view returns (bytes32);

    function tokenPermitNonces(address owner) external view returns (uint256);

    function tokenSettings(address token) external view returns (AssetSettings memory);

    function totalDeltaB() external view returns (int256 deltaB);

    function totalEarnedBeans() external view returns (uint256);

    function totalFertilizedBeans() external view returns (uint256 beans);

    function totalFertilizerBeans() external view returns (uint256 beans);

    function totalFunding(uint32 id) external view returns (uint256);
<<<<<<< HEAD
    function totalHarvestable(uint256 fieldId) external view returns (uint256);
    function totalHarvested(uint256 fieldId) external view returns (uint256);
    function totalMigratedBdv(address token) external view returns (uint256);
    function totalPods(uint256 fieldId) external view returns (uint256);
=======

    function totalHarvestable() external view returns (uint256);

    function totalHarvested() external view returns (uint256);

    function totalMigratedBdv(address token) external view returns (uint256);

    function totalPods() external view returns (uint256);

>>>>>>> 4764837b
    function totalRealSoil() external view returns (uint256);

    function totalRoots() external view returns (uint256);

    function totalSoil() external view returns (uint256);

    function totalSoilAtMorningTemp(
        uint256 morningTemperature
    ) external view returns (uint256 totalSoil);

    function totalStalk() external view returns (uint256);

    function totalUnfertilizedBeans() external view returns (uint256 beans);
<<<<<<< HEAD
    function totalUnharvestable(uint256 fieldId) external view returns (uint256);
    function isHarvesting(uint256 fieldId) external view returns (bool);
=======

    function totalUnharvestable() external view returns (uint256);

>>>>>>> 4764837b
    function transferDeposit(
        address sender,
        address recipient,
        address token,
        int96 stem,
        uint256 amount
    ) external payable returns (uint256 _bdv);

    function transferDeposits(
        address sender,
        address recipient,
        address token,
        int96[] memory stem,
        uint256[] memory amounts
    ) external payable returns (uint256[] memory bdvs);

    function transferERC1155(address token, address to, uint256 id, uint256 value) external payable;

    function transferERC721(address token, address to, uint256 id) external payable;

    function transferInternalTokenFrom(
        address token,
        address sender,
        address recipient,
        uint256 amount,
        uint8 toMode
    ) external payable;

    function transferOwnership(address _newOwner) external;

    function transferPlot(
        address sender,
        address recipient,
        uint256 id,
        uint256 start,
        uint256 end
    ) external payable;

    function transferToken(
        address token,
        address recipient,
        uint256 amount,
        uint8 fromMode,
        uint8 toMode
    ) external payable;

    function unpause() external payable;

    function unripeBeanToBDV(uint256 amount) external view returns (uint256);

    function unripeLPToBDV(uint256 amount) external view returns (uint256);

    function unwrapEth(uint256 amount, uint8 mode) external payable;

    function updateGaugeForToken(
        address token,
        bytes4 gaugePointSelector,
        bytes4 liquidityWeightSelector,
        uint64 optimalPercentDepositedBdv
    ) external payable;

    function updateStalkPerBdvPerSeasonForToken(
        address token,
        uint32 stalkEarnedPerSeason
    ) external payable;

    function updateStemScaleSeason(uint16 season) external;

    function updateStems() external;

    function updateWhitelistStatus(
        address token,
        bool isWhitelisted,
        bool isWhitelistedLp,
        bool isWhitelistedWell
    ) external;

    function upgradeStems() external;

    function uri(uint256 depositId) external view returns (string memory);

    function weather() external view returns (Weather memory);

    function wellBdv(address token, uint256 amount) external view returns (uint256);

    function wellOracleSnapshot(address well) external view returns (bytes memory snapshot);

    function whitelistToken(
        address token,
        bytes4 selector,
        uint32 stalkIssuedPerBdv,
        uint32 stalkEarnedPerSeason,
        bytes4 gaugePointSelector,
        bytes4 liquidityWeightSelector,
        uint128 gaugePoints,
        uint64 optimalPercentDepositedBdv
    ) external payable;

    function whitelistTokenWithEncodeType(
        address token,
        bytes4 selector,
        uint32 stalkIssuedPerBdv,
        uint32 stalkEarnedPerSeason,
        bytes1 encodeType,
        bytes4 gaugePointSelector,
        bytes4 liquidityWeightSelector,
        uint128 gaugePoints,
        uint64 optimalPercentDepositedBdv
    ) external payable;

    function withdrawDeposit(
        address token,
        int96 stem,
        uint256 amount,
        uint8 mode
    ) external payable;

    function withdrawDeposits(
        address token,
        int96[] memory stems,
        uint256[] memory amounts,
        uint8 mode
    ) external payable;

    function withdrawForConvertE(
        address token,
        int96[] memory stems,
        uint256[] memory amounts,
        uint256 maxTokens
    ) external;

    function woohoo() external pure returns (uint256);

    function wrapEth(uint256 amount, uint8 mode) external payable;

    function yield() external view returns (uint32);
}<|MERGE_RESOLUTION|>--- conflicted
+++ resolved
@@ -98,7 +98,6 @@
         uint128 beanToMaxLpGpPerBdvRatio;
     }
 
-<<<<<<< HEAD
     enum ShipmentRecipient {
         Silo,
         Field,
@@ -112,22 +111,19 @@
         bytes data;
     }
 
-    struct SiloSettings {
-=======
-    struct AssetSettings {
->>>>>>> 4764837b
-        bytes4 selector;
-        uint32 stalkEarnedPerSeason;
-        uint32 stalkIssuedPerBdv;
-        uint32 milestoneSeason;
-        int96 milestoneStem;
-        bytes1 encodeType;
-        int24 deltaStalkEarnedPerSeason;
-        bytes4 gpSelector;
-        bytes4 lwSelector;
-        uint128 gaugePoints;
-        uint64 optimalPercentDepositedBdv;
-    }
+struct AssetSettings {
+    bytes4 selector;
+    uint32 stalkEarnedPerSeason;
+    uint32 stalkIssuedPerBdv;
+    uint32 milestoneSeason;
+    int96 milestoneStem;
+    bytes1 encodeType;
+    int24 deltaStalkEarnedPerSeason;
+    bytes4 gpSelector;
+    bytes4 lwSelector;
+    uint128 gaugePoints;
+    uint64 optimalPercentDepositedBdv;
+}
 
     struct Supply {
         uint128 endBpf;
@@ -1001,13 +997,7 @@
         address token,
         int96 stem
     ) external view returns (uint256 grownStalk);
-<<<<<<< HEAD
     function harvest(uint256 fieldId, uint256[] memory plots, uint8 mode) external payable;
-=======
-
-    function harvest(uint256[] memory plots, uint8 mode) external payable;
-
->>>>>>> 4764837b
     function harvestableIndex() external view returns (uint256);
 
     function imageURI(
@@ -1027,17 +1017,9 @@
         address token,
         uint256 addedValue
     ) external returns (bool);
-<<<<<<< HEAD
     function addField() external returns (uint256 id);
     function incrementTotalHarvestableE(uint256 fieldId, uint256 amount) external;
     function incrementTotalPodsE(uint256 fieldId, uint256 amount) external;
-=======
-
-    function incrementTotalHarvestableE(uint256 amount) external;
-
-    function incrementTotalPodsE(uint256 amount) external;
-
->>>>>>> 4764837b
     function incrementTotalSoilE(uint128 amount) external;
 
     function initOracleForAllWhitelistedWells() external;
@@ -1264,13 +1246,7 @@
     function plant() external payable returns (uint256 beans, int96 stem);
 
     function plentyPerRoot(uint32 _season) external view returns (uint256);
-<<<<<<< HEAD
     function plot(address account, uint256 fieldId, uint256 index) external view returns (uint256);
-=======
-
-    function plot(address account, uint256 index) external view returns (uint256);
-
->>>>>>> 4764837b
     function podIndex() external view returns (uint256);
 
     function podListing(uint256 index) external view returns (bytes32);
@@ -1491,22 +1467,10 @@
     function totalFertilizerBeans() external view returns (uint256 beans);
 
     function totalFunding(uint32 id) external view returns (uint256);
-<<<<<<< HEAD
     function totalHarvestable(uint256 fieldId) external view returns (uint256);
     function totalHarvested(uint256 fieldId) external view returns (uint256);
     function totalMigratedBdv(address token) external view returns (uint256);
     function totalPods(uint256 fieldId) external view returns (uint256);
-=======
-
-    function totalHarvestable() external view returns (uint256);
-
-    function totalHarvested() external view returns (uint256);
-
-    function totalMigratedBdv(address token) external view returns (uint256);
-
-    function totalPods() external view returns (uint256);
-
->>>>>>> 4764837b
     function totalRealSoil() external view returns (uint256);
 
     function totalRoots() external view returns (uint256);
@@ -1520,14 +1484,8 @@
     function totalStalk() external view returns (uint256);
 
     function totalUnfertilizedBeans() external view returns (uint256 beans);
-<<<<<<< HEAD
     function totalUnharvestable(uint256 fieldId) external view returns (uint256);
     function isHarvesting(uint256 fieldId) external view returns (bool);
-=======
-
-    function totalUnharvestable() external view returns (uint256);
-
->>>>>>> 4764837b
     function transferDeposit(
         address sender,
         address recipient,
