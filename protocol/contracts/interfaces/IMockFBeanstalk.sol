--- conflicted
+++ resolved
@@ -408,15 +408,12 @@
 
     function allowancePods(address owner, address spender) external view returns (uint256);
 
-<<<<<<< HEAD
     function applyPenaltyToGrownStalks(
         uint256 penaltyBdv,
         uint256[] memory bdvsRemoved,
         uint256[] memory grownStalks
     ) external view returns (uint256[] memory);
 
-=======
->>>>>>> 210c8b9d
     function approveDeposit(address spender, address token, uint256 amount) external payable;
 
     function approvePods(address spender, uint256 amount) external payable;
@@ -532,7 +529,6 @@
         uint256 L2SRState
     ) external;
 
-<<<<<<< HEAD
     function calculateStalkPenalty(
         DeltaBStorage memory dbs,
         uint256 bdvConverted,
@@ -555,8 +551,6 @@
         uint256 bdvOfDeposit
     ) external view returns (int96 stem, Germinate germ);
 
-=======
->>>>>>> 210c8b9d
     function cancelPodListing(uint256 index) external payable;
 
     function cancelPodOrder(
@@ -565,17 +559,6 @@
         uint256 minFillAmount,
         uint8 mode
     ) external payable;
-<<<<<<< HEAD
-
-    function cancelPodOrderV2(
-        uint256 maxPlaceInLine,
-        uint256 minFillAmount,
-        bytes memory pricingFunction,
-        uint8 mode
-    ) external payable;
-
-=======
->>>>>>> 210c8b9d
     function captureCurveE() external returns (int256 deltaB);
 
     function captureE() external returns (int256 deltaB);
@@ -629,20 +612,6 @@
         uint256 minFillAmount,
         uint8 mode
     ) external payable;
-<<<<<<< HEAD
-
-    function createPodListingV2(
-        uint256 index,
-        uint256 start,
-        uint256 amount,
-        uint256 maxHarvestableIndex,
-        uint256 minFillAmount,
-        bytes memory pricingFunction,
-        uint8 mode
-    ) external payable;
-
-=======
->>>>>>> 210c8b9d
     function createPodOrder(
         uint256 beanAmount,
         uint24 pricePerPod,
@@ -650,18 +619,6 @@
         uint256 minFillAmount,
         uint8 mode
     ) external payable returns (bytes32 id);
-<<<<<<< HEAD
-
-    function createPodOrderV2(
-        uint256 beanAmount,
-        uint256 maxPlaceInLine,
-        uint256 minFillAmount,
-        bytes memory pricingFunction,
-        uint8 mode
-    ) external payable returns (bytes32 id);
-
-=======
->>>>>>> 210c8b9d
     function curveToBDV(uint256 amount) external view returns (uint256);
 
     function decreaseDepositAllowance(
@@ -792,17 +749,6 @@
     function fertilizerSunrise(uint256 amount) external;
 
     function fillPodListing(PodListing memory l, uint256 beanAmount, uint8 mode) external payable;
-<<<<<<< HEAD
-
-    function fillPodListingV2(
-        PodListing memory l,
-        uint256 beanAmount,
-        bytes memory pricingFunction,
-        uint8 mode
-    ) external payable;
-
-=======
->>>>>>> 210c8b9d
     function fillPodOrder(
         PodOrder memory o,
         uint256 index,
@@ -810,19 +756,6 @@
         uint256 amount,
         uint8 mode
     ) external payable;
-<<<<<<< HEAD
-
-    function fillPodOrderV2(
-        PodOrder memory o,
-        uint256 index,
-        uint256 start,
-        uint256 amount,
-        bytes memory pricingFunction,
-        uint8 mode
-    ) external payable;
-
-=======
->>>>>>> 210c8b9d
     function findPiecewiseIndex(
         bytes memory breakpoints,
         uint256 value,
@@ -845,38 +778,15 @@
         address account,
         address[] memory tokens
     ) external view returns (Balance[] memory balances);
-<<<<<<< HEAD
-
-    function getAmountBeansToFillOrderV2(
-        uint256 placeInLine,
-        uint256 amountPodsFromOrder,
-        bytes memory pricingFunction
-    ) external pure returns (uint256 beanAmount);
-
-=======
->>>>>>> 210c8b9d
     function getAmountOut(
         address tokenIn,
         address tokenOut,
         uint256 amountIn
     ) external view returns (uint256 amountOut);
-<<<<<<< HEAD
-
-    function getAmountPodsFromFillListingV2(
-        uint256 placeInLine,
-        uint256 podListingAmount,
-        uint256 fillBeanAmount,
-        bytes memory pricingFunction
-    ) external pure returns (uint256 amount);
-
-=======
->>>>>>> 210c8b9d
     function getAverageGrownStalkPerBdv() external view returns (uint256);
 
     function getAverageGrownStalkPerBdvPerSeason() external view returns (uint128);
 
-<<<<<<< HEAD
-=======
     function mockUpdateAverageGrownStalkPerBdvPerSeason() external;
 
     function gaugePointsNoChange(
@@ -885,7 +795,6 @@
         uint256
     ) external pure returns (uint256);
 
->>>>>>> 210c8b9d
     function getBalance(address account, address token) external view returns (uint256 balance);
 
     function getBalances(
@@ -1326,13 +1235,10 @@
         bytes memory
     ) external pure returns (bytes4);
 
-<<<<<<< HEAD
     function overallCappedDeltaB() external view returns (int256 deltaB);
 
     function overallCurrentDeltaB() external view returns (int256 deltaB);
 
-=======
->>>>>>> 210c8b9d
     function owner() external view returns (address owner_);
 
     function ownerCandidate() external view returns (address ownerCandidate_);
@@ -1406,7 +1312,6 @@
 
     function pipe(PipeCall memory p) external payable returns (bytes memory result);
 
-<<<<<<< HEAD
     function pipelineConvert(
         address inputToken,
         int96[] memory stems,
@@ -1415,8 +1320,6 @@
         AdvancedFarmCall[] memory farmCalls
     ) external payable returns (int96[] memory outputStems, uint256[] memory outputAmounts);
 
-=======
->>>>>>> 210c8b9d
     function plant() external payable returns (uint256 beans, int96 stem);
 
     function plentyPerRoot(uint32 _season) external view returns (uint256);
@@ -1435,25 +1338,11 @@
     ) external view returns (uint256);
 
     function podOrderById(bytes32 id) external view returns (uint256);
-<<<<<<< HEAD
-
-    function podOrderV2(
-        address account,
-        uint256 maxPlaceInLine,
-        uint256 minFillAmount,
-        bytes memory pricingFunction
-    ) external view returns (uint256);
 
     function poolDeltaB(address pool) external view returns (int256);
 
     function poolCurrentDeltaB(address pool) external view returns (int256 deltaB);
 
-    function publishRequisition(Requisition memory requisition) external;
-
-=======
-    function poolDeltaB(address pool) external view returns (int256);
-
->>>>>>> 210c8b9d
     function rain() external view returns (Rain memory);
 
     function rainSiloSunrise(uint256 amount) external;
