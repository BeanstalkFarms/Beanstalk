/**
 * SPDX-License-Identifier: MIT
 **/

pragma solidity =0.7.6;
pragma experimental ABIEncoderV2;

import "@openzeppelin/contracts/cryptography/ECDSA.sol";
import "../../C.sol";
import "../LibAppStorage.sol";
import "../LibPermit.sol";

/**
 * @title LibSiloPermit
 * @author Publius
 * @notice Contains functions to read and update Silo Deposit allowances with
 * permits.
 * @dev Permits must be signed off-chain.
 *
 * See here for details on signing Silo Deposit permits:
 * https://github.com/BeanstalkFarms/Beanstalk/blob/d2a9a232f50e1d474d976a2e29488b70c8d19461/protocol/utils/permit.js
 * 
 * The Beanstalk SDK also provides Javascript wrappers for permit functionality:
 * `permit`: https://github.com/BeanstalkFarms/Beanstalk-SDK/blob/df2684aee67241acdb89379d4d0c19322339436c/packages/sdk/src/lib/silo.ts#L657
 * `permits`: https://github.com/BeanstalkFarms/Beanstalk-SDK/blob/df2684aee67241acdb89379d4d0c19322339436c/packages/sdk/src/lib/silo.ts#L698
 */
library LibSiloPermit {

    bytes32 private constant DEPOSIT_PERMIT_TYPEHASH = keccak256("Permit(address owner,address spender,address token,uint256 value,uint256 nonce,uint256 deadline)");
    bytes32 private constant DEPOSITS_PERMIT_TYPEHASH = keccak256("Permit(address owner,address spender,address[] tokens,uint256[] values,uint256 nonce,uint256 deadline)");


    /**
     */
    event DepositApproval(
        address indexed owner,
        address indexed spender,
        address token,
        uint256 amount
    );

    /**
     * @dev Verifies the integrity of a Silo Deposit permit. 
     *
     * Only permits signed using the current nonce returned by {nonces}
     * will be approved.
     *
     * Should revert if:
     * - The permit has expired (deadline has passed)
     * - The signer recovered from the permit signature does not match the owner
     * 
     * See {LibSiloPermit} for a description of how to sign a permit.
     */
    function permit(
        address owner,
        address spender,
        address token,
        uint256 value,
        uint256 deadline,
        uint8 v,
        bytes32 r,
        bytes32 s
    ) internal {
        require(block.timestamp <= deadline, "Silo: permit expired deadline");
<<<<<<< HEAD
        bytes32 structHash = keccak256(
            abi.encode(
                DEPOSIT_PERMIT_TYPEHASH,
                owner,
                spender,
                token,
                value,
                _useNonce(owner),
                deadline
            )
        );
        bytes32 hash = _hashTypedDataV4(structHash);
=======
        bytes32 structHash = keccak256(abi.encode(DEPOSIT_PERMIT_TYPEHASH, owner, spender, token, value, LibPermit.useNonce(msg.sig, owner), deadline));
        bytes32 hash = LibPermit._hashTypedDataV4(structHash);
>>>>>>> 0fe461fd
        address signer = ECDSA.recover(hash, v, r, s);
        require(signer == owner, "Silo: permit invalid signature");
    }

    /**
     * @dev Verifies the integrity of a Silo Deposits (multiple tokens & values)
     * permit. 
     *
     * Only permits signed using the current nonce returned by {nonces}
     * will be approved.
     * 
     * See {LibSiloPermit} for a description of how to sign a multi-token permit.
     */
    function permits(
        address owner,
        address spender,
        address[] memory tokens,
        uint256[] memory values,
        uint256 deadline,
        uint8 v,
        bytes32 r,
        bytes32 s
    ) internal {
        require(block.timestamp <= deadline, "Silo: permit expired deadline");
<<<<<<< HEAD
        bytes32 structHash = keccak256(
            abi.encode(
                DEPOSITS_PERMIT_TYPEHASH,
                owner,
                spender,
                keccak256(abi.encodePacked(tokens)),
                keccak256(abi.encodePacked(values)),
                _useNonce(owner),
                deadline
            )
        );
        bytes32 hash = _hashTypedDataV4(structHash);
        address signer = ECDSA.recover(hash, v, r, s);
        require(signer == owner, "Silo: permit invalid signature");
    }

    /**
     * @dev Returns the current `nonce` for `owner`.
     * 
     * Use the current nonce to sign permits.
     */
    function nonces(address owner) internal view returns (uint256) {
        AppStorage storage s = LibAppStorage.diamondStorage();
        return s.a[owner].depositPermitNonces;
    }

    /**
     * @dev Returns and increments the current `nonce` for `owner`.
     */
    function _useNonce(address owner) internal returns (uint256 current) {
        AppStorage storage s = LibAppStorage.diamondStorage();
        current = s.a[owner].depositPermitNonces;
        ++s.a[owner].depositPermitNonces;
    }

    /**
     * @dev Returns the domain separator for the current chain.
     */
    function _domainSeparatorV4() internal view returns (bytes32) {
        return _buildDomainSeparator(
            DEPOSIT_PERMIT_EIP712_TYPE_HASH,
            DEPOSIT_PERMIT_HASHED_NAME,
            DEPOSIT_PERMIT_HASHED_VERSION
        );
    }

    /**
     * @dev See {_domainSeparatorV4}.
     */
    function _buildDomainSeparator(
        bytes32 typeHash,
        bytes32 name,
        bytes32 version
    ) internal view returns (bytes32) {
        return keccak256(
            abi.encode(
                typeHash,
                name,
                version,
                C.getChainId(),
                address(this)
            )
        );
    }

    /**
     * @dev Given an already hashed struct, this function returns the hash of
     * the fully encoded EIP712 message for this domain.
     * https://eips.ethereum.org/EIPS/eip-712#definition-of-hashstruct
     *
     * This hash can be used together with {ECDSA-recover} to obtain the signer
     * of a message. For example:
     *
     * ```solidity
     * bytes32 digest = _hashTypedDataV4(keccak256(abi.encode(
     *     keccak256("Mail(address to,string contents)"),
     *     mailTo,
     *     keccak256(bytes(mailContents))
     * )));
     * address signer = ECDSA.recover(digest, signature);
     * ```
     */
    function _hashTypedDataV4(bytes32 structHash) internal view returns (bytes32) {
        return keccak256(abi.encodePacked("\x19\x01", _domainSeparatorV4(), structHash));
    }


    function _approveDeposit(address account, address spender, address token, uint256 amount) internal {
        AppStorage storage s = LibAppStorage.diamondStorage();
        s.a[account].depositAllowances[spender][token] = amount;
        emit DepositApproval(account, spender, token, amount);
    }

    //////////////////////// APPROVE ////////////////////////

    function _spendDepositAllowance(
        address owner,
        address spender,
        address token,
        uint256 amount
    ) internal {
        uint256 currentAllowance = depositAllowance(owner, spender, token);
        if (currentAllowance != type(uint256).max) {
            require(currentAllowance >= amount, "Silo: insufficient allowance");
            _approveDeposit(owner, spender, token, currentAllowance - amount);
        }
    }
    
    function depositAllowance(
        address owner,
        address spender,
        address token
    ) public view returns (uint256) {
        AppStorage storage s = LibAppStorage.diamondStorage();
        return s.a[owner].depositAllowances[spender][token];
    }
=======
        bytes32 structHash = keccak256(abi.encode(DEPOSITS_PERMIT_TYPEHASH, owner, spender, keccak256(abi.encodePacked(tokens)), keccak256(abi.encodePacked(values)), LibPermit.useNonce(msg.sig, owner), deadline));
        bytes32 hash = LibPermit._hashTypedDataV4(structHash);
        address signer = ECDSA.recover(hash, v, r, s);
        require(signer == owner, "Silo: permit invalid signature");
    }
>>>>>>> 0fe461fd
}<|MERGE_RESOLUTION|>--- conflicted
+++ resolved
@@ -62,7 +62,6 @@
         bytes32 s
     ) internal {
         require(block.timestamp <= deadline, "Silo: permit expired deadline");
-<<<<<<< HEAD
         bytes32 structHash = keccak256(
             abi.encode(
                 DEPOSIT_PERMIT_TYPEHASH,
@@ -75,10 +74,6 @@
             )
         );
         bytes32 hash = _hashTypedDataV4(structHash);
-=======
-        bytes32 structHash = keccak256(abi.encode(DEPOSIT_PERMIT_TYPEHASH, owner, spender, token, value, LibPermit.useNonce(msg.sig, owner), deadline));
-        bytes32 hash = LibPermit._hashTypedDataV4(structHash);
->>>>>>> 0fe461fd
         address signer = ECDSA.recover(hash, v, r, s);
         require(signer == owner, "Silo: permit invalid signature");
     }
@@ -103,7 +98,6 @@
         bytes32 s
     ) internal {
         require(block.timestamp <= deadline, "Silo: permit expired deadline");
-<<<<<<< HEAD
         bytes32 structHash = keccak256(
             abi.encode(
                 DEPOSITS_PERMIT_TYPEHASH,
@@ -220,11 +214,4 @@
         AppStorage storage s = LibAppStorage.diamondStorage();
         return s.a[owner].depositAllowances[spender][token];
     }
-=======
-        bytes32 structHash = keccak256(abi.encode(DEPOSITS_PERMIT_TYPEHASH, owner, spender, keccak256(abi.encodePacked(tokens)), keccak256(abi.encodePacked(values)), LibPermit.useNonce(msg.sig, owner), deadline));
-        bytes32 hash = LibPermit._hashTypedDataV4(structHash);
-        address signer = ECDSA.recover(hash, v, r, s);
-        require(signer == owner, "Silo: permit invalid signature");
-    }
->>>>>>> 0fe461fd
 }