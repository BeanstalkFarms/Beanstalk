--- conflicted
+++ resolved
@@ -1,15 +1,3 @@
-<<<<<<< HEAD
-const MAX_INT = "115792089237316195423570985008687907853269984665640564039457584007913129639935";
-
-const diamond = require("./diamond.js");
-const {
-  impersonateBean,
-  impersonateCurve,
-  impersonateBean3CrvMetapool,
-  impersonateWeth,
-  impersonateUnripe,
-  impersonateFertilizer,
-=======
 const { ETH_USD_CHAINLINK_AGGREGATOR, STETH_ETH_CHAINLINK_PRICE_AGGREGATOR, WETH, WSTETH, WSTETH_ETH_UNIV3_01_POOL } = require('../test/utils/constants.js')
 const diamond = require('./diamond.js')
 const { 
@@ -18,21 +6,14 @@
   impersonateBean3CrvMetapool, 
   impersonateWeth, 
   impersonateUnripe, 
->>>>>>> 4a251a87
   impersonatePrice,
   impersonateBlockBasefee,
   impersonateEthUsdcUniswap,
   impersonateEthUsdtUniswap,
-<<<<<<< HEAD
-  impersonateEthUsdChainlinkAggregator,
-  impersonateBeanEthWell
-} = require("./impersonate.js");
-=======
   impersonateChainlinkAggregator,
   impersonateUniswapV3,
   impersonateWsteth
 } = require('./impersonate.js')
->>>>>>> 4a251a87
 
 function addCommas(nStr) {
   nStr += "";
@@ -260,18 +241,6 @@
     await impersonateBean();
     await impersonatePrice();
     if (reset) {
-<<<<<<< HEAD
-      await impersonateCurve();
-      await impersonateWeth();
-      await impersonateEthUsdcUniswap();
-      await impersonateEthUsdtUniswap();
-    }
-    await impersonateBean3CrvMetapool();
-    await impersonateUnripe();
-    await impersonateFertilizer();
-    await impersonateBlockBasefee();
-    await impersonateEthUsdChainlinkAggregator();
-=======
       await impersonateCurve()
       await impersonateWeth()
 
@@ -288,7 +257,6 @@
     await impersonateBean3CrvMetapool()
     await impersonateUnripe()
     await impersonateBlockBasefee();
->>>>>>> 4a251a87
   }
 
   const [beanstalkDiamond, diamondCut] = await diamond.deploy({
