--- conflicted
+++ resolved
@@ -82,11 +82,6 @@
   const [denomination, setDenomination] = useSetting('denomination');
   const [subgraphEnv, setSubgraphEnv] = useSetting('subgraphEnv');
   const [datasource, setDataSource] = useSetting('datasource');
-<<<<<<< HEAD
-  const [impersonatedAccount, setImpersonatedAccount] = useSetting('impersonatedAccount');
-  const [internalAccount, setInternalAccount] = useState(impersonatedAccount);
-  const [isAddressValid, setIsAddressValid] = useState<boolean | undefined>(undefined);
-=======
   const [impersonatedAccount, setImpersonatedAccount] = useSetting(
     'impersonatedAccount'
   );
@@ -94,31 +89,10 @@
   const [isAddressValid, setIsAddressValid] = useState<boolean | undefined>(
     undefined
   );
->>>>>>> 2cfdafbc
   const dispatch = useDispatch();
   const siloBalances = useFarmerSiloBalances();
   const account = useAccount();
 
-<<<<<<< HEAD
-  const checkAddress = useCallback((address: string) => {
-    if (address) {
-      const isValid = ethers.utils.isAddress(address);
-      if (isValid) {
-        setInternalAccount(address);
-      };
-      setIsAddressValid(isValid);
-    } else {
-      setIsAddressValid(undefined);
-    }
-  }, [setInternalAccount]);
-
-  useMemo(() => {
-    if (!account.address) {
-      setInternalAccount('')
-      setIsAddressValid(undefined);
-      setImpersonatedAccount('');
-    };
-=======
   const checkAddress = useCallback(
     (address: string) => {
       if (address) {
@@ -140,7 +114,6 @@
       setIsAddressValid(undefined);
       setImpersonatedAccount('');
     }
->>>>>>> 2cfdafbc
   }, [account.address, setImpersonatedAccount]);
 
   /// Cache
@@ -202,11 +175,7 @@
   const closeDialog = () => {
     if (impersonatedAccount !== internalAccount) {
       setImpersonatedAccount(internalAccount);
-<<<<<<< HEAD
-    };
-=======
     }
->>>>>>> 2cfdafbc
     onClose && onClose();
   };
 
@@ -279,13 +248,9 @@
               </ButtonGroup>
             </Split>
             <Split>
-<<<<<<< HEAD
-              <Typography color="text.secondary">Impersonate Account</Typography>
-=======
               <Typography color="text.secondary">
                 Impersonate Account
               </Typography>
->>>>>>> 2cfdafbc
               {internalAccount ? (
                 <OutputField size="small">
                   <Row spacing={1}>
@@ -308,10 +273,6 @@
                     </Typography>
                   </Row>
                   <Box>
-<<<<<<< HEAD
-                    <IconButton onClick={() => {setInternalAccount('')}}>
-                      <CloseIcon sx={{ height: 20, width: 20, fontSize: '100%' }} />
-=======
                     <IconButton
                       onClick={() => {
                         setInternalAccount('');
@@ -320,27 +281,10 @@
                       <CloseIcon
                         sx={{ height: 20, width: 20, fontSize: '100%' }}
                       />
->>>>>>> 2cfdafbc
                     </IconButton>
                   </Box>
                 </OutputField>
               ) : (
-<<<<<<< HEAD
-                <TextField 
-                  sx={{ width: 180 }}
-                  placeholder="0x0000" 
-                  size='small' 
-                  color='primary'
-                  InputProps={{
-                    startAdornment:  (
-                      isAddressValid === false &&
-                        <InputAdornment position="start" sx={{ ml: -1, mr: 0 }}>
-                          <CloseIcon color="warning" sx={{ scale: '80%' }} />
-                        </InputAdornment>
-                    ),
-                  }}
-                  onChange={(e) => {checkAddress(e.target.value)}} 
-=======
                 <TextField
                   sx={{ width: 180 }}
                   placeholder="0x0000"
@@ -356,7 +300,6 @@
                   onChange={(e) => {
                     checkAddress(e.target.value);
                   }}
->>>>>>> 2cfdafbc
                 />
               )}
             </Split>
