import React, { useState } from "react";
import { Link } from "react-router-dom";
import { FC } from "src/types";
import styled from "styled-components";
import { Footer } from "./Footer";
import { Window } from "./Window";
import { Settings } from "src/settings";
import CustomToaster from "../TxnToast/CustomToaster";
import buildIcon from "src/assets/images/navbar/build.svg";
import swapIcon from "src/assets/images/navbar/swap.svg";
import wellsIcon from "src/assets/images/navbar/wells.svg";
import { LinksNav } from "../Typography";
import { BurgerMenuIcon, Discord, Github, Logo, Twitter, X, BeanstalkLogoBlack } from "../Icons";
<<<<<<< HEAD
<<<<<<< HEAD
import { size } from "src/breakpoints";
import { useAccount } from "wagmi";
import { Title } from "../PageComponents/Title";
=======
>>>>>>> master
=======
>>>>>>> f76f05a2
import { TokenMarquee } from "./TokenMarquee";
import { WalletButton } from "src/components/Wallet";
import { theme } from "src/utils/ui/theme";
import { useChainId } from "wagmi";

export const Frame: FC<{}> = ({ children }) => {
  const isNotProd = !Settings.PRODUCTION;
  const [mobileMenuOpen, setMobileMenuOpen] = useState(false);
<<<<<<< HEAD
<<<<<<< HEAD
  const { chain } = useAccount();
=======
  const chain = useChainId();
>>>>>>> master
=======
  const chain = useChainId();
>>>>>>> f76f05a2

  return (
    <Container id="frame">
      {/* Desktop */}
      <NavContainer>
        <NavGrid>
          <BrandContainer onClick={() => setMobileMenuOpen(false)}>
            <Brand>
              <Link to={"/"}>
                <Logo /> <BasinText>BASIN</BasinText>
              </Link>
            </Brand>
          </BrandContainer>
          <LinksContainer>
            <NavLinks>
              <NavLink to="/build" hovericon={buildIcon}>
                Build
              </NavLink>
              <NavLink to="/wells" hovericon={wellsIcon}>
                Liquidity
              </NavLink>
              <NavLink to="/swap" hovericon={swapIcon}>
                Swap
              </NavLink>
              {(isNotProd || false) && <NavLink to="/dev">Dev</NavLink>}
            </NavLinks>
          </LinksContainer>
          <StyledConnectContainer>
            <WalletButton />
          </StyledConnectContainer>
          <DropdownMenu open={mobileMenuOpen} onClick={() => setMobileMenuOpen(!mobileMenuOpen)}>
            {mobileMenuOpen ? <X /> : <BurgerMenuIcon />}
          </DropdownMenu>
        </NavGrid>
      </NavContainer>
      <TokenMarquee />
      <Window>
        <CustomToaster />
        <BurgerMenu open={mobileMenuOpen}>
          <MobileNavLinkContainer>
            <MobileNavLink $bold to="/swap" onClick={() => setMobileMenuOpen(false)}>
              Swap
            </MobileNavLink>
            <MobileNavLink $bold to="/wells" onClick={() => setMobileMenuOpen(false)}>
              Wells
            </MobileNavLink>
            <MobileNavLink $bold to="/build" onClick={() => setMobileMenuOpen(false)}>
              Build
            </MobileNavLink>
            {isNotProd && (
              <MobileNavLink $bold to="/dev" onClick={() => setMobileMenuOpen(false)}>
                Dev
              </MobileNavLink>
            )}
            <MobileLargeNavRow onClick={() => setMobileMenuOpen(false)}>
              <Box href="https://basin.exchange/discord" rel="noopener noreferrer" target="_blank">
                <Discord width={20} />
              </Box>
              <Box
                href="https://twitter.com/basinexchange"
                rel="noopener noreferrer"
                target="_blank"
              >
                <Twitter width={20} />
              </Box>
              <Box
                href="https://github.com/BeanstalkFarms/Basin"
                rel="noopener noreferrer"
                target="_blank"
              >
                <Github width={20} />
              </Box>
              <Box href="https://bean.money" rel="noopener noreferrer" target="_blank">
                <BeanstalkLogoBlack width={20} />
              </Box>
            </MobileLargeNavRow>
            <MobileNavRow
              href="https://immunefi.com/bounty/beanstalk/"
              rel="noopener noreferrer"
              target="_blank"
              onClick={() => setMobileMenuOpen(false)}
            >
              Bug Bounty Program
            </MobileNavRow>
            <MobileNavRow
              href="https://docs.basin.exchange/"
              rel="noopener noreferrer"
              target="_blank"
              onClick={() => setMobileMenuOpen(false)}
            >
              Documentation
            </MobileNavRow>
          </MobileNavLinkContainer>
          <MobileConnectContainer>
            <WalletButton />
          </MobileConnectContainer>
        </BurgerMenu>
        {/* TODO Restore this */}
        {/* {chain?.unsupported ? <Title title="Unsupported Chain" /> : children} */}
        {children}
      </Window>
      <Footer />
    </Container>
  );
};

type NavLinkProps = {
  hovericon?: string;
};

const Container = styled.div`
  display: flex;
  flex-direction: column;
  box-sizing: border-box;
  width: 100vw;
  height: 100vh;
  align-items: center;

  ${theme.media.query.sm.only} {
    width: 100svw;
    height: 100svh;
  }
`;

const NavContainer = styled.nav`
  border-bottom: 0.5px solid black;
  display: flex;
  width: 100vw;
  height: 56px;
  min-height: 56px;
  box-sizing: border-box;
  padding: 0px;

  ${theme.media.query.md.up} {
    height: 64px;
    min-height: 64px;
  }
`;

const NavGrid = styled.div`
  display: grid;
  grid-template-columns: 178px 1fr 192px;
  align-items: center;
  height: 100%;
  width: 100%;

  ${theme.media.query.md.down} {
    grid-template-columns: 1fr 1fr;
  }
`;

const NavLinks = styled.div`
  display: none;
  ${theme.media.query.md.up} {
    display: flex;
    align-self: stretch;
    align-items: center;
  }
`;
const NavLink = styled(Link)<NavLinkProps>`
  border-left: 0.5px solid black;
  box-sizing: border-box;
  display: flex;
  width: 192px;
  align-self: stretch;
  align-items: center;
  justify-content: center;

  text-decoration: none;
  text-transform: uppercase;

  font-weight: 600;
  font-size: 16px;
  line-height: 24px;
  color: black;
  outline: none !important;
  cursor: ${(props) => (props.hovericon ? `url(${props.hovericon}), auto` : "pointer")};

  :focus {
    outline: none !important;
  }
  :hover {
    background-color: #f0fdf4;
  }
  &:last-child {
    border-right: 0.5px solid black;
  }
`;
const LinksContainer = styled.div`
  display: flex;
  justify-self: center;
  flex-direction: row;
  align-self: stretch;

  ${theme.media.query.md.down} {
    display: none;
  }
`;

const BrandContainer = styled.div`
  display: flex;
  direction: row;
  flex: 1;
  align-self: stretch;
  align-items: center;

  ${theme.media.query.md.down} {
    justify-self: flex-start;
  }
`;

const BasinText = styled.div`
  margin-bottom: -4px;
`;

const Brand = styled.div`
  display: flex;
  flex-direction: row;
  padding-left: 16px;

  a {
    display: flex;
    gap: 4px;
    align-items: center;
    ${LinksNav}
    text-decoration: none;
    text-transform: uppercase;
    color: #0f172a;

    :focus {
      outline: none;
    }
  }

  ${theme.media.query.md.up} {
    justify-self: flex-start;
    padding-left: 48px;
  }
`;

const StyledConnectContainer = styled.div`
  display: none;
  ${theme.media.query.md.up} {
    display: flex;
    direction: row;
    width: 192px;
    align-self: stretch;
    align-items: center;
    justify-content: center;
    border-left: 0.5px solid black;
    box-sizing: border-box;
  }
`;

const DropdownMenu = styled.button<{ open?: boolean }>`
  cursor: pointer;
  border: 0px;
  color: #000;
  background: #fff;
  :hover {
    background: #fff;
  }
  :focus {
    outline: #fff;
  }
  height: 100%;
  padding-left: 16px;
  padding-right: 16px;
  font-size: 24px;
  display: flex;
  flex-direction: column;
  justify-content: center;
  gap: 9px;
  justify-self: flex-end;

  ${theme.media.query.md.up} {
    display: none;
  }
  div {
    :first-child {
      transition: all 0.3s linear;
      transform-origin: 0% 50%;
      transform: ${({ open }) => (open ? `rotate(45deg)` : `rotate(0)`)};
    }
    :last-child {
      transition: all 0.3s linear;
      transform-origin: 0% 50%;
      transform: ${({ open }) => (open ? `rotate(-45deg)` : `rotate(0)`)};
    }
  }
`;

const BurgerMenu = styled.div<{ open: boolean }>`
  background-color: #fff;
  display: flex;
  flex-direction: column;
  height: calc(100vh - 56px);
  width: 100vw;
  justify-content: space-between;
  position: absolute;
  transition: transform 0.3s ease-in-out;
  border-left: 0.5px solid black;
  margin-left: -0.5px;
  transform: ${(props) => (props.open ? `translateX(0%)` : `translateX(100%)`)};
  z-index: 9999;

  ${theme.media.query.md.up} {
    display: none;
  }
`;

const MobileNavLinkContainer = styled.div`
  display: flex;
  flex-direction: column;
  justify-content: flex-start;
`;

const MobileNavLink = styled(Link)<{ $bold?: boolean }>`
  width: 100%;
  border-bottom: 0.5px solid black;
  padding: 16px;
  text-transform: uppercase;
  text-decoration: none;
  color: black;
  font-weight: ${(props) => (props.$bold ? `600` : `normal`)};
  ${(props) => props.$bold && `letter-spacing: 0.96px;`}
`;

const MobileNavRow = styled.a<{ $bold?: boolean }>`
  width: 100%;
  border-bottom: 0.5px solid black;
  padding: 16px;
  text-transform: uppercase;
  text-decoration: none;
  color: black;
  font-weight: ${(props) => (props.$bold ? `600` : `normal`)};
  ${(props) => props.$bold && `letter-spacing: 0.96px;`}
`;

const MobileLargeNavRow = styled.div`
  display: flex;
  flex-direction: row;
  width: 100%;
  border-bottom: 0.5px solid black;
  color: black;
`;

const MobileConnectContainer = styled.div`
  display: flex;
  direction: row;
  padding: 16px;
  align-self: stretch;
  justify-content: center;
  border-top: 0.5px solid black;
`;

const Box = styled.a`
  display: flex;
  flex: 1;
  padding: 32px;
  border-left: 0.5px solid black;
  justify-content: center;
  align-items: center;
  text-decoration: none;
  color: black;
  :first-child {
    border-left: none;
  }
`;<|MERGE_RESOLUTION|>--- conflicted
+++ resolved
@@ -11,15 +11,6 @@
 import wellsIcon from "src/assets/images/navbar/wells.svg";
 import { LinksNav } from "../Typography";
 import { BurgerMenuIcon, Discord, Github, Logo, Twitter, X, BeanstalkLogoBlack } from "../Icons";
-<<<<<<< HEAD
-<<<<<<< HEAD
-import { size } from "src/breakpoints";
-import { useAccount } from "wagmi";
-import { Title } from "../PageComponents/Title";
-=======
->>>>>>> master
-=======
->>>>>>> f76f05a2
 import { TokenMarquee } from "./TokenMarquee";
 import { WalletButton } from "src/components/Wallet";
 import { theme } from "src/utils/ui/theme";
@@ -28,15 +19,7 @@
 export const Frame: FC<{}> = ({ children }) => {
   const isNotProd = !Settings.PRODUCTION;
   const [mobileMenuOpen, setMobileMenuOpen] = useState(false);
-<<<<<<< HEAD
-<<<<<<< HEAD
-  const { chain } = useAccount();
-=======
   const chain = useChainId();
->>>>>>> master
-=======
-  const chain = useChainId();
->>>>>>> f76f05a2
 
   return (
     <Container id="frame">
