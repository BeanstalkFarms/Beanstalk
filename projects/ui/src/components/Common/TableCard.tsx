--- conflicted
+++ resolved
@@ -97,10 +97,7 @@
   // Add the class names above in the StyledDataGrid definition.
   const customRowStyler = (params: GridRowParams<any>) => {
     if (params.row.isGerminating) return 'germinating-row';
-<<<<<<< HEAD
-=======
     return '';
->>>>>>> 016cff59
   };
 
   return (
