/*
 SPDX-License-Identifier: MIT
*/

pragma solidity ^0.8.20;

import {C} from "../../C.sol";
<<<<<<< HEAD
import {AppStorage, Storage, LibAppStorage} from "contracts/libraries/LibAppStorage.sol";
import {LibWell} from "contracts/libraries/Well/LibWell.sol";
import {IERC20} from "@openzeppelin/contracts/token/ERC20/IERC20.sol";
=======
import {LibAppStorage} from "contracts/libraries/LibAppStorage.sol";
import {AppStorage} from "contracts/beanstalk/storage/AppStorage.sol";
import {WhitelistStatus} from "contracts/beanstalk/storage/System.sol";
>>>>>>> b3bd7452

/**
 * @title LibWhitelistedTokens
 * @author Brean, Brendan
 * @notice LibWhitelistedTokens holds different lists of types of Whitelisted Tokens.
 *
 * @dev manages the WhitelistStatuses for all tokens in the Silo in order to track lists.
 * Note: dewhitelisting a token doesn't remove it's WhitelistStatus entirely–It just modifies it.
 * Once a token has no more Deposits in the Silo, it's WhitelistStatus should be removed through calling `removeWhitelistStatus`.
 */
library LibWhitelistedTokens {
    /**
     * @notice Emitted when a Whitelis Status is added.
     */
    event AddWhitelistStatus(
        address token,
        uint256 index,
        bool isWhitelisted,
        bool isWhitelistedLp,
        bool isWhitelistedWell,
        bool isSoppable
    );

    /**
     * @notice Emitted when a Whitelist Status is removed.
     */
    event RemoveWhitelistStatus(address token, uint256 index);

    /**
     * @notice Emitted when a Whitelist Status is updated.
     */
    event UpdateWhitelistStatus(
        address token,
        uint256 index,
        bool isWhitelisted,
        bool isWhitelistedLp,
        bool isWhitelistedWell,
        bool isSoppable
    );

    /**
     * @notice Returns all tokens that are currently or previously in the silo,
     * including Unripe tokens.
     * @dev includes Dewhitelisted tokens with existing Deposits.
     */
    function getSiloTokens() internal view returns (address[] memory tokens) {
        AppStorage storage s = LibAppStorage.diamondStorage();
        uint256 numberOfSiloTokens = s.sys.silo.whitelistStatuses.length;

        tokens = new address[](numberOfSiloTokens);

        for (uint256 i = 0; i < numberOfSiloTokens; i++) {
            tokens[i] = s.sys.silo.whitelistStatuses[i].token;
        }
    }

    /**
     * @notice Returns the current Whitelisted tokens, including Unripe tokens.
     */
    function getWhitelistedTokens() internal view returns (address[] memory tokens) {
        AppStorage storage s = LibAppStorage.diamondStorage();
        uint256 numberOfSiloTokens = s.sys.silo.whitelistStatuses.length;
        uint256 tokensLength;

        tokens = new address[](numberOfSiloTokens);

        for (uint256 i = 0; i < numberOfSiloTokens; i++) {
            if (s.sys.silo.whitelistStatuses[i].isWhitelisted) {
                tokens[tokensLength++] = s.sys.silo.whitelistStatuses[i].token;
            }
        }
        assembly {
            mstore(tokens, tokensLength)
        }
    }

    /**
     * @notice Returns the current Whitelisted LP tokens.
     * @dev Unripe LP is not an LP token.
     */
    function getWhitelistedLpTokens() internal view returns (address[] memory tokens) {
        AppStorage storage s = LibAppStorage.diamondStorage();
        uint256 numberOfSiloTokens = s.sys.silo.whitelistStatuses.length;
        uint256 tokensLength;

        tokens = new address[](numberOfSiloTokens);

        for (uint256 i = 0; i < numberOfSiloTokens; i++) {
            if (s.sys.silo.whitelistStatuses[i].isWhitelistedLp) {
                // assembly {
                //     mstore(tokens, add(mload(tokens), 1))
                // }
                tokens[tokensLength++] = s.sys.silo.whitelistStatuses[i].token;
            }
        }
        assembly {
            mstore(tokens, tokensLength)
        }
    }

    /**
     * @notice Returns the current Whitelisted Well LP tokens.
     */
    function getWhitelistedWellLpTokens() internal view returns (address[] memory tokens) {
        AppStorage storage s = LibAppStorage.diamondStorage();
        uint256 numberOfSiloTokens = s.sys.silo.whitelistStatuses.length;
        uint256 tokensLength;

        tokens = new address[](numberOfSiloTokens);

        for (uint256 i = 0; i < numberOfSiloTokens; i++) {
            if (s.sys.silo.whitelistStatuses[i].isWhitelistedWell) {
                tokens[tokensLength++] = s.sys.silo.whitelistStatuses[i].token;
            }
        }
        assembly {
            mstore(tokens, tokensLength)
        }
    }

    /**
     * @notice Returns all tokens that are currently or previously soppable.
     * Reviewer note: maybe need a better name for this function? Necessary if a sop happens for a well and it becomes de-whitelisted.
     */
    function getSoppableWellLpTokens() internal view returns (address[] memory tokens) {
        AppStorage storage s = LibAppStorage.diamondStorage();
        uint256 numberOfSiloTokens = s.whitelistStatuses.length;
        uint256 tokensLength;

        tokens = new address[](numberOfSiloTokens);

        for (uint256 i = 0; i < numberOfSiloTokens; i++) {
            if (s.whitelistStatuses[i].isSoppable) {
                tokens[tokensLength++] = s.whitelistStatuses[i].token;
            }
        }
        assembly {
            mstore(tokens, tokensLength)
        }
    }

    function getSopTokens() internal view returns (address[] memory) {
        address[] memory tokens = getSoppableWellLpTokens();
        for (uint256 i = 0; i < tokens.length; i++) {
            tokens[i] = address(LibWell.getNonBeanTokenFromWell(tokens[i]));
        }
        return tokens;
    }

    /**
     * @notice Returns all tokens that are currently soppable.
     */
    function getCurrentlySoppableWellLpTokens() internal view returns (address[] memory tokens) {
        AppStorage storage s = LibAppStorage.diamondStorage();
        uint256 numberOfSiloTokens = s.whitelistStatuses.length;
        uint256 tokensLength;

        tokens = new address[](numberOfSiloTokens);

        for (uint256 i = 0; i < numberOfSiloTokens; i++) {
            if (s.whitelistStatuses[i].isWhitelistedWell && s.whitelistStatuses[i].isSoppable) {
                tokens[tokensLength++] = s.whitelistStatuses[i].token;
            }
        }
        assembly {
            mstore(tokens, tokensLength)
        }
    }

    /**
     * @notice Returns the Whitelist statues for all tokens that have been whitelisted and not manually removed.
     */
    function getWhitelistedStatuses()
        internal
        view
        returns (WhitelistStatus[] memory _whitelistStatuses)
    {
        AppStorage storage s = LibAppStorage.diamondStorage();
        _whitelistStatuses = s.sys.silo.whitelistStatuses;
    }

    /**
     * @notice Returns the Whitelist status for a given token.
     */
    function getWhitelistedStatus(
        address token
    ) internal view returns (WhitelistStatus memory _whitelistStatus) {
        AppStorage storage s = LibAppStorage.diamondStorage();
        uint256 tokenStatusIndex = findWhitelistStatusIndex(token);
        _whitelistStatus = s.sys.silo.whitelistStatuses[tokenStatusIndex];
    }

    /**
     * @notice Adds a Whitelist Status for a given `token`.
     */
    function addWhitelistStatus(
        address token,
        bool isWhitelisted,
        bool isWhitelistedLp,
        bool isWhitelistedWell,
        bool isSoppable
    ) internal {
        AppStorage storage s = LibAppStorage.diamondStorage();
<<<<<<< HEAD
        s.whitelistStatuses.push(
            Storage.WhitelistStatus(
                token,
                isWhitelisted,
                isWhitelistedLp,
                isWhitelistedWell,
                isSoppable
            )
=======
        s.sys.silo.whitelistStatuses.push(
            WhitelistStatus(token, isWhitelisted, isWhitelistedLp, isWhitelistedWell)
>>>>>>> b3bd7452
        );

        emit AddWhitelistStatus(
            token,
            s.sys.silo.whitelistStatuses.length - 1,
            isWhitelisted,
            isWhitelistedLp,
            isWhitelistedWell,
            isSoppable
        );
    }

    /**
     * @notice Modifies the exisiting Whitelist Status of `token`.
     */
    function updateWhitelistStatus(
        address token,
        bool isWhitelisted,
        bool isWhitelistedLp,
        bool isWhitelistedWell,
        bool isSoppable
    ) internal {
        AppStorage storage s = LibAppStorage.diamondStorage();
        uint256 tokenStatusIndex = findWhitelistStatusIndex(token);
<<<<<<< HEAD
        s.whitelistStatuses[tokenStatusIndex].isWhitelisted = isWhitelisted;
        s.whitelistStatuses[tokenStatusIndex].isWhitelistedLp = isWhitelistedLp;
        s.whitelistStatuses[tokenStatusIndex].isWhitelistedWell = isWhitelistedWell;
        s.whitelistStatuses[tokenStatusIndex].isSoppable = isSoppable;
=======
        s.sys.silo.whitelistStatuses[tokenStatusIndex].isWhitelisted = isWhitelisted;
        s.sys.silo.whitelistStatuses[tokenStatusIndex].isWhitelistedLp = isWhitelistedLp;
        s.sys.silo.whitelistStatuses[tokenStatusIndex].isWhitelistedWell = isWhitelistedWell;
>>>>>>> b3bd7452

        emit UpdateWhitelistStatus(
            token,
            tokenStatusIndex,
            isWhitelisted,
            isWhitelistedLp,
            isWhitelistedWell,
            isSoppable
        );
    }

    /**
     * @notice Removes `token`'s Whitelist Status.
     */
    function removeWhitelistStatus(address token) internal {
        AppStorage storage s = LibAppStorage.diamondStorage();
        uint256 tokenStatusIndex = findWhitelistStatusIndex(token);
        s.sys.silo.whitelistStatuses[tokenStatusIndex] = s.sys.silo.whitelistStatuses[
            s.sys.silo.whitelistStatuses.length - 1
        ];
        s.sys.silo.whitelistStatuses.pop();

        emit RemoveWhitelistStatus(token, tokenStatusIndex);
    }

    /**
     * @notice Finds the index of a given `token`'s Whitelist Status.
     */
    function findWhitelistStatusIndex(address token) private view returns (uint256) {
        AppStorage storage s = LibAppStorage.diamondStorage();
        uint256 whitelistedStatusLength = s.sys.silo.whitelistStatuses.length;
        uint256 i;
        while (s.sys.silo.whitelistStatuses[i].token != token) {
            i++;
            if (i >= whitelistedStatusLength) {
                revert("LibWhitelistedTokens: Token not found");
            }
        }
        return i;
    }

    function getIndexFromWhitelistedWellLpTokens(address token) internal view returns (uint256) {
        address[] memory whitelistedWellLpTokens = getWhitelistedWellLpTokens();
        for (uint256 i; i < whitelistedWellLpTokens.length; i++) {
            if (whitelistedWellLpTokens[i] == token) {
                return i;
            }
        }

        revert("LibWhitelistedTokens: Token not found");
    }
}<|MERGE_RESOLUTION|>--- conflicted
+++ resolved
@@ -5,15 +5,10 @@
 pragma solidity ^0.8.20;
 
 import {C} from "../../C.sol";
-<<<<<<< HEAD
-import {AppStorage, Storage, LibAppStorage} from "contracts/libraries/LibAppStorage.sol";
-import {LibWell} from "contracts/libraries/Well/LibWell.sol";
-import {IERC20} from "@openzeppelin/contracts/token/ERC20/IERC20.sol";
-=======
 import {LibAppStorage} from "contracts/libraries/LibAppStorage.sol";
 import {AppStorage} from "contracts/beanstalk/storage/AppStorage.sol";
 import {WhitelistStatus} from "contracts/beanstalk/storage/System.sol";
->>>>>>> b3bd7452
+import {LibWell} from "contracts/libraries/Well/LibWell.sol";
 
 /**
  * @title LibWhitelistedTokens
@@ -140,14 +135,14 @@
      */
     function getSoppableWellLpTokens() internal view returns (address[] memory tokens) {
         AppStorage storage s = LibAppStorage.diamondStorage();
-        uint256 numberOfSiloTokens = s.whitelistStatuses.length;
-        uint256 tokensLength;
-
-        tokens = new address[](numberOfSiloTokens);
-
-        for (uint256 i = 0; i < numberOfSiloTokens; i++) {
-            if (s.whitelistStatuses[i].isSoppable) {
-                tokens[tokensLength++] = s.whitelistStatuses[i].token;
+        uint256 numberOfSiloTokens = s.sys.silo.whitelistStatuses.length;
+        uint256 tokensLength;
+
+        tokens = new address[](numberOfSiloTokens);
+
+        for (uint256 i = 0; i < numberOfSiloTokens; i++) {
+            if (s.sys.silo.whitelistStatuses[i].isSoppable) {
+                tokens[tokensLength++] = s.sys.silo.whitelistStatuses[i].token;
             }
         }
         assembly {
@@ -168,14 +163,17 @@
      */
     function getCurrentlySoppableWellLpTokens() internal view returns (address[] memory tokens) {
         AppStorage storage s = LibAppStorage.diamondStorage();
-        uint256 numberOfSiloTokens = s.whitelistStatuses.length;
-        uint256 tokensLength;
-
-        tokens = new address[](numberOfSiloTokens);
-
-        for (uint256 i = 0; i < numberOfSiloTokens; i++) {
-            if (s.whitelistStatuses[i].isWhitelistedWell && s.whitelistStatuses[i].isSoppable) {
-                tokens[tokensLength++] = s.whitelistStatuses[i].token;
+        uint256 numberOfSiloTokens = s.sys.silo.whitelistStatuses.length;
+        uint256 tokensLength;
+
+        tokens = new address[](numberOfSiloTokens);
+
+        for (uint256 i = 0; i < numberOfSiloTokens; i++) {
+            if (
+                s.sys.silo.whitelistStatuses[i].isWhitelistedWell &&
+                s.sys.silo.whitelistStatuses[i].isSoppable
+            ) {
+                tokens[tokensLength++] = s.sys.silo.whitelistStatuses[i].token;
             }
         }
         assembly {
@@ -217,19 +215,8 @@
         bool isSoppable
     ) internal {
         AppStorage storage s = LibAppStorage.diamondStorage();
-<<<<<<< HEAD
-        s.whitelistStatuses.push(
-            Storage.WhitelistStatus(
-                token,
-                isWhitelisted,
-                isWhitelistedLp,
-                isWhitelistedWell,
-                isSoppable
-            )
-=======
         s.sys.silo.whitelistStatuses.push(
-            WhitelistStatus(token, isWhitelisted, isWhitelistedLp, isWhitelistedWell)
->>>>>>> b3bd7452
+            WhitelistStatus(token, isWhitelisted, isWhitelistedLp, isWhitelistedWell, isSoppable)
         );
 
         emit AddWhitelistStatus(
@@ -254,16 +241,11 @@
     ) internal {
         AppStorage storage s = LibAppStorage.diamondStorage();
         uint256 tokenStatusIndex = findWhitelistStatusIndex(token);
-<<<<<<< HEAD
-        s.whitelistStatuses[tokenStatusIndex].isWhitelisted = isWhitelisted;
-        s.whitelistStatuses[tokenStatusIndex].isWhitelistedLp = isWhitelistedLp;
-        s.whitelistStatuses[tokenStatusIndex].isWhitelistedWell = isWhitelistedWell;
-        s.whitelistStatuses[tokenStatusIndex].isSoppable = isSoppable;
-=======
+
         s.sys.silo.whitelistStatuses[tokenStatusIndex].isWhitelisted = isWhitelisted;
         s.sys.silo.whitelistStatuses[tokenStatusIndex].isWhitelistedLp = isWhitelistedLp;
         s.sys.silo.whitelistStatuses[tokenStatusIndex].isWhitelistedWell = isWhitelistedWell;
->>>>>>> b3bd7452
+        s.sys.silo.whitelistStatuses[tokenStatusIndex].isSoppable = isSoppable;
 
         emit UpdateWhitelistStatus(
             token,
