--- conflicted
+++ resolved
@@ -5,6 +5,7 @@
 import {TestHelper, LibTransfer} from "test/foundry/utils/TestHelper.sol";
 import {MockSiloFacet} from "contracts/mocks/mockFacets/MockSiloFacet.sol";
 import {C} from "contracts/C.sol";
+import {LibConstant} from "test/foundry/utils/LibConstant.sol";
 
 /**
  * @title GerminationTest
@@ -26,7 +27,7 @@
         // mint 1000 beans to user 1 and user 2 (user 0 is the beanstalk deployer).
         farmers.push(users[1]);
         farmers.push(users[2]);
-        mintTokensToUsers(farmers, BEAN, MAX_DEPOSIT_BOUND);
+        mintTokensToUsers(farmers, LibConstant.BEAN, MAX_DEPOSIT_BOUND);
     }
 
     //////////// DEPOSITS ////////////
@@ -85,7 +86,7 @@
         (amount, stem) = setUpSiloDeposits(amount, farmers);
 
         // withdraw beans from silo from user 1 and 2.
-        withdrawDepositForUsers(farmers, BEAN, stem, amount, LibTransfer.To.EXTERNAL);
+        withdrawDepositForUsers(farmers, LibConstant.BEAN, stem, amount, LibTransfer.To.EXTERNAL);
 
         // verify silo/farmer states.
         // verify new state of silo.
@@ -105,7 +106,7 @@
         bs.siloSunrise(0);
 
         // withdraw beans from silo from user 1 and 2.
-        withdrawDepositForUsers(farmers, BEAN, stem, amount, LibTransfer.To.EXTERNAL);
+        withdrawDepositForUsers(farmers, LibConstant.BEAN, stem, amount, LibTransfer.To.EXTERNAL);
 
         // verify silo/farmer states.
         // verify new state of silo.
@@ -120,18 +121,13 @@
     function test_transferGerminating(uint256 amount) public {
         // deposits bean into the silo.
         int96 stem;
-<<<<<<< HEAD
         (amount, stem) = setUpSiloDeposits(amount, farmers);
-        uint256 grownStalk = bs.balanceOfGrownStalk(users[1], C.BEAN);
-=======
-        (amount, stem) = setUpSiloDepositTest(amount, farmers);
-        uint256 grownStalk = bs.balanceOfGrownStalk(users[1], BEAN);
->>>>>>> d938ad76
+        uint256 grownStalk = bs.balanceOfGrownStalk(users[1], LibConstant.BEAN);
 
         farmers.push(users[3]);
         farmers.push(users[4]);
 
-        transferDepositFromUsersToUsers(farmers, stem, BEAN, amount);
+        transferDepositFromUsersToUsers(farmers, stem, LibConstant.BEAN, amount);
 
         // verify silo/farmer states.
         // verify new state of silo.
@@ -150,9 +146,9 @@
         farmers.push(users[3]);
         farmers.push(users[4]);
 
-        uint256 grownStalk = bs.balanceOfGrownStalk(users[1], BEAN);
-
-        transferDepositFromUsersToUsers(farmers, stem, BEAN, amount);
+        uint256 grownStalk = bs.balanceOfGrownStalk(users[1], LibConstant.BEAN);
+
+        transferDepositFromUsersToUsers(farmers, stem, LibConstant.BEAN, amount);
 
         // verify silo/farmer states.
         // verify new state of silo.
@@ -174,8 +170,16 @@
         // verify silo/farmer states. Check user has no earned beans.
         assertEq(bs.totalStalk(), (2 * _amount + sunriseBeans) * C.STALK_PER_BEAN, "TotalStalk");
         assertEq(bs.balanceOfEarnedBeans(users[3]), 0, "balanceOfEarnedBeans");
-        assertEq(bs.getTotalDeposited(BEAN), (2 * _amount + sunriseBeans), "TotalDeposited");
-        assertEq(bs.getTotalDepositedBdv(BEAN), (2 * _amount + sunriseBeans), "TotalDepositedBdv");
+        assertEq(
+            bs.getTotalDeposited(LibConstant.BEAN),
+            (2 * _amount + sunriseBeans),
+            "TotalDeposited"
+        );
+        assertEq(
+            bs.getTotalDepositedBdv(LibConstant.BEAN),
+            (2 * _amount + sunriseBeans),
+            "TotalDepositedBdv"
+        );
         assertEq(bs.totalRoots(), 2 * _amount * C.STALK_PER_BEAN * C.getRootsBase(), "TotalRoots");
     }
 
@@ -274,7 +278,7 @@
         address[] memory farmer = new address[](1);
         farmer[0] = newFarmer;
         // mint token to new farmer.
-        mintTokensToUsers(farmer, BEAN, MAX_DEPOSIT_BOUND);
+        mintTokensToUsers(farmer, LibConstant.BEAN, MAX_DEPOSIT_BOUND);
 
         // deposit into the silo.
         setUpSiloDeposits(amount, farmer);
@@ -332,8 +336,8 @@
             ((expected * C.STALK_PER_BEAN) + grownStalk) * C.getRootsBase(),
             "TotalRoots"
         );
-        assertEq(bs.getTotalDeposited(BEAN), expected, "TotalDeposited");
-        assertEq(bs.getTotalDepositedBdv(BEAN), expected, "TotalDepositedBdv");
+        assertEq(bs.getTotalDeposited(LibConstant.BEAN), expected, "TotalDeposited");
+        assertEq(bs.getTotalDepositedBdv(LibConstant.BEAN), expected, "TotalDepositedBdv");
     }
 
     function checkFarmerSiloBalances(address farmer, uint256 expected) public view {
@@ -363,9 +367,13 @@
             expected * C.STALK_PER_BEAN,
             "TotalGerminatingStalk"
         );
-        assertEq(bs.getGerminatingTotalDeposited(BEAN), expected, "getGerminatingTotalDeposited");
-        assertEq(
-            bs.getGerminatingTotalDepositedBdv(BEAN),
+        assertEq(
+            bs.getGerminatingTotalDeposited(LibConstant.BEAN),
+            expected,
+            "getGerminatingTotalDeposited"
+        );
+        assertEq(
+            bs.getGerminatingTotalDepositedBdv(LibConstant.BEAN),
             expected,
             "getGerminatingTotalDepositedBdv"
         );
