// SPDX-License-Identifier: MIT

pragma solidity ^0.8.20;

import "./interfaces/IBean.sol";
import "./interfaces/IFertilizer.sol";
import "./interfaces/IProxyAdmin.sol";
import "./libraries/Decimal.sol";

/**
 * @title C
 * @author Publius
 * @notice Contains constants used throughout Beanstalk.
 */
library C {
    using Decimal for Decimal.D256;

    //////////////////// Globals ////////////////////

    uint256 internal constant PRECISION = 1e18;
    uint256 private constant LEGACY_CHAIN_ID = 1;
    uint256 private constant CHAIN_ID = 1;
    bytes constant BYTES_ZERO = new bytes(0);

    /// @dev The block time for the chain in seconds.
    uint256 internal constant BLOCK_LENGTH_SECONDS = 12;

    //////////////////// Season ////////////////////

    /// @dev The length of a Season meaured in seconds.
    uint256 private constant CURRENT_SEASON_PERIOD = 3600; // 1 hour
    uint256 internal constant SOP_PRECISION = 1e24;

    //////////////////// Silo ////////////////////

    uint256 internal constant SEEDS_PER_BEAN = 2;
    uint256 internal constant STALK_PER_BEAN = 10000;
    uint256 private constant ROOTS_BASE = 1e12;

    //////////////////// Exploit Migration ////////////////////

    uint256 private constant UNRIPE_LP_PER_DOLLAR = 1884592; // 145_113_507_403_282 / 77_000_000
    uint256 private constant ADD_LP_RATIO = 866616;
    uint256 private constant INITIAL_HAIRCUT = 185564685220298701;

    //////////////////// Contracts ////////////////////

    address internal constant BEAN = 0xBEA0000029AD1c77D3d5D23Ba2D8893dB9d1Efab;
    address internal constant CURVE_BEAN_METAPOOL = 0xc9C32cd16Bf7eFB85Ff14e0c8603cc90F6F2eE49;

    address internal constant UNRIPE_BEAN = 0x1BEA0050E63e05FBb5D8BA2f10cf5800B6224449;
    address internal constant UNRIPE_LP = 0x1BEA3CcD22F4EBd3d37d731BA31Eeca95713716D;

    address private constant FERTILIZER = 0x402c84De2Ce49aF88f5e2eF3710ff89bFED36cB6;
    address private constant FERTILIZER_ADMIN = 0xfECB01359263C12Aa9eD838F878A596F0064aa6e;

    address private constant UNRIPE_CURVE_BEAN_LUSD_POOL =
        0xD652c40fBb3f06d6B58Cb9aa9CFF063eE63d465D;
    address private constant UNRIPE_CURVE_BEAN_METAPOOL =
        0x3a70DfA7d2262988064A2D051dd47521E43c9BdD;

    address internal constant USDC = 0xA0b86991c6218b36c1d19D4a2e9Eb0cE3606eB48;
    address internal constant USDT = 0xdAC17F958D2ee523a2206206994597C13D831ec7;
    address internal constant WETH = 0xC02aaA39b223FE8D0A0e5C4F27eAD9083C756Cc2;
    address internal constant WSTETH = 0x7f39C581F595B53c5cb19bD0b3f8dA6c935E2Ca0;
<<<<<<< HEAD
    address internal constant PIPELINE = 0xb1bE0000C6B3C62749b5F0c92480146452D15423;
=======

    // Use external contract for block.basefee as to avoid upgrading existing contracts to solidity v8
    address private constant BASE_FEE_CONTRACT = 0x84292919cB64b590C0131550483707E43Ef223aC;
>>>>>>> 8bd11a21

    //////////////////// Well ////////////////////

    uint256 internal constant WELL_MINIMUM_BEAN_BALANCE = 1000_000_000; // 1,000 Beans
<<<<<<< HEAD
    address internal constant MULTIFLOW_PUMP_V1 = 0xBA510f10E3095B83a0F33aa9ad2544E22570a87C;
    address internal constant BEAN_ETH_WELL = 0xBEA0e11282e2bB5893bEcE110cF199501e872bAd;
    address internal constant BEAN_WSTETH_WELL = 0xa61Ef2313C1eC9c8cf2E1cAC986539d136b1393E; // TODO: Set
=======
    address internal constant BEAN_ETH_WELL = 0xBEA0e11282e2bB5893bEcE110cF199501e872bAd;
    address internal constant BEAN_WSTETH_WELL = 0xBeA0000113B0d182f4064C86B71c315389E4715D;
>>>>>>> 8bd11a21
    // The index of the Bean and Weth token addresses in all BEAN/ETH Wells.
    uint256 internal constant BEAN_INDEX = 0;
    uint256 internal constant ETH_INDEX = 1;

    //////////////////// Chainlink Oracles ////////////////////
    address constant ETH_USD_CHAINLINK_PRICE_AGGREGATOR =
        0x5f4eC3Df9cbd43714FE2740f5E3616155c5b8419;
    address constant WSTETH_ETH_CHAINLINK_PRICE_AGGREGATOR =
        0x86392dC19c0b719886221c78AB11eb8Cf5c52812;
    address constant USDC_CHAINLINK_PRICE_AGGREGATOR = 0x8fFfFfd4AfB6115b954Bd326cbe7B4BA576818f6;
    address constant USDT_CHAINLINK_PRICE_AGGREGATOR = 0x3E7d1eAB13ad0104d2750B8863b489D65364e32D;

    //////////////////// Uniswap Oracles //////////////////////
    address internal constant WSTETH_ETH_UNIV3_01_POOL = 0x109830a1AAaD605BbF02a9dFA7B0B92EC2FB7dAa; // 0.01% pool

    //////////////////// Tractor ////////////////////

    uint80 internal constant SELECTOR_SIZE = 4;
    uint80 internal constant SLOT_SIZE = 32;
    uint80 internal constant ARGS_START_INDEX = SELECTOR_SIZE + SLOT_SIZE;
    uint80 internal constant ADDR_SLOT_OFFSET = 12;
    // Special index to indicate the data to copy is the publisher address.
    uint80 internal constant PUBLISHER_COPY_INDEX = type(uint80).max;
    // Special index to indicate the data to copy is the operator address.
    uint80 internal constant OPERATOR_COPY_INDEX = type(uint80).max - 1;

    function getSeasonPeriod() internal pure returns (uint256) {
        return CURRENT_SEASON_PERIOD;
    }

    function getBlockLengthSeconds() internal pure returns (uint256) {
        return BLOCK_LENGTH_SECONDS;
    }

    function getChainId() internal pure returns (uint256) {
        return CHAIN_ID;
    }

    function getLegacyChainId() internal pure returns (uint256) {
        return LEGACY_CHAIN_ID;
    }

    function getSeedsPerBean() internal pure returns (uint256) {
        return SEEDS_PER_BEAN;
    }

    function getStalkPerBean() internal pure returns (uint256) {
        return STALK_PER_BEAN;
    }

    function getRootsBase() internal pure returns (uint256) {
        return ROOTS_BASE;
    }

    function unripeBean() internal pure returns (IERC20) {
        return IERC20(UNRIPE_BEAN);
    }

    function unripeLP() internal pure returns (IERC20) {
        return IERC20(UNRIPE_LP);
    }

    function bean() internal pure returns (IBean) {
        return IBean(BEAN);
    }

    function usdc() internal pure returns (IERC20) {
        return IERC20(USDC);
    }

<<<<<<< HEAD
=======
    function curveMetapool() internal pure returns (ICurvePool) {
        return ICurvePool(CURVE_BEAN_METAPOOL);
    }

    function curve3Pool() internal pure returns (I3Curve) {
        return I3Curve(CURVE_3_POOL);
    }
    
    function curveZap() internal pure returns (ICurveZap) {
        return ICurveZap(CURVE_ZAP);
    }

    function curveZapAddress() internal pure returns (address) {
        return CURVE_ZAP;
    }

    function curve3PoolAddress() internal pure returns (address) {
        return CURVE_3_POOL;
    }

    function threeCrv() internal pure returns (IERC20) {
        return IERC20(THREE_CRV);
    }

>>>>>>> 8bd11a21
    function fertilizer() internal pure returns (IFertilizer) {
        return IFertilizer(FERTILIZER);
    }

    function fertilizerAddress() internal pure returns (address) {
        return FERTILIZER;
    }

    function fertilizerAdmin() internal pure returns (IProxyAdmin) {
        return IProxyAdmin(FERTILIZER_ADMIN);
    }

    function unripeLPPerDollar() internal pure returns (uint256) {
        return UNRIPE_LP_PER_DOLLAR;
    }

    function dollarPerUnripeLP() internal pure returns (uint256) {
        return 1e12 / UNRIPE_LP_PER_DOLLAR;
    }

    function exploitAddLPRatio() internal pure returns (uint256) {
        return ADD_LP_RATIO;
    }

    function precision() internal pure returns (uint256) {
        return PRECISION;
    }

    function initialRecap() internal pure returns (uint256) {
        return INITIAL_HAIRCUT;
    }
}<|MERGE_RESOLUTION|>--- conflicted
+++ resolved
@@ -63,25 +63,14 @@
     address internal constant USDT = 0xdAC17F958D2ee523a2206206994597C13D831ec7;
     address internal constant WETH = 0xC02aaA39b223FE8D0A0e5C4F27eAD9083C756Cc2;
     address internal constant WSTETH = 0x7f39C581F595B53c5cb19bD0b3f8dA6c935E2Ca0;
-<<<<<<< HEAD
     address internal constant PIPELINE = 0xb1bE0000C6B3C62749b5F0c92480146452D15423;
-=======
-
-    // Use external contract for block.basefee as to avoid upgrading existing contracts to solidity v8
-    address private constant BASE_FEE_CONTRACT = 0x84292919cB64b590C0131550483707E43Ef223aC;
->>>>>>> 8bd11a21
 
     //////////////////// Well ////////////////////
 
     uint256 internal constant WELL_MINIMUM_BEAN_BALANCE = 1000_000_000; // 1,000 Beans
-<<<<<<< HEAD
     address internal constant MULTIFLOW_PUMP_V1 = 0xBA510f10E3095B83a0F33aa9ad2544E22570a87C;
     address internal constant BEAN_ETH_WELL = 0xBEA0e11282e2bB5893bEcE110cF199501e872bAd;
-    address internal constant BEAN_WSTETH_WELL = 0xa61Ef2313C1eC9c8cf2E1cAC986539d136b1393E; // TODO: Set
-=======
-    address internal constant BEAN_ETH_WELL = 0xBEA0e11282e2bB5893bEcE110cF199501e872bAd;
     address internal constant BEAN_WSTETH_WELL = 0xBeA0000113B0d182f4064C86B71c315389E4715D;
->>>>>>> 8bd11a21
     // The index of the Bean and Weth token addresses in all BEAN/ETH Wells.
     uint256 internal constant BEAN_INDEX = 0;
     uint256 internal constant ETH_INDEX = 1;
@@ -152,33 +141,6 @@
         return IERC20(USDC);
     }
 
-<<<<<<< HEAD
-=======
-    function curveMetapool() internal pure returns (ICurvePool) {
-        return ICurvePool(CURVE_BEAN_METAPOOL);
-    }
-
-    function curve3Pool() internal pure returns (I3Curve) {
-        return I3Curve(CURVE_3_POOL);
-    }
-    
-    function curveZap() internal pure returns (ICurveZap) {
-        return ICurveZap(CURVE_ZAP);
-    }
-
-    function curveZapAddress() internal pure returns (address) {
-        return CURVE_ZAP;
-    }
-
-    function curve3PoolAddress() internal pure returns (address) {
-        return CURVE_3_POOL;
-    }
-
-    function threeCrv() internal pure returns (IERC20) {
-        return IERC20(THREE_CRV);
-    }
-
->>>>>>> 8bd11a21
     function fertilizer() internal pure returns (IFertilizer) {
         return IFertilizer(FERTILIZER);
     }
