--- conflicted
+++ resolved
@@ -129,77 +129,48 @@
         uint256 buyBeanAmount,
         uint256 buyEthAmount,
         LibMarket.AddLiquidity calldata al,
-<<<<<<< HEAD
-        LibClaim.Claim calldata claim,
-        Storage.Settings calldata set
-=======
-	    LibClaim.Claim calldata claim
->>>>>>> d11af03d
+        LibClaim.Claim calldata claim,
+        Storage.Settings calldata set
     )
         external
         payable
     {
         LibClaim.claim(claim);
-<<<<<<< HEAD
         _addAndDepositLP(lp, buyBeanAmount, buyEthAmount, al, claim, set);
-=======
-        _addAndDepositLP(lp, buyBeanAmount, buyEthAmount, al);
->>>>>>> d11af03d
     }
 
     function depositLP(uint256 amount, Storage.Settings calldata set) public {
         pair().transferFrom(msg.sender, address(this), amount);
-<<<<<<< HEAD
-        _depositLP(amount, set);
-=======
-        _deposit(s.c.pair, amount);
->>>>>>> d11af03d
+        _deposit(s.c.pair, amount, set);
     }
 
     function addAndDepositLP(
         uint256 lp,
         uint256 buyBeanAmount,
         uint256 buyEthAmount,
-<<<<<<< HEAD
         LibMarket.AddLiquidity calldata al,
         LibClaim.Claim calldata c,
         Storage.Settings calldata set
-=======
-        LibMarket.AddLiquidity calldata al
->>>>>>> d11af03d
     )
         public
         payable
     {
-<<<<<<< HEAD
         require(buyBeanAmount == 0 || buyEthAmount == 0, "Silo: Silo: Cant buy Ether and Beans.");
         _addAndDepositLP(lp, buyBeanAmount, buyEthAmount, al, c, set);
-=======
-        require(buyBeanAmount == 0 || buyEthAmount == 0, "Silo: Cant buy Ether and Beans.");
-        _addAndDepositLP(lp, buyBeanAmount, buyEthAmount, al);
->>>>>>> d11af03d
     }
 
     function _addAndDepositLP(
         uint256 lp,
         uint256 buyBeanAmount,
         uint256 buyEthAmount,
-<<<<<<< HEAD
         LibMarket.AddLiquidity calldata al,
         LibClaim.Claim calldata c,
         Storage.Settings calldata set
-=======
-        LibMarket.AddLiquidity calldata al
->>>>>>> d11af03d
     )
         internal {
         uint256 boughtLP = LibMarket.swapAndAddLiquidity(buyBeanAmount, buyEthAmount, al);
         if (lp>0) pair().transferFrom(msg.sender, address(this), lp);
-<<<<<<< HEAD
-        _depositLP(lp.add(boughtLP), set);
-=======
-        _deposit(s.c.pair, lp.add(boughtLP));
->>>>>>> d11af03d
+        _deposit(s.c.pair, lp.add(boughtLP), set);
     }
 
     /*
@@ -215,30 +186,17 @@
         external
     {
         LibClaim.claim(claim);
-<<<<<<< HEAD
-        _withdrawLP(crates, amounts, set);
-    }
-
-    function withdrawLP(
-        uint32[] calldata crates, uint256[]
-        calldata amounts,
-	    Storage.Settings calldata set
-    )
-        external
-    {
-        _withdrawLP(crates, amounts, set);
-=======
-        _withdraw(s.c.pair, crates, amounts);
+        _withdraw(s.c.pair, crates, amounts, set);
     }
 
     function withdrawLP(
         uint32[] calldata crates, 
-        uint256[] calldata amounts
-    )
-        external
-    {
-        _withdraw(s.c.pair, crates, amounts);
->>>>>>> d11af03d
+        uint256[] calldata amounts,
+        Storage.Settings calldata set
+    )
+        external
+    {
+        _withdraw(s.c.pair, crates, amounts, set);
     }
 
     function allocateBeans(LibClaim.Claim calldata c, uint256 transferBeans) private {
