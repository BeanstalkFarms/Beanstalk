const { expect } = require('chai');
const { deploy } = require('../scripts/deploy.js')
const { EXTERNAL, INTERNAL, INTERNAL_EXTERNAL, INTERNAL_TOLERANT } = require('./utils/balances.js')
const { to18, to6 , toStalk } = require('./utils/helpers.js')
const { toBN } = require('../utils/helpers.js');
<<<<<<< HEAD
const { BEAN, BEAN_3_CURVE, UNRIPE_BEAN, UNRIPE_LP, THREE_CURVE, THREE_POOL, BEAN_ETH_WELL, WETH, BEAN_WSTETH_WELL } = require('./utils/constants')
=======
const { BEAN, BEANSTALK, BCM, BEAN_3_CURVE, UNRIPE_BEAN, UNRIPE_LP, THREE_CURVE, THREE_POOL } = require('./utils/constants')
>>>>>>> ac8e681c
const { takeSnapshot, revertToSnapshot } = require("./utils/snapshot");
const ZERO_BYTES = ethers.utils.formatBytes32String('0x0')
<<<<<<< HEAD
const { whitelistWell, deployMockBeanWell } = require('../utils/well.js');
const axios = require("axios");
=======
const { whitelistWell, deployMockWell, deployMockBeanEthWell } = require('../utils/well.js');
>>>>>>> ac8e681c
const fs = require('fs');

let user, user2, owner;
let userAddress, ownerAddress, user2Address;

describe('Silo', function () {
  before(async function () {

    [owner, user, user2] = await ethers.getSigners();
    [owner, user, user2, user3, user4] = await ethers.getSigners();
    userAddress = user.address;
    user2Address = user2.address;
    user3Address = user3.address;
    user4Address = user4.address;
    const contracts = await deploy("Test", false, true);
    ownerAddress = contracts.account;
    this.diamond = contracts.beanstalkDiamond;
    this.season = await ethers.getContractAt('MockSeasonFacet', this.diamond.address);
    this.seasonGetter = await ethers.getContractAt('SeasonGettersFacet', this.diamond.address)

    this.silo = await ethers.getContractAt('MockSiloFacet', this.diamond.address);
    this.metadata = await ethers.getContractAt('MetadataFacet', this.diamond.address);
    this.diamondLoupe = await ethers.getContractAt('DiamondLoupeFacet', this.diamond.address);
    this.approval = await ethers.getContractAt('ApprovalFacet', this.diamond.address);
    this.fertilizer = await ethers.getContractAt('MockFertilizerFacet', this.diamond.address)
    this.unripe = await ethers.getContractAt('MockUnripeFacet', this.diamond.address)
    this.whitelist = await ethers.getContractAt('WhitelistFacet', this.diamond.address)
    this.siloGetters = await ethers.getContractAt('SiloGettersFacet', this.diamond.address)
    await this.unripe.addUnripeToken(UNRIPE_BEAN, BEAN, ZERO_BYTES)
    await this.unripe.addUnripeToken(UNRIPE_LP, BEAN_3_CURVE, ZERO_BYTES);
<<<<<<< HEAD
    [this.well, this.wellFunction, this.pump] = await deployMockBeanWell(BEAN_ETH_WELL, WETH);
    [this.beanWstethWell, this.beanEthWellFunction1, this.pump1] = await deployMockBeanWell(BEAN_WSTETH_WELL, WETH);
=======
    [this.well, this.wellFunction, this.pump] = await deployMockBeanEthWell('BEANWETHCP2w')
>>>>>>> ac8e681c
    await whitelistWell(this.well.address, '10000', to6('4'))
    await whitelistWell(this.beanWstethWell.address, '10000', to6('5'))

    await this.season.captureWellE(this.well.address)
    await this.season.captureWellE(this.beanWstethWell.address)
    

    this.bean = await ethers.getContractAt('Bean', BEAN);
    this.beanMetapool = await ethers.getContractAt('IMockCurvePool', BEAN_3_CURVE);
    this.unripeBean = await ethers.getContractAt("MockToken", UNRIPE_BEAN);
    this.unripeLP = await ethers.getContractAt("MockToken", UNRIPE_LP);
    this.threeCurve = await ethers.getContractAt('MockToken', THREE_CURVE);
    this.threePool = await ethers.getContractAt('Mock3Curve', THREE_POOL);

    await this.season.lightSunrise();
    await this.bean.connect(user).approve(this.silo.address, '100000000000');
    await this.bean.connect(user2).approve(this.silo.address, '100000000000'); 
    await this.bean.connect(user3).approve(this.silo.address, '100000000000'); 
    await this.bean.connect(user4).approve(this.silo.address, '100000000000'); 
    await this.bean.mint(userAddress, to6('10000'));
    await this.bean.mint(user2Address, to6('10000'));
    await this.bean.mint(user3Address, to6('10000'));
    await this.bean.mint(user4Address, to6('10000'));
    await this.silo.mow(userAddress, this.bean.address);

    this.result = await this.silo.connect(user).deposit(this.bean.address, to6('1000'), EXTERNAL)
    this.result = await this.silo.connect(user2).deposit(this.bean.address, to6('1000'), EXTERNAL)
    
    // with the germination update, the users deposit will not be active until the remainder of the season + 1 has passed.
    await this.season.siloSunrise(to6('0'))
    await this.season.siloSunrise(to6('0'))
  });

  beforeEach(async function () {
    snapshotId = await takeSnapshot();
  });

  afterEach(async function () {
    await revertToSnapshot(snapshotId);
  });

  describe('Silo Balances After Deposits', function () {
    it('properly updates the user balances', async function () {
      expect(await this.siloGetters.balanceOfStalk(userAddress)).to.eq(toStalk('1000'));
      expect(await this.siloGetters.balanceOfRoots(userAddress)).to.eq(toStalk('1000000000000000'));
      await this.silo.mow(userAddress, this.bean.address);
      expect(await this.siloGetters.balanceOfStalk(userAddress)).to.eq(toStalk('1000.4'));
      expect(await this.siloGetters.balanceOfRoots(userAddress)).to.eq(toStalk('1000400000000000'));
    });

    it('properly updates the total balances', async function () {
      expect(await this.siloGetters.totalStalk()).to.eq(toStalk('2000'));
      expect(await this.siloGetters.totalRoots()).to.eq(toStalk('2000000000000000'));
      await this.silo.mow(userAddress, this.bean.address);
      expect(await this.siloGetters.totalStalk()).to.eq(toStalk('2000.4'));
      expect(await this.siloGetters.totalRoots()).to.eq(toStalk('2000400000000000'));
    });
  });

  describe('Silo Balances After Withdrawal', function () {
    beforeEach(async function () {
      await this.silo.connect(user).withdrawDeposit(this.bean.address, to6('2'), to6('500'), EXTERNAL) //we deposited at grownStalkPerBdv of 2, need to withdraw from 2
    })

    it('properly updates the total balances', async function () {
      // 2 seasons has passed, so we expect 0.4 stalk to be grown (1000.4 stalk total)
      // since the user withdrawn half of their deposit, we expect an additional 0.2 stalk to be withdrawn.
      expect(await this.siloGetters.balanceOfStalk(userAddress)).to.eq(toStalk('500.2'));
      expect(await this.siloGetters.balanceOfRoots(userAddress)).to.eq(toStalk('500200000000000'));
    });

    it('properly updates the total balances', async function () {
      expect(await this.siloGetters.totalStalk()).to.eq(toStalk('1500.2'));
      expect(await this.siloGetters.totalRoots()).to.eq(toStalk('1500200000000000'));
    });
  });

  describe("Silo Sunrise", async function () {
    describe("Single", async function () {
      beforeEach(async function () {
        await this.season.siloSunrise(to6('100'))
      })

      it('properly updates the earned balances', async function () {
        expect(await this.siloGetters.balanceOfGrownStalk(userAddress, this.bean.address)).to.eq(toStalk('0.6'));
        expect(await this.siloGetters.balanceOfEarnedBeans(userAddress)).to.eq(to6('50'));
        expect(await this.siloGetters.balanceOfEarnedStalk(userAddress)).to.eq(toStalk('50'));
        expect(await this.siloGetters.totalEarnedBeans()).to.eq(to6('100'));
      });

      it('properly updates the total balances', async function () {
        expect(await this.siloGetters.balanceOfStalk(userAddress)).to.eq(toStalk('1050'));
        expect(await this.siloGetters.balanceOfRoots(userAddress)).to.eq(toStalk('1000000000000000'));
      });
  
      it('properly updates the total balances', async function () {
        expect(await this.siloGetters.totalStalk()).to.eq(toStalk('2100'));
        expect(await this.siloGetters.totalRoots()).to.eq(toStalk('2000000000000000'));
      });
    })
  });

  describe("Single Earn", async function () {
    beforeEach(async function () {
      await this.season.siloSunrise(to6('100'))
      await this.silo.mow(user2Address, this.bean.address)
      this.result = await this.silo.connect(user).plant()
    })

    it('properly updates the earned balances', async function () {
      expect(await this.siloGetters.balanceOfGrownStalk(userAddress, this.bean.address)).to.eq('0');
      expect(await this.siloGetters.balanceOfEarnedBeans(userAddress)).to.eq('0');
      expect(await this.siloGetters.balanceOfEarnedStalk(userAddress)).to.eq('0');
      expect(await this.siloGetters.totalEarnedBeans()).to.eq(to6('50'));
    });

    it('properly updates the total balances', async function () {
      expect(await this.siloGetters.balanceOfStalk(userAddress)).to.eq(toStalk('1050.6'));
      expect(await this.siloGetters.balanceOfRoots(userAddress)).to.eq('10005714285714285714285714');
    });

    it('properly updates the total balances', async function () {
      expect(await this.siloGetters.totalStalk()).to.eq(to6('21012000'));
      expect(await this.siloGetters.totalRoots()).to.eq('20011428571428571428571428');
    });

    it('properly emits events', async function () {
      expect(this.result).to.emit(this.silo, 'Earn')
    })

    it('user2 earns rest', async function () {
      await this.silo.connect(user2).plant()
      expect(await this.siloGetters.totalEarnedBeans()).to.eq('0');
      expect(await this.siloGetters.balanceOfStalk(user2Address)).to.eq(toStalk('1050.6'));
      expect(await this.siloGetters.balanceOfRoots(user2Address)).to.eq('10005714285714285714285714');
    });
  });

  describe("ERC1155 Deposits", async function () {
    beforeEach(async function () {
      await this.bean.mint(user3Address, to6('10000'));

      // deposit 1000 beans at season 3.
      await this.silo.connect(user).deposit(this.bean.address, to6('1000'), EXTERNAL)
    })

    it('mints an ERC1155 when depositing an whitelisted asset', async function () {
      // we use user 3 as user 1 + user 2 has already deposited - this makes it more clear
      this.result = await this.silo.connect(user3).deposit(this.bean.address, to6('1000'), EXTERNAL)
      season = this.seasonGetter.season()
      stem = this.silo.mockSeasonToStem(this.bean.address, season)
      depositID = await this.siloGetters.getDepositId(this.bean.address, stem)
      expect(await this.siloGetters.balanceOf(user3Address, depositID)).to.eq(to6('1000'));
      await expect(this.result).to.emit(this.silo, 'TransferSingle').withArgs(
        user3Address,
        ethers.constants.AddressZero, 
        user3Address,
        depositID, 
        to6('1000')
      );
    });

    it('adds to the ERC1155 balance when depositing an whitelisted asset', async function () {
      this.result = await this.silo.connect(user).deposit(this.bean.address, to6('1000'), EXTERNAL)
      season = this.seasonGetter.season()
      stem = this.silo.mockSeasonToStem(this.bean.address, season)
      depositID = await this.siloGetters.getDepositId(this.bean.address, stem)
      expect(await this.siloGetters.balanceOf(userAddress, depositID)).to.eq(to6('2000'));
      
      await expect(this.result).to.emit(this.silo, 'TransferSingle').withArgs(
        userAddress, // operator
        ethers.constants.AddressZero, // from
        userAddress, // to
        depositID, // depositID
        to6('1000') // amt
      );
    });

    it('removes ERC1155 balance when withdrawing an whitelisted asset', async function () {
      // user 1 already deposited 1000, so we expect the balanceOf to be 500e6 here. 
      season = this.seasonGetter.season()
      stem = this.silo.mockSeasonToStem(this.bean.address, season)
      depositID = await this.siloGetters.getDepositId(this.bean.address, stem)
      expect(await this.siloGetters.balanceOf(userAddress, depositID)).to.eq(to6('1000'));
      this.result = await this.silo.connect(user).withdrawDeposit(this.bean.address, stem, to6('500'), EXTERNAL)
      await expect(this.result).to.emit(this.silo, 'TransferSingle').withArgs(
        userAddress, // operator
        userAddress, // from
        ethers.constants.AddressZero, // to
        depositID, // depositID
        to6('500') // amt
      );
      expect(await this.siloGetters.balanceOf(userAddress, depositID)).to.eq(to6('500'));
    });

    it('transfers an ERC1155 deposit', async function () {
      // transfering the most recent deposit from user 1, to user 3
      // user 1 currently has 2000.4 stalk (1000 stalk, 1000 germinating stalk, and 0.4 grown stalk),
      season = this.seasonGetter.season()
      stem = this.silo.mockSeasonToStem(this.bean.address, season)
      depositID = await this.siloGetters.getDepositId(this.bean.address, stem)

      expect(await this.siloGetters.balanceOfStalk(userAddress)).to.eq(toStalk('1000.4'));
      expect(await this.siloGetters.balanceOfGerminatingStalk(userAddress)).to.eq(toStalk('1000'));
      expect(await this.siloGetters.balanceOfStalk(user3Address)).to.eq(to6('0'));
      expect(await this.siloGetters.balanceOfGerminatingStalk(user3Address)).to.eq(toStalk('0'));

      
      // get roots (note that germinating roots cannot be calculated until 2 gms have passed, and thus do
      // not exist/have a view function).
      expect(await this.siloGetters.balanceOfRoots(userAddress)).to.eq(toStalk('1000400000000000'));
      expect(await this.siloGetters.balanceOfRoots(user3Address)).to.eq('0');



      this.result = await this.silo.connect(user).safeTransferFrom(
        userAddress,
        user3Address,
        depositID,
        to6('1000'),
        0x00
      )

      // user 1 should have 1000.4 stalk and 0 germinating stalk.
      expect(await this.siloGetters.balanceOfStalk(userAddress)).to.eq(toStalk('1000.4'));
      expect(await this.siloGetters.balanceOfGerminatingStalk(userAddress)).to.eq(toStalk('0'));
      // user 3 should have 0 stalk and 1000 germinating stalk.
      expect(await this.siloGetters.balanceOfStalk(user3Address)).to.eq(toStalk('0'));
      expect(await this.siloGetters.balanceOfGerminatingStalk(user3Address)).to.eq(toStalk('1000'));
<<<<<<< HEAD

      // user 1 should still have 1000.4 roots.
      // user 3 should not have any roots, as the deposit has not been in the silo for 2 seasons.
      expect(await this.siloGetters.balanceOfRoots(userAddress)).to.eq(toStalk('1000400000000000'));
      expect(await this.siloGetters.balanceOfRoots(user3Address)).to.eq(toStalk('0'));

=======

      // user 1 should still have 1000.4 roots.
      // user 3 should not have any roots, as the deposit has not been in the silo for 2 seasons.
      expect(await this.siloGetters.balanceOfRoots(userAddress)).to.eq(toStalk('1000400000000000'));
      expect(await this.siloGetters.balanceOfRoots(user3Address)).to.eq(toStalk('0'));

>>>>>>> ac8e681c
      expect(await this.siloGetters.balanceOf(userAddress, depositID)).to.eq(to6('0'));
      expect(await this.siloGetters.balanceOf(user3Address, depositID)).to.eq(to6('1000'));

      // transfer deposit has two events, one burns and one mints 
      await expect(this.result).to.emit(this.silo, 'TransferSingle').withArgs(
        userAddress, // operator 
        userAddress, // from
        user3Address, // to
        depositID, // depositID
        to6('1000') // amt
      );
    });

    it('batch transfers an ERC1155 deposit', async function () {
      // skip to next season, user 1 deposits again, and batch transfers the ERC1155 to user 3
      season = this.seasonGetter.season()
      stem0 = this.silo.mockSeasonToStem(this.bean.address, season)
      depositID0 = await this.siloGetters.getDepositId(this.bean.address, stem0)
      // user has 1000.4 grown stalk + 1000 germinating stalk.
      expect(await this.siloGetters.balanceOfStalk(userAddress)).to.eq(toStalk('1000.4'));
      expect(await this.siloGetters.balanceOfGerminatingStalk(userAddress)).to.eq(toStalk('1000'));


      await this.season.farmSunrise();

      season = this.seasonGetter.season()
      stem1 = this.silo.mockSeasonToStem(this.bean.address, season)
      depositID1 = await this.siloGetters.getDepositId(this.bean.address, stem1)

      expect(await this.siloGetters.balanceOfStalk(userAddress)).to.eq(toStalk('1000.4'));
      expect(await this.siloGetters.balanceOfGerminatingStalk(userAddress)).to.eq(toStalk('1000'));

      this.result = await this.silo.connect(user).deposit(
        this.bean.address,
        to6('1000'),
        EXTERNAL
      )
<<<<<<< HEAD

      // users stalk increased by 0.4 as they mowed from the deposit, and 
      // had 2000 stalk at the time of mowing (1000 of which is germinating).
      expect(await this.siloGetters.balanceOfStalk(userAddress)).to.eq(toStalk('1000.8'));
      expect(await this.siloGetters.balanceOfGerminatingStalk(userAddress)).to.eq(toStalk('2000'));
      expect(await this.siloGetters.balanceOfStalk(user3Address)).to.eq(toStalk('0'));

=======

      // users stalk increased by 0.4 as they mowed from the deposit, and 
      // had 2000 stalk at the time of mowing (1000 of which is germinating).
      expect(await this.siloGetters.balanceOfStalk(userAddress)).to.eq(toStalk('1000.8'));
      expect(await this.siloGetters.balanceOfGerminatingStalk(userAddress)).to.eq(toStalk('2000'));
      expect(await this.siloGetters.balanceOfStalk(user3Address)).to.eq(toStalk('0'));

>>>>>>> ac8e681c
      // depositID0 has been in the silo for 1 season, and thus should have .2 additional stalk.
      // depositID1 has been in the silo for 0 seasons, and should not have any grown stalk.
      this.result = await this.silo.connect(user).safeBatchTransferFrom(
        userAddress,
        user3Address,
        [depositID0, depositID1],
        [ to6('1000'), to6('1000')],
        0x00
      )

      // after the transfer, user 1 should have 1000.6 stalk and no germinating stalk.
      // user 3 should have 0.2 stalk and 2000 germinating stalk.
      expect(await this.siloGetters.balanceOfStalk(userAddress)).to.eq(toStalk('1000.6'));
      expect(await this.siloGetters.balanceOfGerminatingStalk(userAddress)).to.eq(toStalk('0'));
      expect(await this.siloGetters.balanceOfStalk(user3Address)).to.eq(toStalk('.2'));
      expect(await this.siloGetters.balanceOfGerminatingStalk(user3Address)).to.eq(toStalk('2000'));
      
      expect(await this.siloGetters.balanceOfRoots(userAddress)).to.eq(toStalk("1000600000000000"));
      expect(await this.siloGetters.balanceOfRoots(user3Address)).to.eq(toStalk("200000000000"));


      expect(await this.siloGetters.balanceOf(userAddress, depositID0)).to.eq(to6('0'));
      expect(await this.siloGetters.balanceOf(userAddress, depositID1)).to.eq(to6('0'));
      expect(await this.siloGetters.balanceOf(user3Address, depositID0)).to.eq(to6('1000'));
      expect(await this.siloGetters.balanceOf(user3Address, depositID1)).to.eq(to6('1000'));

      // transfer deposit emits 
      await expect(this.result).to.emit(this.silo, 'TransferSingle').withArgs(
        userAddress,  // operator
        userAddress,  // from
        user3Address, // to
        depositID0, // depositID
        to6('1000')  // amt
      );

      await expect(this.result).to.emit(this.silo, 'TransferSingle').withArgs(
        userAddress,  // operator
        userAddress,  // from
        user3Address, // to
        depositID1,   // depositID
        to6('1000')  // amt
      );
    });

    it('properly gives the correct batch balances', async function () {
      const season = await this.seasonGetter.season()
      stem = await this.silo.mockSeasonToStem(this.bean.address, toBN(season).sub('2'))
      depositID = await this.siloGetters.getDepositId(this.bean.address, stem)
 
      let b = await this.siloGetters.balanceOfBatch(
        [userAddress,user2Address],
        [depositID,depositID]
      )
      expect(b[0]).to.eq(to6('1000'));
      expect(b[1]).to.eq(to6('1000'));

    });

    it('properly gives the correct depositID', async function () {
      season = this.seasonGetter.season()
      stem = this.silo.mockSeasonToStem(this.bean.address, season)
      depositID = await this.siloGetters.getDepositId(this.bean.address, stem)
      // first 20 bytes is the address,
      // next 12 bytes is the stem
      // since this deposit was created 1 season after the asset was whitelisted, the amt is 2
      expect(depositID).to.eq('0xbea0000029ad1c77d3d5d23ba2d8893db9d1efab0000000000000000005b8d80');
    });

    it("properly emits an event when a user approves for all", async function () {
      await expect(this.approval.connect(user).setApprovalForAll(user2Address, true))
        .to.emit(this.approval, 'ApprovalForAll')
        .withArgs(userAddress, user2Address, true);
      expect(await this.approval.isApprovedForAll(userAddress, user2Address)).to.eq(true);
    });

    it("properly gives the correct ERC-165 identifier", async function () {
      expect(await this.diamondLoupe.supportsInterface("0xd9b67a26")).to.eq(true);
      expect(await this.diamondLoupe.supportsInterface("0x0e89341c")).to.eq(true);
    });
  });
<<<<<<< HEAD

  describe("ERC1155 Metadata", async function () {
    beforeEach(async function () {
      // 2 seasons were added in before. (998 + 2 = 1000)
      await this.season.farmSunrises(998);
    })

    it('is a valid json', async function () {
      depositID1 = '0xBEA0000029AD1c77D3d5D23Ba2D8893dB9d1Efab0000000000000000001E8480';
      const depositmetadata = await this.metadata.uri(depositID1);
      depositMetadataString = atob(depositmetadata.substring(29))
      // verify that depositMetadataString is a json:
      expect(await tryParseJSONObject(depositMetadataString) == true);
    })

    it('returns correct json values', async function () {
      SiloTokens = await this.whitelist.getSiloTokens();
      // iterate through silo tokens:
      stem = '0000000000000000001E8480'
      for (let i = 0; i < SiloTokens.length; i++) {
        console.log(SiloTokens[i])
        depositID = SiloTokens[i] + stem;
        uri = await this.metadata.uri(depositID);
        metadataToken = await ethers.getContractAt('MockToken', SiloTokens[i]);
        tokenSettings = await this.siloGetters.tokenSettings(metadataToken.address);
        const response = await axios.get(uri);
        const symbol = (await metadataToken.symbol()).includes('urBEAN3CRV') ? 'urBEANLP' : await metadataToken.symbol();
        jsonResponse = JSON.parse(response.data.toString());
        expect(jsonResponse.name).to.be.equal(`Beanstalk Silo Deposits`);
        expect(jsonResponse.attributes[0].value).to.be.equal(symbol);
        expect(jsonResponse.attributes[1].value).to.be.equal(metadataToken.address.toLowerCase());
        expect(jsonResponse.attributes[2].value).to.be.equal(depositID.toLowerCase());
        expect(jsonResponse.attributes[3].value).to.be.equal(parseInt(stem, 16));
        expect(jsonResponse.attributes[4].value).to.be.equal(tokenSettings[2]);
        expect(jsonResponse.attributes[6].value).to.be.equal(tokenSettings[1]);
      }
      
    })

    // previous tests - kept for reference
    // bean token
    it.skip('returns correct URI for bean', async function () {
      depositID1 = '0xBEA0000029AD1c77D3d5D23Ba2D8893dB9d1Efab0000000000000000001E8480';
      uri = await this.metadata.uri(depositID1);
      const response = await axios.get(uri);
      jsonResponse = JSON.parse(response.data.toString());
      console.log(jsonResponse);
      depositmetadata = await fs.readFileSync(__dirname + '/data/base64EncodedImageBean.txt', 'utf-8');
=======

  describe("ERC1155 Metadata", async function () {
    beforeEach(async function () {
      // 2 seasons were added in before. (998 + 2 = 1000)
      await this.season.farmSunrises(998);
    })

    it('is a valid json', async function () {
      depositID1 = '0xBEA0000029AD1c77D3d5D23Ba2D8893dB9d1Efab0000000000000000001E8480';
      const depositmetadata = await this.metadata.uri(depositID1);
      depositMetadataString = atob(depositmetadata.substring(29))
      // verify that depositMetadataString is a json:
      expect(await tryParseJSONObject(depositMetadataString) == true);
    })

    // bean token
    it('returns correct URI for bean', async function () {
      depositmetadata = await fs.readFileSync(__dirname + '/data/base64EncodedImageBean.txt', 'utf-8');
      depositID1 = '0xBEA0000029AD1c77D3d5D23Ba2D8893dB9d1Efab0000000000000000001E8480';
>>>>>>> ac8e681c
      expect(await this.metadata.uri(depositID1)).to.eq(depositmetadata);
    })

    // bean3crv token
<<<<<<< HEAD
    it.skip('returns correct URI for bean3crv', async function () {
=======
    it('returns correct URI for bean3crv', async function () {
>>>>>>> ac8e681c
      depositmetadata = await fs.readFileSync(__dirname + '/data/base64EncodedImageBean3Crv.txt', 'utf-8');
      depositID2 = '0xC9C32CD16BF7EFB85FF14E0C8603CC90F6F2EE4900000000000000001E848000';
      expect(await this.metadata.uri(depositID2)).to.eq(depositmetadata);
    })

    // beanEthToken
<<<<<<< HEAD
    it.skip('returns correct URI for beanEth', async function () {
=======
    it('returns correct URI for beanEth', async function () {
>>>>>>> ac8e681c
      depositmetadata = await fs.readFileSync(__dirname + '/data/base64EncodedImageBeanEth.txt', 'utf-8');
      depositID3 = '0xBEA0e11282e2bB5893bEcE110cF199501e872bAdFFFFFFFFFFFFF000001E8480';
      expect(await this.metadata.uri(depositID3)).to.eq(depositmetadata);
    })
      
    // urBean token
<<<<<<< HEAD
    it.skip('returns correct URI for urBean', async function () {
=======
    it('returns correct URI for urBean', async function () {
>>>>>>> ac8e681c
      depositmetadata = await fs.readFileSync(__dirname + '/data/base64EncodedImageUrBean.txt', 'utf-8');
      depositID4 = '0x1BEA0050E63e05FBb5D8BA2f10cf5800B62244490000000000000000003D0900';
      expect(await this.metadata.uri(depositID4)).to.eq(depositmetadata);
    })

    // urBeanEth token
<<<<<<< HEAD
    it.skip('returns correct URI for urBeanEth', async function () {
=======
    it('returns correct URI for urBeanEth', async function () {
>>>>>>> ac8e681c
      depositmetadata = await fs.readFileSync(__dirname + '/data/base64EncodedImageUrBeanEth.txt', 'utf-8');
      depositID5 = '0x1BEA3CcD22F4EBd3d37d731BA31Eeca95713716DFFFFFFFFFFFFFFFFFFFFF97C';
      expect(await this.metadata.uri(depositID5)).to.eq(depositmetadata);
    });

<<<<<<< HEAD
    it.skip('returns correct URI dewhitelisted assets', async function () {
      await this.whitelist.connect(owner).dewhitelistToken(this.beanMetapool.address);
=======
    it('returns correct URI for urBean3Crv once dewhitelisted', async function () {
      await this.whitelist.connect(owner).dewhitelistToken(this.beanMetapool.address);

>>>>>>> ac8e681c
      depositmetadata = await fs.readFileSync(__dirname + '/data/base64EncodedImageBean3CrvDewhitelisted.txt', 'utf-8');
      depositID2 = '0xC9C32CD16BF7EFB85FF14E0C8603CC90F6F2EE4900000000000000001E848000';
      expect(await this.metadata.uri(depositID2)).to.eq(depositmetadata);
    })

    it('reverts if the depositID is invalid', async function () {
<<<<<<< HEAD
=======
      depositmetadata = await fs.readFileSync(__dirname + '/data/base64EncodedImageBean.txt', 'utf-8');
>>>>>>> ac8e681c
      // invalid due to token
      invalidID0 = '0xBEA0000029AD1c77D3d5D23Ba2D8893dB9d1Efac000000000000000000000002';
      // invalid due to high stem value.
      invalidID1 = '0xBEA0000029AD1c77D3d5D23Ba2D8893dB9d1Efab100000000000000000000002';

      await expect(this.metadata.uri(invalidID0)).to.be.revertedWith("Silo: metadata does not exist");
      await expect(this.metadata.uri(invalidID1)).to.be.revertedWith("Silo: metadata does not exist");
    })

  });


  /**
   * These sets of tests handle the germination process and the planting of beans.
   */
  describe("germination", async function () {
    
    before(async function () {
      await this.silo.connect(user3).deposit(this.bean.address, to6('1000'), EXTERNAL)
      this.result = await this.silo.connect(user4).deposit(this.bean.address, to6('1000'), EXTERNAL)
      
      // after these deposits, the state is currently: 
      // user 1: 1000 stalk, 0 germinating stalk (0.4 pending grown stalk).
      // user 2: 1000 stalk, 0 germinating stalk (0.4 pending grown stalk).
      // user 3: 0 stalk, 1000 germinating stalk.
      // user 4: 0 stalk, 1000 germinating stalk.
    });

    describe("deposits", async function () {
      it('properly updates the user balances', async function () {
        expect(await this.siloGetters.balanceOfGerminatingStalk(user3.address)).to.eq(toStalk('1000'));
        expect(await this.siloGetters.balanceOfGerminatingStalk(user4.address)).to.eq(toStalk('1000'));
      });

      it('emit events', async function () {
<<<<<<< HEAD
=======
        season = await this.seasonGetter.season();
>>>>>>> ac8e681c
        expect(this.result).to.emit(this.silo, 'FarmerGerminatingStalkBalanceChanged').withArgs(
          user4.address,
          toStalk('1000')
        );
        expect(this.result).to.emit(this.silo, 'TotalGerminatingBalanceChanged')
        .withArgs(
          '3',
          BEAN, 
          to6('1000'), 
          to6('1000')
        );
<<<<<<< HEAD
=======
        expect(this.result).to.emit(this.silo, 'TotalGerminatingStalkChanged').withArgs(
          season,
          toStalk('1000')
        );
>>>>>>> ac8e681c
      });
    });

    describe("withdraw", async function () {
      beforeEach(async function () {
        this.result = await this.silo.connect(user4).withdrawDeposit(
          this.bean.address,
          to6('6'),
          to6('1000'),
          EXTERNAL
        );
      });
      it('properly updates the user balances', async function () {
        expect(await this.siloGetters.balanceOfGerminatingStalk(user4.address)).to.eq(0);
      });

      it('emit events', async function () {
<<<<<<< HEAD
=======
        season = await this.seasonGetter.season();
>>>>>>> ac8e681c
        expect(this.result).to.emit(this.silo, 'FarmerGerminatingStalkBalanceChanged').withArgs(
          user4.address,
          toStalk('-1000')
        );
        expect(this.result).to.emit(this.silo, 'TotalGerminatingBalanceChanged')
        .withArgs(
          '3',
          BEAN, 
          to6('-1000'), 
          to6('-1000')
        );
<<<<<<< HEAD
=======
        expect(this.result).to.emit(this.silo, 'TotalGerminatingStalkChanged').withArgs(
          season,
          toStalk('-1000')
        );
>>>>>>> ac8e681c
      });
    });
    
    // tests a farmers deposit that has no earned bean prior
    describe("Earned beans Germination", async function() {
      
      beforeEach(async function () {
        await this.season.siloSunrise(to6('100'))
        // after this sunrise, user 3 and 4 have currently halfway done with
        // the germination process.
        // user 1 and 2 should have 50 earned beans.
        season = await this.seasonGetter.season();
      })

      it('a single farmer germination', async function () {

        // user 1 and 2 should have 50% of the earned beans.
        expect(await this.siloGetters.balanceOfEarnedBeans(userAddress)).to.eq(50000000);
        expect(await this.siloGetters.balanceOfEarnedBeans(user2Address)).to.eq(50000000);
        expect(await this.siloGetters.balanceOfEarnedBeans(user3Address)).to.eq(0);
        expect(await this.siloGetters.balanceOfEarnedBeans(user4Address)).to.eq(0);
        
        // user 1 plants, and should have 50 beans deposited this season.
        await this.silo.connect(user).plant();
        stem = await this.silo.mockSeasonToStem(this.bean.address, season);
        earned_beans = await this.siloGetters.getDeposit(userAddress, this.bean.address, stem)
        expect(earned_beans[0]).to.eq(49999999);

        // user 1 should now have 0 earned beans.
        expect(await this.siloGetters.balanceOfEarnedBeans(userAddress)).to.eq(0);
        expect(await this.siloGetters.balanceOfEarnedBeans(user2Address)).to.eq(50000000);
        expect(await this.siloGetters.balanceOfEarnedBeans(user3Address)).to.eq(0);
        expect(await this.siloGetters.balanceOfEarnedBeans(user4Address)).to.eq(0);
        
        // advance to the next season.
        await this.season.farmSunrise()

        expect(await this.siloGetters.balanceOfEarnedBeans(userAddress)).to.eq(1);
        expect(await this.siloGetters.balanceOfEarnedBeans(user2Address)).to.eq(50000000);
        expect(await this.siloGetters.balanceOfEarnedBeans(user3Address)).to.eq(0);
        expect(await this.siloGetters.balanceOfEarnedBeans(user4Address)).to.eq(0);
        
        await this.silo.connect(user2).plant();
        await this.silo.connect(user3).plant();
        await this.silo.connect(user4).plant();

        season = await this.seasonGetter.season();
        stem = await this.silo.mockSeasonToStem(this.bean.address, season);
        earned_beans2 = await this.siloGetters.getDeposit(user2Address, this.bean.address, stem)
        earned_beans3 = await this.siloGetters.getDeposit(user3Address, this.bean.address, stem)
        earned_beans4 = await this.siloGetters.getDeposit(user4Address, this.bean.address, stem)
        expect(earned_beans2[0]).to.eq(50000000);
        expect(earned_beans3[0]).to.eq(0);
        expect(earned_beans4[0]).to.eq(0);

        await this.silo.connect(user).plant();
        earned_beans = await this.siloGetters.getDeposit(userAddress,this.bean.address, stem);
        expect(earned_beans[0]).to.eq(1);
        expect(await this.siloGetters.balanceOfEarnedBeans(userAddress)).to.eq(0);
        expect(await this.siloGetters.balanceOfEarnedBeans(user2Address)).to.eq(0);
        expect(await this.siloGetters.balanceOfEarnedBeans(user3Address)).to.eq(0);
        expect(await this.siloGetters.balanceOfEarnedBeans(user4Address)).to.eq(0);
      });

      it('multiple farmers germination', async function () {
        
        await this.silo.connect(user).plant();
        await this.silo.connect(user2).plant();
        await this.silo.connect(user3).plant();
        await this.silo.connect(user4).plant();
        stem = await this.silo.mockSeasonToStem(this.bean.address, season);

        earned_beans = await this.siloGetters.getDeposit(userAddress, this.bean.address, stem)
        expect(earned_beans[0]).to.eq(49999999);
        earned_beans = await this.siloGetters.getDeposit(user2Address, this.bean.address, stem)
        expect(earned_beans[0]).to.eq(50000000);
        earned_beans = await this.siloGetters.getDeposit(user3Address, this.bean.address, stem)
        expect(earned_beans[0]).to.eq(0);
        earned_beans = await this.siloGetters.getDeposit(user4Address, this.bean.address, stem)
        expect(earned_beans[0]).to.eq(0);
        
        // advance to the next season.
        // user 3 and 4 should not have any earned beans, 
        // as the germination period has just ended.
        await this.season.siloSunrise(0);
        season = await this.seasonGetter.season();
        stem = await this.silo.mockSeasonToStem(this.bean.address, season);

        await this.silo.connect(user3).plant();
        await this.silo.connect(user4).plant();
        earned_beans1 = await this.siloGetters.getDeposit(userAddress,this.bean.address,stem);
        expect(earned_beans1[0]).to.eq(0);
        earned_beans2 = await this.siloGetters.getDeposit(user2Address,this.bean.address,stem);
        expect(earned_beans2[0]).to.eq(0);
        earned_beans3 = await this.siloGetters.getDeposit(user3Address,this.bean.address,stem);
        expect(earned_beans3[0]).to.eq(0);
        earned_beans3 = await this.siloGetters.getDeposit(user4Address,this.bean.address,stem);
        expect(earned_beans3[0]).to.eq(0);
      });

      it('beans are minted midway and post germination', async function () {
        // call a sunrise with 100 beans.  
        await this.season.siloSunrise(to6('100'));
        // after this sunrise, user 3 and 4 have finished the germination process. 
        // they should not have any earned beans at this moment.
        expect(await this.siloGetters.balanceOfEarnedBeans(userAddress)).to.eq(100000000);
        expect(await this.siloGetters.balanceOfEarnedBeans(user2Address)).to.eq(100000000);
        expect(await this.siloGetters.balanceOfEarnedBeans(user3Address)).to.eq(0);
        expect(await this.siloGetters.balanceOfEarnedBeans(user4Address)).to.eq(0);

        // call a sunrise with 100 beans.
        await this.season.siloSunrise(to6('100'));

        // user 1 and 2 should have slightly higher earned beans due to previous earned beans.
        expect(await this.siloGetters.balanceOfEarnedBeans(userAddress)).to.eq(126190476);
        expect(await this.siloGetters.balanceOfEarnedBeans(user2Address)).to.eq(126190476);
        expect(await this.siloGetters.balanceOfEarnedBeans(user3Address)).to.eq(23809523);
        expect(await this.siloGetters.balanceOfEarnedBeans(user4Address)).to.eq(23809523);

        await this.silo.connect(user).plant();
        await this.silo.connect(user2).plant();
        await this.silo.connect(user3).plant();
        await this.silo.connect(user4).plant();
        season = await this.seasonGetter.season();
        stem = await this.silo.mockSeasonToStem(this.bean.address, season);
        earned_beans = await this.siloGetters.getDeposit(userAddress, this.bean.address, stem)
        earned_beans2 = await this.siloGetters.getDeposit(user2Address, this.bean.address, stem)
        earned_beans3 = await this.siloGetters.getDeposit(user3Address, this.bean.address, stem)
        earned_beans4 = await this.siloGetters.getDeposit(user4Address, this.bean.address, stem)
        expect(earned_beans[0]).to.eq(126190476);
        expect(earned_beans2[0]).to.eq(126190476);
        expect(earned_beans3[0]).to.eq(23809523);
        expect(earned_beans4[0]).to.eq(23809523);
      });

      it("beans are issued with grown stalk from germinating assets", async function () {
        // user 3 and 4 mows their grown stalk. 
        await this.silo.mow(user3Address, this.bean.address);
        await this.silo.mow(user4Address, this.bean.address);
        // user 3 and 4 should have 0 stalk and 0 germinating stalk.
        
        expect(await this.siloGetters.balanceOfStalk(user3Address)).to.eq(toStalk('0.2'));
        expect(await this.siloGetters.balanceOfStalk(user4Address)).to.eq(toStalk('0.2'));

        // call a sunrise with 100 beans.  
        await this.season.siloSunrise(to6('100'));
        
        // after this sunrise, user 3 and 4 should have 0.2 stalk worth of earned beans:
        // 0.2/2100.4 * 100 
        expect(await this.siloGetters.balanceOfEarnedBeans(user3Address)).to.eq(9521);
        expect(await this.siloGetters.balanceOfEarnedBeans(user4Address)).to.eq(9521);

        // user 1 and 2 should have slightly less than 100 beans each. 
        expect(await this.siloGetters.balanceOfEarnedBeans(userAddress)).to.eq(to6('99.990478'));
        expect(await this.siloGetters.balanceOfEarnedBeans(user2Address)).to.eq(to6('99.990478'));

      })

      it("correct earned beans values after multiple seasons elapsed", async function () {
        // verify whether the users get a correct amount of earned beans after multiple seasons elapsed.
        await this.season.siloSunrise(to6('100'));
        await this.season.siloSunrise(to6('100'));
        await this.season.farmSunrises(100);

        expect(await this.siloGetters.balanceOfEarnedBeans(userAddress)).to.eq(126190476);
        expect(await this.siloGetters.balanceOfEarnedBeans(user2Address)).to.eq(126190476);
        expect(await this.siloGetters.balanceOfEarnedBeans(user3Address)).to.eq(23809523);
        expect(await this.siloGetters.balanceOfEarnedBeans(user4Address)).to.eq(23809523);
        
        await this.silo.connect(user).plant();
        await this.silo.connect(user2).plant();
        await this.silo.connect(user3).plant();
        await this.silo.connect(user4).plant();
        season = await this.seasonGetter.season();
        stem = await this.silo.mockSeasonToStem(this.bean.address, season);
        earned_beans = await this.siloGetters.getDeposit(userAddress, this.bean.address, stem)
        earned_beans2 = await this.siloGetters.getDeposit(user2Address, this.bean.address, stem)
        earned_beans3 = await this.siloGetters.getDeposit(user3Address, this.bean.address, stem)
        earned_beans4 = await this.siloGetters.getDeposit(user4Address, this.bean.address, stem)
        expect(earned_beans[0]).to.eq(126190476);
        expect(earned_beans2[0]).to.eq(126190476);
        expect(earned_beans3[0]).to.eq(23809523);
        expect(earned_beans4[0]).to.eq(23809523);
      })
    })
  });
});

function tryParseJSONObject (jsonString){
  try {
      var o = JSON.parse(jsonString);
      if (o && typeof o === "object") {
          return o;
      }
  }
  catch (e) { }

  return false;
};<|MERGE_RESOLUTION|>--- conflicted
+++ resolved
@@ -3,19 +3,11 @@
 const { EXTERNAL, INTERNAL, INTERNAL_EXTERNAL, INTERNAL_TOLERANT } = require('./utils/balances.js')
 const { to18, to6 , toStalk } = require('./utils/helpers.js')
 const { toBN } = require('../utils/helpers.js');
-<<<<<<< HEAD
 const { BEAN, BEAN_3_CURVE, UNRIPE_BEAN, UNRIPE_LP, THREE_CURVE, THREE_POOL, BEAN_ETH_WELL, WETH, BEAN_WSTETH_WELL } = require('./utils/constants')
-=======
-const { BEAN, BEANSTALK, BCM, BEAN_3_CURVE, UNRIPE_BEAN, UNRIPE_LP, THREE_CURVE, THREE_POOL } = require('./utils/constants')
->>>>>>> ac8e681c
 const { takeSnapshot, revertToSnapshot } = require("./utils/snapshot");
 const ZERO_BYTES = ethers.utils.formatBytes32String('0x0')
-<<<<<<< HEAD
 const { whitelistWell, deployMockBeanWell } = require('../utils/well.js');
 const axios = require("axios");
-=======
-const { whitelistWell, deployMockWell, deployMockBeanEthWell } = require('../utils/well.js');
->>>>>>> ac8e681c
 const fs = require('fs');
 
 let user, user2, owner;
@@ -46,12 +38,8 @@
     this.siloGetters = await ethers.getContractAt('SiloGettersFacet', this.diamond.address)
     await this.unripe.addUnripeToken(UNRIPE_BEAN, BEAN, ZERO_BYTES)
     await this.unripe.addUnripeToken(UNRIPE_LP, BEAN_3_CURVE, ZERO_BYTES);
-<<<<<<< HEAD
     [this.well, this.wellFunction, this.pump] = await deployMockBeanWell(BEAN_ETH_WELL, WETH);
     [this.beanWstethWell, this.beanEthWellFunction1, this.pump1] = await deployMockBeanWell(BEAN_WSTETH_WELL, WETH);
-=======
-    [this.well, this.wellFunction, this.pump] = await deployMockBeanEthWell('BEANWETHCP2w')
->>>>>>> ac8e681c
     await whitelistWell(this.well.address, '10000', to6('4'))
     await whitelistWell(this.beanWstethWell.address, '10000', to6('5'))
 
@@ -281,21 +269,12 @@
       // user 3 should have 0 stalk and 1000 germinating stalk.
       expect(await this.siloGetters.balanceOfStalk(user3Address)).to.eq(toStalk('0'));
       expect(await this.siloGetters.balanceOfGerminatingStalk(user3Address)).to.eq(toStalk('1000'));
-<<<<<<< HEAD
 
       // user 1 should still have 1000.4 roots.
       // user 3 should not have any roots, as the deposit has not been in the silo for 2 seasons.
       expect(await this.siloGetters.balanceOfRoots(userAddress)).to.eq(toStalk('1000400000000000'));
       expect(await this.siloGetters.balanceOfRoots(user3Address)).to.eq(toStalk('0'));
 
-=======
-
-      // user 1 should still have 1000.4 roots.
-      // user 3 should not have any roots, as the deposit has not been in the silo for 2 seasons.
-      expect(await this.siloGetters.balanceOfRoots(userAddress)).to.eq(toStalk('1000400000000000'));
-      expect(await this.siloGetters.balanceOfRoots(user3Address)).to.eq(toStalk('0'));
-
->>>>>>> ac8e681c
       expect(await this.siloGetters.balanceOf(userAddress, depositID)).to.eq(to6('0'));
       expect(await this.siloGetters.balanceOf(user3Address, depositID)).to.eq(to6('1000'));
 
@@ -333,7 +312,6 @@
         to6('1000'),
         EXTERNAL
       )
-<<<<<<< HEAD
 
       // users stalk increased by 0.4 as they mowed from the deposit, and 
       // had 2000 stalk at the time of mowing (1000 of which is germinating).
@@ -341,15 +319,6 @@
       expect(await this.siloGetters.balanceOfGerminatingStalk(userAddress)).to.eq(toStalk('2000'));
       expect(await this.siloGetters.balanceOfStalk(user3Address)).to.eq(toStalk('0'));
 
-=======
-
-      // users stalk increased by 0.4 as they mowed from the deposit, and 
-      // had 2000 stalk at the time of mowing (1000 of which is germinating).
-      expect(await this.siloGetters.balanceOfStalk(userAddress)).to.eq(toStalk('1000.8'));
-      expect(await this.siloGetters.balanceOfGerminatingStalk(userAddress)).to.eq(toStalk('2000'));
-      expect(await this.siloGetters.balanceOfStalk(user3Address)).to.eq(toStalk('0'));
-
->>>>>>> ac8e681c
       // depositID0 has been in the silo for 1 season, and thus should have .2 additional stalk.
       // depositID1 has been in the silo for 0 seasons, and should not have any grown stalk.
       this.result = await this.silo.connect(user).safeBatchTransferFrom(
@@ -430,7 +399,6 @@
       expect(await this.diamondLoupe.supportsInterface("0x0e89341c")).to.eq(true);
     });
   });
-<<<<<<< HEAD
 
   describe("ERC1155 Metadata", async function () {
     beforeEach(async function () {
@@ -479,92 +447,45 @@
       jsonResponse = JSON.parse(response.data.toString());
       console.log(jsonResponse);
       depositmetadata = await fs.readFileSync(__dirname + '/data/base64EncodedImageBean.txt', 'utf-8');
-=======
-
-  describe("ERC1155 Metadata", async function () {
-    beforeEach(async function () {
-      // 2 seasons were added in before. (998 + 2 = 1000)
-      await this.season.farmSunrises(998);
-    })
-
-    it('is a valid json', async function () {
-      depositID1 = '0xBEA0000029AD1c77D3d5D23Ba2D8893dB9d1Efab0000000000000000001E8480';
-      const depositmetadata = await this.metadata.uri(depositID1);
-      depositMetadataString = atob(depositmetadata.substring(29))
-      // verify that depositMetadataString is a json:
-      expect(await tryParseJSONObject(depositMetadataString) == true);
-    })
-
-    // bean token
-    it('returns correct URI for bean', async function () {
-      depositmetadata = await fs.readFileSync(__dirname + '/data/base64EncodedImageBean.txt', 'utf-8');
-      depositID1 = '0xBEA0000029AD1c77D3d5D23Ba2D8893dB9d1Efab0000000000000000001E8480';
->>>>>>> ac8e681c
       expect(await this.metadata.uri(depositID1)).to.eq(depositmetadata);
     })
 
     // bean3crv token
-<<<<<<< HEAD
     it.skip('returns correct URI for bean3crv', async function () {
-=======
-    it('returns correct URI for bean3crv', async function () {
->>>>>>> ac8e681c
       depositmetadata = await fs.readFileSync(__dirname + '/data/base64EncodedImageBean3Crv.txt', 'utf-8');
       depositID2 = '0xC9C32CD16BF7EFB85FF14E0C8603CC90F6F2EE4900000000000000001E848000';
       expect(await this.metadata.uri(depositID2)).to.eq(depositmetadata);
     })
 
     // beanEthToken
-<<<<<<< HEAD
     it.skip('returns correct URI for beanEth', async function () {
-=======
-    it('returns correct URI for beanEth', async function () {
->>>>>>> ac8e681c
       depositmetadata = await fs.readFileSync(__dirname + '/data/base64EncodedImageBeanEth.txt', 'utf-8');
       depositID3 = '0xBEA0e11282e2bB5893bEcE110cF199501e872bAdFFFFFFFFFFFFF000001E8480';
       expect(await this.metadata.uri(depositID3)).to.eq(depositmetadata);
     })
       
     // urBean token
-<<<<<<< HEAD
     it.skip('returns correct URI for urBean', async function () {
-=======
-    it('returns correct URI for urBean', async function () {
->>>>>>> ac8e681c
       depositmetadata = await fs.readFileSync(__dirname + '/data/base64EncodedImageUrBean.txt', 'utf-8');
       depositID4 = '0x1BEA0050E63e05FBb5D8BA2f10cf5800B62244490000000000000000003D0900';
       expect(await this.metadata.uri(depositID4)).to.eq(depositmetadata);
     })
 
     // urBeanEth token
-<<<<<<< HEAD
     it.skip('returns correct URI for urBeanEth', async function () {
-=======
-    it('returns correct URI for urBeanEth', async function () {
->>>>>>> ac8e681c
       depositmetadata = await fs.readFileSync(__dirname + '/data/base64EncodedImageUrBeanEth.txt', 'utf-8');
       depositID5 = '0x1BEA3CcD22F4EBd3d37d731BA31Eeca95713716DFFFFFFFFFFFFFFFFFFFFF97C';
       expect(await this.metadata.uri(depositID5)).to.eq(depositmetadata);
     });
 
-<<<<<<< HEAD
     it.skip('returns correct URI dewhitelisted assets', async function () {
       await this.whitelist.connect(owner).dewhitelistToken(this.beanMetapool.address);
-=======
-    it('returns correct URI for urBean3Crv once dewhitelisted', async function () {
-      await this.whitelist.connect(owner).dewhitelistToken(this.beanMetapool.address);
-
->>>>>>> ac8e681c
       depositmetadata = await fs.readFileSync(__dirname + '/data/base64EncodedImageBean3CrvDewhitelisted.txt', 'utf-8');
       depositID2 = '0xC9C32CD16BF7EFB85FF14E0C8603CC90F6F2EE4900000000000000001E848000';
       expect(await this.metadata.uri(depositID2)).to.eq(depositmetadata);
     })
 
     it('reverts if the depositID is invalid', async function () {
-<<<<<<< HEAD
-=======
-      depositmetadata = await fs.readFileSync(__dirname + '/data/base64EncodedImageBean.txt', 'utf-8');
->>>>>>> ac8e681c
       // invalid due to token
       invalidID0 = '0xBEA0000029AD1c77D3d5D23Ba2D8893dB9d1Efac000000000000000000000002';
       // invalid due to high stem value.
@@ -600,10 +521,7 @@
       });
 
       it('emit events', async function () {
-<<<<<<< HEAD
-=======
         season = await this.seasonGetter.season();
->>>>>>> ac8e681c
         expect(this.result).to.emit(this.silo, 'FarmerGerminatingStalkBalanceChanged').withArgs(
           user4.address,
           toStalk('1000')
@@ -615,13 +533,10 @@
           to6('1000'), 
           to6('1000')
         );
-<<<<<<< HEAD
-=======
         expect(this.result).to.emit(this.silo, 'TotalGerminatingStalkChanged').withArgs(
           season,
           toStalk('1000')
         );
->>>>>>> ac8e681c
       });
     });
 
@@ -639,10 +554,7 @@
       });
 
       it('emit events', async function () {
-<<<<<<< HEAD
-=======
         season = await this.seasonGetter.season();
->>>>>>> ac8e681c
         expect(this.result).to.emit(this.silo, 'FarmerGerminatingStalkBalanceChanged').withArgs(
           user4.address,
           toStalk('-1000')
@@ -654,13 +566,10 @@
           to6('-1000'), 
           to6('-1000')
         );
-<<<<<<< HEAD
-=======
         expect(this.result).to.emit(this.silo, 'TotalGerminatingStalkChanged').withArgs(
           season,
           toStalk('-1000')
         );
->>>>>>> ac8e681c
       });
     });
     
