/*
 SPDX-License-Identifier: MIT
*/

pragma solidity =0.7.6;
pragma experimental ABIEncoderV2;

import {SafeMath} from "@openzeppelin/contracts/math/SafeMath.sol";
import {ICumulativePump} from "contracts/interfaces/basin/pumps/ICumulativePump.sol";
import {IERC20} from "@openzeppelin/contracts/token/ERC20/IERC20.sol";
import {IWell} from "contracts/interfaces/basin/IWell.sol";
import {C} from "contracts/C.sol";
import {AppStorage, LibAppStorage, Storage} from "../LibAppStorage.sol";
import {LibUsdOracle} from "contracts/libraries/Oracle/LibUsdOracle.sol";
import {LibSafeMath128} from "contracts/libraries/LibSafeMath128.sol";

/**
 * @title Well Library
 * Contains helper functions for common Well related functionality.
 **/
library LibWell {
    using SafeMath for uint256;
    using LibSafeMath128 for uint128;

    // The BDV Selector that all Wells should be whitelisted with.
    bytes4 internal constant WELL_BDV_SELECTOR = 0xc84c7727;

    function getRatiosAndBeanIndex(IERC20[] memory tokens) internal view returns (
        uint[] memory ratios,
        uint beanIndex,
        bool success
    ) {
        return getRatiosAndBeanIndex(tokens, 0);
    }

    /**
     * @dev Returns the price ratios between `tokens` and the index of Bean in `tokens`.
     * These actions are combined into a single function for gas efficiency.
     */
<<<<<<< HEAD
    function getRatiosAndBeanIndex(
        IERC20[] memory tokens
    ) internal view returns (uint[] memory ratios, uint beanIndex, bool success) {
=======
    function getRatiosAndBeanIndex(IERC20[] memory tokens, uint256 lookback) internal view returns (
        uint[] memory ratios,
        uint beanIndex,
        bool success
    ) {
>>>>>>> 2fb32eb2
        success = true;
        ratios = new uint[](tokens.length);
        beanIndex = type(uint256).max;
        for (uint i; i < tokens.length; ++i) {
            if (C.BEAN == address(tokens[i])) {
                beanIndex = i;
                ratios[i] = 1e6;
            } else {
                ratios[i] = LibUsdOracle.getUsdPrice(address(tokens[i]), lookback);
                if (ratios[i] == 0) {
                    success = false;
                }
            }
        }
        require(beanIndex != type(uint256).max, "Bean not in Well.");
    }

    /**
     * @dev Returns the index of Bean in a list of tokens.
     */
    function getBeanIndex(IERC20[] memory tokens) internal pure returns (uint beanIndex) {
        for (beanIndex; beanIndex < tokens.length; ++beanIndex) {
            if (C.BEAN == address(tokens[beanIndex])) {
                return beanIndex;
            }
        }
        revert("Bean not in Well.");
    }

    /**
     * @dev Returns the index of Bean given a Well.
     */
    function getBeanIndexFromWell(address well) internal view returns (uint beanIndex) {
        IERC20[] memory tokens = IWell(well).tokens();
        beanIndex = getBeanIndex(tokens);
    }

    /**
     * @dev Returns the non-Bean token within a Well.
     * Assumes a well with 2 tokens only.
     * Cannot fail (and thus revert), as wells cannot have 2 of the same tokens as the pairing.
     */
    function getNonBeanTokenAndIndexFromWell(
        address well
    ) internal view returns (address, uint256) {
        IERC20[] memory tokens = IWell(well).tokens();
        for (uint256 i; i < tokens.length; i++) {
            if (address(tokens[i]) != C.BEAN) {
                return (address(tokens[i]), i);
            }
        }
    }

    /**
     * @dev Returns whether an address is a whitelisted Well by checking
     * if the BDV function selector is the `wellBdv` function.
     */
    function isWell(address well) internal view returns (bool _isWell) {
        AppStorage storage s = LibAppStorage.diamondStorage();
        return s.ss[well].selector == WELL_BDV_SELECTOR;
    }

    /**
     * @notice gets the non-bean usd liquidity of a well,
     * using the twa reserves and price in storage.
     *
     * @dev this is done for gas efficency purposes, rather than calling the pump multiple times.
     * This function should be called after the reserves for the well have been set.
     * Currently this is only done in {seasonFacet.sunrise}.
     *
     * if LibWell.getUsdTokenPriceForWell() returns 1, then this function is called without the reserves being set.
     * if s.usdTokenPrice[well] or s.twaReserves[well] returns 0, then the oracle failed to compute
     * a valid price this Season, and thus beanstalk cannot calculate the usd liquidity.
     */
    function getWellTwaUsdLiquidityFromReserves(
        address well,
        uint256[] memory twaReserves
    ) internal view returns (uint256 usdLiquidity) {
        uint256 tokenUsd = getUsdTokenPriceForWell(well);
        (address token, uint256 j) = getNonBeanTokenAndIndexFromWell(well);
        if (tokenUsd > 1) {
            return twaReserves[j].mul(1e18).div(tokenUsd);
        }

        // if tokenUsd == 0, then the beanstalk could not compute a valid eth price,
        // and should return 0. if s.twaReserves[C.BEAN_ETH_WELL].reserve1 is 0, the previous if block will return 0.
        if (tokenUsd == 0) {
            return 0;
        }

        // if the function reaches here, then this is called outside the sunrise function
        // (i.e, seasonGetterFacet.getLiquidityToSupplyRatio()).We use LibUsdOracle
        // to get the price. This should never be reached during sunrise and thus
        // should not impact gas.
        return LibUsdOracle.getTokenPrice(token).mul(twaReserves[j]).div(1e6);
    }

    /**
     * @dev Sets the price in {AppStorage.usdTokenPrice} given a set of ratios.
     * It assumes that the ratios correspond to the Constant Product Well indexes.
     */
    function setUsdTokenPriceForWell(address well, uint256[] memory ratios) internal {
        AppStorage storage s = LibAppStorage.diamondStorage();

        // If the reserves length is 0, then {LibWellMinting} failed to compute
        // valid manipulation resistant reserves and thus the price is set to 0
        // indicating that the oracle failed to compute a valid price this Season.
        if (ratios.length == 0) {
            s.usdTokenPrice[well] = 0;
        } else {
            (, uint256 j) = getNonBeanTokenAndIndexFromWell(well);
            s.usdTokenPrice[well] = ratios[j];
        }
    }

    /**
     * @notice Returns the USD / TKN price stored in {AppStorage.usdTokenPrice}.
     * @dev assumes TKN has 18 decimals.
     */
    function getUsdTokenPriceForWell(address well) internal view returns (uint tokenUsd) {
        tokenUsd = LibAppStorage.diamondStorage().usdTokenPrice[well];
    }

    /**
     * @notice resets token price for a well to 1.
     * @dev must be called at the end of sunrise() once the
     * price is not needed anymore to save gas.
     */
    function resetUsdTokenPriceForWell(address well) internal {
        LibAppStorage.diamondStorage().usdTokenPrice[well] = 1;
    }

    /**
     * @dev Sets the twaReserves in {AppStorage.usdTokenPrice}.
     * assumes the twaReserve indexes correspond to the Constant Product Well indexes.
     * if the length of the twaReserves is 0, then the minting oracle is off.
     *
     */
    function setTwaReservesForWell(address well, uint256[] memory twaReserves) internal {
        AppStorage storage s = LibAppStorage.diamondStorage();
        // if the length of twaReserves is 0, then return 0.
        // the length of twaReserves should never be 1, but
        // is added for safety.
        if (twaReserves.length < 1) {
            delete s.twaReserves[well].reserve0;
            delete s.twaReserves[well].reserve1;
        } else {
            // safeCast not needed as the reserves are uint128 in the wells.
            s.twaReserves[well].reserve0 = uint128(twaReserves[0]);
            s.twaReserves[well].reserve1 = uint128(twaReserves[1]);
        }
    }

    /**
     * @notice Returns the USD / TKN price stored in {AppStorage.usdTokenPrice}.
     * @dev assumes TKN has 18 decimals.
     */
    function getTwaReservesForWell(
        address well
    ) internal view returns (uint256[] memory twaReserves) {
        AppStorage storage s = LibAppStorage.diamondStorage();
        twaReserves = new uint256[](2);
        twaReserves[0] = s.twaReserves[well].reserve0;
        twaReserves[1] = s.twaReserves[well].reserve1;
    }

    /**
     * @notice resets token price for a well to 1.
     * @dev must be called at the end of sunrise() once the
     * price is not needed anymore to save gas.
     */
    function resetTwaReservesForWell(address well) internal {
        AppStorage storage s = LibAppStorage.diamondStorage();
        s.twaReserves[well].reserve0 = 1;
        s.twaReserves[well].reserve1 = 1;
    }

    function getWellPriceFromTwaReserves(address well) internal view returns (uint256 price) {
        AppStorage storage s = LibAppStorage.diamondStorage();
        // s.twaReserve[well] should be set prior to this function being called.
        // 'price' is in terms of reserve0:reserve1.
        if (s.twaReserves[well].reserve0 == 0) {
            price = 0;
        } else {
            price = s.twaReserves[well].reserve0.mul(1e18).div(s.twaReserves[well].reserve1);
        }
    }

    function getTwaReservesFromStorageOrBeanstalkPump(
        address well
    ) internal view returns (uint256[] memory twaReserves) {
        twaReserves = getTwaReservesForWell(well);
        if (twaReserves[0] == 1) {
            twaReserves = getTwaReservesFromBeanstalkPump(well);
        }
    }

    /**
     * @notice gets the TwaReserves of a given well.
     * @dev only supports wells that are whitelisted in beanstalk.
     * the inital timestamp and reserves is the timestamp of the start
     * of the last season.
     */
    function getTwaReservesFromBeanstalkPump(
        address well
    ) internal view returns (uint256[] memory twaReserves) {
        AppStorage storage s = LibAppStorage.diamondStorage();
        (twaReserves, ) = ICumulativePump(C.BEANSTALK_PUMP).readTwaReserves(
            well,
            s.wellOracleSnapshots[well],
            s.season.timestamp,
            C.BYTES_ZERO
        );
    }

    /**
     * @notice gets the TwaLiquidity of a given well.
     * @dev only supports wells that are whitelisted in beanstalk.
     * the inital timestamp and reserves is the timestamp of the start
     * of the last season.
     */
    function getTwaLiquidityFromBeanstalkPump(
        address well,
        uint256 tokenUsdPrice
    ) internal view returns (uint256 usdLiquidity) {
        AppStorage storage s = LibAppStorage.diamondStorage();
        (, uint256 j) = getNonBeanTokenAndIndexFromWell(well);
        (uint256[] memory twaReserves, ) = ICumulativePump(C.BEANSTALK_PUMP).readTwaReserves(
            well,
            s.wellOracleSnapshots[well],
            s.season.timestamp,
            C.BYTES_ZERO
        );
        usdLiquidity = tokenUsdPrice.mul(twaReserves[j]).div(1e6);
    }
}<|MERGE_RESOLUTION|>--- conflicted
+++ resolved
@@ -37,17 +37,11 @@
      * @dev Returns the price ratios between `tokens` and the index of Bean in `tokens`.
      * These actions are combined into a single function for gas efficiency.
      */
-<<<<<<< HEAD
-    function getRatiosAndBeanIndex(
-        IERC20[] memory tokens
-    ) internal view returns (uint[] memory ratios, uint beanIndex, bool success) {
-=======
     function getRatiosAndBeanIndex(IERC20[] memory tokens, uint256 lookback) internal view returns (
         uint[] memory ratios,
         uint beanIndex,
         bool success
     ) {
->>>>>>> 2fb32eb2
         success = true;
         ratios = new uint[](tokens.length);
         beanIndex = type(uint256).max;
