/*
 SPDX-License-Identifier: MIT
*/

pragma solidity ^0.7.6;
pragma experimental ABIEncoderV2;

import "@openzeppelin/contracts/math/SafeMath.sol";
import "../../farm/facets/SiloFacet/SiloFacet.sol";
import "../MockUniswapV2Pair.sol";

/**
 * @author Publius
 * @title Mock Silo Facet
**/
contract MockSiloFacet is SiloFacet {

    using SafeMath for uint256;

    function depositSiloAssetsE(address account, uint256 base, uint256 amount, Storage.Settings calldata set) public {
        updateSilo(account, set.toInternalBalance, set.lightUpdateSilo);
        LibSilo.depositSiloAssets(account, base, amount, set.toInternalBalance);
    }

    function incrementDepositedLPE(uint256 amount, address lp_address) public {
        LibTokenSilo.incrementDepositedToken(lp_address, amount);
        MockUniswapV2Pair(s.c.pair).faucet(address(this), amount);
    }
<<<<<<< HEAD
    function initMintStalkTokensE(uint256 amount) public {
        LibStalk.mint(address(this), amount);
    }
    function initMintSeedTokensE(uint256 amount) public {
        seed().mint(address(this), amount);
    }
=======

    function incrementDepositedLPByPoolE(uint256 amount, address lp_address) public {
        LibTokenSilo.incrementDepositedToken(lp_address, amount);
        MockUniswapV2Pair(s.c.pair).faucet(address(this), amount);
    }

    function getUniswapBDV(address lp_address, uint256 amount) public returns (uint256 bdv) {
        bdv = LibTokenSilo.beanDenominatedValue(lp_address, amount);
        return bdv;
    }

>>>>>>> d11af03d
    function incrementDepositedBeansE(uint256 amount) public {
        s.bean.deposited = s.bean.deposited.add(amount);
    }
    function incrementBalanceOfStalkE(address account, uint256 amount, bool toInternalBalance) public {
        LibSilo.incrementBalanceOfStalk(account, amount, toInternalBalance);
    }

    function withdrawSiloAssetsE(address account, uint256 base, uint256 amount, Storage.Settings calldata set) public {
        updateSilo(account, set.toInternalBalance, set.lightUpdateSilo);
        LibSilo.withdrawSiloAssets(account, base, amount, set.fromInternalBalance);
    }

    function balanceOfDepositedBeans(address account) public view returns (uint256) {
        uint256 beans = 0;
        for (uint32 i = 0; i <= season(); i++) {
            beans = beans.add(s.a[account].bean.deposits[i]);
        }
        return beans;
    }

    function balanceOfDepositedLP(address account) public view returns (uint256) {
        uint256 beans = 0;
        for (uint32 i = 0; i <= season(); i++) {
            beans = beans.add(s.a[account].lp.deposits[i]);
        }
        return beans;
    }

    function balanceOfRootStalk(address account) public view returns (uint256) {
        if (s.s.roots == 0) return 0;
        return s.a[account].roots.mul(s.s.stalk).div(s.s.roots);
    }

    function balanceOfRawStalk(address account) public view returns (uint256) {
        return s.a[account].s.stalk;
    }

    function beanDeposits(address account) public view returns (
        uint32[] memory seasons,
        uint256[] memory crates
    ) {
        uint256 numberCrates = 0;
        for (uint32 i = 0; i <= season(); i++) {
            if (beanDeposit(account, i) > 0) numberCrates += 1;
        }
        seasons = new uint32[](numberCrates);
        crates = new uint256[](numberCrates);
        numberCrates = 0;
        for (uint32 i = 0; i <= season(); i++) {
            if (beanDeposit(account, i) > 0) {
                seasons[numberCrates] = i;
                crates[numberCrates] = beanDeposit(account, i);
                numberCrates += 1;
            }
        }
        return (seasons, crates);
    }

    function lpDeposits(address account) public view returns (
        uint32[] memory seasons,
        uint256[] memory crates,
        uint256[] memory seedCrates
    ) {
        uint256 numberCrates;
        for (uint32 i = 0; i <= season(); i++) {
            if (s.a[account].lp.deposits[i] > 0) numberCrates += 1;
        }
        seasons = new uint32[](numberCrates);
        crates = new uint256[](numberCrates);
        seedCrates = new uint256[](numberCrates);
        numberCrates = 0;
        for (uint32 i = 0; i <= season(); i++) {
            if (s.a[account].lp.deposits[i] > 0) {
                seasons[numberCrates] = i;
                crates[numberCrates] = s.a[account].lp.deposits[i];
                seedCrates[numberCrates] = s.a[account].lp.depositSeeds[i];
                numberCrates += 1;
            }
        }
        return (seasons, crates, seedCrates);
    }

    function beanWithdrawals(address account) public view returns (
        uint32[] memory seasons,
        uint256[] memory crates
    ) {
        uint256 numberCrates;
        for (uint32 i = 0; i <= season()+25; i++) {
            if (s.a[account].bean.withdrawals[i] > 0) numberCrates += 1;
        }
        seasons = new uint32[](numberCrates);
        crates = new uint256[](numberCrates);
        numberCrates = 0;
        for (uint32 i = 0; i <= season()+25; i++) {
            if (s.a[account].bean.withdrawals[i] > 0) {
                seasons[numberCrates] = i;
                crates[numberCrates] = s.a[account].bean.withdrawals[i];
                numberCrates += 1;
            }
        }
        return (seasons, crates);
    }

    function lpWithdrawals(address account) public view returns (
        uint32[] memory seasons,
        uint256[] memory crates
    ) {
        uint256 numberCrates;
        for (uint32 i = 0; i <= season()+25; i++) {
            if (s.a[account].lp.withdrawals[i] > 0) numberCrates += 1;
        }
        seasons = new uint32[](numberCrates);
        crates = new uint256[](numberCrates);
        numberCrates = 0;
        for (uint32 i = 0; i <= season()+25; i++) {
            if (s.a[account].lp.withdrawals[i] > 0) {
                seasons[numberCrates] = i;
                crates[numberCrates] = s.a[account].lp.withdrawals[i];
                numberCrates += 1;
            }
        }
        return (seasons, crates);
    }

    function resetSeedsAndStalk(address[] calldata accounts) public {
        for (uint i = 0; i < accounts.length; i++) {
           seed().burnFrom(accounts[i], seed().balanceOf(accounts[i]));
	   LibStalk.burn(accounts[i], balanceOf(accounts[i]));
        }
    }

    function resetContract() public {
           seed().burn(seed().balanceOf(address(this)));
           LibStalk.burn(address(this), balanceOf(address(this)));
    }
}<|MERGE_RESOLUTION|>--- conflicted
+++ resolved
@@ -26,14 +26,12 @@
         LibTokenSilo.incrementDepositedToken(lp_address, amount);
         MockUniswapV2Pair(s.c.pair).faucet(address(this), amount);
     }
-<<<<<<< HEAD
     function initMintStalkTokensE(uint256 amount) public {
         LibStalk.mint(address(this), amount);
     }
     function initMintSeedTokensE(uint256 amount) public {
         seed().mint(address(this), amount);
     }
-=======
 
     function incrementDepositedLPByPoolE(uint256 amount, address lp_address) public {
         LibTokenSilo.incrementDepositedToken(lp_address, amount);
@@ -45,7 +43,6 @@
         return bdv;
     }
 
->>>>>>> d11af03d
     function incrementDepositedBeansE(uint256 amount) public {
         s.bean.deposited = s.bean.deposited.add(amount);
     }
