const { expect } = require('chai');
const { deploy } = require('../scripts/deploy.js')
const { EXTERNAL, INTERNAL, INTERNAL_EXTERNAL, INTERNAL_TOLERANT } = require('./utils/balances.js')
const { to18, to6, toStalk } = require('./utils/helpers.js')
const { BEAN, BEANSTALK, BCM, BEAN_3_CURVE, UNRIPE_BEAN, UNRIPE_LP } = require('./utils/constants')
const { takeSnapshot, revertToSnapshot } = require("./utils/snapshot");
const { time, mineUpTo, mine } = require("@nomicfoundation/hardhat-network-helpers");

let user,user2,owner;
let userAddress, ownerAddress, user2Address;

describe('Silo', function () {
  before(async function () {

    [owner,user,user2] = await ethers.getSigners();
    [owner,user,user2,user3,user4] = await ethers.getSigners();
    userAddress = user.address;
    user2Address = user2.address;
    user3Address = user3.address;
    user4Address = user4.address;
    const contracts = await deploy("Test", false, true);
    ownerAddress = contracts.account;
    this.diamond = contracts.beanstalkDiamond;
    this.season = await ethers.getContractAt('MockSeasonFacet', this.diamond.address);
    
    await this.season.teleportSunrise(10);

    this.season.deployStemsUpgrade();

    this.silo = await ethers.getContractAt('MockSiloFacet', this.diamond.address);
    this.metadata = await ethers.getContractAt('MetadataFacet', this.diamond.address);
    this.diamondLoupe = await ethers.getContractAt('DiamondLoupeFacet', this.diamond.address);


    this.bean = await ethers.getContractAt('Bean', BEAN);
    await this.season.lightSunrise();
    await this.bean.connect(user).approve(this.silo.address, '100000000000');
    await this.bean.connect(user2).approve(this.silo.address, '100000000000'); 
    await this.bean.connect(user4).approve(this.silo.address, '100000000000'); 
    await this.bean.mint(userAddress, to6('10000'));
    await this.bean.mint(user2Address, to6('10000'));
    await this.bean.mint(user3Address, to6('10000'));
    await this.bean.mint(user4Address, to6('10000'));
    await this.silo.mow(userAddress, this.bean.address);

    this.result = await this.silo.connect(user).deposit(this.bean.address, to6('1000'), 0x00, EXTERNAL)
    this.result = await this.silo.connect(user2).deposit(this.bean.address, to6('1000'), 0x00, EXTERNAL)
  });

  beforeEach(async function () {
    snapshotId = await takeSnapshot();
  });

  afterEach(async function () {
    await revertToSnapshot(snapshotId);
  });

  describe('Silo Balances After Deposits', function () {
    it('properly updates the user balances', async function () {
      //expect(await this.silo.balanceOfSeeds(userAddress)).to.eq(to6('2000'));
      expect(await this.silo.balanceOfStalk(userAddress)).to.eq(toStalk('1000'));
      expect(await this.silo.balanceOfRoots(userAddress)).to.eq(toStalk('1000000000000000'));
    });

    it('properly updates the total balances', async function () {
      //expect(await this.silo.totalSeeds()).to.eq(to6('4000'));
      expect(await this.silo.totalStalk()).to.eq(toStalk('2000'));
      expect(await this.silo.totalRoots()).to.eq(toStalk('2000000000000000'));
    });
  });

  describe('Silo Balances After Withdrawal', function () {
    beforeEach(async function () {
<<<<<<< HEAD
      await this.silo.connect(user).withdrawDeposit(this.bean.address, '2', to6('500'), EXTERNAL) //we deposited at stem of 2, need to withdraw from 2
=======
      await this.silo.connect(user).withdrawDeposit(this.bean.address, '2', to6('500'), 0x00, EXTERNAL) //we deposited at grownStalkPerBdv of 2, need to withdraw from 2
>>>>>>> 9fc81663
    })

    it('properly updates the total balances', async function () {
      expect(await this.silo.balanceOfStalk(userAddress)).to.eq(toStalk('500'));
      expect(await this.silo.balanceOfRoots(userAddress)).to.eq(toStalk('500000000000000'));
    });

    it('properly updates the total balances', async function () {
      expect(await this.silo.totalStalk()).to.eq(toStalk('1500'));
      expect(await this.silo.totalRoots()).to.eq(toStalk('1500000000000000'));
    });
  });

  describe("Silo Sunrise", async function () {
    describe("Single", async function () {
      beforeEach(async function () {
        await this.season.siloSunrise(to6('100'))
        await time.increase(3600); // wait until end of season to get earned
        await mine(25);
      })

      it('properly updates the earned balances', async function () {
        expect(await this.silo.balanceOfGrownStalk(userAddress, this.bean.address)).to.eq(toStalk('0.2'));
        expect(await this.silo.balanceOfEarnedBeans(userAddress)).to.eq(to6('50'));
        expect(await this.silo.balanceOfEarnedStalk(userAddress)).to.eq(toStalk('50'));
        expect(await this.silo.totalEarnedBeans()).to.eq(to6('100'));
      });

      it('properly updates the total balances', async function () {
        expect(await this.silo.balanceOfStalk(userAddress)).to.eq(toStalk('1050'));
        expect(await this.silo.balanceOfRoots(userAddress)).to.eq(toStalk('1000000000000000'));
      });
  
      it('properly updates the total balances', async function () {
        expect(await this.silo.totalStalk()).to.eq(toStalk('2100'));
        expect(await this.silo.totalRoots()).to.eq(toStalk('2000000000000000'));
      });
    })
  });

  describe("Single Earn", async function () {
    beforeEach(async function () {
      await this.season.siloSunrise(to6('100'))
      await time.increase(3600); // wait until end of season to get earned
      await mine(25);
      await this.silo.mow(user2Address, this.bean.address)
      this.result = await this.silo.connect(user).plant(this.bean.address)
    })

    it('properly updates the earned balances', async function () {
      expect(await this.silo.balanceOfGrownStalk(userAddress, this.bean.address)).to.eq('0');
      expect(await this.silo.balanceOfEarnedBeans(userAddress)).to.eq('0');
      // expect(await this.silo.balanceOfEarnedSeeds(userAddress)).to.eq('0');
      expect(await this.silo.balanceOfEarnedStalk(userAddress)).to.eq('0');
      expect(await this.silo.totalEarnedBeans()).to.eq(to6('50'));
    });

    it('properly updates the total balances', async function () {
      //expect(await this.silo.balanceOfSeeds(userAddress)).to.eq(to6('2100'));
      expect(await this.silo.balanceOfStalk(userAddress)).to.eq(toStalk('1050.2'));
      expect(await this.silo.balanceOfRoots(userAddress)).to.eq('10001904761904761904761904');
    });

    it('properly updates the total balances', async function () {
      //expect(await this.silo.totalSeeds()).to.eq(to6('4100'));
      expect(await this.silo.totalStalk()).to.eq(to6('21004000'));
      expect(await this.silo.totalRoots()).to.eq('20003809523809523809523808');
    });

    it('properly emits events', async function () {
      expect(this.result).to.emit(this.silo, 'Earn')
    })

    it('user2 earns rest', async function () {
      await this.silo.connect(user2).plant(this.bean.address)
      expect(await this.silo.totalEarnedBeans()).to.eq('0');
    });
  });
<<<<<<< HEAD
=======

  describe("ERC1155 Deposits", async function () {
    before(async function () {
      await this.bean.mint(user3Address, to6('10000'));
      await this.bean.connect(user3).approve(this.silo.address, '100000000000');
    })
    it('mints an ERC1155 when depositing an whitelisted asset', async function () {
      // we use user 3 as user 1 + user 2 has already deposited - this makes it more clear
      this.result = await this.silo.connect(user3).deposit(this.bean.address, to6('1000'), 0x00, EXTERNAL)
      season = this.season.season()
      stem = this.silo.seasonToGrownStalkPerBdv(this.bean.address, season)
      depositID = await this.silo.getDepositId(this.bean.address, stem)
      expect(await this.silo.balanceOf(user3Address, depositID)).to.eq(to6('1000'));
      await expect(this.result).to.emit(this.silo, 'TransferSingle').withArgs(
        user3Address,
        ethers.constants.AddressZero, 
        user3Address,
        depositID, 
        to6('1000')
      );
    });

    it('adds to the ERC1155 balance when depositing an whitelisted asset', async function () {
      // user 1 already deposited 1000, so we expect the balanceOf to be 2000e6 here. 
      this.result = await this.silo.connect(user).deposit(this.bean.address, to6('1000'), 0x00, EXTERNAL)
      season = this.season.season()
      stem = this.silo.seasonToGrownStalkPerBdv(this.bean.address, season)
      depositID = await this.silo.getDepositId(this.bean.address, stem)
      await expect(this.result).to.emit(this.silo, 'TransferSingle').withArgs(
        userAddress, // operator
        ethers.constants.AddressZero, // from
        userAddress, // to
        depositID, // depositID
        to6('1000') // amt
      );
      expect(await this.silo.balanceOf(userAddress, depositID)).to.eq(to6('2000'));
    });


    it('removes ERC1155 balance when withdrawing an whitelisted asset', async function () {
      // user 1 already deposited 1000, so we expect the balanceOf to be 500e6 here. 
      season = this.season.season()
      stem = this.silo.seasonToGrownStalkPerBdv(this.bean.address, season)
      
      this.result = await this.silo.connect(user).withdrawDeposit(this.bean.address, stem, to6('500'), 0x00, EXTERNAL)
      depositID = await this.silo.getDepositId(this.bean.address, stem)
      await expect(this.result).to.emit(this.silo, 'TransferSingle').withArgs(
        userAddress, // operator
        userAddress, // from
        ethers.constants.AddressZero, // to
        depositID, // depositID
        to6('500') // amt
      );
      expect(await this.silo.balanceOf(userAddress, depositID)).to.eq(to6('500'));
    });

    it('transfers an ERC1155 deposit', async function () {
      // transfering a deposit from user 1, to user 3
      season = this.season.season()
      stem = this.silo.seasonToGrownStalkPerBdv(this.bean.address, season)
      depositID = await this.silo.getDepositId(this.bean.address, stem)

      expect(await this.silo.balanceOfStalk(userAddress)).to.eq(toStalk('1000'));
      expect(await this.silo.balanceOfStalk(user3Address)).to.eq(to6('0'));
      
      // get roots
      roots = await this.silo.balanceOfRoots(userAddress);
      console.log("roots of user:",roots);
      expect(await this.silo.balanceOfRoots(user3Address)).to.eq('0');


      this.result = await this.silo.connect(user).safeTransferFrom(
        userAddress,
        user3Address,
        depositID,
        to6('1000'),
        0x00
      )

      expect(await this.silo.balanceOfStalk(user3Address)).to.eq(toStalk('1000'));
      expect(await this.silo.balanceOfStalk(userAddress)).to.eq(to6('0'));
      
      expect(await this.silo.balanceOfRoots(user3Address)).to.eq(roots);
      expect(await this.silo.balanceOfRoots(userAddress)).to.eq('0');

      expect(await this.silo.balanceOf(userAddress, depositID)).to.eq(to6('0'));
      expect(await this.silo.balanceOf(user3Address, depositID)).to.eq(to6('1000'));

      // transfer deposit has two events, one burns and one mints 
      await expect(this.result).to.emit(this.silo, 'TransferSingle').withArgs(
        userAddress, // operator 
        userAddress, // from
        ethers.constants.AddressZero, // to
        depositID, // depositID
        to6('1000') // amt
      );
      await expect(this.result).to.emit(this.silo, 'TransferSingle').withArgs(
        userAddress, // operator
        ethers.constants.AddressZero, // from
        user3Address, // to
        depositID, // depositID
        to6('1000') // amt
      );
    });

    it('batch transfers an ERC1155 deposit', async function () {
      // skip to next season, user 1 deposits again, and batch transfers the ERC1155 to user 3
      season = this.season.season()
      stem0 = this.silo.seasonToGrownStalkPerBdv(this.bean.address, season)
      depositID0 = await this.silo.getDepositId(this.bean.address, stem0)

      await this.season.farmSunrise();  

      season = this.season.season()
      stem1 = this.silo.seasonToGrownStalkPerBdv(this.bean.address, season)
      depositID1 = await this.silo.getDepositId(this.bean.address, stem1)

      
      this.result = await this.silo.connect(user).deposit(
        this.bean.address, 
        to6('1000'), 
        0x00, 
        EXTERNAL
      )
      roots = await this.silo.balanceOfRoots(userAddress);


      expect(await this.silo.balanceOfStalk(userAddress)).to.eq(toStalk('2000.2')); // 2 stalk was grown because of the season
      expect(await this.silo.balanceOfStalk(user3Address)).to.eq(toStalk('0'));

      this.result = await this.silo.connect(user).safeBatchTransferFrom(
        userAddress,
        user3Address,
        [depositID0, depositID1],
        [ to6('1000'), to6('1000')],
        0x00
      )

      expect(await this.silo.balanceOfStalk(userAddress)).to.eq(toStalk('0'));
      expect(await this.silo.balanceOfStalk(user3Address)).to.eq(toStalk('2000.2'));

      expect(await this.silo.balanceOfRoots(userAddress)).to.eq('0');
      expect(await this.silo.balanceOfRoots(user3Address)).to.eq(roots);

      expect(await this.silo.balanceOf(userAddress, depositID0)).to.eq(to6('0'));
      expect(await this.silo.balanceOf(userAddress, depositID1)).to.eq(to6('0'));
      expect(await this.silo.balanceOf(user3Address, depositID0)).to.eq(to6('1000'));
      expect(await this.silo.balanceOf(user3Address, depositID1)).to.eq(to6('1000'));

      // transfer deposit emits 
      // - 1 event for burning all deposits, and 1 event per deposit for minting
      await expect(this.result).to.emit(this.silo, 'TransferSingle').withArgs(
        userAddress, // operator
        userAddress, // from
        ethers.constants.AddressZero, // to
        depositID0, // depositID
        to6('1000') // amt
      );
      
      await expect(this.result).to.emit(this.silo, 'TransferSingle').withArgs(
        userAddress, // operator
        userAddress, // from
        ethers.constants.AddressZero, // to
        depositID1, // depositID
        to6('1000') // amt
      );

      await expect(this.result).to.emit(this.silo, 'TransferSingle').withArgs(
        userAddress, // operator
        ethers.constants.AddressZero, // from
        user3Address, // to
        depositID0, // depositID
        to6('1000') // amt
    );

      // transfer deposit has two events, 
      await expect(this.result).to.emit(this.silo, 'TransferSingle').withArgs(
        userAddress, // operator
        ethers.constants.AddressZero, // from
        user3Address, // to
        depositID1, // depositID
        to6('1000') // amt
      );
    });

    it('properly gives the correct batch balances', async function () {
      season = this.season.season()
      stem = this.silo.seasonToGrownStalkPerBdv(this.bean.address, season)
      depositID = await this.silo.getDepositId(this.bean.address, stem)
 
      let b = await this.silo.balanceOfBatch(
        [userAddress,user2Address],
        [depositID,depositID]
      )
      expect(b[0]).to.eq(to6('1000'));
      expect(b[1]).to.eq(to6('1000'));

    });

    it('properly gives the correct depositID', async function () {
      season = this.season.season()
      stem = this.silo.seasonToGrownStalkPerBdv(this.bean.address, season)
      depositID = await this.silo.getDepositId(this.bean.address, stem)
      // first 20 bytes is the address,
      // next 12 bytes is the stem
      // since this deposit was created 1 season after the asset was whitelisted, the amt is 2
      expect(depositID).to.eq('0xbea0000029ad1c77d3d5d23ba2d8893db9d1efab000000000000000000000002');
    });

    it("properly emits an event when a user approves for all", async function () {
      await expect(this.silo.connect(user).setApprovalForAll(user2Address, true))
        .to.emit(this.silo, 'ApprovalForAll')
        .withArgs(userAddress, user2Address, true);
      expect(await this.silo.isApprovedForAll(userAddress, user2Address)).to.eq(true);
    });

    it("properly emits URI for when correctly setting metadata:", async function () {
      season = this.season.season()
      stem = this.silo.seasonToGrownStalkPerBdv(this.bean.address, season)
      depositID = '0xBEA0000029AD1C77D3D5D23BA2D8893DB9D1EFAB000000000000000000000002';
      await expect(this.metadata.connect(user).setMetadata(
        depositID, // depositId,
        this.bean.address, // token,
        stem, // stem
        0 // id (set to 0, but can be anything)
      )).to.emit(this.metadata, 'URI').withArgs(
        "",
        depositID
      )
    });

    it("reverts when incorrectly setting metadata:", async function () {
      season = this.season.season()
      stem = this.silo.seasonToGrownStalkPerBdv(this.bean.address, season)
      depositID = '0xBEA0000029AD1C77D3D5D23BA2D8893DB9D1EFAB999999999999999999999999';     
      await expect(this.metadata.connect(user).setMetadata(
        depositID, // depositId,
        this.bean.address, // token,
        stem, // stem
        0 // id (set to 0, but can be anything)
      )).to.be.revertedWith("Silo: invalid depositId");
    });

    it("properly gives an URI", async function () {
      season = this.season.season()
      stem = this.silo.seasonToGrownStalkPerBdv(this.bean.address, season)
      depositID = '0xBEA0000029AD1C77D3D5D23BA2D8893DB9D1EFAB000000000000000000000002';
      await this.metadata.connect(user).setMetadata(
        depositID, // depositId,
        this.bean.address, // token,
        stem, // stem
        0 // id (set to 0, but can be anything)
      )
      expect(await this.metadata.uri(depositID)).to.eq("data:application/json;base64,eyJuYW1lIjogIkJlYW5zdGFsayBEZXBvc2l0IiwgImRlc2NyaXB0aW9uIjogIkEgQmVhbnN0YWxrIERlcG9zaXQiLCAiaW1hZ2UiOiAiZGF0YTppbWFnZS9zdmcreG1sO2Jhc2U2NCxQSE4yWnlCM2FXUjBhRDBpTXpnaUlHaGxhV2RvZEQwaU16a2lJSFpwWlhkQ2IzZzlJakFnTUNBek9DQXpPU0lnWm1sc2JEMGlibTl1WlNJZ2VHMXNibk05SW1oMGRIQTZMeTkzZDNjdWR6TXViM0puTHpJd01EQXZjM1puSWo0S1BISmxZM1FnZVQwaU1DNDFNVGsxTXpFaUlIZHBaSFJvUFNJek55NDVOakk1SWlCb1pXbG5hSFE5SWpNM0xqazJNamtpSUhKNFBTSXhPQzQ1T0RFMElpQm1hV3hzUFNJak0wVkNPVFJGSWk4K0NqeHdZWFJvSUdROUlrMHlOQzR6TVRNMUlEUXVOVEU1TlROTU1UTXVNakk1SURNMExqRXpNamhETVRNdU1qSTVJRE0wTGpFek1qZ2dNQzQ1TXpnNE5ESWdNVE11TVRZMk55QXlOQzR6TVRNMUlEUXVOVEU1TlROYUlpQm1hV3hzUFNKM2FHbDBaU0l2UGdvOGNHRjBhQ0JrUFNKTk1UVXVPREEwTnlBek1pNHlPVFUxVERJekxqVTVORElnTVRFdU1USTNRekl6TGpVNU5ESWdNVEV1TVRJM0lETTNMamswT1RjZ01qSXVOelF3TkNBeE5TNDRNRFEzSURNeUxqSTVOVFZhSWlCbWFXeHNQU0ozYUdsMFpTSXZQZ284TDNOMlp6ND0iLCAiYXR0cmlidXRlcyI6IHsidG9rZW4gYWRkcmVzcyI6ICIweGJlYTAwMDAwMjlhZDFjNzdkM2Q1ZDIzYmEyZDg4OTNkYjlkMWVmYWIiLCAiaWQiOiAwLCAic3RlbSI6IDIsICJ0b3RhbCBzdGFsayI6IDIsICJzZWVkcyBwZXIgQkRWIjogMn19");
    });

    // TODO: need to add with the correct interface
    it("properly gives the correct ERC-165 identifier", async function () {
      expect(await this.diamondLoupe.supportsInterface("0xd9b67a26")).to.eq(false);
    });

  });

});

describe('Silo V3: Grown Stalk Per Bdv deployment', function () {
  before(async function () {

    try {
      await network.provider.request({
        method: "hardhat_reset",
        params: [
          {
            forking: {
              jsonRpcUrl: process.env.FORKING_RPC,
              blockNumber: 16664100 //a random semi-recent block
            },
          },
        ],
      });
    } catch(error) {
      console.log('forking error in Silo V3: Grown Stalk Per Bdv:');
      console.log(error);
      return
    }

    const signer = await impersonateBeanstalkOwner()
    await mintEth(signer.address);
    await upgradeWithNewFacets({
      diamondAddress: BEANSTALK,
      facetNames: ['SiloFacet', 'ConvertFacet', 'WhitelistFacet', 'MockAdminFacet'],
      // libraryNames: ['LibLegacyTokenSilo'],
      initFacetName: 'InitBipNewSilo',
      bip: false,
      object: false,
      verbose: false,
      account: signer
    });

    const latestBlock = await hre.ethers.provider.getBlock("latest");
    console.log('latestBlock: ', latestBlock.number);

    [owner,user,user2] = await ethers.getSigners();
    userAddress = user.address;
    user2Address = user2.address;

    // const contracts = await deploy("Test", false);
    // ownerAddress = contracts.account;
    this.diamond = BEANSTALK;

    this.season = await ethers.getContractAt('MockSeasonFacet', this.diamond);


    this.silo = await ethers.getContractAt('MockSiloFacet', this.diamond);
    console.log('this.silo: ', this.silo.address);
    this.bean = await ethers.getContractAt('Bean', BEAN);
    this.beanMetapool = await ethers.getContractAt('IMockCurvePool', BEAN_3_CURVE);
    this.unripeBean = await ethers.getContractAt('MockToken', UNRIPE_BEAN)
    this.unripeLP = await ethers.getContractAt('MockToken', UNRIPE_LP)


    //large bean depositor is 0x10bf1dcb5ab7860bab1c3320163c6dddf8dcc0e4



  });

  beforeEach(async function () {
    snapshotId = await takeSnapshot();
  });

  afterEach(async function () {
    await revertToSnapshot(snapshotId);
  });

  describe('properly updates the silo info', function () {
    it('for bean', async function () {
      const settings = await this.silo.tokenSettings(this.bean.address);

      expect(settings['stalkEarnedPerSeason']).to.eq(2000000);
      expect(settings['stalkIssuedPerBdv']).to.eq(10000);
      expect(settings['lastUpdateSeason']).to.eq(await this.season.season());
      expect(settings['lastCumulativeGrownStalkPerBdv']).to.eq(0);
    });
    
    it('for curve metapool', async function () {
      const settings = await this.silo.tokenSettings(this.beanMetapool.address);
>>>>>>> 9fc81663

  describe("Earned Beans issuance during vesting period", async function () {
    before(async function () {
      this.result = await this.silo.connect(user3).deposit(this.bean.address, to6('1000'), EXTERNAL)
      this.result = await this.silo.connect(user4).deposit(this.bean.address, to6('1000'), EXTERNAL)
    });
    
    // tests a farmers deposit that has no earned bean prior
    describe("No Earned Beans prior to plant", async function() {
      
      beforeEach(async function () {
        await this.season.siloSunrise(to6('100'))
        beginning_timestamp = await time.latest();
        season = await this.season.season();
        
      })

      describe("With Multiple Users", async function () {
        it('a single farmer plants during and after vesting period', async function () {
          await this.season.setSunriseBlock(await ethers.provider.getBlockNumber());
  
          await this.silo.connect(user).plant(this.bean.address);
          stem = await this.silo.seasonToStem(this.bean.address, season);
          earned_beans = await this.silo.getDeposit(userAddress, this.bean.address, stem)
          expect(earned_beans[0]).to.eq(0);
          expect(await this.silo.connect(user2).balanceOfEarnedBeans(user2Address)).to.eq(0);
          expect(await this.silo.connect(user3).balanceOfEarnedBeans(user3Address)).to.eq(0);
          expect(await this.silo.connect(user4).balanceOfEarnedBeans(user4Address)).to.eq(0);
  
          
          // skip to after the vesting period:
          await mineUpTo((await ethers.provider.getBlockNumber()) + 25 + 1);
  
          await this.silo.connect(user).plant(this.bean.address);
          earned_beans = await this.silo.getDeposit(userAddress,this.bean.address,stem);
          expect(earned_beans[0]).to.eq(25e6);
          expect(await this.silo.connect(user2).balanceOfEarnedBeans(user2Address)).to.eq(25e6);
          expect(await this.silo.connect(user3).balanceOfEarnedBeans(user3Address)).to.eq(25e6);
          expect(await this.silo.connect(user4).balanceOfEarnedBeans(user4Address)).to.eq(25e6);
        });
  
        it('multiple farmers plants during and after vesting period', async function () {
          console.log("Current Block", await ethers.provider.getBlockNumber());
          console.log("Sunrise Block", (await this.season.getSunriseBlock()).toString());
         
          await this.silo.connect(user).plant(this.bean.address);
          await this.silo.connect(user2).plant(this.bean.address);
          await this.silo.connect(user3).plant(this.bean.address);
          await this.silo.connect(user4).plant(this.bean.address);
          stem = await this.silo.seasonToStem(this.bean.address, season);
  
          earned_beans = await this.silo.getDeposit(userAddress, this.bean.address, stem)
          expect(earned_beans[0]).to.eq(0);
          earned_beans = await this.silo.getDeposit(user2Address, this.bean.address, stem)
          expect(earned_beans[0]).to.eq(0);
          earned_beans = await this.silo.getDeposit(user3Address, this.bean.address, stem)
          expect(earned_beans[0]).to.eq(0);
          earned_beans = await this.silo.getDeposit(user4Address, this.bean.address, stem)
          expect(earned_beans[0]).to.eq(0);
          
          // skip to after the vesting period:
          await mineUpTo((await ethers.provider.getBlockNumber()) + 25 + 1);
          await this.silo.connect(user4).plant(this.bean.address);
          await this.silo.connect(user2).plant(this.bean.address);
          earned_beans = await this.silo.getDeposit(user4Address,this.bean.address,stem);
          expect(earned_beans[0]).to.eq(25e6);
          earned_beans = await this.silo.getDeposit(user3Address,this.bean.address,stem);
          expect(earned_beans[0]).to.eq(0);
          earned_beans = await this.silo.getDeposit(user2Address,this.bean.address,stem);
          expect(earned_beans[0]).to.eq(25e6);
          earned_beans = await this.silo.getDeposit(userAddress,this.bean.address,stem);
          expect(earned_beans[0]).to.eq(0);
        });
  
        it('some farmers plants during, some farmers plant after vesting period', async function () {
          await this.season.setSunriseBlock(await ethers.provider.getBlockNumber());
    
         
          await this.silo.connect(user).plant(this.bean.address);
          await this.silo.connect(user2).plant(this.bean.address);
          stem = await this.silo.seasonToStem(this.bean.address, season);

  
          earned_beans = await this.silo.getDeposit(userAddress, this.bean.address, stem)
          expect(earned_beans[0]).to.eq(0);
          earned_beans = await this.silo.getDeposit(user2Address, this.bean.address, stem)
          expect(earned_beans[0]).to.eq(0);
  
          expect(await this.silo.connect(user3).balanceOfEarnedBeans(user3Address)).to.eq(0);
          expect(await this.silo.connect(user4).balanceOfEarnedBeans(user4Address)).to.eq(0);
          
          // skip to after the vesting period:
          await mineUpTo((await ethers.provider.getBlockNumber()) + 25 + 1);
          await this.silo.connect(user4).plant(this.bean.address);
          await this.silo.connect(user3).plant(this.bean.address);
          earned_beans = await this.silo.getDeposit(user4Address,this.bean.address,stem);
          expect(earned_beans[0]).to.eq(25e6);
          earned_beans = await this.silo.getDeposit(user3Address,this.bean.address,stem);
          expect(earned_beans[0]).to.eq(25e6);
  
          expect(await this.silo.connect(user2).balanceOfEarnedBeans(user2Address)).to.eq(25e6);
          expect(await this.silo.connect(user).balanceOfEarnedBeans(userAddress)).to.eq(25e6);
  
        });

        it("Some Earned Beans Prior to plant, some earned beans after plant", async function () {
          await mineUpTo((await ethers.provider.getBlockNumber()) + 25 + 1);
          await this.silo.connect(user).plant(this.bean.address); // root increased by X, stalk increased by 2
          stem = await this.silo.seasonToStem(this.bean.address, season);
          earned_beans = await this.silo.getDeposit(userAddress, this.bean.address, stem)
  
          expect(earned_beans[0]).to.eq(25e6);
          expect(await this.silo.connect(user).balanceOfEarnedBeans(userAddress)).to.eq(0);
          expect(await this.silo.connect(user2).balanceOfEarnedBeans(user2Address)).to.eq(25e6);
          expect(await this.silo.connect(user3).balanceOfEarnedBeans(user3Address)).to.eq(25e6);
          expect(await this.silo.connect(user4).balanceOfEarnedBeans(user4Address)).to.eq(25e6);
  
          // call sunrise, plant again
          await time.increase(3600)
          await this.season.siloSunrise(to6('100'));
          season = await this.season.season();
          await this.season.setSunriseBlock(await ethers.provider.getBlockNumber());

          expect(await this.silo.connect(user).balanceOfEarnedBeans(userAddress)).to.eq(0); // harvested last season 
          expect(await this.silo.connect(user2).balanceOfEarnedBeans(user2Address)).to.eq(25e6); // not harvested yet 
          expect(await this.silo.connect(user3).balanceOfEarnedBeans(user3Address)).to.eq(25e6); // 
          expect(await this.silo.connect(user4).balanceOfEarnedBeans(user4Address)).to.eq(25e6);
        
          await this.silo.connect(user).plant(this.bean.address); // root increased by Y, stalk increased by 2
          stem = await this.silo.seasonToStem(this.bean.address, season);
          earned_beans = await this.silo.getDeposit(user2Address,this.bean.address,stem);
          expect(earned_beans[0]).to.eq(0);

          await this.silo.connect(user2).plant(this.bean.address); // root increased by Y, stalk increased by 4
          earned_beans = await this.silo.getDeposit(user2Address,this.bean.address,stem);
          expect(earned_beans[0]).to.eq(25e6);
  
          expect(await this.silo.connect(user).balanceOfEarnedBeans(userAddress)).to.eq(0); // harvested 25 beans from previous season
          expect(await this.silo.connect(user2).balanceOfEarnedBeans(user2Address)).to.eq(0); // just harvested
  
          expect(await this.silo.connect(user3).balanceOfEarnedBeans(user3Address)).to.eq(25e6);
          expect(await this.silo.connect(user4).balanceOfEarnedBeans(user4Address)).to.eq(25e6);
  

          await mineUpTo((await ethers.provider.getBlockNumber()) + 25 + 1);
          
          //  user has more as he mowed grown stalk from previous season
          expect(await this.silo.connect(user).balanceOfEarnedBeans(userAddress)).to.eq(25003658); 
          expect(await this.silo.connect(user2).balanceOfEarnedBeans(user2Address)).to.eq(24998780);
  
          expect(await this.silo.connect(user3).balanceOfEarnedBeans(user3Address)).to.eq(49998780);
          expect(await this.silo.connect(user4).balanceOfEarnedBeans(user4Address)).to.eq(49998780);

          await this.silo.connect(user3).plant(this.bean.address);
          await this.silo.connect(user4).plant(this.bean.address); 
  
          earned_beans = await this.silo.getDeposit(user3Address,this.bean.address,stem);
          expect(earned_beans[0]).to.eq(49998780);
          earned_beans = await this.silo.getDeposit(user4Address,this.bean.address,stem);
          expect(earned_beans[0]).to.eq(49998780);
  
          expect(await this.silo.connect(user).balanceOfEarnedBeans(userAddress)).to.eq(25003658); 
          expect(await this.silo.connect(user2).balanceOfEarnedBeans(user2Address)).to.eq(24998780);
  
        });

        it('farmer plants in vesting period, then plants again in the following season', async function () {
          await this.season.setSunriseBlock(await ethers.provider.getBlockNumber());
          season = await this.season.season();
          expect(await this.silo.connect(user2).balanceOfEarnedBeans(userAddress)).to.eq(0);
          await this.silo.connect(user).plant(this.bean.address);

          stem = await this.silo.seasonToStem(this.bean.address, season);
          earned_beans = await this.silo.getDeposit(userAddress, this.bean.address, stem)
          expect(earned_beans[0]).to.eq(0);
            
          // skip to after the vesting period:
          await mineUpTo((await ethers.provider.getBlockNumber()) + 25 + 1);
          expect(await this.silo.connect(userAddress).balanceOfEarnedBeans(userAddress)).to.eq(25e6);

          // sunrise again 
          await this.season.siloSunrise(to6('100'))
          season = await this.season.season();
          stem = await this.silo.seasonToStem(this.bean.address, season);

          expect(await this.silo.connect(userAddress).balanceOfEarnedBeans(userAddress)).to.eq(25e6); 
          earned_beans = await this.silo.getDeposit(userAddress, this.bean.address, stem)
          expect(earned_beans[0]).to.eq(0)
          
          // skip to after the vesting period:
          await mineUpTo((await ethers.provider.getBlockNumber()) + 25 + 1);

          await this.silo.connect(user).plant(this.bean.address);
          expect(await this.silo.connect(userAddress).balanceOfEarnedBeans(userAddress)).to.eq(0);
          earned_beans = await this.silo.getDeposit(userAddress,this.bean.address,stem);
          expect(earned_beans[0]).to.eq(50003658); // user gets the earned beans from the previous season + the beans from the current season
          // user gets slightly more since they mowed last season. 
        });
      })    
    })

    describe("Some Earned Beans Prior to plant", async function () {
      
      beforeEach(async function () {
        await this.season.siloSunrise(to6('100'))
        await time.increase(3600) // 1800 + 1800 = 60 minutes = all beans issued
        await this.season.siloSunrise(to6('100'))
        season = await this.season.season()
      })

      describe("With Multiple Users", async function () {
        
        it('a single farmer plants during and after vesting period', async function () {
          await this.season.setSunriseBlock(await ethers.provider.getBlockNumber());
          
          await this.silo.connect(user).plant(this.bean.address);
          stem = await this.silo.seasonToStem(this.bean.address, season);
          earned_beans = await this.silo.getDeposit(userAddress, this.bean.address, stem)

          expect(earned_beans[0]).to.eq(25e6); // 50 earned beans - 25 from this season 
          expect(await this.silo.connect(user2).balanceOfEarnedBeans(user2Address)).to.eq(25e6);
          expect(await this.silo.connect(user3).balanceOfEarnedBeans(user2Address)).to.eq(25e6);
          expect(await this.silo.connect(user4).balanceOfEarnedBeans(user2Address)).to.eq(25e6);
  
          
          // skip to after the vesting period:
          await mineUpTo((await ethers.provider.getBlockNumber()) + 25 + 1);
  
          await this.silo.connect(user).plant(this.bean.address);
          earned_beans = await this.silo.getDeposit(userAddress,this.bean.address,stem);

          expect(earned_beans[0]).to.eq(50e6);
          expect(await this.silo.connect(user2).balanceOfEarnedBeans(user2Address)).to.eq(50e6);
          expect(await this.silo.connect(user3).balanceOfEarnedBeans(user2Address)).to.eq(50e6);
          expect(await this.silo.connect(user4).balanceOfEarnedBeans(user2Address)).to.eq(50e6);
        });
  
        it('multiple farmers plants during and after vesting period', async function () {
          await this.season.setSunriseBlock(await ethers.provider.getBlockNumber());

          await this.silo.connect(user).plant(this.bean.address);
          await this.silo.connect(user3).plant(this.bean.address);
          stem = await this.silo.seasonToStem(this.bean.address, season);

  
          earned_beans = await this.silo.getDeposit(userAddress, this.bean.address, stem)
          expect(earned_beans[0]).to.eq(25e6);
          earned_beans = await this.silo.getDeposit(user2Address, this.bean.address, stem)
          expect(earned_beans[0]).to.eq(0);
          earned_beans = await this.silo.getDeposit(user3Address, this.bean.address, stem)
          expect(earned_beans[0]).to.eq(25e6);
          earned_beans = await this.silo.getDeposit(user4Address, this.bean.address, stem)
          expect(earned_beans[0]).to.eq(0);
          
          // skip to after the vesting period:
          await mineUpTo((await ethers.provider.getBlockNumber()) + 25 + 1);
          await this.silo.connect(user4).plant(this.bean.address);
          await this.silo.connect(user2).plant(this.bean.address);
          earned_beans = await this.silo.getDeposit(userAddress, this.bean.address, stem);
          expect(earned_beans[0]).to.eq(25e6);
          earned_beans = await this.silo.getDeposit(user2Address,this.bean.address, stem);
          expect(earned_beans[0]).to.eq(50e6);
          earned_beans = await this.silo.getDeposit(user3Address,this.bean.address, stem);
          expect(earned_beans[0]).to.eq(25e6);
          earned_beans = await this.silo.getDeposit(user4Address,this.bean.address, stem);
          expect(earned_beans[0]).to.eq(50e6);
          
        });
  
        it('some farmers plants during, some farmers plant after vesting period', async function () {
          await this.season.setSunriseBlock(await ethers.provider.getBlockNumber());
    
         
          await this.silo.connect(user).plant(this.bean.address);
          await this.silo.connect(user2).plant(this.bean.address);
  
          stem = await this.silo.seasonToStem(this.bean.address, season);
          earned_beans = await this.silo.getDeposit(userAddress, this.bean.address, stem)
          expect(earned_beans[0]).to.eq(25e6);
          earned_beans = await this.silo.getDeposit(user2Address, this.bean.address, stem)
          expect(earned_beans[0]).to.eq(25e6);
  
          expect(await this.silo.connect(user3).balanceOfEarnedBeans(user3Address)).to.eq(25e6);
          expect(await this.silo.connect(user4).balanceOfEarnedBeans(user4Address)).to.eq(25e6);
          
          // skip to after the vesting period:
          await mineUpTo((await ethers.provider.getBlockNumber()) + 25 + 1);
          await this.silo.connect(user4).plant(this.bean.address);
          await this.silo.connect(user3).plant(this.bean.address);
          earned_beans = await this.silo.getDeposit(user4Address,this.bean.address,stem);
          expect(earned_beans[0]).to.eq(50e6);
          earned_beans = await this.silo.getDeposit(user3Address,this.bean.address,stem);
          expect(earned_beans[0]).to.eq(50e6);
  
          expect(await this.silo.connect(user2).balanceOfEarnedBeans(user2Address)).to.eq(25e6);
          expect(await this.silo.connect(user).balanceOfEarnedBeans(userAddress)).to.eq(25e6);
  
        });
      });
    });
  });
});<|MERGE_RESOLUTION|>--- conflicted
+++ resolved
@@ -71,11 +71,7 @@
 
   describe('Silo Balances After Withdrawal', function () {
     beforeEach(async function () {
-<<<<<<< HEAD
-      await this.silo.connect(user).withdrawDeposit(this.bean.address, '2', to6('500'), EXTERNAL) //we deposited at stem of 2, need to withdraw from 2
-=======
       await this.silo.connect(user).withdrawDeposit(this.bean.address, '2', to6('500'), 0x00, EXTERNAL) //we deposited at grownStalkPerBdv of 2, need to withdraw from 2
->>>>>>> 9fc81663
     })
 
     it('properly updates the total balances', async function () {
@@ -154,8 +150,6 @@
       expect(await this.silo.totalEarnedBeans()).to.eq('0');
     });
   });
-<<<<<<< HEAD
-=======
 
   describe("ERC1155 Deposits", async function () {
     before(async function () {
@@ -453,58 +447,6 @@
       object: false,
       verbose: false,
       account: signer
-    });
-
-    const latestBlock = await hre.ethers.provider.getBlock("latest");
-    console.log('latestBlock: ', latestBlock.number);
-
-    [owner,user,user2] = await ethers.getSigners();
-    userAddress = user.address;
-    user2Address = user2.address;
-
-    // const contracts = await deploy("Test", false);
-    // ownerAddress = contracts.account;
-    this.diamond = BEANSTALK;
-
-    this.season = await ethers.getContractAt('MockSeasonFacet', this.diamond);
-
-
-    this.silo = await ethers.getContractAt('MockSiloFacet', this.diamond);
-    console.log('this.silo: ', this.silo.address);
-    this.bean = await ethers.getContractAt('Bean', BEAN);
-    this.beanMetapool = await ethers.getContractAt('IMockCurvePool', BEAN_3_CURVE);
-    this.unripeBean = await ethers.getContractAt('MockToken', UNRIPE_BEAN)
-    this.unripeLP = await ethers.getContractAt('MockToken', UNRIPE_LP)
-
-
-    //large bean depositor is 0x10bf1dcb5ab7860bab1c3320163c6dddf8dcc0e4
-
-
-
-  });
-
-  beforeEach(async function () {
-    snapshotId = await takeSnapshot();
-  });
-
-  afterEach(async function () {
-    await revertToSnapshot(snapshotId);
-  });
-
-  describe('properly updates the silo info', function () {
-    it('for bean', async function () {
-      const settings = await this.silo.tokenSettings(this.bean.address);
-
-      expect(settings['stalkEarnedPerSeason']).to.eq(2000000);
-      expect(settings['stalkIssuedPerBdv']).to.eq(10000);
-      expect(settings['lastUpdateSeason']).to.eq(await this.season.season());
-      expect(settings['lastCumulativeGrownStalkPerBdv']).to.eq(0);
-    });
-    
-    it('for curve metapool', async function () {
-      const settings = await this.silo.tokenSettings(this.beanMetapool.address);
->>>>>>> 9fc81663
-
   describe("Earned Beans issuance during vesting period", async function () {
     before(async function () {
       this.result = await this.silo.connect(user3).deposit(this.bean.address, to6('1000'), EXTERNAL)
