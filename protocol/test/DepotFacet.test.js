--- conflicted
+++ resolved
@@ -22,13 +22,8 @@
 
 describe("Depot Facet", function () {
   before(async function () {
-<<<<<<< HEAD
-    [owner, user, user2, user3] = await ethers.getSigners();
-    const contracts = await deploy(verbose = false, mock = true, reset = true); 
-=======
     [owner, user, user2] = await ethers.getSigners();
     const contracts = await deploy((verbose = false), (mock = true), (reset = true));
->>>>>>> 9e1a121d
     this.diamond = contracts.beanstalkDiamond.address;
     // `beanstalk` contains all functions that the regualar beanstalk has.
     // `mockBeanstalk` has functions that are only available in the mockFacets.
@@ -65,45 +60,6 @@
   describe("Normal Pipe", async function () {
     describe("1 Pipe", async function () {
       beforeEach(async function () {
-<<<<<<< HEAD
-        expect(await bean.balanceOf(user3.address)).to.be.equal(to6('0'))
-
-        await bean.mint(pipeline.address, to6('100'))
-        const transferBeans = bean.interface.encodeFunctionData('transfer', [
-            user3.address,
-            to6('100')
-        ])
-        await beanstalk.connect(user).pipe([bean.address, transferBeans])
-      })
-
-      it('erc20 transfer beans', async function () {
-        expect(await bean.balanceOf(user3.address)).to.be.equal(to6('100'))
-      })
-    })
-
-    describe("Multi Pipe", async function () {
-      beforeEach(async function () {
-        expect(await beanstalk.getInternalBalance(user.address, bean.address)).to.be.equal(to6('0'))
-
-        await bean.mint(pipeline.address, to6('100'))
-        const approve = await bean.interface.encodeFunctionData('approve', [
-          beanstalk.address,
-          to6('100')
-        ])
-        const tokenTransfer = beanstalk.interface.encodeFunctionData('transferToken', [
-          bean.address, user.address, to6('100'), 0, 1 
-        ])
-        await beanstalk.connect(user).multiPipe(
-          [[bean.address, approve], [beanstalk.address, tokenTransfer]]
-        )
-      })
-
-      it('approves and transfers beans via beanstalk', async function () {
-        expect(await beanstalk.getInternalBalance(user.address, bean.address)).to.be.equal(to6('100'))
-      })
-    })
-  })
-=======
         const mintBeans = bean.interface.encodeFunctionData("mint", [pipeline.address, to6("100")]);
         await beanstalk.connect(user).pipe([bean.address, mintBeans]);
       });
@@ -141,7 +97,6 @@
       });
     });
   });
->>>>>>> 9e1a121d
 
   describe("Ether Pipe", async function () {
     beforeEach(async function () {
