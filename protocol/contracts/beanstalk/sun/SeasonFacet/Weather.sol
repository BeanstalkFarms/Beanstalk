--- conflicted
+++ resolved
@@ -72,28 +72,6 @@
             return 9; // Reasonably low
         }
         // Calculate Case Id
-<<<<<<< HEAD
-        (uint256 caseId, address sopWell) = LibEvaluate.evaluateBeanstalk(deltaB, beanSupply);
-        updateTemperatureAndBeanToMaxLpGpPerBdvRatio(caseId);
-        handleRain(caseId, sopWell);
-        return caseId;
-    }
-
-    /**
-     * @notice updates the temperature and BeanToMaxLpGpPerBdvRatio, based on the caseId.
-     * @param caseId the state beanstalk is in, based on the current season.
-     */
-    function updateTemperatureAndBeanToMaxLpGpPerBdvRatio(uint256 caseId) internal {
-        LibCases.CaseData memory cd = LibCases.decodeCaseData(caseId);
-        updateTemperature(cd.bT, caseId);
-        updateBeanToMaxLPRatio(cd.bL, caseId);
-    }
-
-    /**
-     * @notice Changes the current Temperature `s.w.t` based on the Case Id.
-     * @dev bT are set during edge cases such that the event emitted is valid.
-     */
-=======
         (
             uint256 caseId, 
             address sopWell,
@@ -126,7 +104,6 @@
      * @notice Changes the current Temperature `s.w.t` based on the Case Id.
      * @dev bT are set during edge cases such that the event emitted is valid.
      */
->>>>>>> ac8e681c
     function updateTemperature(int8 bT, uint256 caseId) private {
         uint256 t = s.w.t;
         if (bT < 0) {
@@ -138,7 +115,6 @@
                 s.w.t = 1;
             } else {
                 s.w.t = uint32(t - uint256(-bT));
-<<<<<<< HEAD
             }
         } else {
             s.w.t = uint32(t + uint256(bT));
@@ -171,40 +147,6 @@
             }
         }
 
-=======
-            }
-        } else {
-            s.w.t = uint32(t + uint256(bT));
-        }
-
-        emit TemperatureChange(s.season.current, caseId, bT);
-    }
-
-    /**
-     * @notice Changes the grownStalkPerBDVPerSeason based on the CaseId.
-     * @dev bL are set during edge cases such that the event emitted is valid.
-     */
-    function updateBeanToMaxLPRatio(int80 bL, uint256 caseId) private {
-        uint128 beanToMaxLpGpPerBdvRatio = s.seedGauge.beanToMaxLpGpPerBdvRatio;
-        if (bL < 0) {
-            if (beanToMaxLpGpPerBdvRatio <= uint128(-bL)) {
-                bL = -int80(beanToMaxLpGpPerBdvRatio);
-                s.seedGauge.beanToMaxLpGpPerBdvRatio = 0;
-            } else {
-                s.seedGauge.beanToMaxLpGpPerBdvRatio = beanToMaxLpGpPerBdvRatio.sub(uint128(-bL));
-            }
-        } else {
-            if (beanToMaxLpGpPerBdvRatio.add(uint128(bL)) >= MAX_BEAN_LP_GP_PER_BDV_RATIO) {
-                // if (change > 0 && 100e18 - beanToMaxLpGpPerBdvRatio <= bL),
-                // then bL cannot overflow.
-                bL = int80(MAX_BEAN_LP_GP_PER_BDV_RATIO.sub(beanToMaxLpGpPerBdvRatio));
-                s.seedGauge.beanToMaxLpGpPerBdvRatio = MAX_BEAN_LP_GP_PER_BDV_RATIO;
-            } else {
-                s.seedGauge.beanToMaxLpGpPerBdvRatio = beanToMaxLpGpPerBdvRatio.add(uint128(bL));
-            }
-        }
-
->>>>>>> ac8e681c
         emit BeanToMaxLpGpPerBdvRatioChange(s.season.current, caseId, bL);
     }
 
@@ -230,11 +172,7 @@
             s.r.roots = s.s.roots;
         } else {
             if (s.r.roots > 0) {
-<<<<<<< HEAD
-                // initalize sopWell if it is not already set.
-=======
                 // initialize sopWell if it is not already set.
->>>>>>> ac8e681c
                 if (s.sopWell == address(0)) s.sopWell = well;
                 sop();
             }
@@ -306,11 +244,7 @@
      */
     function calculateSop(address well) private view returns (uint256 sopBeans, IERC20 sopToken){
 
-<<<<<<< HEAD
-        // if the sopWell was not initalized, the should not occur.
-=======
         // if the sopWell was not initialized, the should not occur.
->>>>>>> ac8e681c
         if (well == address(0)) return (0, IERC20(0));
         IWell sopWell = IWell(well);
         IERC20[] memory tokens = sopWell.tokens();
