import { BigInt, BigDecimal } from "@graphprotocol/graph-ts";

export function BigInt_sum(a: BigInt[]): BigInt {
  let retval = a[0];
  for (let i = 1; i < a.length; ++i) {
    retval = retval.plus(a[i]);
  }
  return retval;
}

export function BigInt_max(a: BigInt[]): BigInt {
  let retval = a[0];
  for (let i = 1; i < a.length; ++i) {
    if (a[i] > retval) {
      retval = a[i];
    }
  }
  return retval;
}

export function BigInt_min(a: BigInt[]): BigInt {
  let retval = a[0];
  for (let i = 1; i < a.length; ++i) {
    if (a[i] < retval) {
      retval = a[i];
    }
  }
  return retval;
}

export function BigDecimal_sum(a: BigDecimal[]): BigDecimal {
  let retval = a[0];
  for (let i = 1; i < a.length; ++i) {
    retval = retval.plus(a[i]);
  }
  return retval;
}

export function BigDecimal_max(a: BigDecimal[]): BigDecimal {
  let retval = a[0];
  for (let i = 1; i < a.length; ++i) {
    if (a[i] > retval) {
      retval = a[i];
    }
  }
  return retval;
}

export function BigDecimal_min(a: BigDecimal[]): BigDecimal {
  let retval = a[0];
  for (let i = 1; i < a.length; ++i) {
    if (a[i] < retval) {
      retval = a[i];
    }
  }
  return retval;
}
<<<<<<< HEAD
<<<<<<< HEAD
=======
=======
>>>>>>> f76f05a2

export function BigDecimal_indexOfMin(a: BigDecimal[]): u32 {
  let retval = 0;
  let min = a[0];
  for (let i = 1; i < a.length; ++i) {
    if (a[i] < min) {
      retval = i;
      min = a[i];
    }
  }
  return retval;
}

export function f64_sum(arr: f64[]): f64 {
  let sum: f64 = 0.0;
  for (let i = 0; i < arr.length; i++) {
    sum += arr[i];
  }
  return sum;
}

export function f64_max(arr: f64[]): f64 {
  let max = arr[0];
  for (let i = 1; i < arr.length; i++) {
    if (arr[i] > max) {
      max = arr[i];
    }
  }
  return max;
<<<<<<< HEAD
}
>>>>>>> master
=======
}
>>>>>>> f76f05a2
<|MERGE_RESOLUTION|>--- conflicted
+++ resolved
@@ -55,11 +55,6 @@
   }
   return retval;
 }
-<<<<<<< HEAD
-<<<<<<< HEAD
-=======
-=======
->>>>>>> f76f05a2
 
 export function BigDecimal_indexOfMin(a: BigDecimal[]): u32 {
   let retval = 0;
@@ -89,9 +84,4 @@
     }
   }
   return max;
-<<<<<<< HEAD
-}
->>>>>>> master
-=======
-}
->>>>>>> f76f05a2
+}