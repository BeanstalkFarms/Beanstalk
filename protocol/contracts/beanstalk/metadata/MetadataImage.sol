// SPDX-License-Identifier: MIT

pragma solidity ^0.7.6;
import "../AppStorage.sol";
import {LibBytes64} from "contracts/libraries/LibBytes64.sol";
import {LibStrings} from "contracts/libraries/LibStrings.sol";
import {SafeMath} from "@openzeppelin/contracts/math/SafeMath.sol";
import {C} from "../../C.sol";


/**
 * @title MetadataImage
 * @author Brean
 * @notice Contains image metadata for ERC1155 deposits.
 * @dev fully on-chain generated SVG.
 */

contract MetadataImage {
    AppStorage internal s;

    using LibStrings for uint256;
    using LibStrings for int256;
    using SafeMath for uint256;

    string constant LEAF_COLOR_0 = '#A8C83A';
    string constant LEAF_COLOR_1 = '#89A62F';
    uint256 constant NUM_PLOTS = 21;
    uint256 constant STALK_GROWTH = 2e2;

    function imageURI(address token, int96 stem, int96 stemTip) public view returns (string memory) {
        return string(
            abi.encodePacked(
                "data:image/svg+xml;base64,", 
                LibBytes64.encode(bytes(generateImage(token, stem, stemTip)))
            )
        );
    }

    function generateImage(address token, int96 stem, int96 stemTip) internal view returns (string memory) {
        int96 grownStalkPerBdv = stemTip - stem;
        return string(
            abi.encodePacked(
                '<svg class="svgBody" width="255" height="350" viewBox="0 0 255 350" xmlns="http://www.w3.org/2000/svg" xmlns:xlink="http://www.w3.org/1999/xlink">',
                defs(grownStalkPerBdv),
                back(),
                printPlots(grownStalkPerBdv),
                blackBars(token, stem),
                '</svg>'
            )
        );
    }
    function back() internal pure returns(string memory) {
        return string(abi.encodePacked(
            '<rect width="255" height="350" rx="10" fill="',
            '#253326',
            '"/>'
        ));
    }
    function defs(int96 stemTip) internal pure returns(string memory) {
        (uint256 sprouts,) = getNumStemsAndPlots(stemTip);
        uint256 sproutsInFinalRow = sprouts.mod(4);
        return string(abi.encodePacked(
            '<defs>',
            plot(),
            fullLeafPlot(),
            emptyPlot(),
            partialLeafRow(sproutsInFinalRow),
            partialLeafPlot(stemTip),
            leaf(),
            silo(),
            beanToken(),
            bean3CRVToken(),
            urBeanToken(),
            urBean3CRVToken(),
            beanETHCP2WellToken(),
            fullLeafRow(),
            '</defs>'
        ));
    }

    function mask() internal pure returns (string memory) {
        return string(abi.encodePacked(
            '<clipPath id="borderMask">',
            border(),
            '</clipPath>'
        ));
    }

    function border() internal pure returns (string memory) {
        return '<rect x="8" y="8" width="240" height="335" rx="6" stroke="#9BCAA0" stroke-width="2" fill="none"/>';
    }

    function fullLeafRow() internal pure returns (string memory) {
        return string(abi.encodePacked(
            '<g id="leafRow">',
            '<use xlink:href="#leaf" x="0" y="0"/>',
            '<use xlink:href="#leaf" x="-12" y="-7"/>',
            '<use xlink:href="#leaf" x="-24" y="-14"/>',
            '<use xlink:href="#leaf" x="-36" y="-21"/>',
            '</g>'
        ));
    }

    function partialLeafRow(uint256 n) internal pure returns (string memory) {
        if (n == 0) { 
            return string(abi.encodePacked(
                '<g id="partialLeafRow">',
                '</g>'
            ));
        }
        if (n == 1) { 
            return string(abi.encodePacked(
                '<g id="partialLeafRow">',
                '<use xlink:href="#leaf" x="0" y="0"/>',
                '</g>'
            ));
        }
        if (n == 2) { 
            return string(abi.encodePacked(
                '<g id="partialLeafRow">',
                '<use xlink:href="#leaf" x="0" y="0"/>',
                '<use xlink:href="#leaf" x="-12" y="-7"/>',
                '</g>'
            ));
        }
        if (n == 3) { 
            return string(abi.encodePacked(
                '<g id="partialLeafRow">',
                '<use xlink:href="#leaf" x="0" y="0"/>',
                '<use xlink:href="#leaf" x="-12" y="-7"/>',
                '<use xlink:href="#leaf" x="-24" y="-14"/>',
                '</g>'
            ));
        } else {
            return string(abi.encodePacked(
                '<g id="partialLeafRow">',
                '<use xlink:href="#leaf" x="0" y="0"/>',
                '<use xlink:href="#leaf" x="-12" y="-7"/>',
                '<use xlink:href="#leaf" x="-24" y="-14"/>',
                '<use xlink:href="#leaf" x="-36" y="-21"/>',
                '</g>'
            ));
        }
       
    }


    function fullLeafPlot() internal pure returns (string memory) {
        return string(abi.encodePacked(
            '<g id="fullLeafPlot">',
            useAssetTransform('plot',-35,0),
            useAssetTransformFill('leafRow',-35,0, LEAF_COLOR_0),
            useAssetTransformFill('leafRow',-47,7, LEAF_COLOR_1),
            useAssetTransformFill('leafRow',-60,14, LEAF_COLOR_0),
            useAssetTransformFill('leafRow',-73,21, LEAF_COLOR_1),
            '</g>'
        ));
    }

    function emptyPlot() internal pure returns (string memory) {
        return string(abi.encodePacked(
            '<g id="emptyPlot">',
            useAssetTransform('plot',-35,0),
            '</g>'
        ));
    }

    function partialLeafPlot(int96 stalkPerBDV) internal pure returns (string memory _plot) {
        uint256 totalSprouts = uint256(stalkPerBDV).div(STALK_GROWTH).add(16);
        uint256 numRows = uint256(totalSprouts).div(4).mod(4);
        uint256 numSprouts = uint256(totalSprouts).mod(4);
        if (numRows == 0) {
            if (numSprouts > 0) {
                _plot = string(abi.encodePacked(
                    '<g id="partialLeafPlot">',
                    useAssetTransform('plot',-35,0),
                    useAssetTransformFill('partialLeafRow',-35,0, LEAF_COLOR_0),
                    '</g>'
                ));
            } else {
                _plot = string(abi.encodePacked(
                    '<g id="partialLeafPlot">',
                    threeLeafRows(),
                    useAssetTransformFill('leafRow',-73,21, LEAF_COLOR_1),
                    '</g>'
                ));
            }
        }
        if (numRows == 1) {
            if (numSprouts > 0) {
                _plot = string(abi.encodePacked(
                    '<g id="partialLeafPlot">',
                    oneLeafRow(),
                    useAssetTransformFill('partialLeafRow',-47,7, LEAF_COLOR_1),
                    '</g>'
                ));
            } else {
                _plot = string(abi.encodePacked(
                    '<g id="partialLeafPlot">',
                    oneLeafRow(),
                    '</g>'
                ));
            }
        }
        if (numRows == 2) {
            if (numSprouts > 0) {
                _plot = string(abi.encodePacked(
                    '<g id="partialLeafPlot">',
                    twoLeafRows(),
                    useAssetTransformFill('partialLeafRow',-60,14, LEAF_COLOR_0),
                    '</g>'
                ));
            } else {
                _plot = string(abi.encodePacked(
                    '<g id="partialLeafPlot">',
                    twoLeafRows(),
                    '</g>'
                ));
            }
            
        }
        if (numRows == 3) {
            if (numSprouts > 0) {
                _plot = string(abi.encodePacked(
                    '<g id="partialLeafPlot">',
                    threeLeafRows(),
                    useAssetTransformFill('partialLeafRow',-73,21, LEAF_COLOR_1),
                    '</g>'
                ));

            } else {
                _plot = string(abi.encodePacked(
                    '<g id="partialLeafPlot">',
                    threeLeafRows(),
                    '</g>'
                ));
            }
        }
    }

    function printPlots(int96 stalkPerBDV) internal pure returns (string memory) {
        return string(abi.encodePacked(
            '<use xlink:href="#silo" x="99" y="55"/><g id="allPlot" clip-path="url(#borderMask)">',
                plotLogic(stalkPerBDV),
            '</g>'
        ));
    }

    function plotLogic(int96 stalkPerBDV) internal pure returns (string memory) {

        int256[2][21] memory XYPLOT = [

        [int256(-69),-164], // 20
        [int256(69),-164], // 19

        [int256(0),-124], // 13
        [int256(138),-124], // 18
        [int256(-138),-124], // 21

        [int256(-69),-84], // 14
        [int256(69),-84], // 12

        [int256(-138),-44], // 15
        [int256(0),-44], // 5
        [int256(138),-44], // 11

        [int256(-69),-4], // 6
        [int256(69),-4], // 4

        [int256(-138),36], // 7
        [int256(138),36], // 3

        [int256(-69),76], // 8 
        [int256(69),76], // 2

        [int256(-138),116], // 16
        [int256(0),116], // 1
        [int256(138),116], // 10
            
        [int256(69),156], // 9
        [int256(-69),156] // 17
        
        ];
        uint256[NUM_PLOTS] memory order = [uint256(20),19,13,18,21,14,12,15,5,11,6,4,7,3,8,2,16,1,10,9,17];

        bytes memory _plot;

        (, uint256 numPlotsToFill) = getNumStemsAndPlots(stalkPerBDV);
        
        // first plot should always be planted fully, and every 2% stalk adds a sprout to the next plot.
        for(uint256 i = 0; i < NUM_PLOTS; ++i) {
            uint256 plotNo = order[i];
            if (plotNo < numPlotsToFill) {
                _plot = abi.encodePacked(
                    _plot,
                    useAsset(
                        'fullLeafPlot',
                        XYPLOT[i][0],
                        XYPLOT[i][1]
                    )
                );
            } else if (plotNo == numPlotsToFill) {
                if (numPlotsToFill == 1) {
                    _plot = abi.encodePacked(
                    _plot,
                    useAsset(
                        'fullLeafPlot',
                        XYPLOT[i][0],
                        XYPLOT[i][1]
                    ));
                } else {
                    _plot = abi.encodePacked(
                    _plot,
                    useAsset(
                        'partialLeafPlot',
                        XYPLOT[i][0],
                        XYPLOT[i][1]
                    )
                );
                }
                
            } else {
                _plot = abi.encodePacked(
                    _plot,
                    useAsset(
                        'emptyPlot',
                        XYPLOT[i][0],
                        XYPLOT[i][1]
                    )
                );
            }
            if (i == 11) {
                _plot= abi.encodePacked(
                    _plot,
                    '<use xlink:href="#silo" x="47" y="55" transform="scale(1.7)"/>'
                );
            }
        }
        return string(_plot);
    }

    function useAsset(string memory assetName, int256 x, int256 y) internal pure returns (string memory) { 
        return string(abi.encodePacked(
            '<use xlink:href="#',
            assetName,
            '" x="',
            intToStr(x),
            '" y="',
            intToStr(y),
            '" />'
        ));
    }

    function useAssetFill(string memory assetName, int256 x, int256 y, string memory color) internal pure returns (string memory) { 
        return string(abi.encodePacked(
            '<use xlink:href="#',
            assetName,
            '" x="',
            intToStr(x),
            '" y="',
            intToStr(y),
            '" fill="',
            color,
            '" />'
        ));
    }

    function plot() internal pure returns (string memory) {
        return string(
            abi.encodePacked(
                '<g id="plot">',
                '<path d="M79.5728 129.265L127.469 156.833L175.443 129.245L127.469 101.697L79.5728 129.265Z" fill="#944A27"/>',
                '<path d="M79.5332 133.426L79.5727 129.265L127.469 156.833L127.507 160.908L79.5332 133.426Z" fill="#75391F"/>',
                '<path d="M175.467 133.4L175.443 129.245L127.469 156.833L127.507 160.908L175.467 133.4Z" fill="#67331E"/>',
                "</g>"
            )
        );
    }

    function leaf() internal pure returns (string memory) { 
        return string(
            abi.encodePacked(
                '<g id="leaf">',
                '<path d="M171.884 118.983a4.932 4.932 0 0 1-1.018 2.606 4.715 4.715 0 0 1-1.878 1.439c-.465.195-1.735.727-2.364.176-.246 3.298-1.593 6.512-2.253 7.954a4.532 4.532 0 0 1-.313-.933c-.211-.975-.038-1.763.078-2.295.202-.921.353-1.612.467-2.14-1.177.694-2.642.569-3.558-.272-.796-.732-1.083-1.921-.743-3.034.498.011 1.939.109 3.247 1.167a5.13 5.13 0 0 1 1.21 1.413c.159-.74.199-.958.238-1.179.209-1.213.322-1.872.274-2.724a7.73 7.73 0 0 0-.908-3.177c-.772.415-1.789.196-2.378-.304-.339-.287-.556-.682-.764-1.692a12.739 12.739 0 0 1-.176-3.909c.789.603 1.47 1.019 1.937 1.283.944.536 1.344.639 1.761 1.167.152.193.649.842.586 1.751-.011.172-.053.795-.464 1.293a6.83 6.83 0 0 1 1.384 2.227c.14.368.242.744.311 1.15.107-.207.261-.439.511-.722.453-.513.87-.992 1.604-1.284.683-.272 1.28-.249 1.723-.234a5.302 5.302 0 0 1 1.486.273Z"/>',
                '</g>'
            )
        );
    }

    function silo() internal pure returns (string memory) {
        return string(
            abi.encodePacked(
                '<g id="silo">',
                '<path d="M57.108 71.29c.188-11.653-12.01-21.303-27.243-21.552-15.234-.25-27.736 8.995-27.923 20.649-.187 11.654 12.01 21.304 27.244 21.553 15.233.25 27.735-8.995 27.922-20.65Z" fill="#666"/>',
                '<path d="M.464 19.544c.699 16.585 1.4 33.169 2.098 49.752.021 2.381.48 4.278.883 5.539.277.86.741 2.275 1.778 3.867.494.759 1.212 1.7 3.002 3.332 1.739 1.586 3.35 3.056 5.732 4.398 3.293 1.855 6.151 2.396 8.791 2.896 1.855.35 5.149.948 9.488.556a32.707 32.707 0 0 0 9.315-2.287c1.862-.759 4.642-1.917 7.633-4.4 1.348-1.12 3.448-2.897 5.197-5.95a20.114 20.114 0 0 0 2.25-5.998c.21-17.552.42-35.104.632-52.657l-56.8.952h.001Z" fill="#B3B3B3"/>',
                '<path d="M57.48 19.482C57.645 9.24 44.978.727 29.187.468 13.397.21.463 8.303.298 18.546.134 28.788 12.8 37.3 28.591 37.56c15.79.258 28.724-7.835 28.889-18.078Z" fill="#CCC"/>',
                '<path d="M30.314 7.137c.009-.561-.68-1.028-1.538-1.042-.859-.014-1.562.43-1.571.991-.01.562.68 1.028 1.538 1.042.859.015 1.562-.43 1.57-.99Z" fill="#666"/>',
                '<path d="M6.414 28.89a15.777 15.777 0 0 1-2.093-2.146c-.856-1.063-2.453-3.093-2.975-6.112a11.765 11.765 0 0 1-.093-3.307l25.43-9.976c.043.142.188.555.604.868.46.346.947.34 1.086.334L6.413 28.888v.002Z" fill="#E6E6E6"/>',
                '<path opacity=".33" d="M1.477 16.029c.25-.931.706-2.258 1.57-3.695.655-1.092 1.292-1.825 1.76-2.358.584-.665 1.776-1.934 3.679-3.29 2.953-2.105 5.696-3.05 7.723-3.73a37.35 37.35 0 0 1 6.485-1.547l5.242 4.316a1.48 1.48 0 0 0-1.214.967L1.48 16.03h-.002Z" fill="#999"/>',
                '<path opacity=".44" d="M1.81 26.532c.206.494.484 1.05.86 1.63a10.266 10.266 0 0 0 2.278 2.486L6.552 78.22a17.272 17.272 0 0 1-3-7.413L1.81 26.532Z" fill="#E6E6E6"/>',
                '<path d="m33.092 49.441-6.381 15.211s-6.078-11.159 6.381-15.21Z" fill="#8E8E8E"/>',
                '<path d="m26.725 64.858-.091-.175c-.026-.049-2.634-4.923-.867-9.37 1.057-2.717 3.518-4.725 7.3-5.946l.187-.061-6.53 15.552Zm6.212-15.268c-3.621 1.217-5.991 3.168-7.022 5.798-1.538 3.908.355 8.166.788 9.054l6.234-14.852ZM28.093 63.737l4.484-10.87s7.365 6.337-4.484 10.87Z" fill="#8E8E8E"/>'
                "</g>"
            )
        );
    }

    function beanToken() internal pure returns (string memory) {
        return beanTemplateToken(false);
    }

    function bean3CRVToken() internal pure returns (string memory) {
        return beanLPTemplateToken(false);
    }

    function urBeanToken() internal pure returns (string memory) {
        return beanTemplateToken(true);
    }

    function urBean3CRVToken() internal pure returns (string memory) {
        return beanLPTemplateToken(true);
    }

    function beanTemplateToken(bool ripe) internal pure returns (string memory) {
        return string(abi.encodePacked( 
            '<g id="',
            ripe ? 'urBean' : 'Bean',
            '"><rect width="12" height="12" rx="6" fill="',
            ripe ? '#7F5533' : '#46B955',
            '"/><path d="m7.687 1.265-3.504 9.36S.298 3.999 7.687 1.266Zm-2.691 8.78 2.462-6.691s4.538 3.67-2.462 6.691Z" fill="#fff"/>',
            '</g>'
            )
        );
    }

    function beanLPTemplateToken(bool ripe) internal pure returns (string memory) {
        return string(abi.encodePacked(
            '<g id="',
            ripe ? 'urBean3CRV' : 'Bean3CRV',
            '"><rect y=".5" width="12" height="12" rx="6" fill="',
            ripe ? '#7F5533' : '#46B955',
            '"/><path d="m7.687 1.764-3.504 9.36S.298 4.499 7.687 1.765Z" fill="#fff"/>',
            '<path d="M8.132 8.078c-.466.64-1.297 1.323-2.695 1.992l2.126-5.777c.089.09.193.204.3.338.303.375.625.891.744 1.484.117.583.04 1.253-.475 1.963Z" fill="url(#a)" stroke="#fff" stroke-width=".5"/>',
            '<defs><linearGradient id="a" x1="6.95" y1="3.853" x2="6.95" y2="10.544" gradientUnits="userSpaceOnUse">',
            '<stop stop-color="#820202"/><stop offset=".182" stop-color="#F71E05"/>',
            '<stop offset=".516" stop-color="#F0F507"/><stop offset=".734" stop-color="#85CD75"/><stop offset="1" stop-color="#029DFB"/>',
            '</linearGradient></defs>',
            '</g>'
            )
        );
    } 

<<<<<<< HEAD
    function beanETHCP2WellToken() internal pure returns (string memory){
=======
    function beanETHCP2WellToken() internal pure returns (string memory) {
>>>>>>> 76a18823
        return string(abi.encodePacked(
            '<g id="BEAN:ETHw">',
            '<rect width="12" height="12" rx="6" fill="#46B955"/>',
            '<path d="M6 12A6 6 0 1 0 6 0a6 6 0 0 0 0 12Z" fill="#50AE58"/>',
            '<path d="m7.684 1.265-3.505 9.36c.003 0-3.884-6.625 3.505-9.36Z" fill="#fff"/>',   
            '<path d="M8.952 6.986a.063.063 0 0 1-.022.003c-.71.13-1.424.255-2.134.381-.281.052-.565.103-.846.152a.036.036 0 0 1-.026 0l2.14-5.625.004-.003c.297 1.702.59 3.394.884 5.092Zm-.187.478c-1.266.859-2.531 1.721-3.8 2.58l.781-2.054c.007.004.013 0 .023 0 .759-.132 1.514-.268 2.27-.4l.697-.126.03-.006c-.004.003 0 .006 0 .006Z" fill="#000"/>',
            '</g>'
            )
        );
    }


    function useAssetTransform(string memory assetName, int256 x, int256 y) internal pure returns (string memory) { 
        return string(abi.encodePacked(
            '<use xlink:href="#',
            assetName,
            '" x="',
            intToStr(x),
            '" y="',
            intToStr(y),
            '" transform="scale(1.4)"/>'
        ));
    }

    function useAssetTransformFill(string memory assetName, int256 x, int256 y, string memory color) internal pure returns (string memory) { 
        return string(abi.encodePacked(
            '<use xlink:href="#',
            assetName,
            '" x="',
            intToStr(x),
            '" y="',
            intToStr(y),
            '" fill="',
            color,
            '" transform="scale(1.4)"/>'
        ));
    }

    function threeLeafRows() internal pure returns (string memory) {
        return string(
            abi.encodePacked(
                twoLeafRows(),
                useAssetTransformFill('leafRow',-60,14, LEAF_COLOR_0)
            )
        );
    }

    function twoLeafRows() internal pure returns (string memory) {
        return string(
            abi.encodePacked(
                oneLeafRow(),
                useAssetTransformFill('leafRow',-47,7, LEAF_COLOR_1)
            )
        );
    }

    function oneLeafRow() internal pure returns(string memory) {
        return string(
            abi.encodePacked(
                useAssetTransform('plot',-35,0),
                useAssetTransformFill('leafRow',-35,0, LEAF_COLOR_0)
            )
        );
    }

    

    function blackBars(address token, int96 stem) internal pure returns(string memory) {
        return string(
            abi.encodePacked(
                '<rect x="0" y="0" width="255" height="20" rx="5" fill="#242424"/>',
                tokenName(token),
                useAsset(getTokenName(token), 240, 4),
                '<rect x="0" y="330" width="255" height="20" rx="5" fill="#242424"/>',
                movingTokenAddress(token),
                '<text x="235" y="14.5" font-size="12" fill="White" text-anchor="end" font-family="futura">Stem: ',
                sciNotation(stem),
                '</text>'
            )
        );
    }

    function sciNotation(int96 stem) internal pure returns (string memory) {
        if (stem >= 0) {
            // if stem is greater than 1e7, use scientific notation
            if (stem > 100_000) {
                return powerOfTen(uint256(stem));
            } else {
                return uint256(stem).toString();
            }
        } else {
            // if stem is greater than 1e7, use scientific notation
            if (-stem > 100_000) {
                return string(abi.encodePacked("-", powerOfTen(uint256(-stem))));
            } else {
                return int256(stem).toString();
            }
        }
    }

    function powerOfTen(uint256 stem) internal pure returns (string memory) {
        // if else ladder to determine how many digits to show.
        if (stem < 1e6) {
            return stemDecimals(stem, 5);
        } else if (stem < 1e7) {
            return stemDecimals(stem, 6);
        } else if (stem < 1e8) {
            return stemDecimals(stem, 7);
        } else if (stem < 1e9) {
            return stemDecimals(stem, 8);
        } else if (stem < 1e10) {
            return stemDecimals(stem, 9);
        } else if (stem < 1e11) {
            return stemDecimals(stem, 10);
        } else if (stem < 1e12) {
            return stemDecimals(stem, 11);
        } else if (stem < 1e13) {
            return stemDecimals(stem, 12);
        } else if (stem < 1e14) {
            return stemDecimals(stem, 13);
        } else if (stem < 1e15) {
            return stemDecimals(stem, 14);
        } else if (stem < 1e16) {
            return stemDecimals(stem, 15);
        } else if (stem < 1e17) {
            return stemDecimals(stem, 16);
        } else if (stem < 1e18) {
            return stemDecimals(stem, 17);
        } else if (stem < 1e19) {
            return stemDecimals(stem, 18);
        } else if (stem < 1e20) {
            return stemDecimals(stem, 19);
        } else if (stem < 1e21) {
            return stemDecimals(stem, 20);
        } else if (stem < 1e22) {
            return stemDecimals(stem, 21);
        } else if (stem < 1e23) {
            return stemDecimals(stem, 22);
        } else if (stem < 1e24) {
            return stemDecimals(stem, 23);
        } else if (stem < 1e25) {
            return stemDecimals(stem, 24);
        } else if (stem < 1e26) {
            return stemDecimals(stem, 25);
        } else if (stem < 1e27) {
            return stemDecimals(stem, 26);
        } else if (stem < 1e28) {
            return stemDecimals(stem, 27);
        } else {
            return stemDecimals(stem, 28);
        }
    }
    
    function stemDecimals(uint256 stem, uint256 exponent) internal pure returns (string memory) {
        return string(abi.encodePacked(
            stem.div(10 ** exponent).toString(),
            '.',
            stem.div(10 ** exponent.sub(5)).mod(1e5).toString(),
            'e',
            exponent.toString()
        ));
    }

    function tokenName(address token) internal pure returns (string memory) {
        return string(
            abi.encodePacked(
                '<text x="10" y="14.5" font-size="12" fill="White" text-anchor="start" font-family="futura">',
                getTokenName(token),
                ' Deposit</text>'
            )
        );
    }

    function movingTokenAddress(address token) internal pure returns (string memory) {
        return string(
            abi.encodePacked(
                '<text x="127" y="343" font-size="10" fill="White" text-anchor="middle" font-family="futura">',
                '<tspan><animate attributeName="x" from="375" to="50" dur="10s" repeatCount="indefinite" />',
                LibStrings.toHexString(token),
                '</tspan></text>',
                '<text x="127" y="343" font-size="10" fill="White" text-anchor="middle" font-family="futura">',
                '<tspan><animate attributeName="x" from="50" to="-275" dur="10s" repeatCount="indefinite" />',
                LibStrings.toHexString(token),
                '</tspan></text>'
            )
        );
    }

    function intToStr(int256 x) internal pure returns (string memory) {
        if (x < 0) {
            return string(abi.encodePacked(
                '-',
                uint256(-x).toString()
            ));
        } else {
            return uint256(x).toString();
        }        
    }

    function getTokenName(address token) internal pure returns (string memory tokenString) {
        if (token == C.BEAN) {
            tokenString = "Bean";
        }
        else if (token == C.CURVE_BEAN_METAPOOL) {
            tokenString = "Bean3CRV";
        }
        else if (token == C.UNRIPE_BEAN) {
            tokenString = "urBean";
        }
        else if (token == C.UNRIPE_LP) {
            tokenString = "urBean3CRV";
        }
<<<<<<< HEAD
        else if(token == C.BEAN_ETH_WELL) {
=======
        else if (token == C.BEAN_ETH_WELL) {
>>>>>>> 76a18823
            tokenString = "BEAN:ETHw";
        } else {
            revert("token not whitelisted.");
        }
    }

    function getNumStemsAndPlots(int96 grownStalkPerBDV) 
        internal 
        pure 
        returns (uint256 numStems, uint256 plots)
    {
        // 1 sprout on the image is equal to 0.02 stalk
        numStems = uint256(grownStalkPerBDV).div(STALK_GROWTH);
        plots = numStems.div(16).add(1);
        if (numStems.mod(16) > 0) plots = plots.add(1);
    }
}<|MERGE_RESOLUTION|>--- conflicted
+++ resolved
@@ -450,11 +450,7 @@
         );
     } 
 
-<<<<<<< HEAD
-    function beanETHCP2WellToken() internal pure returns (string memory){
-=======
     function beanETHCP2WellToken() internal pure returns (string memory) {
->>>>>>> 76a18823
         return string(abi.encodePacked(
             '<g id="BEAN:ETHw">',
             '<rect width="12" height="12" rx="6" fill="#46B955"/>',
@@ -667,11 +663,7 @@
         else if (token == C.UNRIPE_LP) {
             tokenString = "urBean3CRV";
         }
-<<<<<<< HEAD
-        else if(token == C.BEAN_ETH_WELL) {
-=======
         else if (token == C.BEAN_ETH_WELL) {
->>>>>>> 76a18823
             tokenString = "BEAN:ETHw";
         } else {
             revert("token not whitelisted.");
