// SPDX-License-Identifier: MIT

pragma solidity ^0.8.20;

import "./interfaces/IBean.sol";
import "./interfaces/IFertilizer.sol";
import "./interfaces/IProxyAdmin.sol";
import "./libraries/Decimal.sol";

/**
 * @title C
 * @author Publius
 * @notice Contains constants used throughout Beanstalk.
 */
library C {
    using Decimal for Decimal.D256;

    //////////////////// Globals ////////////////////

    uint256 internal constant PRECISION = 1e18;
    uint256 private constant LEGACY_CHAIN_ID = 1;
    uint256 private constant CHAIN_ID = 1;

    //////////////////// Reentrancy ////////////////////
    uint256 internal constant NOT_ENTERED = 1;
    uint256 internal constant ENTERED = 2;

    //////////////////// Season ////////////////////

    /// @dev The length of a Season meaured in seconds.
    uint256 private constant CURRENT_SEASON_PERIOD = 3600; // 1 hour
    uint256 internal constant SOP_PRECISION = 1e30;

    //////////////////// Silo ////////////////////
    uint256 internal constant STALK_PER_BEAN = 1e10;
    uint256 private constant ROOTS_BASE = 1e12;

    //////////////////// Exploit Migration ////////////////////

    uint256 private constant UNRIPE_LP_PER_DOLLAR = 1884592; // 145_113_507_403_282 / 77_000_000
    uint256 private constant ADD_LP_RATIO = 866616;
    uint256 private constant INITIAL_HAIRCUT = 185564685220298701;

    //////////////////// Contracts ////////////////////

    address internal constant BEAN = 0xe64718A6d44406dE942d3d0f591E370B22263382;
    address internal constant CURVE_BEAN_METAPOOL = 0xc9C32cd16Bf7eFB85Ff14e0c8603cc90F6F2eE49;

    address internal constant UNRIPE_BEAN = 0x9dBA4d8D19a35c5cf191C3F93a0C112e75a627E4;
    address internal constant UNRIPE_LP = 0xECA13f8A535876C8293B0E140B56fFe5768c5816;

    address private constant FERTILIZER = 0xC59f881074Bf039352C227E21980317e6b969c8A;
    address private constant FERTILIZER_ADMIN = 0xfECB01359263C12Aa9eD838F878A596F0064aa6e;

    address internal constant USDC = 0xA0b86991c6218b36c1d19D4a2e9Eb0cE3606eB48;
    address internal constant USDT = 0xdAC17F958D2ee523a2206206994597C13D831ec7;
    address internal constant WETH = 0xC02aaA39b223FE8D0A0e5C4F27eAD9083C756Cc2;
    address internal constant WSTETH = 0x7f39C581F595B53c5cb19bD0b3f8dA6c935E2Ca0;
    address internal constant PIPELINE = 0xb1bE000644bD25996b0d9C2F7a6D6BA3954c91B0;

    //////////////////// Well ////////////////////

    uint256 internal constant WELL_MINIMUM_BEAN_BALANCE = 1000_000_000; // 1,000 Beans
    address internal constant BEAN_ETH_WELL = 0xBEA0e11282e2bB5893bEcE110cF199501e872bAd;
    address internal constant BEAN_WSTETH_WELL = 0xBeA0000113B0d182f4064C86B71c315389E4715D;
<<<<<<< HEAD
    // The index of the Bean and Weth token addresses in all BEAN/ETH Wells.
    uint256 internal constant BEAN_INDEX = 0;
    uint256 internal constant ETH_INDEX = 1;
=======
>>>>>>> c2c540ec

    //////////////////// Chainlink Oracles ////////////////////
    address constant ETH_USD_CHAINLINK_PRICE_AGGREGATOR =
        0x5f4eC3Df9cbd43714FE2740f5E3616155c5b8419;
    address constant WSTETH_ETH_CHAINLINK_PRICE_AGGREGATOR =
        0x86392dC19c0b719886221c78AB11eb8Cf5c52812;

    //////////////////// Uniswap Oracles //////////////////////
    address internal constant WSTETH_ETH_UNIV3_01_POOL = 0x109830a1AAaD605BbF02a9dFA7B0B92EC2FB7dAa; // 0.01% pool

    //////////////////// Tractor ////////////////////

    uint80 internal constant SLOT_SIZE = 32;
    // Special index to indicate the data to copy is the publisher address.
    uint80 internal constant PUBLISHER_COPY_INDEX = type(uint80).max;
    // Special index to indicate the data to copy is the operator address.
    uint80 internal constant OPERATOR_COPY_INDEX = type(uint80).max - 1;

    function getSeasonPeriod() internal pure returns (uint256) {
        return CURRENT_SEASON_PERIOD;
    }

    function getChainId() internal pure returns (uint256) {
        return CHAIN_ID;
    }

    function getLegacyChainId() internal pure returns (uint256) {
        return LEGACY_CHAIN_ID;
    }

    function getRootsBase() internal pure returns (uint256) {
        return ROOTS_BASE;
    }

    function unripeBean() internal pure returns (IERC20) {
        return IERC20(UNRIPE_BEAN);
    }

    function unripeLP() internal pure returns (IERC20) {
        return IERC20(UNRIPE_LP);
    }

    function bean() internal pure returns (IBean) {
        return IBean(BEAN);
    }

    function fertilizer() internal pure returns (IFertilizer) {
        return IFertilizer(FERTILIZER);
    }

    function fertilizerAddress() internal pure returns (address) {
        return FERTILIZER;
    }

    function fertilizerAdmin() internal pure returns (IProxyAdmin) {
        return IProxyAdmin(FERTILIZER_ADMIN);
    }

    function unripeLPPerDollar() internal pure returns (uint256) {
        return UNRIPE_LP_PER_DOLLAR;
    }

    function dollarPerUnripeLP() internal pure returns (uint256) {
        return 1e12 / UNRIPE_LP_PER_DOLLAR;
    }

    function exploitAddLPRatio() internal pure returns (uint256) {
        return ADD_LP_RATIO;
    }

    function precision() internal pure returns (uint256) {
        return PRECISION;
    }

    function initialRecap() internal pure returns (uint256) {
        return INITIAL_HAIRCUT;
    }
}<|MERGE_RESOLUTION|>--- conflicted
+++ resolved
@@ -63,12 +63,9 @@
     uint256 internal constant WELL_MINIMUM_BEAN_BALANCE = 1000_000_000; // 1,000 Beans
     address internal constant BEAN_ETH_WELL = 0xBEA0e11282e2bB5893bEcE110cF199501e872bAd;
     address internal constant BEAN_WSTETH_WELL = 0xBeA0000113B0d182f4064C86B71c315389E4715D;
-<<<<<<< HEAD
     // The index of the Bean and Weth token addresses in all BEAN/ETH Wells.
     uint256 internal constant BEAN_INDEX = 0;
     uint256 internal constant ETH_INDEX = 1;
-=======
->>>>>>> c2c540ec
 
     //////////////////// Chainlink Oracles ////////////////////
     address constant ETH_USD_CHAINLINK_PRICE_AGGREGATOR =
