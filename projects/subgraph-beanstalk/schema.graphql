# Some items included in this schema come from and are inspired by the Messari Generic Schema

enum MarketStatus {
  ACTIVE
  FILLED
  FILLED_PARTIAL
  CANCELLED
  CANCELLED_PARTIAL
  EXPIRED
}

enum PlotSource {
  SOW
  TRANSFER
  MARKET
<<<<<<< HEAD
}

enum EmaWindow {
  ROLLING_24_HOUR
  ROLLING_7_DAY
  ROLLING_30_DAY
=======
>>>>>>> f76f05a2
}

enum EmaWindow {
  ROLLING_24_HOUR
  ROLLING_7_DAY
  ROLLING_30_DAY
}

type Beanstalk @entity {
  " Smart contract address of the protocol's main contract (Factory, Registry, etc) "
  id: ID!

  " Name of the protocol, including version. e.g. Uniswap v3 "
  name: String!

  " Slug of protocol, including version. e.g. uniswap-v3 "
  slug: String!

  " Version of the subgraph schema, in SemVer format (e.g. 1.0.0) "
  schemaVersion: String!

  " Version of the subgraph implementation, in SemVer format (e.g. 1.0.0) "
  subgraphVersion: String!

  " Version of the methodology used to compute metrics, loosely based on SemVer format (e.g. 1.0.0) "
  methodologyVersion: String!

  " Timestamp of the latest DiamondCut call "
  lastUpgrade: BigInt!

  " Season specific data "
  seasons: [Season!]! @derivedFrom(field: "beanstalk")

  " Silo level data "
  silo: Silo! @derivedFrom(field: "beanstalk")

  " Field level data "
  field: Field! @derivedFrom(field: "beanstalk")

  " Last season called "
  lastSeason: Int!

  " Array of the addresses for all active farmers in the silo "
  activeFarmers: [String!]!

  " Array of the addresses for all farmers that had silo transfers and need stalk/seeds/roots updated "
  farmersToUpdate: [String!]!
}

# An entity that holds season level data
type Season @entity {
  " Season Number"
  id: ID!

  " Beanstalk Contract Address "
  beanstalk: Beanstalk!

  " Season number in Int form for sorting "
  season: Int!

  " Block in which the season start was triggered by the sunrise call "
  sunriseBlock: BigInt!

  " Block timestamp when sunrise was called "
  createdAt: BigInt!

  " Price of BEAN during sunrise "
  price: BigDecimal!

  " Total Bean supply "
  beans: BigInt!

  " Bean Market Cap "
  marketCap: BigDecimal!

  " Time weighted deltaB "
  deltaB: BigInt!

  " Change in Bean supply "
  deltaBeans: BigInt!

  " Amount of Beans minted during sunrise "
  rewardBeans: BigInt!

  " Amount of Beans paid to sunrise caller "
  incentiveBeans: BigInt!

  " New harvestable index for the season "
  harvestableIndex: BigInt!
}

type Silo @entity {
  "Address for the farmer or Beanstalk"
  id: ID!
  "Beanstalk diamond address"
  beanstalk: Beanstalk!
  "Farmer address if applicable"
  farmer: Farmer
  "Tokens whitelisted for deposit within the silo"
  whitelistedTokens: [String!]!
  "Tokens that have been removed from the silo deposit whitelist"
  dewhitelistedTokens: [String!]!
  "Link to all silo assets currently associated with this silo"
  assets: [SiloAsset!]! @derivedFrom(field: "silo")
  "Current BDV of all deposited assets"
  depositedBDV: BigInt!
  "Current stalk balance"
  stalk: BigInt!
  "Current plantable stalk for bean seigniorage not yet claimed"
  plantableStalk: BigInt!
  "Current seeds balance"
  seeds: BigInt!
  "Current grown stalk per season"
  grownStalkPerSeason: BigInt!
  "Current roots balance"
  roots: BigInt!
  "[Seed Gauge] Stalk that is currently Germinating"
  germinatingStalk: BigInt!
  "[Seed Gauge] Current target ratio of Bean to LP deposits"
  beanToMaxLpGpPerBdvRatio: BigInt
  "Cumulative total for bean mints sent to the silo"
  beanMints: BigInt!
  "Current number of active farmers deposited in the silo"
  activeFarmers: Int!
  "Link to hourly snapshot data"
  hourlySnapshots: [SiloHourlySnapshot!]! @derivedFrom(field: "silo")
  "Link to daily snapshot data"
  dailySnapshots: [SiloDailySnapshot!]! @derivedFrom(field: "silo")
}

type SiloHourlySnapshot @entity {
  "ID of silo-Unix Hour Timestamp"
  id: ID!
  "Season for the snapshot"
  season: Int!
  "Silo associated with the snapshot"
  silo: Silo!
  "Point in time current BDV of all deposited assets"
  depositedBDV: BigInt!
  "Point in time current stalk balance"
  stalk: BigInt!
  "Point in time current plantable stalk for bean seigniorage not yet claimed"
  plantableStalk: BigInt!
  "Point in time current seeds balance"
  seeds: BigInt!
  "Point in time grown stalk per season"
  grownStalkPerSeason: BigInt!
  "Point in time current roots balance"
  roots: BigInt!
  "[Seed Gauge] Stalk that is currently Germinating"
  germinatingStalk: BigInt!
  "[Seed Gauge] Current target ratio of Bean to LP deposits"
  beanToMaxLpGpPerBdvRatio: BigInt
  "Point in time cumulative total for bean mints sent to the silo"
  beanMints: BigInt!
  "Point in time current number of active farmers deposited in the silo"
  activeFarmers: Int!
  "Point in time delta BDV of all deposited assets"
  deltaDepositedBDV: BigInt!
  "Point in time delta stalk balance"
  deltaStalk: BigInt!
  "Point in time current plantable stalk for bean seigniorage not yet claimed"
  deltaPlantableStalk: BigInt!
  "Point in time delta seeds balance"
  deltaSeeds: BigInt!
  "Point in time delta roots balance"
  deltaRoots: BigInt!
  "Point in time germinating stalk balance"
  deltaGerminatingStalk: BigInt!
  "Point in time delta total for bean mints sent to the silo"
  deltaBeanMints: BigInt!
  "Point in time delta number of active farmers deposited in the silo"
  deltaActiveFarmers: Int!
  "[Seed Gauge] The caseId used in the seasonal adjustment of beanToMaxLpGpPerBdvRatio"
  caseId: BigInt
  "Timestamp of initial snapshot creation"
  createdAt: BigInt!
  "Timestamp of last entity update"
  updatedAt: BigInt!
}

type SiloDailySnapshot @entity {
  "ID of silo-Unix Hour Timestamp"
  id: ID!
  "Last season for the snapshot"
  season: Int!
  "Silo associated with the snapshot"
  silo: Silo!
  "Point in time current BDV of all deposited assets"
  depositedBDV: BigInt!
  "Point in time current stalk balance"
  stalk: BigInt!
  "Point in time current plantable stalk for bean seigniorage not yet claimed"
  plantableStalk: BigInt!
  "Point in time current seeds balance"
  seeds: BigInt!
  "Point in time grown stalk per season"
  grownStalkPerSeason: BigInt!
  "Point in time current roots balance"
  roots: BigInt!
  "[Seed Gauge] Stalk that is currently Germinating"
  germinatingStalk: BigInt!
  "[Seed Gauge] Current target ratio of Bean to LP deposits"
  beanToMaxLpGpPerBdvRatio: BigInt
  "Point in time cumulative total for bean mints sent to the silo"
  beanMints: BigInt!
  "Point in time current number of active farmers deposited in the silo"
  activeFarmers: Int!
  "Point in time delta BDV of all deposited assets"
  deltaDepositedBDV: BigInt!
  "Point in time delta stalk balance"
  deltaStalk: BigInt!
  "Point in time current plantable stalk for bean seigniorage not yet claimed"
  deltaPlantableStalk: BigInt!
  "Point in time delta seeds balance"
  deltaSeeds: BigInt!
  "Point in time delta roots balance"
  deltaRoots: BigInt!
  "Point in time germinating stalk balance"
  deltaGerminatingStalk: BigInt!
  "Point in time delta total for bean mints sent to the silo"
  deltaBeanMints: BigInt!
  "Point in time delta number of active farmers deposited in the silo"
  deltaActiveFarmers: Int!
  "Timestamp of initial snapshot creation"
  createdAt: BigInt!
  "Timestamp of last entity update"
  updatedAt: BigInt!
}

type SiloAsset @entity {
  "Silo ID - Asset Token Address"
  id: ID!
  "Silo for this asset"
  silo: Silo!
  "Token address for this asset"
  token: String!
  "Current BDV of deposits"
  depositedBDV: BigInt!
  "Current Token amount of deposits"
  depositedAmount: BigInt!
  "Current Token amount of silo withdrawals"
  withdrawnAmount: BigInt!
  "Current internal (farm) balance of the asset"
  farmAmount: BigInt!
  "Link to hourly snapshot data"
  hourlySnapshots: [SiloAssetHourlySnapshot!]! @derivedFrom(field: "siloAsset")
  "Link to daily snapshot data"
  dailySnapshots: [SiloAssetDailySnapshot!]! @derivedFrom(field: "siloAsset")
}

type SiloAssetHourlySnapshot @entity {
  "Silo Asset ID - Unix Timestamp"
  id: ID!
  "Season for the snapshot"
  season: Int!
  "Silo asset associated with this snapshot"
  siloAsset: SiloAsset!
  "Point in time current BDV of deposits"
  depositedBDV: BigInt!
  "Point in time current Token amount of deposits"
  depositedAmount: BigInt!
  "Point in time current Token amount of silo withdrawals"
  withdrawnAmount: BigInt!
  "Point in time current internal (farm) balance of the asset"
  farmAmount: BigInt!
  "Point in time delta BDV of deposits"
  deltaDepositedBDV: BigInt!
  "Point in time delta Token amount of deposits"
  deltaDepositedAmount: BigInt!
  "Point in time delta Token amount of silo withdrawals"
  deltaWithdrawnAmount: BigInt!
  "Point in time delta internal (farm) balance of the asset"
  deltaFarmAmount: BigInt!
  "Timestamp of initial snapshot creation"
  createdAt: BigInt!
  "Timestamp of last entity update"
  updatedAt: BigInt!
}

type SiloAssetDailySnapshot @entity {
  "Silo Asset ID - Unix Timestamp"
  id: ID!
  "Last season for the snapshot"
  season: Int!
  "Silo asset associated with this snapshot"
  siloAsset: SiloAsset!
  "Point in time current BDV of deposits"
  depositedBDV: BigInt!
  "Point in time current Token amount of deposits"
  depositedAmount: BigInt!
  "Point in time current Token amount of silo withdrawals"
  withdrawnAmount: BigInt!
  "Point in time current internal (farm) balance of the asset"
  farmAmount: BigInt!
  "Point in time delta BDV of deposits"
  deltaDepositedBDV: BigInt!
  "Point in time delta Token amount of deposits"
  deltaDepositedAmount: BigInt!
  "Point in time delta Token amount of silo withdrawals"
  deltaWithdrawnAmount: BigInt!
  "Point in time delta internal (farm) balance of the asset"
  deltaFarmAmount: BigInt!
  "Timestamp of initial snapshot creation"
  createdAt: BigInt!
  "Timestamp of last entity update"
  updatedAt: BigInt!
}

type SiloYield @entity {
  "Season of data points - EMA window"
  id: ID!
  "Sortable int field for season"
  season: Int!
  "Window used for vAPY calc"
  window: EmaWindow!
  "Beta used for EMA"
  beta: BigDecimal!
  "u used for EMA"
  u: Int!
  "Bean EMA for season"
  beansPerSeasonEMA: BigDecimal!
  "Current whitelisted silo tokens"
  whitelistedTokens: [String!]!
  "Current Bean (0) and Stalk (1) APY for each token."
  tokenAPYS: [TokenYield!]! @derivedFrom(field: "siloYield")
  "Unix timestamp of update"
  createdAt: BigInt!
}

type TokenYield @entity {
  "Token address - season - EMA window"
  id: Bytes!
  "Token being calculated"
  token: Bytes!
  "Season for APY calculation"
  season: Int!
  "Related silo yield entity"
  siloYield: SiloYield!
  "Bean APY for season"
  beanAPY: BigDecimal!
  "Stalk APY for season"
  stalkAPY: BigDecimal!
  "Unix timestamp of update"
  createdAt: BigInt!
}

type WhitelistTokenSetting @entity {
  "Contract address for the whitelisted token"
  id: Bytes!
  "Encoded BDV selector"
  selector: Bytes!
  "[Seed Gauge] Encoded Gauge Point selector"
  gpSelector: Bytes
  "[Seed Gauge] Encoded Liquidity Weight selector"
  lwSelector: Bytes
  "Represents how much Stalk one BDV of the underlying deposited token grows each season."
  stalkEarnedPerSeason: BigInt!
  "The stalk per BDV that the silo grants in exchange for depositing this token."
  stalkIssuedPerBdv: BigInt!
  "The last season in which the stalkEarnedPerSeason for this token was updated."
  milestoneSeason: Int!
  "[Seed Gauge] Current Gauge Points"
  gaugePoints: BigInt
  "[Seed Gauge] The current optimal targeted distribution of BDV for this whitelisted asset"
  optimalPercentDepositedBdv: BigInt
  "Last timestamp entity was updated"
  updatedAt: BigInt!
  "Link to hourly snapshot data"
  hourlySnapshots: [WhitelistTokenHourlySnapshot!]! @derivedFrom(field: "token")
  "Link to daily snapshot data"
  dailySnapshots: [WhitelistTokenDailySnapshot!]! @derivedFrom(field: "token")
}

type WhitelistTokenHourlySnapshot @entity {
  "Token address - Season"
  id: ID!
  "The season for this snapshot"
  season: Int!
  "WhitelistTokenSetting associated with this snapshot"
  token: WhitelistTokenSetting!
  "Encoded BDV selector"
  selector: Bytes!
  "[Seed Gauge] Encoded Gauge Point selector"
  gpSelector: Bytes
  "[Seed Gauge] Encoded Liquidity Weight selector"
  lwSelector: Bytes
  "Represents how much Stalk one BDV of the underlying deposited token grows each season."
  stalkEarnedPerSeason: BigInt!
  "The stalk per BDV that the silo grants in exchange for depositing this token."
  stalkIssuedPerBdv: BigInt!
  "The last season in which the stalkEarnedPerSeason for this token was updated."
  milestoneSeason: Int!
  "[Seed Gauge] Current Gauge Points"
  gaugePoints: BigInt
  "[Seed Gauge] The current optimal targeted distribution of BDV for this whitelisted asset"
  optimalPercentDepositedBdv: BigInt
  "Timestamp of initial snapshot creation"
  createdAt: BigInt!
  "Timestamp of last entity update"
  updatedAt: BigInt!
}

type WhitelistTokenDailySnapshot @entity {
  "Token address - Unix Timestamp"
  id: ID!
  "WhitelistTokenSetting associated with this snapshot"
  token: WhitelistTokenSetting!
  "Encoded BDV selector"
  selector: Bytes!
  "[Seed Gauge] Encoded Gauge Point selector"
  gpSelector: Bytes
  "[Seed Gauge] Encoded Liquidity Weight selector"
  lwSelector: Bytes
  "Represents how much Stalk one BDV of the underlying deposited token grows each season."
  stalkEarnedPerSeason: BigInt!
  "The stalk per BDV that the silo grants in exchange for depositing this token."
  stalkIssuedPerBdv: BigInt!
  "The last season in which the stalkEarnedPerSeason for this token was updated."
  milestoneSeason: Int!
  "[Seed Gauge] Current Gauge Points"
  gaugePoints: BigInt
  "[Seed Gauge] The current optimal targeted distribution of BDV for this whitelisted asset"
  optimalPercentDepositedBdv: BigInt
  "Timestamp of initial snapshot creation"
  createdAt: BigInt!
  "Timestamp of last entity update"
  updatedAt: BigInt!
}

type Field @entity {
  " Contract address for this field or farmer "
  id: ID!
  "Contract address of beanstalk"
  beanstalk: Beanstalk!
  "Farmer address if applicable"
  farmer: Farmer
  "Current season number"
  season: Int!
  "Current temperature"
  temperature: Int!
  "Rate of return: Temperature / Bean Price"
  realRateOfReturn: BigDecimal!
  "Cumulative number of unique sowers"
  numberOfSowers: Int!
  "Cumulative number of sows"
  numberOfSows: Int!
  "Cumulative total of sown beans"
  sownBeans: BigInt!
  "Array of current non-harvestable plots"
  plotIndexes: [BigInt!]!
  "Current outstanding non-harvestable pods"
  unharvestablePods: BigInt!
  "Current harvestable pods"
  harvestablePods: BigInt!
  "Cumulative harvested pods"
  harvestedPods: BigInt!
  "Current amount of soil available"
  soil: BigInt!
  "Current pod index"
  podIndex: BigInt!
  "Current pod rate: Total unharvestable pods / bean supply"
  podRate: BigDecimal!
  "Link to hourly snapshot data"
  hourlySnapshots: [FieldHourlySnapshot!]! @derivedFrom(field: "field")
  "Link to daily snapshot data"
  dailySnapshots: [FieldDailySnapshot!]! @derivedFrom(field: "field")
}

type FieldHourlySnapshot @entity {
  "Field ID - Unix Timestamp"
  id: ID!
  "Field associated with this snapshot"
  field: Field!
  "Season"
  season: Int!
  "Point in time temperature"
  temperature: Int!
  "Point in time rate of return: Temperature / Bean Price"
  realRateOfReturn: BigDecimal!
  "Point in time cumulative number of unique sowers"
  numberOfSowers: Int!
  "Point in time cumulative number of sows"
  numberOfSows: Int!
  "Point in time cumulative total of sown beans"
  sownBeans: BigInt!
  "Point in time outstanding non-harvestable pods"
  unharvestablePods: BigInt!
  "Point in time harvestable pods"
  harvestablePods: BigInt!
  "Point in time cumulative harvested pods"
  harvestedPods: BigInt!
  "Point in time amount of soil remaining"
  soil: BigInt!
  "Point in time pod index"
  podIndex: BigInt!
  "Point in time pod rate: Total unharvestable pods / bean supply"
  podRate: BigDecimal!
  "Point in time delta number of unique sowers"
  deltaNumberOfSowers: Int!
  "Point in time delta number of sows"
  deltaNumberOfSows: Int!
  "Point in time delta total of sown beans"
  deltaSownBeans: BigInt!
  "Point in time delta non-harvestable pods"
  deltaUnharvestablePods: BigInt!
  "Point in time delta harvestable pods"
  deltaHarvestablePods: BigInt!
  "Point in time delta harvested pods"
  deltaHarvestedPods: BigInt!
  "Point in time amount of soil issued"
  issuedSoil: BigInt!
  "Number of blocks between sunrise and soil being sold out"
  blocksToSoldOutSoil: BigInt!
  "Bool flag if soil sold out for the season"
  soilSoldOut: Boolean!
  "The caseId used in the seasonal adjustment of temperature"
  caseId: BigInt!
  "Creation Block Number"
  blockNumber: BigInt!
  "Timestamp of initial snapshot creation"
  createdAt: BigInt!
  "Timestamp of last entity update"
  updatedAt: BigInt!
}

type FieldDailySnapshot @entity {
  "Field ID - Unix Timestamp"
  id: ID!
  "Field associated with this snapshot"
  field: Field!
  "Last season in the snapshot"
  season: Int!
  "Point in time temperature"
  temperature: Int!
  "Point in time rate of return: Temperature / Bean Price"
  realRateOfReturn: BigDecimal!
  "Point in time cumulative number of unique sowers"
  numberOfSowers: Int!
  "Point in time cumulative number of sows"
  numberOfSows: Int!
  "Point in time cumulative total of sown beans"
  sownBeans: BigInt!
  "Point in time outstanding non-harvestable pods"
  unharvestablePods: BigInt!
  "Point in time harvestable pods"
  harvestablePods: BigInt!
  "Point in time delta harvested pods"
  harvestedPods: BigInt!
  "Point in time amount of soil remaining"
  soil: BigInt!
  "Point in time pod index"
  podIndex: BigInt!
  "Point in time pod rate: Total unharvestable pods / bean supply"
  podRate: BigDecimal!
  "Point in time delta number of unique sowers"
  deltaNumberOfSowers: Int!
  "Point in time delta number of sows"
  deltaNumberOfSows: Int!
  "Point in time delta total of sown beans"
  deltaSownBeans: BigInt!
  "Point in time delta non-harvestable pods"
  deltaUnharvestablePods: BigInt!
  "Point in time delta harvestable pods"
  deltaHarvestablePods: BigInt!
  "Point in time delta harvested pods"
  deltaHarvestedPods: BigInt!
  "Point in time amount of soil issued"
  issuedSoil: BigInt!
  "Timestamp of initial snapshot creation"
  createdAt: BigInt!
  "Timestamp of last entity update"
  updatedAt: BigInt!
}

# ---===== Farmer Account Entities =====---

type Farmer @entity {
  "Address for the farmer"
  id: ID!
  silo: Silo @derivedFrom(field: "farmer")
  deposits: [SiloDeposit!]! @derivedFrom(field: "farmer")
  withdraws: [SiloWithdraw!]! @derivedFrom(field: "farmer")
  field: Field @derivedFrom(field: "farmer")
  plots: [Plot!]! @derivedFrom(field: "farmer")
  listings: [PodListing!]! @derivedFrom(field: "farmer")
  orders: [PodOrder!]! @derivedFrom(field: "farmer")
  fills: [PodFill!]! @derivedFrom(field: "to")
  fertilizers: [FertilizerBalance!]! @derivedFrom(field: "farmer")
}

type SiloDeposit @entity {
  """
  Pre Silo V3:
  Account - Token Address - Season

  Post Silo-V3:
  Account - Token Address - Stem
  """
  id: ID!
  "Farmer address"
  farmer: Farmer!
  "Token Address"
  token: String!
  "Season of deposit"
  season: Int!
  "Stem of deposit - Introduced in Silo V3"
  stem: BigInt
  "Current token amount deposited"
  amount: BigInt!
  "Original token amount deposited"
  depositedAmount: BigInt!
  "Token amount withdrawn"
  withdrawnAmount: BigInt!
  "Current BDV of the deposit"
  bdv: BigInt!
  "Original deposited BDV"
  depositedBDV: BigInt!
  "Withdrawn BDV"
  withdrawnBDV: BigInt!
  "Transaction hashes for multiple deposits in one season"
  hashes: [String!]!
  "Timestamp of first deposit"
  createdAt: BigInt!
  "Timestamp when last updated"
  updatedAt: BigInt!
}

type SiloWithdraw @entity {
  "Account - Deposit Token - Current Season"
  id: ID!
  "Farmer address"
  farmer: Farmer!
  "Token address"
  token: String!
  "Season withdrawal initiated"
  withdrawSeason: Int!
  "Season when withdrawal can be claimed"
  claimableSeason: Int!
  "Flag for if this has been claimed"
  claimed: Boolean!
  "Token amount withdrawn"
  amount: BigInt!
  "Transaction hash of withdrawal"
  hashes: [String!]!
  "Timestamp created"
  createdAt: BigInt!
}

type Plot @entity {
  "Plot index"
  id: ID!
  "Field to which this plot belongs"
  field: Field!
  "Farmer who owns this plot"
  farmer: Farmer!
  "Transaction source for this plot. Not the same as creationHash which can include plots splitting from transfer or harvest without the owner changing"
  source: PlotSource!
  "Transaction hash corresponding to source"
  sourceHash: String!
  "Associated plot listing"
  listing: PodListing
  "Season when created"
  season: Int!
  "Transaction hash of when this plot entity was created"
  creationHash: String!
  "Timestamp of creation"
  createdAt: BigInt!
  "Timestamp when updated"
  updatedAt: BigInt!
  "Block when updated"
  updatedAtBlock: BigInt!
  "Plot Index"
  index: BigInt!
  "Total pods in plot"
  pods: BigInt!
  "Number of beans spent for each pod, whether through sowing or on the marketplace"
  beansPerPod: BigInt!
  "Number of pods harvestable"
  harvestablePods: BigInt!
  "Number of pods harvested"
  harvestedPods: BigInt!
  "Flag for if plot is fully harvested"
  fullyHarvested: Boolean!
}

type PodMarketplace @entity {
  " Contract address of beanstalk "
  id: ID!
  "Current season of the marketplace"
  season: Int!
  "Information about the active pod listings. Each entry of the form 'account-index-expiry'"
  activeListings: [String!]!
  "Information about the active pod orders. Each entry of the form 'orderId-maxPlaceInLine'"
  activeOrders: [String!]!
  "All historical listings"
  allListings: [PodListing!]! @derivedFrom(field: "podMarketplace")
  "All historical orders"
  allOrders: [PodOrder!]! @derivedFrom(field: "podMarketplace")
  "All historical marketplace fills"
  fills: [PodFill!]! @derivedFrom(field: "podMarketplace")
  "Current cumulative pods listed for sale"
  listedPods: BigInt!
  "Current amount of total pods listed"
  availableListedPods: BigInt!
  "Current cumulative pod listings filled"
  filledListedPods: BigInt!
  "Current cumulative pod listings that expired"
  expiredListedPods: BigInt!
  "Current cumulative pod listings that were cancelled"
  cancelledListedPods: BigInt!
  "Current cumulative beans in pod orders created"
  orderBeans: BigInt!
  "Current amount of total beans in pod orders"
  availableOrderBeans: BigInt!
  "Current cumulative filled beans in pod orders"
  filledOrderBeans: BigInt!
  "Current cumulative pod orders filled"
  filledOrderedPods: BigInt!
  "Current cumulative beans in pod orders cancelled"
  cancelledOrderBeans: BigInt!
  "Cumulative pod volume between listings and orders"
  podVolume: BigInt!
  "Cumulative bean volume between listings and orders"
  beanVolume: BigInt!
  "Link to hourly snapshot data"
  hourlySnapshots: [PodMarketplaceHourlySnapshot!]! @derivedFrom(field: "podMarketplace")
  "Link to daily snapshot data"
  dailySnapshots: [PodMarketplaceDailySnapshot!]! @derivedFrom(field: "podMarketplace")
}

type PodMarketplaceHourlySnapshot @entity {
  "Marketplace ID - Unix Timestamp"
  id: ID!
  "Point in time latest season"
  season: Int!
  "Marketplace associated with snapshot"
  podMarketplace: PodMarketplace!
  "Point in time current cumulative pods listed for sale"
  listedPods: BigInt!
  "Point in time current amount of total pods listed"
  availableListedPods: BigInt!
  "Point in time current cumulative pod listings filled"
  filledListedPods: BigInt!
  "Point in time current cumulative pod listings that expired"
  expiredListedPods: BigInt!
  "Point in time current cumulative pod listings that were cancelled"
  cancelledListedPods: BigInt!
  "Current cumulative beans in pod orders created"
  orderBeans: BigInt!
  "Current amount of total beans in pod orders"
  availableOrderBeans: BigInt!
  "Current cumulative filled beans in pod orders"
  filledOrderBeans: BigInt!
  "Current cumulative pod orders filled"
  filledOrderedPods: BigInt!
  "Current cumulative beans in pod orders cancelled"
  cancelledOrderBeans: BigInt!
  "Point in time current cumulative pod volume between listings and orders"
  podVolume: BigInt!
  "Point in time current cumulative bean volume between listings and orders"
  beanVolume: BigInt!
  "Point in time current delta pods listed for sale"
  deltaListedPods: BigInt!
  "Point in time current delta of total pods listed"
  deltaAvailableListedPods: BigInt!
  "Point in time current delta pod listings filled"
  deltaFilledListedPods: BigInt!
  "Point in time current delta pod listings that expired"
  deltaExpiredListedPods: BigInt!
  "Point in time current delta pod listings that were cancelled"
  deltaCancelledListedPods: BigInt!
  "Point in time current delta ordered beans in pod orders created"
  deltaOrderBeans: BigInt!
  "Point in time current delta available ordered beans in pod orders"
  deltaAvailableOrderBeans: BigInt!
  "Point in time current delta filled ordered beans in pod orders"
  deltaFilledOrderBeans: BigInt!
  "Point in time current delta pod orders filled"
  deltaFilledOrderedPods: BigInt!
  "Point in time current delta cancelled ordered beans in pod orders"
  deltaCancelledOrderBeans: BigInt!
  "Point in time current delta pod volume between listings and orders"
  deltaPodVolume: BigInt!
  "Point in time current delta bean volume between listings and orders"
  deltaBeanVolume: BigInt!
  "Timestamp of initial snapshot creation"
  createdAt: BigInt!
  "Timestamp of last entity update"
  updatedAt: BigInt!
}

type PodMarketplaceDailySnapshot @entity {
  "Marketplace ID - Unix Timestamp"
  id: ID!
  "Point in time latest season"
  season: Int!
  "Marketplace associated with snapshot"
  podMarketplace: PodMarketplace!
  "Point in time current cumulative pods listed for sale"
  listedPods: BigInt!
  "Point in time current amount of total pods listed"
  availableListedPods: BigInt!
  "Point in time current cumulative pod listings filled"
  filledListedPods: BigInt!
  "Point in time current cumulative pod listings that expired"
  expiredListedPods: BigInt!
  "Point in time current cumulative pod listings that were cancelled"
  cancelledListedPods: BigInt!
  "Current cumulative beans in pod orders created"
  orderBeans: BigInt!
  "Current amount of total beans in pod orders"
  availableOrderBeans: BigInt!
  "Current cumulative filled beans in pod orders"
  filledOrderBeans: BigInt!
  "Current cumulative pod orders filled"
  filledOrderedPods: BigInt!
  "Current cumulative beans in pod orders cancelled"
  cancelledOrderBeans: BigInt!
  "Point in time current cumulative pod volume between listings and orders"
  podVolume: BigInt!
  "Point in time current cumulative bean volume between listings and orders"
  beanVolume: BigInt!
  "Point in time current delta pods listed for sale"
  deltaListedPods: BigInt!
  "Point in time current delta of total pods listed"
  deltaAvailableListedPods: BigInt!
  "Point in time current delta pod listings filled"
  deltaFilledListedPods: BigInt!
  "Point in time current delta pod listings that expired"
  deltaExpiredListedPods: BigInt!
  "Point in time current delta pod listings that were cancelled"
  deltaCancelledListedPods: BigInt!
  "Point in time current delta ordered beans in pod orders created"
  deltaOrderBeans: BigInt!
  "Point in time current delta available ordered beans in pod orders"
  deltaAvailableOrderBeans: BigInt!
  "Point in time current delta filled ordered beans in pod orders"
  deltaFilledOrderBeans: BigInt!
  "Point in time current delta pod orders filled"
  deltaFilledOrderedPods: BigInt!
  "Point in time current delta cancelled ordered beans in pod orders"
  deltaCancelledOrderBeans: BigInt!
  "Point in time current delta pod volume between listings and orders"
  deltaPodVolume: BigInt!
  "Point in time current delta bean volume between listings and orders"
  deltaBeanVolume: BigInt!
  "Timestamp of initial snapshot creation"
  createdAt: BigInt!
  "Timestamp of last entity update"
  updatedAt: BigInt!
}

type PodListing @entity {
  ######################## Identifiers ########################

  """
  The PodListing ID is a unique subgraph ID: `{account}-{index}"

  The on-chain identifier for a PodListing is the `index`.
  """
  id: ID!

  "Marketplace used for listing"
  podMarketplace: PodMarketplace!

  "Historical ID for joins"
  historyID: String!

  "Plot being Listed."
  plot: Plot!

  "The Farmer that created the PodListing."
  farmer: Farmer!

  ######################## Configuration ########################

  """
  The absolute index of the listed Plot in the Pod Line.

  Measured from the front, so the Listing contains all Pods between
  (index) and (index + totalAmount).

  An example where the podLine is 50,000 but the index is 150,000:
     0         the first Pod issued
     100,000   harvestableIndex
     150,000   index
  """
  index: BigInt!

  """
  The position within the Plot from which to sell Pods.

  0 <= `start` <= (plot size - `amount`)
  """
  start: BigInt!

  "Where Beans are sent when the PodListing is Filled. See `FarmToMode`."
  mode: Int!

  ######################## Constraints ########################

  """
  When the `harvestableIndex` reaches this number, the Listing becomes EXPIRED.
  """
  maxHarvestableIndex: BigInt!

  "Minimum number of Beans required to perform a Fill."
  minFillAmount: BigInt!

  ######################## Pricing ########################

  """
  The Pricing Type states whether this PodListing uses FIXED or DYNAMIC pricing.

  null = V1 FIXED  = use `pricePerPod`
  0    = V2 FIXED  = use `pricePerPod`
  1    = V2 DYNAMIC = use `pricingFunction`
  """
  pricingType: Int

  """
  [V1] The FIXED price per Pod denominated in Beans.

  Ex. `pricePerPod = 10000` indicates a price of 0.01 Beans per Pod.

  If `pricingType = 1`, this field is set to `0` and should be ignored.
  """
  pricePerPod: Int!

  """
  [V2] The FIXED or DYNAMIC pricing function, encoded as bytes.

  This must be decoded client-side, see `LibPolynomial.sol` for more info.
  """
  pricingFunction: Bytes

  ######################## Amounts [Relative to Original] ########################

  """
  The original index from the first emission of PodListingCreated in a chain.

  If `originalIndex !== index`, then this PodListing was created when a parent
  PodListing was partially filled.
  """
  originalIndex: BigInt!

  """
  The total number of Pods listed during the first emission of PodListingCreated.
  """
  originalAmount: BigInt!

  """
  The amount of Pods Filled since the initial PodListing was Created.

  `0 <= filled <= originalAmount`
  """
  filled: BigInt!

  ######################## Amounts [Relative to Child] ########################

  """
  The maximum amount of Pods remaining to be sold by *this* PodListing.

  When this PodListing is Filled or Cancelled, `amount` does NOT change.
  """
  amount: BigInt!

  """
  The number of Pods remaining in *this* PodListing.

  When a Fill occurs, `remainingAmount` is decremented on this PodListing. A new
  PodListing is created with an updated `index` and `amount` equal to this
  PodListing's remainingAmount.

  If this PodListing has NOT been Filled: `remainingAmount = amount`
  If this PodListing has been Filled: `remainingAmount < amount`
  If this PodListing has been Cancelled: `remainingAmount = 0`
  """
  remainingAmount: BigInt!

  """
  The number of Pods purchased from *this* PodListing.

  If not yet Filled or the PodListing is CANCELLED: `filledAmount = 0`
  """
  filledAmount: BigInt!

  ######################## Activity ########################

  "Any Fills associated with this PodListing."
  fill: PodFill

  ######################## Metadata ########################

  "Current market status of listing"
  status: MarketStatus!

  "Timestamp of PodListing creation."
  createdAt: BigInt!

  "Timestamp of last update to this PodListing, including Fills and Cancellations."
  updatedAt: BigInt!

  "Transaction hash when this PodListing entity was created."
  creationHash: String!
}

type PodOrder @entity {
  ######################## Identifiers ########################

  """
  The PodOrder ID matchces the `id` stored on-chain:

  `keccak256(abi.encodePacked(account, pricePerPod, maxPlaceInLine, minFillAmount))`
  """
  id: ID!

  """
  Historical ID for joins: `{account}-{createdAt}`
  """
  historyID: String!

  "The Farmer that created the Pod Order."
  farmer: Farmer!

  "Marketplace used for Pod Order."
  podMarketplace: PodMarketplace!

  ######################## Constraints ########################

  """
  The Farmer is willing to buy any Pod that is before maxPlaceInLine at pricePerPod.
  As the Pod Line moves, this value stays the same because new Pods meet the criteria.
  """
  maxPlaceInLine: BigInt!

  "Minimum number of Pods required to perform a Fill."
  minFillAmount: BigInt!

  ######################## Pricing ########################

  """
  The Pricing Type states whether this PodOrder uses FIXED or DYNAMIC pricing.

  null = V1 FIXED  = use `pricePerPod`
  0    = V2 FIXED  = use `pricePerPod`
  1    = V2 DYNAMIC = use `pricingFunction`
  """
  pricingType: Int

  """
  [V1] The FIXED price per Pod denominated in Beans.

  Ex. `pricePerPod = 10000` indicates a price of 0.01 Beans per Pod.

  If `pricingType = 1`, this field is initialized to `0` and should be ignored.
  """
  pricePerPod: Int!

  """
  [V2] The FIXED or DYNAMIC pricing function, encoded as bytes.

  This must be decoded client-side, see `LibPolynomial.sol` for more info.

  null    = V1 FIXED    = use `pricePerPod`
  "0x"    = V2 FIXED    = use `pricePerPod`
  "0x..." = V2 DYNAMIC  = use `pricingFunction`
  """
  pricingFunction: Bytes

  ######################## Amounts ########################

  """
  The original number of Beans locked in the PodOrder.

  Does NOT change as Fills occur.
  Always deterministic, since the Farmer must lock Beans for PodOrder fulfillment.

  If FIXED (V1): `amount * pricePerPod` fields emitted in PodOrderCreated.
  If FIXED (V2): `amount` field emitted in PodOrderCreated.
  If DYNAMIC (V2): `amount` field emitted in PodOrderCreated.
  """
  beanAmount: BigInt!

  """
  The current number of Pods that have been purchased by this PodOrder.

  Increases during each subsequent Fill.
  If pricingType = FIXED: `0 <= podAmountFilled <= podAmount`
  If pricingType = DYNAMIC: No constraint, since `podAmount` is unknown.

  Upon PodOrder cancellation, this value is locked.
  """
  podAmountFilled: BigInt!

  """
  The current number of Beans spent to acquire Pods.

  Increases during each subsequent Fill:
  `0 <= beanAmountFilled <= beanAmount`

  Upon PodOrder cancellation, this value is locked.
  """
  beanAmountFilled: BigInt!

  ######################## Activity ########################

  "All Fills associated with this PodOrder."
  fills: [PodFill!]!

  ######################## Metadata ########################

  "Current status of order."
  status: MarketStatus!

  "Timestamp of PodOrder creation."
  createdAt: BigInt!

  "Timestamp of last PodOrder update. Changes when a PodOrder is Filled or Cancelled."
  updatedAt: BigInt!

  "Transaction hash when this PodOrder entity was created."
  creationHash: String!
}

type PodFill @entity {
  "Beanstalk address - Order/Listing index - transaction hash"
  id: ID!
  "Marketplace associated with this fill"
  podMarketplace: PodMarketplace!
  "Creation timestamp"
  createdAt: BigInt!
  "Associated listing, if any"
  listing: PodListing
  "Associated order, if any"
  order: PodOrder
  "Account that is sending pods"
  from: String! # These are already referenced via the listing and order entities.
  "Account that is receiving pods"
  to: Farmer!
  "Number of pods filled"
  amount: BigInt!
  "Where these pods were in line when filled"
  placeInLine: BigInt!
  "Index of plot transferred"
  index: BigInt!
  "Start of plot transferred"
  start: BigInt!
  "Total beans used to fill listing/order"
  costInBeans: BigInt!
}

##################################
##### Fertilizer Entities #####
##################################

# Global Fertilizer state for tracking
type Fertilizer @entity {
  "Token address for fert"
  id: ID!
  "Total overall suppy of fert tokens"
  supply: BigInt!
  tokens: [FertilizerToken!]! @derivedFrom(field: "fertilizer")
}

# Id-level Fertilizer entity
type FertilizerToken @entity {
  "Total BPF for purchase"
  id: ID!
  fertilizer: Fertilizer!
  "Total supply for this Humidity"
  supply: BigInt!
  "Humidity paid for this ID"
  humidity: BigDecimal!
  "Ending BPF on creation"
  endBpf: BigInt!
  "Starting BPF on creation"
  startBpf: BigInt!
  "Season created"
  season: Int!
  balances: [FertilizerBalance!]! @derivedFrom(field: "fertilizerToken")
}

type FertilizerBalance @entity {
  "Fertilizer Token - Farmer address"
  id: ID!
  fertilizerToken: FertilizerToken!
  farmer: Farmer!
  "Current balance of token"
  amount: BigInt!
}

type FertilizerYield @entity {
  "Season of data points"
  id: ID!
  "Current season"
  season: Int!
  "Bean EMA Window"
  window: EmaWindow!
  "Current humidity"
  humidity: BigDecimal!
  "Current outstanding fert"
  outstandingFert: BigInt!
  "Current Bean EMA"
  beansPerSeasonEMA: BigDecimal!
  "BPF delta"
  deltaBpf: BigDecimal!
  "Simplified APY for new Fert"
  simpleAPY: BigDecimal!
  "Block timestamp at creation"
  createdAt: BigInt!
}

##################################
##### Event-Level Data #####
##################################

### We need to add these in

"""
An event is any user action that occurs in a protocol. Generally, they are Ethereum events
emitted by a function in the smart contracts, stored in transaction receipts as event logs.
However, some user actions of interest are function calls that don't emit events. For example,
the deposit and withdraw functions in Yearn do not emit any events. In our subgraphs, we still
store them as events, although they are not technically Ethereum events emitted by smart
contracts.
"""
interface SiloEvent {
  " { Event type }-{ Transaction hash }-{ Log index } "
  id: ID!
  " Transaction hash of the transaction that emitted this event "
  hash: String!
  " Event log index. For transactions that don't emit event, create arbitrary index starting from 0 "
  logIndex: Int!
  " The protocol this transaction belongs to "
  protocol: Beanstalk!
  " Block number of this event "
  blockNumber: BigInt!
  " Timestamp of this event "
  createdAt: BigInt!
}

interface FieldEvent {
  " { Event type }-{ Transaction hash }-{ Log index } "
  id: ID!
  " Transaction hash of the transaction that emitted this event "
  hash: String!
  " Event log index. For transactions that don't emit event, create arbitrary index starting from 0 "
  logIndex: Int!
  " The protocol this transaction belongs to "
  protocol: Beanstalk!
  " Block number of this event "
  blockNumber: BigInt!
  " Timestamp of this event "
  createdAt: BigInt!
}

interface MarketplaceEvent {
  " { Event type }-{ Transaction hash }-{ Log index } "
  id: ID!
  " Transaction hash of the transaction that emitted this event "
  hash: String!
  " Event log index. For transactions that don't emit event, create arbitrary index starting from 0 "
  logIndex: Int!
  " The protocol this transaction belongs to "
  protocol: Beanstalk!
  " Block number of this event "
  blockNumber: BigInt!
  " Timestamp of this event "
  createdAt: BigInt!
}

type PodTransfer implements FieldEvent @entity(immutable: true) {
  " podtransfer-{ Transaction hash }-{ Log index } "
  id: ID!
  " Transaction hash of the transaction that emitted this event "
  hash: String!
  " Event log index. For transactions that don't emit event, create arbitrary index starting from 0 "
  logIndex: Int!
  " The protocol this transaction belongs to "
  protocol: Beanstalk!
  " Address that received the pods "
  to: String!
  " Address that sent the pods "
  from: String!
  " Index of the pods sent"
  index: BigInt!
  " Total pods being sent"
  pods: BigInt!
  " Block number of this event "
  blockNumber: BigInt!
  " Timestamp of this event "
  createdAt: BigInt!
}

type Harvest implements FieldEvent @entity(immutable: true) {
  "harvest-{ Transaction hash }-{ Log index } "
  id: ID!
  " Transaction hash of the transaction that emitted this event "
  hash: String!
  " Event log index. For transactions that don't emit event, create arbitrary index starting from 0 "
  logIndex: Int!
  " The protocol this transaction belongs to "
  protocol: Beanstalk!
  " Address harvesting beans "
  farmer: String!
  " Plots being harvested "
  plots: [BigInt!]!
  " Total beans harvested "
  beans: BigInt!
  " Block number of this event "
  blockNumber: BigInt!
  " Timestamp of this event "
  createdAt: BigInt!
}

type Chop implements SiloEvent @entity(immutable: true) {
  "chop-{ Transaction hash }-{ Log index }"
  id: ID!
  " Transaction hash of the transaction that emitted this event "
  hash: String!
  " Event log index. For transactions that don't emit event, create arbitrary index starting from 0 "
  logIndex: Int!
  " The protocol this transaction belongs to "
  protocol: Beanstalk!
  " Address chopping "
  farmer: String!
  " Unripe token being chopped "
  unripe: String!
  " Amount being chopped"
  amount: BigInt!
  " Underlying token "
  underlying: String!
  " Block number of this event "
  blockNumber: BigInt!
  " Timestamp of this event "
  createdAt: BigInt!
}

type Incentive implements SiloEvent @entity(immutable: true) {
  "incentive-{ Transaction hash }-{ Log index }"
  id: ID!
  " Transaction hash of the transaction that emitted this event "
  hash: String!
  " Event log index. For transactions that don't emit event, create arbitrary index starting from 0 "
  logIndex: Int!
  " The protocol this transaction belongs to "
  protocol: Beanstalk!
  " Address incentivized "
  caller: String!
  " Amount minted as incentive"
  amount: BigInt!
  " Block number of this event "
  blockNumber: BigInt!
  " Timestamp of this event "
  createdAt: BigInt!
}

type Reward implements SiloEvent @entity(immutable: true) {
  "reward-{ Transaction hash }-{ Log index }"
  id: ID!
  " Transaction hash of the transaction that emitted this event "
  hash: String!
  " Event log index. For transactions that don't emit event, create arbitrary index starting from 0 "
  logIndex: Int!
  " The protocol this transaction belongs to "
  protocol: Beanstalk!
  " Season of reward "
  season: Int!
  " Amount minted to pod line"
  toField: BigInt!
  " Amount minted to silo"
  toSilo: BigInt!
  " Amount minted to fertilizer"
  toFertilizer: BigInt!
  " Block number of this event "
  blockNumber: BigInt!
  " Timestamp of this event "
  createdAt: BigInt!
}

type MetapoolOracle implements SiloEvent @entity(immutable: true) {
  "metapoolOracle-{ Transaction hash }-{ Log index }"
  id: ID!
  " Transaction hash of the transaction that emitted this event "
  hash: String!
  " Event log index. For transactions that don't emit event, create arbitrary index starting from 0 "
  logIndex: Int!
  " The protocol this transaction belongs to "
  protocol: Beanstalk!
  " Season of oracle "
  season: Int!
  " DeltaB for season"
  deltaB: BigInt!
  " Cumulative balance A"
  balanceA: BigInt!
  " Cumulative balance B"
  balanceB: BigInt!
  " Block number of this event "
  blockNumber: BigInt!
  " Timestamp of this event "
  createdAt: BigInt!
}

type WellOracle implements SiloEvent @entity(immutable: true) {
  "wellOracle-{ Transaction hash }-{ Log index }"
  id: ID!
  " Transaction hash of the transaction that emitted this event "
  hash: String!
  " Event log index. For transactions that don't emit event, create arbitrary index starting from 0 "
  logIndex: Int!
  " The protocol this transaction belongs to "
  protocol: Beanstalk!
  " Season of oracle "
  season: Int!
  " DeltaB for season"
  deltaB: BigInt!
  " Time weighted cumulative reserves "
  cumulativeReserves: Bytes!
  " Block number of this event "
  blockNumber: BigInt!
  " Timestamp of this event "
  createdAt: BigInt!
}

type AddDeposit implements SiloEvent @entity(immutable: true) {
  "addDeposit-{ Transaction hash }-{ Log index }"
  id: ID!
  " Transaction hash of the transaction that emitted this event "
  hash: String!
  " Event log index. For transactions that don't emit event, create arbitrary index starting from 0 "
  logIndex: Int!
  " The protocol this transaction belongs to "
  protocol: Beanstalk!
  " Account adding deposit"
  account: String!
  " Token added"
  token: String!
  " Season of deposit added "
  season: Int!
  " Stem of deposit added "
  stem: BigInt
  " Amount of token added "
  amount: BigInt!
  " BDV of the deposit "
  bdv: BigInt!
  " Block number of this event "
  blockNumber: BigInt!
  " Timestamp of this event "
  createdAt: BigInt!
}

type RemoveDeposit implements SiloEvent @entity(immutable: true) {
  "removeDeposit-{ Transaction hash }-{ Log index }"
  id: ID!
  " Transaction hash of the transaction that emitted this event "
  hash: String!
  " Event log index. For transactions that don't emit event, create arbitrary index starting from 0 "
  logIndex: Int!
  " The protocol this transaction belongs to "
  protocol: Beanstalk!
  " Account removing deposit"
  account: String!
  " Token removed"
  token: String!
  " Season of deposit removed "
  season: Int!
  " Stem of deposit removed "
  stem: BigInt
  " Amount of token removed "
  amount: BigInt!
  " BDV of deposit removed "
  bdv: BigInt
  " Block number of this event "
  blockNumber: BigInt!
  " Timestamp of this event "
  createdAt: BigInt!
}

type StalkChange implements SiloEvent @entity(immutable: true) {
  "stalkChange-{ Transaction hash }-{ Log index }"
  id: ID!
  " Transaction hash of the transaction that emitted this event "
  hash: String!
  " Event log index. For transactions that don't emit event, create arbitrary index starting from 0 "
  logIndex: Int!
  " The protocol this transaction belongs to "
  protocol: Beanstalk!
  " Account removing deposit"
  account: String!
  " Token removed"
  delta: BigInt!
  " Season when the change happened "
  season: Int!
  " Block number of this event "
  blockNumber: BigInt!
  " Timestamp of this event "
  createdAt: BigInt!
}

type SeedChange implements SiloEvent @entity(immutable: true) {
  "seedChange-{ Transaction hash }-{ Log index }"
  id: ID!
  " Transaction hash of the transaction that emitted this event "
  hash: String!
  " Event log index. For transactions that don't emit event, create arbitrary index starting from 0 "
  logIndex: Int!
  " The protocol this transaction belongs to "
  protocol: Beanstalk!
  " Account removing deposit"
  account: String!
  " Token removed"
  delta: BigInt!
  " Season when the change happened "
  season: Int!
  " Block number of this event "
  blockNumber: BigInt!
  " Timestamp of this event "
  createdAt: BigInt!
}

type PodListingCreated implements MarketplaceEvent @entity(immutable: true) {
  "podListingCreated-{ Transaction hash }-{ Log index }"
  id: ID!
  " Transaction hash of the transaction that emitted this event "
  hash: String!
  " Event log index. For transactions that don't emit event, create arbitrary index starting from 0 "
  logIndex: Int!
  " The protocol this transaction belongs to "
  protocol: Beanstalk!
  " Historical ID for joins"
  historyID: String!
  " Account creating the listing"
  account: String!
  "Where these pods were in line when listed"
  placeInLine: BigInt!
  " Index of the plot listed"
  index: BigInt!
  " Start value of the plot listed "
  start: BigInt!
  "Amount of pods listed"
  amount: BigInt!
  "Price per pod"
  pricePerPod: Int!
  "Max index for listing"
  maxHarvestableIndex: BigInt!
  "Minimum fill amount"
  minFillAmount: BigInt!
  "Claim to location"
  mode: Int!
  "Pricing Function Data"
  pricingFunction: Bytes
  "Pricing Type"
  pricingType: Int
  " Block number of this event "
  blockNumber: BigInt!
  " Timestamp of this event "
  createdAt: BigInt!
}

type PodListingFilled implements MarketplaceEvent @entity(immutable: true) {
  "podListingFilled-{ Transaction hash }-{ Log index }"
  id: ID!
  " Transaction hash of the transaction that emitted this event "
  hash: String!
  " Event log index. For transactions that don't emit event, create arbitrary index starting from 0 "
  logIndex: Int!
  " The protocol this transaction belongs to "
  protocol: Beanstalk!
  " Historical ID for joins"
  historyID: String!
  "Account selling pods"
  from: String!
  "Account buying pods"
  to: String!
  "Where these pods were in line when filled"
  placeInLine: BigInt!
  "Index of the plot transferred"
  index: BigInt!
  "Start of the plot transferred"
  start: BigInt!
  "Number of pods transferred"
  amount: BigInt!
  "Beans paid to fill the listing"
  costInBeans: BigInt
  " Block number of this event "
  blockNumber: BigInt!
  " Timestamp of this event "
  createdAt: BigInt!
}

type PodListingCancelled implements MarketplaceEvent @entity(immutable: true) {
  "seedChange-{ Transaction hash }-{ Log index }"
  id: ID!
  " Transaction hash of the transaction that emitted this event "
  hash: String!
  " Event log index. For transactions that don't emit event, create arbitrary index starting from 0 "
  logIndex: Int!
  " The protocol this transaction belongs to "
  protocol: Beanstalk!
  " Historical ID for joins"
  historyID: String!
  " Account cancelling listing"
  account: String!
  "Where these pods were in line when cancelled"
  placeInLine: BigInt!
  " Index of plot listing being cancelled"
  index: BigInt!
  " Block number of this event "
  blockNumber: BigInt!
  " Timestamp of this event "
  createdAt: BigInt!
}

type PodOrderCreated implements MarketplaceEvent @entity(immutable: true) {
  "podOrderCreated-{ Transaction hash }-{ Log index }"
  id: ID!
  " Transaction hash of the transaction that emitted this event "
  hash: String!
  " Event log index. For transactions that don't emit event, create arbitrary index starting from 0 "
  logIndex: Int!
  " The protocol this transaction belongs to "
  protocol: Beanstalk!
  " Historical ID for joins"
  historyID: String!
  " Account creating the listing"
  account: String!
  " ID of the pod order"
  orderId: String!
  """
  The represented value emitted with this event changed with BIP-29 at block 15277986
  Pre  BIP-29: The number of pods ordered is emitted
  Post BIP-29: The number of beans supplied for the order is emitted.
  """
  amount: BigInt!
  "Price per pod"
  pricePerPod: Int!
  "Max place in line"
  maxPlaceInLine: BigInt!
  "Pricing Function Data"
  pricingFunction: Bytes
  "Pricing Type"
  pricingType: Int
  " Block number of this event "
  blockNumber: BigInt!
  " Timestamp of this event "
  createdAt: BigInt!
}

type PodOrderFilled implements MarketplaceEvent @entity(immutable: true) {
  "podOrderFilled-{ Transaction hash }-{ Log index }"
  id: ID!
  " Transaction hash of the transaction that emitted this event "
  hash: String!
  " Event log index. For transactions that don't emit event, create arbitrary index starting from 0 "
  logIndex: Int!
  " The protocol this transaction belongs to "
  protocol: Beanstalk!
  " Historical ID for joins"
  historyID: String!
  "Account selling pods"
  from: String!
  "Account buying pods"
  to: String!
  "Where these pods were in line when filled"
  placeInLine: BigInt!
  "Index of the plot transferred"
  index: BigInt!
  "Start of the plot transferred"
  start: BigInt!
  "Number of pods transferred"
  amount: BigInt!
  "Beans paid to fill the order"
  costInBeans: BigInt
  " Block number of this event "
  blockNumber: BigInt!
  " Timestamp of this event "
  createdAt: BigInt!
}

type PodOrderCancelled implements MarketplaceEvent @entity(immutable: true) {
  "podOrderCancelled-{ Transaction hash }-{ Log index }"
  id: ID!
  " Transaction hash of the transaction that emitted this event "
  hash: String!
  " Event log index. For transactions that don't emit event, create arbitrary index starting from 0 "
  logIndex: Int!
  " The protocol this transaction belongs to "
  protocol: Beanstalk!
  " Historical ID for joins"
  historyID: String!
  " Account cancelling listing"
  account: String!
  " ID of order cancelled"
  orderId: String!
  " Block number of this event "
  blockNumber: BigInt!
  " Timestamp of this event "
  createdAt: BigInt!
}

type WhitelistToken implements SiloEvent @entity(immutable: true) {
  "whitelistToken-{ Transaction hash }-{ Log index }"
  id: ID!
  " Transaction hash of the transaction that emitted this event "
  hash: String!
  " Event log index. For transactions that don't emit event, create arbitrary index starting from 0 "
  logIndex: Int!
  " The protocol this transaction belongs to "
  protocol: Beanstalk!
  "Token address whitelisted"
  token: String!
  "Stalk per BDV"
  stalk: BigInt
  "Seeds per BDV"
  seeds: BigInt
  "Stalk earned per season"
  stalkPerSeason: BigInt
  "Selector for token"
  selector: String
  " Block number of this event "
  blockNumber: BigInt!
  " Timestamp of this event "
  createdAt: BigInt!
}

type DewhitelistToken implements SiloEvent @entity(immutable: true) {
  "dewhitelistToken-{ Transaction hash }-{ Log index }"
  id: ID!
  " Transaction hash of the transaction that emitted this event "
  hash: String!
  " Event log index. For transactions that don't emit event, create arbitrary index starting from 0 "
  logIndex: Int!
  " The protocol this transaction belongs to "
  protocol: Beanstalk!
  "Token address dewhitelisted"
  token: String!
  " Block number of this event "
  blockNumber: BigInt!
  " Timestamp of this event "
  createdAt: BigInt!
}

# For each applicable address there will be a max of two germinating entities - one even and one odd
type Germinating @entity {
  "Address-(EVEN|ODD)"
  id: ID!
<<<<<<< HEAD
<<<<<<< HEAD
=======
=======
>>>>>>> f76f05a2
  "Address of the token or account which is germinating"
  address: String!
  "EVEN or ODD"
  type: String!
  "True when the address is a farmer account"
  isFarmer: Boolean!
<<<<<<< HEAD
>>>>>>> master
=======
>>>>>>> f76f05a2
  "The season in which the germination started"
  season: Int!
  "Germinating stalk. This only applies to farmer/Beanstalk address"
  stalk: BigInt!
  "Germinating tokens. This only applies to a Token address"
  tokenAmount: BigInt!
  "Germinating bdv. This only applies to a Token address"
  bdv: BigInt!
}<|MERGE_RESOLUTION|>--- conflicted
+++ resolved
@@ -13,15 +13,6 @@
   SOW
   TRANSFER
   MARKET
-<<<<<<< HEAD
-}
-
-enum EmaWindow {
-  ROLLING_24_HOUR
-  ROLLING_7_DAY
-  ROLLING_30_DAY
-=======
->>>>>>> f76f05a2
 }
 
 enum EmaWindow {
@@ -1770,21 +1761,12 @@
 type Germinating @entity {
   "Address-(EVEN|ODD)"
   id: ID!
-<<<<<<< HEAD
-<<<<<<< HEAD
-=======
-=======
->>>>>>> f76f05a2
   "Address of the token or account which is germinating"
   address: String!
   "EVEN or ODD"
   type: String!
   "True when the address is a farmer account"
   isFarmer: Boolean!
-<<<<<<< HEAD
->>>>>>> master
-=======
->>>>>>> f76f05a2
   "The season in which the germination started"
   season: Int!
   "Germinating stalk. This only applies to farmer/Beanstalk address"
