--- conflicted
+++ resolved
@@ -8441,371 +8441,6 @@
     "type": "function"
   },
   {
-    "inputs": [],
-    "name": "maxWeight",
-    "outputs": [
-      {
-        "internalType": "uint256",
-        "name": "",
-        "type": "uint256"
-      }
-    ],
-    "stateMutability": "pure",
-    "type": "function"
-  },
-  {
-    "inputs": [
-      {
-        "internalType": "uint256",
-        "name": "currentGaugePoints",
-        "type": "uint256"
-      },
-      {
-        "internalType": "uint256",
-        "name": "optimalPercentDepositedBdv",
-        "type": "uint256"
-      },
-      {
-        "internalType": "uint256",
-        "name": "percentOfDepositedBdv",
-        "type": "uint256"
-      }
-    ],
-    "name": "defaultGaugePointFunction",
-    "outputs": [
-      {
-        "internalType": "uint256",
-        "name": "newGaugePoints",
-        "type": "uint256"
-      }
-    ],
-    "stateMutability": "pure",
-    "type": "function"
-  },
-  {
-    "inputs": [],
-    "name": "abovePeg",
-    "outputs": [
-      {
-        "internalType": "bool",
-        "name": "",
-        "type": "bool"
-      }
-    ],
-    "stateMutability": "view",
-    "type": "function"
-  },
-  {
-    "inputs": [
-      {
-        "internalType": "address",
-        "name": "token",
-        "type": "address"
-      },
-      {
-        "internalType": "uint256",
-        "name": "percentOfDepositedBdv",
-        "type": "uint256"
-      }
-    ],
-    "name": "calcGaugePointsWithParams",
-    "outputs": [
-      {
-        "internalType": "uint256",
-        "name": "",
-        "type": "uint256"
-      }
-    ],
-    "stateMutability": "view",
-    "type": "function"
-  },
-  {
-    "inputs": [
-      {
-        "internalType": "uint256",
-        "name": "caseId",
-        "type": "uint256"
-      }
-    ],
-    "name": "getAbsBeanToMaxLpRatioChangeFromCaseId",
-    "outputs": [
-      {
-        "internalType": "uint80",
-        "name": "ml",
-        "type": "uint80"
-      }
-    ],
-    "stateMutability": "view",
-    "type": "function"
-  },
-  {
-    "inputs": [
-      {
-        "internalType": "uint256",
-        "name": "caseId",
-        "type": "uint256"
-      }
-    ],
-    "name": "getAbsTemperatureChangeFromCaseId",
-    "outputs": [
-      {
-        "internalType": "int8",
-        "name": "t",
-        "type": "int8"
-      }
-    ],
-    "stateMutability": "view",
-    "type": "function"
-  },
-  {
-    "inputs": [],
-    "name": "getAverageGrownStalkPerBdv",
-    "outputs": [
-      {
-        "internalType": "uint256",
-        "name": "",
-        "type": "uint256"
-      }
-    ],
-    "stateMutability": "view",
-    "type": "function"
-  },
-  {
-    "inputs": [],
-    "name": "getAverageGrownStalkPerBdvPerSeason",
-    "outputs": [
-      {
-        "internalType": "uint128",
-        "name": "",
-        "type": "uint128"
-      }
-    ],
-    "stateMutability": "view",
-    "type": "function"
-  },
-  {
-    "inputs": [],
-    "name": "getBeanEthGaugePointsPerBdv",
-    "outputs": [
-      {
-        "internalType": "uint256",
-        "name": "",
-        "type": "uint256"
-      }
-    ],
-    "stateMutability": "view",
-    "type": "function"
-  },
-  {
-    "inputs": [],
-    "name": "getBeanGaugePointsPerBdv",
-    "outputs": [
-      {
-        "internalType": "uint256",
-        "name": "",
-        "type": "uint256"
-      }
-    ],
-    "stateMutability": "view",
-    "type": "function"
-  },
-  {
-    "inputs": [],
-    "name": "getBeanToMaxLpGpPerBdvRatio",
-    "outputs": [
-      {
-        "internalType": "uint256",
-        "name": "",
-        "type": "uint256"
-      }
-    ],
-    "stateMutability": "view",
-    "type": "function"
-  },
-  {
-    "inputs": [],
-    "name": "getBeanToMaxLpGpPerBdvRatioScaled",
-    "outputs": [
-      {
-        "internalType": "uint256",
-        "name": "",
-        "type": "uint256"
-      }
-    ],
-    "stateMutability": "view",
-    "type": "function"
-  },
-  {
-    "inputs": [
-      {
-        "internalType": "uint256",
-        "name": "caseId",
-        "type": "uint256"
-      }
-    ],
-    "name": "getCaseData",
-    "outputs": [
-      {
-        "internalType": "bytes32",
-        "name": "casesData",
-        "type": "bytes32"
-      }
-    ],
-    "stateMutability": "view",
-    "type": "function"
-  },
-  {
-    "inputs": [],
-    "name": "getCases",
-    "outputs": [
-      {
-        "internalType": "bytes32[144]",
-        "name": "cases",
-        "type": "bytes32[144]"
-      }
-    ],
-    "stateMutability": "view",
-    "type": "function"
-  },
-  {
-    "inputs": [
-      {
-        "internalType": "uint256",
-        "name": "caseId",
-        "type": "uint256"
-      }
-    ],
-    "name": "getChangeFromCaseId",
-    "outputs": [
-      {
-        "internalType": "uint32",
-        "name": "",
-        "type": "uint32"
-      },
-      {
-        "internalType": "int8",
-        "name": "",
-        "type": "int8"
-      },
-      {
-        "internalType": "uint80",
-        "name": "",
-        "type": "uint80"
-      },
-      {
-        "internalType": "int80",
-        "name": "",
-        "type": "int80"
-      }
-    ],
-    "stateMutability": "view",
-    "type": "function"
-  },
-  {
-    "inputs": [],
-    "name": "getDeltaPodDemand",
-    "outputs": [
-      {
-        "internalType": "uint256",
-        "name": "",
-        "type": "uint256"
-      }
-    ],
-    "stateMutability": "view",
-    "type": "function"
-  },
-  {
-    "inputs": [],
-    "name": "getDeltaPodDemandLowerBound",
-    "outputs": [
-      {
-        "internalType": "uint256",
-        "name": "",
-        "type": "uint256"
-      }
-    ],
-    "stateMutability": "view",
-    "type": "function"
-  },
-  {
-    "inputs": [],
-    "name": "getDeltaPodDemandUpperBound",
-    "outputs": [
-      {
-        "internalType": "uint256",
-        "name": "",
-        "type": "uint256"
-      }
-    ],
-    "stateMutability": "view",
-    "type": "function"
-  },
-  {
-    "inputs": [],
-    "name": "getExcessivePriceThreshold",
-    "outputs": [
-      {
-        "internalType": "uint256",
-        "name": "",
-        "type": "uint256"
-      }
-    ],
-    "stateMutability": "view",
-    "type": "function"
-  },
-  {
-    "inputs": [
-      {
-        "internalType": "address",
-        "name": "token",
-        "type": "address"
-      }
-    ],
-    "name": "getGaugePoints",
-    "outputs": [
-      {
-        "internalType": "uint256",
-        "name": "",
-        "type": "uint256"
-      }
-    ],
-    "stateMutability": "view",
-    "type": "function"
-  },
-  {
-    "inputs": [
-      {
-        "internalType": "address",
-        "name": "token",
-        "type": "address"
-      }
-    ],
-    "name": "getGaugePointsPerBdvForToken",
-    "outputs": [
-      {
-        "internalType": "uint256",
-        "name": "",
-        "type": "uint256"
-      }
-    ],
-    "stateMutability": "view",
-    "type": "function"
-  },
-  {
-    "inputs": [
-      {
-        "internalType": "address",
-        "name": "well",
-        "type": "address"
-      }
-    ],
-<<<<<<< HEAD
-    "name": "getGaugePointsPerBdvForWell",
-=======
-    "name": "SeedsBalanceChanged",
-    "type": "event"
-  },
-  {
     "anonymous": false,
     "inputs": [
       {
@@ -9026,7 +8661,363 @@
   {
     "inputs": [],
     "name": "maxWeight",
->>>>>>> 36b8574b
+    "outputs": [
+      {
+        "internalType": "uint256",
+        "name": "",
+        "type": "uint256"
+      }
+    ],
+    "stateMutability": "pure",
+    "type": "function"
+  },
+  {
+    "inputs": [
+      {
+        "internalType": "uint256",
+        "name": "currentGaugePoints",
+        "type": "uint256"
+      },
+      {
+        "internalType": "uint256",
+        "name": "optimalPercentDepositedBdv",
+        "type": "uint256"
+      },
+      {
+        "internalType": "uint256",
+        "name": "percentOfDepositedBdv",
+        "type": "uint256"
+      }
+    ],
+    "name": "defaultGaugePointFunction",
+    "outputs": [
+      {
+        "internalType": "uint256",
+        "name": "newGaugePoints",
+        "type": "uint256"
+      }
+    ],
+    "stateMutability": "pure",
+    "type": "function"
+  },
+  {
+    "inputs": [],
+    "name": "abovePeg",
+    "outputs": [
+      {
+        "internalType": "bool",
+        "name": "",
+        "type": "bool"
+      }
+    ],
+    "stateMutability": "view",
+    "type": "function"
+  },
+  {
+    "inputs": [
+      {
+        "internalType": "address",
+        "name": "token",
+        "type": "address"
+      },
+      {
+        "internalType": "uint256",
+        "name": "percentOfDepositedBdv",
+        "type": "uint256"
+      }
+    ],
+    "name": "calcGaugePointsWithParams",
+    "outputs": [
+      {
+        "internalType": "uint256",
+        "name": "",
+        "type": "uint256"
+      }
+    ],
+    "stateMutability": "view",
+    "type": "function"
+  },
+  {
+    "inputs": [
+      {
+        "internalType": "uint256",
+        "name": "caseId",
+        "type": "uint256"
+      }
+    ],
+    "name": "getAbsBeanToMaxLpRatioChangeFromCaseId",
+    "outputs": [
+      {
+        "internalType": "uint80",
+        "name": "ml",
+        "type": "uint80"
+      }
+    ],
+    "stateMutability": "view",
+    "type": "function"
+  },
+  {
+    "inputs": [
+      {
+        "internalType": "uint256",
+        "name": "caseId",
+        "type": "uint256"
+      }
+    ],
+    "name": "getAbsTemperatureChangeFromCaseId",
+    "outputs": [
+      {
+        "internalType": "int8",
+        "name": "t",
+        "type": "int8"
+      }
+    ],
+    "stateMutability": "view",
+    "type": "function"
+  },
+  {
+    "inputs": [],
+    "name": "getAverageGrownStalkPerBdv",
+    "outputs": [
+      {
+        "internalType": "uint256",
+        "name": "",
+        "type": "uint256"
+      }
+    ],
+    "stateMutability": "view",
+    "type": "function"
+  },
+  {
+    "inputs": [],
+    "name": "getAverageGrownStalkPerBdvPerSeason",
+    "outputs": [
+      {
+        "internalType": "uint128",
+        "name": "",
+        "type": "uint128"
+      }
+    ],
+    "stateMutability": "view",
+    "type": "function"
+  },
+  {
+    "inputs": [],
+    "name": "getBeanEthGaugePointsPerBdv",
+    "outputs": [
+      {
+        "internalType": "uint256",
+        "name": "",
+        "type": "uint256"
+      }
+    ],
+    "stateMutability": "view",
+    "type": "function"
+  },
+  {
+    "inputs": [],
+    "name": "getBeanGaugePointsPerBdv",
+    "outputs": [
+      {
+        "internalType": "uint256",
+        "name": "",
+        "type": "uint256"
+      }
+    ],
+    "stateMutability": "view",
+    "type": "function"
+  },
+  {
+    "inputs": [],
+    "name": "getBeanToMaxLpGpPerBdvRatio",
+    "outputs": [
+      {
+        "internalType": "uint256",
+        "name": "",
+        "type": "uint256"
+      }
+    ],
+    "stateMutability": "view",
+    "type": "function"
+  },
+  {
+    "inputs": [],
+    "name": "getBeanToMaxLpGpPerBdvRatioScaled",
+    "outputs": [
+      {
+        "internalType": "uint256",
+        "name": "",
+        "type": "uint256"
+      }
+    ],
+    "stateMutability": "view",
+    "type": "function"
+  },
+  {
+    "inputs": [
+      {
+        "internalType": "uint256",
+        "name": "caseId",
+        "type": "uint256"
+      }
+    ],
+    "name": "getCaseData",
+    "outputs": [
+      {
+        "internalType": "bytes32",
+        "name": "casesData",
+        "type": "bytes32"
+      }
+    ],
+    "stateMutability": "view",
+    "type": "function"
+  },
+  {
+    "inputs": [],
+    "name": "getCases",
+    "outputs": [
+      {
+        "internalType": "bytes32[144]",
+        "name": "cases",
+        "type": "bytes32[144]"
+      }
+    ],
+    "stateMutability": "view",
+    "type": "function"
+  },
+  {
+    "inputs": [
+      {
+        "internalType": "uint256",
+        "name": "caseId",
+        "type": "uint256"
+      }
+    ],
+    "name": "getChangeFromCaseId",
+    "outputs": [
+      {
+        "internalType": "uint32",
+        "name": "",
+        "type": "uint32"
+      },
+      {
+        "internalType": "int8",
+        "name": "",
+        "type": "int8"
+      },
+      {
+        "internalType": "uint80",
+        "name": "",
+        "type": "uint80"
+      },
+      {
+        "internalType": "int80",
+        "name": "",
+        "type": "int80"
+      }
+    ],
+    "stateMutability": "view",
+    "type": "function"
+  },
+  {
+    "inputs": [],
+    "name": "getDeltaPodDemand",
+    "outputs": [
+      {
+        "internalType": "uint256",
+        "name": "",
+        "type": "uint256"
+      }
+    ],
+    "stateMutability": "view",
+    "type": "function"
+  },
+  {
+    "inputs": [],
+    "name": "getDeltaPodDemandLowerBound",
+    "outputs": [
+      {
+        "internalType": "uint256",
+        "name": "",
+        "type": "uint256"
+      }
+    ],
+    "stateMutability": "view",
+    "type": "function"
+  },
+  {
+    "inputs": [],
+    "name": "getDeltaPodDemandUpperBound",
+    "outputs": [
+      {
+        "internalType": "uint256",
+        "name": "",
+        "type": "uint256"
+      }
+    ],
+    "stateMutability": "view",
+    "type": "function"
+  },
+  {
+    "inputs": [],
+    "name": "getExcessivePriceThreshold",
+    "outputs": [
+      {
+        "internalType": "uint256",
+        "name": "",
+        "type": "uint256"
+      }
+    ],
+    "stateMutability": "view",
+    "type": "function"
+  },
+  {
+    "inputs": [
+      {
+        "internalType": "address",
+        "name": "token",
+        "type": "address"
+      }
+    ],
+    "name": "getGaugePoints",
+    "outputs": [
+      {
+        "internalType": "uint256",
+        "name": "",
+        "type": "uint256"
+      }
+    ],
+    "stateMutability": "view",
+    "type": "function"
+  },
+  {
+    "inputs": [
+      {
+        "internalType": "address",
+        "name": "token",
+        "type": "address"
+      }
+    ],
+    "name": "getGaugePointsPerBdvForToken",
+    "outputs": [
+      {
+        "internalType": "uint256",
+        "name": "",
+        "type": "uint256"
+      }
+    ],
+    "stateMutability": "view",
+    "type": "function"
+  },
+  {
+    "inputs": [
+      {
+        "internalType": "address",
+        "name": "well",
+        "type": "address"
+      }
+    ],
+    "name": "getGaugePointsPerBdvForWell",
     "outputs": [
       {
         "internalType": "uint256",
@@ -9070,40 +9061,6 @@
     "type": "function"
   },
   {
-    "inputs": [
-      {
-        "internalType": "address",
-        "name": "token",
-        "type": "address"
-      },
-      {
-        "internalType": "uint256",
-        "name": "currentGaugePoints",
-        "type": "uint256"
-      },
-      {
-        "internalType": "uint256",
-        "name": "optimalPercentDepositedBdv",
-        "type": "uint256"
-      },
-      {
-        "internalType": "uint256",
-        "name": "percentOfDepositedBdv",
-        "type": "uint256"
-      }
-    ],
-    "name": "calcGaugePointsWithParams",
-    "outputs": [
-      {
-        "internalType": "uint256",
-        "name": "",
-        "type": "uint256"
-      }
-    ],
-    "stateMutability": "view",
-    "type": "function"
-  },
-  {
     "inputs": [],
     "name": "getGrownStalkIssuedPerSeason",
     "outputs": [
@@ -9242,25 +9199,6 @@
   {
     "inputs": [],
     "name": "getPodRateOptimal",
-    "outputs": [
-      {
-        "internalType": "uint256",
-        "name": "",
-        "type": "uint256"
-      }
-    ],
-    "stateMutability": "view",
-    "type": "function"
-  },
-  {
-    "inputs": [
-      {
-        "internalType": "address",
-        "name": "token",
-        "type": "address"
-      }
-    ],
-    "name": "getGaugePointsWithParams",
     "outputs": [
       {
         "internalType": "uint256",
