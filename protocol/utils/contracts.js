const fs = require("fs");
const beanstalkABI = require("../abi/Beanstalk.json");
<<<<<<< HEAD
const mockBeanstalkABI = require("../abi/MockBeanstalk.json");
=======
>>>>>>> 0e8fbe71
const { BEANSTALK, BEAN, BEAN_3_CURVE, USDC, FERTILIZER, PRICE, WETH } = require('../test/utils/constants');

async function getBeanstalk(contract = BEANSTALK) {
  return await ethers.getContractAt(beanstalkABI, contract);
}

async function getMockBeanstalk(contract = BEANSTALK) {
  return await ethers.getContractAt(mockBeanstalkABI, contract);
}

async function getAllBeanstalkContracts(contract = BEANSTALK) {
  return [
    await ethers.getContractAt(beanstalkABI, contract),
    await ethers.getContractAt(mockBeanstalkABI, contract)
  ];
}

async function getBeanstalkAdminControls() {
  return await ethers.getContractAt("MockAdminFacet", BEANSTALK);
}

async function getBean() {
  return await ethers.getContractAt("Bean", BEAN);
}

async function getWeth() {
    return await ethers.getContractAt('contracts/interfaces/IWETH.sol:IWETH', WETH);
}

async function getWeth() {
    return await ethers.getContractAt('contracts/interfaces/IWETH.sol:IWETH', WETH);
}

async function getUsdc() {
  return await ethers.getContractAt("IBean", USDC);
}

async function getPrice() {
  return await ethers.getContractAt("BeanstalkPrice", PRICE);
}

async function getBeanMetapool() {
  return await ethers.getContractAt("ICurvePool", BEAN_3_CURVE);
}

async function getFertilizerPreMint() {
  return await ethers.getContractAt("FertilizerPreMint", FERTILIZER);
}

async function getFertilizer() {
  return await ethers.getContractAt("Fertilizer", FERTILIZER);
}

exports.getBeanstalk = getBeanstalk;
exports.getBean = getBean;
exports.getWeth = getWeth;
exports.getUsdc = getUsdc;
exports.getPrice = getPrice;
exports.getBeanMetapool = getBeanMetapool;
exports.getBeanstalkAdminControls = getBeanstalkAdminControls;
exports.getFertilizerPreMint = getFertilizerPreMint;
exports.getFertilizer = getFertilizer;
exports.getBeanstalk = getBeanstalk;
exports.getMockBeanstalk = getMockBeanstalk;
exports.getAllBeanstalkContracts = getAllBeanstalkContracts;<|MERGE_RESOLUTION|>--- conflicted
+++ resolved
@@ -1,9 +1,6 @@
 const fs = require("fs");
 const beanstalkABI = require("../abi/Beanstalk.json");
-<<<<<<< HEAD
 const mockBeanstalkABI = require("../abi/MockBeanstalk.json");
-=======
->>>>>>> 0e8fbe71
 const { BEANSTALK, BEAN, BEAN_3_CURVE, USDC, FERTILIZER, PRICE, WETH } = require('../test/utils/constants');
 
 async function getBeanstalk(contract = BEANSTALK) {
