--- conflicted
+++ resolved
@@ -47,11 +47,7 @@
 
         stepGovernance();
         stepSeason();
-<<<<<<< HEAD
-        decrementWithdrawBuffer();
-=======
         decrementWithdrawSeasons();
->>>>>>> ac414ed3
         snapshotSeason(price);
         stepWeather(price, s.f.soil);
         uint256 increase = stepSun(beanPrice, usdcPrice);
@@ -67,19 +63,11 @@
         s.season.current += 1;
     }
     
-<<<<<<< HEAD
-    function decrementWithdrawBuffer() internal {
-        uint withdrawBuffer = s.season.withdrawBuffer;
-        if ((withdrawBuffer > 13 && s.season.current % 84 == 0) ||
-            (withdrawBuffer > 5 && s.season.current % 168 == 0)) {
-                s.season.withdrawBuffer -= 1;
-=======
     function decrementWithdrawSeasons() internal {
         uint withdrawSeasons = s.season.withdrawSeasons;
         if ((withdrawSeasons > 13 && s.season.current % 84 == 0) ||
             (withdrawSeasons > 5 && s.season.current % 168 == 0)) {
                 s.season.withdrawSeasons -= 1;
->>>>>>> ac414ed3
         }
     }
 
