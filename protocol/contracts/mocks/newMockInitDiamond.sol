--- conflicted
+++ resolved
@@ -40,20 +40,13 @@
     address internal constant UNRIPE_LP = 0x1BEA3CcD22F4EBd3d37d731BA31Eeca95713716D;
 
     function init() external {
-<<<<<<< HEAD
         // initialize the default state of the diamond.
         // {see. InitializeDiamond.initializeDiamond()}
-        initializeDiamond(C.BEAN, C.BEAN_ETH_WELL);
-=======
-        // initalize the default state of the diamond.
-        // {see. InitalizeDiamond.initalizeDiamond()}
-        initalizeDiamond(BEAN, BEAN_ETH_WELL);
->>>>>>> d938ad76
+        initializeDiamond(BEAN, BEAN_ETH_WELL);
 
         // initializes unripe assets.
         // sets the underlying LP token of unripeLP to the Bean:wstETH well.
-<<<<<<< HEAD
-        address underlyingUrLPWell = C.BEAN_WSTETH_WELL;
+        address underlyingUrLPWell = BEAN_WSTETH_WELL;
         whitelistUnderlyingUrLPWell(underlyingUrLPWell);
         initializeUnripeAssets(underlyingUrLPWell);
 
@@ -62,10 +55,6 @@
         // TODO: Set this based on configured source.
         uint256 srcInitPods = 0;
         LibTransmitIn._initDestinationField(srcInitPods);
-=======
-        whitelistUnderlyingUrLPWell(BEAN_WSTETH_WELL);
-        initalizeUnripeAssets(BEAN_WSTETH_WELL);
->>>>>>> d938ad76
     }
 
     function initializeUnripeAssets(address well) internal {
