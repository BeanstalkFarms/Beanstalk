--- conflicted
+++ resolved
@@ -32,33 +32,7 @@
         uint256 price = OracleFacet(address(bs)).getUsdTokenPrice(WBTC);
         assertEq(price, 0.00002e8, "price using encode type 0x01");
 
-<<<<<<< HEAD
-        // change encode type to 0x02:
-        vm.prank(address(bs));
-        bs.updateOracleImplementationForToken(
-            WBTC,
-            IMockFBeanstalk.Implementation(
-                WBTC_USDC_03_POOL,
-                bytes4(0),
-                bytes1(0x02),
-                abi.encode(LibChainlinkOracle.FOUR_HOUR_TIMEOUT)
-            )
-        );
-
-        // also uniswap relies on having a chainlink oracle for the dollar-denominated token, in this case USDC
-        vm.prank(address(bs));
-        bs.updateOracleImplementationForToken(
-            C.USDC,
-            IMockFBeanstalk.Implementation(
-                USDC_USD_CHAINLINK_PRICE_AGGREGATOR,
-                bytes4(0),
-                bytes1(0x01),
-                abi.encode(LibChainlinkOracle.FOUR_DAY_TIMEOUT)
-            )
-        );
-=======
         setupUniswapWBTCOracleImplementation();
->>>>>>> 115a53e5
 
         price = OracleFacet(address(bs)).getTokenUsdPrice(WBTC);
         // 1 USDC will get ~500 satoshis of BTC at $50k
@@ -310,7 +284,7 @@
     }
 
     function setupUniswapWBTCOracleImplementation() public {
-        vm.prank(BEANSTALK);
+        vm.prank(address(bs));
         bs.updateOracleImplementationForToken(
             WBTC,
             IMockFBeanstalk.Implementation(
@@ -322,7 +296,7 @@
         );
 
         // also uniswap relies on having a chainlink oracle for the dollar-denominated token, in this case USDC
-        vm.prank(BEANSTALK);
+        vm.prank(address(bs));
         bs.updateOracleImplementationForToken(
             C.USDC,
             IMockFBeanstalk.Implementation(
