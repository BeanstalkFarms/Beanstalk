--- conflicted
+++ resolved
@@ -282,7 +282,6 @@
         returns (uint256 bdv)
     {
         AppStorage storage s = LibAppStorage.diamondStorage();
-<<<<<<< HEAD
         require(s.ss[token].selector != bytes4(0), "Silo: Token not whitelisted");
 
         (bool success, bytes memory data) = address(this).staticcall(
@@ -292,17 +291,6 @@
                 s.ss[token].selector,
                 amount
             )
-=======
-
-        // BDV functions accept one argument: `uint256 amount`
-        bytes memory callData = abi.encodeWithSelector(
-            s.ss[token].selector,
-            amount
-        );
-
-        (bool success, bytes memory data) = address(this).staticcall(
-            callData
->>>>>>> 46a2680f
         );
 
         if (!success) {
