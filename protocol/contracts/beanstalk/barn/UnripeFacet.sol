/*
 * SPDX-License-Identifier: MIT
 */

pragma solidity ^0.8.20;

import {C} from "contracts/C.sol";
import {IBean} from "contracts/interfaces/IBean.sol";
import {LibChop} from "contracts/libraries/LibChop.sol";
import {LibUnripe} from "contracts/libraries/LibUnripe.sol";
import {LibWell} from "contracts/libraries/Well/LibWell.sol";
import {Invariable} from "contracts/beanstalk/Invariable.sol";
import {LibDiamond} from "contracts/libraries/LibDiamond.sol";
import {LibTractor} from "contracts/libraries/LibTractor.sol";
import {LibBarnRaise} from "contracts/libraries/LibBarnRaise.sol";
import {LibTransfer} from "contracts/libraries/Token/LibTransfer.sol";
import {IERC20} from "@openzeppelin/contracts/token/ERC20/IERC20.sol";
import {ReentrancyGuard} from "contracts/beanstalk/ReentrancyGuard.sol";
import {LibRedundantMath256} from "contracts/libraries/LibRedundantMath256.sol";
import {LibLockedUnderlying} from "contracts/libraries/LibLockedUnderlying.sol";
<<<<<<< HEAD
import {SafeERC20} from "@openzeppelin/contracts/token/ERC20/utils/SafeERC20.sol";
=======
import {LibChop} from "contracts/libraries/LibChop.sol";
import {LibBarnRaise} from "contracts/libraries/LibBarnRaise.sol";
>>>>>>> 8bd11a21

/**
 * @title UnripeFacet
 * @author ZrowGz, Publius, deadmanwalking
 * @notice Handles functionality related to Unripe Tokens including Chopping, Picking,
 * managing Unripe Tokens. Also, contains view functions to fetch Unripe Token data.
 */

contract UnripeFacet is Invariable, ReentrancyGuard {
    using SafeERC20 for IERC20;
    using LibTransfer for IERC20;
    using LibRedundantMath256 for uint256;

    /**
     * @notice Emitted when a new unripe token is added to Beanstalk.
     */
    event AddUnripeToken(
        address indexed unripeToken,
        address indexed underlyingToken,
        bytes32 merkleRoot
    );

    /**
     * @notice Emitted when the Ripe Token of an Unripe Token increases or decreases.
     * @param token The token of which the Underlying changes.
     * @param underlying `amount` that has changed.
     */
    event ChangeUnderlying(address indexed token, int256 underlying);

    /**
     * @notice Emitted when the Ripe Token of an unripe asset changes.
     * @param token The Unripe Token to change the Ripe Token of.
     * @param underlyingToken The new Ripe Token.
     */
    event SwitchUnderlyingToken(address indexed token, address indexed underlyingToken);

    /**
     * @notice emitted when a Farmer Chops.
     */
    event Chop(address indexed account, address indexed token, uint256 amount, uint256 underlying);

    /**
     * @notice emitted when a user `picks`.
     * @dev `picking` is claiming non-Deposited Unripe Tokens.
     */
    event Pick(address indexed account, address indexed token, uint256 amount);

    /**
     * @notice Chops an unripe asset into its ripe counterpart according to the recapitalization %
     * @param unripeToken The address of the unripe token to be chopped into its ripe counterpart
     * @param amount The amount of the of the unripe token to be chopped into its ripe counterpart
     * @param fromMode Enum value to distinguish the type of account used to charge the funds before chopping.
     * @param toMode Enum value to distinguish the type of account used to credit the funds after chopping.
     * fromMode can be EXTERNAL,INTERNAL, EXTERNAL_INTERNAL,INTERNAL_TOLERANT.
     * toMode can be EXTERNAL or INTERNAL.
     * @return underlyingAmount the amount of ripe tokens received after the chop
     */
    function chop(
        address unripeToken,
        uint256 amount,
        LibTransfer.From fromMode,
        LibTransfer.To toMode
    ) external payable fundsSafu noSupplyChange nonReentrant returns (uint256) {
        // burn the token from the user address
        uint256 supply = IBean(unripeToken).totalSupply();
        amount = LibTransfer.burnToken(IBean(unripeToken), amount, LibTractor._user(), fromMode);
        // get ripe address and ripe amount
        (address underlyingToken, uint256 underlyingAmount) = LibChop.chop(
            unripeToken,
            amount,
            supply
        );
        // send the corresponding amount of ripe token to the user address
        require(underlyingAmount > 0, "Chop: no underlying");
        IERC20(underlyingToken).sendToken(underlyingAmount, LibTractor._user(), toMode);
        // emit the event
        emit Chop(LibTractor._user(), unripeToken, amount, underlyingAmount);
        return underlyingAmount;
    }

    /**
     * @notice Returns the amount of Ripe Tokens that underly a given amount of Unripe Tokens.
     * @dev Does NOT include the penalty associated with the percent of Sprouts that are Rinsable
     * or Rinsed.
     * @param unripeToken The address of the Unripe Token.
     * @param amount The amount of the Unripe Token.
     * @return underlyingAmount The amount of Ripe Tokens that underly the given amount of
     * Unripe Tokens.
     */
    function getUnderlying(
        address unripeToken,
        uint256 amount
    ) public view returns (uint256 underlyingAmount) {
        return LibUnripe.unripeToUnderlying(unripeToken, amount, IBean(unripeToken).totalSupply());
    }

    /**
     * @notice Getter function to get the corresponding penalty associated with an unripe asset.
     * @param unripeToken The address of the unripe token.
     * @return penalty The current penalty for converting unripe --> ripe
     */
    function getPenalty(address unripeToken) external view returns (uint256 penalty) {
        return getPenalizedUnderlying(unripeToken, LibUnripe.DECIMALS);
    }

    /**
     * @notice Getter function to get the corresponding amount
     * of ripe tokens from a set amount of unripe tokens according to current state.
     * @param unripeToken The address of the unripe token.
     * @param amount The amount of the unripe token.
     * @return redeem The amount of the corresponding ripe tokens
     */
    function getPenalizedUnderlying(
        address unripeToken,
        uint256 amount
    ) public view returns (uint256 redeem) {
<<<<<<< HEAD
        return
            LibUnripe._getPenalizedUnderlying(
                unripeToken,
                amount,
                IBean(unripeToken).totalSupply()
            );
    }

    function _getPenalizedUnderlying(
        address unripeToken,
        uint256 amount,
        uint256 supply
    ) public view returns (uint256 redeem) {
        return LibUnripe._getPenalizedUnderlying(unripeToken, amount, supply);
=======
        return LibUnripe.getPenalizedUnderlying(unripeToken, amount, IBean(unripeToken).totalSupply());
>>>>>>> 8bd11a21
    }

    /**
     * @notice Returns whether a token is an Unripe Token.
     * @param unripeToken The token address to check.
     * @return unripe Whether the token is Unripe or not.
     */
    function isUnripe(address unripeToken) external view returns (bool unripe) {
        unripe = LibUnripe.isUnripe(unripeToken);
    }

    /**
     * @notice Returns the amount of Ripe Tokens that underly a Farmer's balance of Unripe
     * Tokens.
     * @param unripeToken The address of the Unripe Token.
     * @param account The address of the Farmer to check.
     * @return underlying The amount of Ripe Tokens that underly the Farmer's balance.
     */
    function balanceOfUnderlying(
        address unripeToken,
        address account
    ) external view returns (uint256 underlying) {
        return getUnderlying(unripeToken, IERC20(unripeToken).balanceOf(account));
    }

    /**
     * @notice Returns the amount of Ripe Tokens that underly a Farmer's balance of Unripe
     * @param unripeToken The address of the unripe token.
     * @param account The address of the account to check.
     * @return underlying The theoretical amount of the ripe asset in the account.
     */
    function balanceOfPenalizedUnderlying(
        address unripeToken,
        address account
    ) external view returns (uint256 underlying) {
        return getPenalizedUnderlying(unripeToken, IERC20(unripeToken).balanceOf(account));
    }

    /**
     * @notice Returns the % of Ripe Tokens that have been recapiatlized for a given Unripe Token.
     * @param unripeToken The address of the Unripe Token.
     * @return percent The recap % of the token.
     */
    function getRecapFundedPercent(address unripeToken) public view returns (uint256 percent) {
        if (unripeToken == C.UNRIPE_BEAN) {
            return LibUnripe.percentBeansRecapped();
        } else if (unripeToken == C.UNRIPE_LP) {
            return LibUnripe.percentLPRecapped();
        }
        revert("not vesting");
    }

    /**
     * @notice Returns the % penalty of Chopping an Unripe Token into its Ripe Token.
     * @param unripeToken The address of the Unripe Token.
     * @return penalty The penalty % of Chopping derived from %Recapitalized^2.
     * @dev `address` parameter retained for backwards compatiability.
     */
    function getPercentPenalty(address unripeToken) external view returns (uint256 penalty) {
        if (unripeToken == C.UNRIPE_BEAN) { 
            return LibUnripe.getPenalizedUnderlying(
                unripeToken,
                LibUnripe.DECIMALS,
                IERC20(unripeToken).totalSupply()
            );
        }
        
        if (unripeToken == C.UNRIPE_LP) { 
            return LibUnripe.getTotalRecapitalizedPercent()
                .mul(LibUnripe.getTotalRecapitalizedPercent())
                .div(LibUnripe.DECIMALS);
        }
    }

    /**
     * @notice Returns % of Sprouts that are Rinsable or Rinsed.
     * @return percent The % stemming from the recap.
     */
    function getRecapPaidPercent() external view returns (uint256 percent) {
        percent = LibUnripe.getRecapPaidPercentAmount(LibUnripe.DECIMALS);
    }

    /**
     * @notice Returns the amount of Ripe Tokens that underly a single Unripe Token.
     * @dev has 6 decimals of precision.
     * @param unripeToken The address of the unripe token.
     * @return underlyingPerToken The underlying ripe token per unripe token.
     */
    function getUnderlyingPerUnripeToken(
        address unripeToken
    ) external view returns (uint256 underlyingPerToken) {
        underlyingPerToken = s
            .sys
            .silo
            .unripeSettings[unripeToken]
            .balanceOfUnderlying
            .mul(LibUnripe.DECIMALS)
            .div(IERC20(unripeToken).totalSupply());
    }

    /**
     * @notice Returns the total amount of Ripe Tokens for a given Unripe Token.
     * @param unripeToken The address of the unripe token.
     * @return underlying The total balance of the token.
     */
    function getTotalUnderlying(address unripeToken) external view returns (uint256 underlying) {
        return s.sys.silo.unripeSettings[unripeToken].balanceOfUnderlying;
    }

    /**
     * @notice Adds an Unripe Token to Beanstalk.
     * @param unripeToken The address of the Unripe Token to be added.
     * @param underlyingToken The address of the Ripe Token.
     * @param root The merkle root, which is used to verify claims.
     */
    function addUnripeToken(
        address unripeToken,
        address underlyingToken,
        bytes32 root
    ) external payable fundsSafu noNetFlow noSupplyChange nonReentrant {
        LibDiamond.enforceIsOwnerOrContract();
        s.sys.silo.unripeSettings[unripeToken].underlyingToken = underlyingToken;
        emit AddUnripeToken(unripeToken, underlyingToken, root);
    }

    /**
     * @notice Returns the Ripe Token of an Unripe Token.
     * @param unripeToken The address of the Unripe Token.
     * @return underlyingToken The address of the Ripe Token.
     */
    function getUnderlyingToken(
        address unripeToken
    ) external view returns (address underlyingToken) {
        return LibUnripe._getUnderlyingToken(unripeToken);
    }

    /////////////// UNDERLYING TOKEN MIGRATION //////////////////

    /**
     * @notice Adds Ripe Tokens to an Unripe Token. Used when changing the Ripe Token.
     * @param unripeToken The Unripe Token to add Underlying tokens to.
     * @param amount The amount of Ripe Tokens to add.
     * @dev Used to migrate the Ripe Token of an Unripe Token to a new token.
     * Only callable by the contract owner.
     */
    function addMigratedUnderlying(
        address unripeToken,
        uint256 amount
    ) external payable fundsSafu noNetFlow noSupplyChange nonReentrant {
        LibDiamond.enforceIsContractOwner();
        IERC20(s.sys.silo.unripeSettings[unripeToken].underlyingToken).safeTransferFrom(
            LibTractor._user(),
            address(this),
            amount
        );
        LibUnripe.incrementUnderlying(unripeToken, amount);
    }

    /**
     * @notice Switches the Ripe Token of an Unripe Token.
     * @param unripeToken The Unripe Token to switch the Ripe Token of.
     * @param newUnderlyingToken The new Ripe Token to switch to.
     * @dev `s.silo.unripeSettings[unripeToken].balanceOfUnderlying` must be 0.
     */
    function switchUnderlyingToken(
        address unripeToken,
        address newUnderlyingToken
    ) external payable fundsSafu noNetFlow noSupplyChange {
        LibDiamond.enforceIsContractOwner();
        require(
            s.sys.silo.unripeSettings[unripeToken].balanceOfUnderlying == 0,
            "Unripe: Underlying balance > 0"
        );
        LibUnripe.switchUnderlyingToken(unripeToken, newUnderlyingToken);
    }

    /**
     * @notice Returns the number of Beans that are locked (not in circulation) using the TWA reserves in
     * the Bean:Eth Well including the Unchoppable Beans underlying the Unripe Bean and Unripe LP
     * Tokens.
     */
    function getLockedBeans() external view returns (uint256) {
<<<<<<< HEAD
=======
        uint256[] memory twaReserves = LibWell.getTwaReservesFromBeanstalkPump(LibBarnRaise.getBarnRaiseWell());
        return LibUnripe.getLockedBeans(twaReserves);
    }

    /**
     * @notice returns the locked beans given the cumulative reserves and timestamp.
     */
    function getLockedBeansFromTwaReserves(
        bytes memory cumulativeReserves,
        uint40 timestamp
    ) external view returns (uint256) {
        address underlyingUrLpWell = s.u[C.UNRIPE_LP].underlyingToken;
>>>>>>> 8bd11a21
        uint256[] memory twaReserves = LibWell.getTwaReservesFromPump(
            LibBarnRaise.getBarnRaiseWell()
        );
        return LibUnripe.getLockedBeans(twaReserves);
    }

    /**
     * @notice Returns the number of Beans that are locked underneath the Unripe Bean token.
     */
    function getLockedBeansUnderlyingUnripeBean() external view returns (uint256) {
<<<<<<< HEAD
        return
            LibLockedUnderlying.getLockedUnderlying(
                C.UNRIPE_BEAN,
                LibUnripe.getRecapPaidPercentAmount(1e6)
            );
=======
        return LibLockedUnderlying.getLockedUnderlying(
            C.UNRIPE_BEAN,
            LibUnripe.getTotalRecapitalizedPercent()
        );
>>>>>>> 8bd11a21
    }

    /**
     * @notice Returns the number of Beans that are locked underneath the Unripe LP Token.
     */
    function getLockedBeansUnderlyingUnripeLP() external view returns (uint256) {
<<<<<<< HEAD
        uint256[] memory twaReserves = LibWell.getTwaReservesFromPump(
            LibBarnRaise.getBarnRaiseWell()
        );
=======
        uint256[] memory twaReserves = LibWell.getTwaReservesFromBeanstalkPump(LibBarnRaise.getBarnRaiseWell());
>>>>>>> 8bd11a21
        return LibUnripe.getLockedBeansFromLP(twaReserves);
    }

    /**
     * @notice returns the amount of dollars recapitalized in the barn raise.
     */
    function getRecapitalized() external view returns (uint256) {
        return s.recapitalized;
    }
}<|MERGE_RESOLUTION|>--- conflicted
+++ resolved
@@ -18,12 +18,7 @@
 import {ReentrancyGuard} from "contracts/beanstalk/ReentrancyGuard.sol";
 import {LibRedundantMath256} from "contracts/libraries/LibRedundantMath256.sol";
 import {LibLockedUnderlying} from "contracts/libraries/LibLockedUnderlying.sol";
-<<<<<<< HEAD
 import {SafeERC20} from "@openzeppelin/contracts/token/ERC20/utils/SafeERC20.sol";
-=======
-import {LibChop} from "contracts/libraries/LibChop.sol";
-import {LibBarnRaise} from "contracts/libraries/LibBarnRaise.sol";
->>>>>>> 8bd11a21
 
 /**
  * @title UnripeFacet
@@ -140,24 +135,7 @@
         address unripeToken,
         uint256 amount
     ) public view returns (uint256 redeem) {
-<<<<<<< HEAD
-        return
-            LibUnripe._getPenalizedUnderlying(
-                unripeToken,
-                amount,
-                IBean(unripeToken).totalSupply()
-            );
-    }
-
-    function _getPenalizedUnderlying(
-        address unripeToken,
-        uint256 amount,
-        uint256 supply
-    ) public view returns (uint256 redeem) {
-        return LibUnripe._getPenalizedUnderlying(unripeToken, amount, supply);
-=======
         return LibUnripe.getPenalizedUnderlying(unripeToken, amount, IBean(unripeToken).totalSupply());
->>>>>>> 8bd11a21
     }
 
     /**
@@ -340,21 +318,6 @@
      * Tokens.
      */
     function getLockedBeans() external view returns (uint256) {
-<<<<<<< HEAD
-=======
-        uint256[] memory twaReserves = LibWell.getTwaReservesFromBeanstalkPump(LibBarnRaise.getBarnRaiseWell());
-        return LibUnripe.getLockedBeans(twaReserves);
-    }
-
-    /**
-     * @notice returns the locked beans given the cumulative reserves and timestamp.
-     */
-    function getLockedBeansFromTwaReserves(
-        bytes memory cumulativeReserves,
-        uint40 timestamp
-    ) external view returns (uint256) {
-        address underlyingUrLpWell = s.u[C.UNRIPE_LP].underlyingToken;
->>>>>>> 8bd11a21
         uint256[] memory twaReserves = LibWell.getTwaReservesFromPump(
             LibBarnRaise.getBarnRaiseWell()
         );
@@ -365,31 +328,19 @@
      * @notice Returns the number of Beans that are locked underneath the Unripe Bean token.
      */
     function getLockedBeansUnderlyingUnripeBean() external view returns (uint256) {
-<<<<<<< HEAD
-        return
-            LibLockedUnderlying.getLockedUnderlying(
-                C.UNRIPE_BEAN,
-                LibUnripe.getRecapPaidPercentAmount(1e6)
-            );
-=======
         return LibLockedUnderlying.getLockedUnderlying(
             C.UNRIPE_BEAN,
             LibUnripe.getTotalRecapitalizedPercent()
         );
->>>>>>> 8bd11a21
     }
 
     /**
      * @notice Returns the number of Beans that are locked underneath the Unripe LP Token.
      */
     function getLockedBeansUnderlyingUnripeLP() external view returns (uint256) {
-<<<<<<< HEAD
         uint256[] memory twaReserves = LibWell.getTwaReservesFromPump(
             LibBarnRaise.getBarnRaiseWell()
         );
-=======
-        uint256[] memory twaReserves = LibWell.getTwaReservesFromBeanstalkPump(LibBarnRaise.getBarnRaiseWell());
->>>>>>> 8bd11a21
         return LibUnripe.getLockedBeansFromLP(twaReserves);
     }
 
@@ -397,6 +348,6 @@
      * @notice returns the amount of dollars recapitalized in the barn raise.
      */
     function getRecapitalized() external view returns (uint256) {
-        return s.recapitalized;
+        return s.sys.fert.recapitalized;
     }
 }