--- conflicted
+++ resolved
@@ -20,11 +20,7 @@
  * @author pizzaman1337
  * @title Handles Migration related functions for the new Silo
  **/
-<<<<<<< HEAD
 contract MigrationFacet is Invariable, ReentrancyGuard {
-=======
-contract MigrationFacet is ReentrancyGuard {
->>>>>>> 9e1a121d
     /**
      * @notice Migrates farmer's deposits from old (seasons based) to new silo (stems based).
      * @param account Address of the account to migrate
@@ -50,12 +46,8 @@
         uint256 stalkDiff,
         uint256 seedsDiff,
         bytes32[] calldata proof
-<<<<<<< HEAD
     // NOTE: Stack too deep when using noNetFlow invariant.
     ) external payable fundsSafu noSupplyChange { // noNetFlow
-=======
-    ) external payable {
->>>>>>> 9e1a121d
         uint256 seedsVariance = LibLegacyTokenSilo._mowAndMigrate(
             account,
             tokens,
