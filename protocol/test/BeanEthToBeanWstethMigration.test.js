const { expect } = require('chai');
const { takeSnapshot, revertToSnapshot } = require("./utils/snapshot.js");
const { BEAN, UNRIPE_LP, BEAN_ETH_WELL, BCM, PUBLIUS, WSTETH, BEAN_WSTETH_WELL } = require('./utils/constants.js');
const { to6, to18 } = require('./utils/helpers.js');
const { bipMigrateUnripeBeanEthToBeanSteth, bipSeedGauge } = require('../scripts/bips.js');
const { getBeanstalk, getBeanstalkAdminControls, getWeth } = require('../utils/contracts.js');
const { impersonateBeanstalkOwner, impersonateSigner } = require('../utils/signer.js');
const { ethers } = require('hardhat');
const { ConvertEncoder } = require('./utils/encoder.js');
const { getWellContractAt } = require('../utils/well.js');
const { impersonateBean, impersonateWsteth } = require('../scripts/impersonate.js');
const { testIfRpcSet } = require('./utils/test.js');
const { deployBasinV1_1Upgrade } = require('../scripts/basinV1_1.js');
const { addAdminControls } = require('../utils/admin.js');
const { finishWstethMigration} = require('../scripts/beanWstethMigration.js');

let user,user2,owner;
let publius;

let underlyingBefore
let beanEthUnderlying
let snapshotId

async function fastForwardHour() {
  const lastTimestamp = (await ethers.provider.getBlock('latest')).timestamp;
  const hourTimestamp = parseInt(lastTimestamp/3600 + 1) * 3600
  await network.provider.send("evm_setNextBlockTimestamp", [hourTimestamp])
}

<<<<<<< HEAD
// Skipping because this migration already occured.
describe.skip('Bean:Eth to Bean:Wsteth Migration', function () {
=======
testIfRpcSet('Bean:Eth to Bean:Wsteth Migration', function () {
>>>>>>> 73d8a106
  before(async function () {

    [user, user2] = await ethers.getSigners()

    try {
      await network.provider.request({
        method: "hardhat_reset",
        params: [
          {
            forking: {
              jsonRpcUrl: process.env.FORKING_RPC,
              blockNumber: 19179000
            },
          },
        ],
      });
    } catch(error) {
      console.log('forking error in bean:eth -> bean:wsteth');
      console.log(error);
      return
    }

    await impersonateBean()
    this.wsteth = await ethers.getContractAt('MockWsteth', WSTETH);
    const stethPerToken = await this.wsteth.stEthPerToken();
    await impersonateWsteth()
    await this.wsteth.setStEthPerToken(stethPerToken)

    let c = {
      wellImplementation: await getWellContractAt('Well', '0xBA510e11eEb387fad877812108a3406CA3f43a4B'),
      aquifer: await getWellContractAt('Aquifer', '0xBA51AAAA95aeEFc1292515b36D86C51dC7877773')
    }

    c = await deployBasinV1_1Upgrade(c, true, undefined, false, false, mockPump=true)

    await bipSeedGauge(true, undefined, false)

    await addAdminControls();

    publius = await impersonateSigner(PUBLIUS, true)

    owner = await impersonateBeanstalkOwner()
    this.beanstalk = await getBeanstalk()
    this.well = await ethers.getContractAt('IWell', c.well.address);
    this.bean = await ethers.getContractAt('IBean', BEAN)
    this.beanEth = await ethers.getContractAt('IWell', BEAN_ETH_WELL)
    this.beanEthToken = await ethers.getContractAt('IERC20', BEAN_ETH_WELL)
    this.unripeLp = await ethers.getContractAt('IERC20', UNRIPE_LP)
    underlyingBefore = await this.beanstalk.getTotalUnderlying(UNRIPE_LP);

    this.beanWsteth = await ethers.getContractAt('IWell', BEAN_WSTETH_WELL)

    const pumps = await c.well.pumps();

    await bipMigrateUnripeBeanEthToBeanSteth(true, undefined, false)

    const reserves = await this.beanWsteth.getReserves();
  });

  beforeEach(async function () {
    snapshotId = await takeSnapshot()
  });

  afterEach(async function () {
    await revertToSnapshot(snapshotId)
  });

  describe('Initializes migration', async function () {

    describe("Bean Eth minting", async function () {
      it('resets well oracle snapshot', async function () {
        expect(await this.beanstalk.wellOracleSnapshot(BEAN_ETH_WELL)).to.be.equal('0x')
      })

      it('doesn\'t start the oracle next season well oracle snapshot', async function () {
        await fastForwardHour();
        await this.beanstalk.sunrise();
        expect(await this.beanstalk.wellOracleSnapshot(BEAN_ETH_WELL)).to.be.equal('0x')
      })

      it('doesn\'t start the oracle after 24 season well oracle snapshot', async function () {
        for (let i = 0; i < 23; i++) {
          await fastForwardHour();
          await this.beanstalk.sunrise();
        }
        expect(await this.beanstalk.wellOracleSnapshot(BEAN_ETH_WELL)).to.be.equal('0x')
      })

      it('starts the oracle after 24 season well oracle snapshot', async function () {
        for (let i = 0; i < 24; i++) {
          await fastForwardHour();
          await this.beanstalk.sunrise();
        }
        expect(await this.beanstalk.wellOracleSnapshot(BEAN_ETH_WELL)).to.be.not.equal('0x')
      })

    })

    it('Changings underlying token', async function () {
      expect(await this.beanstalk.getBarnRaiseToken()).to.be.equal(WSTETH)
    })

    it('Barn Raise Token', async function () {
      expect(await this.beanstalk.getBarnRaiseWell()).to.be.equal(BEAN_WSTETH_WELL)
    })
  
    it('Removes underlying balance', async function () { 
      expect(await this.beanstalk.getTotalUnderlying(UNRIPE_LP)).to.be.equal(0)
    })
  
    it('Sends underlying balance to BCM', async function () {
      expect(await this.beanstalk.getExternalBalance(BCM, BEAN_ETH_WELL)).to.be.equal(underlyingBefore)
    })

    describe('Interactions with Unripe fail', async function () {
      it('chop fails', async function () {
        await this.beanstalk.connect(publius).withdrawDeposit(UNRIPE_LP, '-56836000000', to6('1'), 1);
        await expect(this.beanstalk.connect(publius).chop(UNRIPE_LP, to6('1'), 1, 0)).to.be.revertedWith("Chop: no underlying")
      })

      it('deposit fails', async function () {
        await this.beanstalk.connect(publius).withdrawDeposit(UNRIPE_LP, '-56836000000', to6('1'), 1);
        await expect(this.beanstalk.connect(publius).deposit(UNRIPE_LP, to6('1'),  1)).to.be.revertedWith('Silo: No Beans under Token.')
      })

      it('enrootDeposit fails', async function () {
        await expect(this.beanstalk.connect(publius).enrootDeposit(UNRIPE_LP, '-56836000000', to6('1'))).to.be.revertedWith('SafeMath: subtraction overflow');
      })

      it('enrootDeposits fails', async function () {
        await expect(this.beanstalk.connect(publius).enrootDeposits(UNRIPE_LP, ['-56836000000'], [to6('1')])).to.be.revertedWith('SafeMath: subtraction overflow');
      })

      it('convert Unripe Bean to LP fails', async function () {
        const liquidityAdder = await impersonateSigner('0x7eaE23DD0f0d8289d38653BCE11b92F7807eFB64', true);
        await this.wsteth.mint(liquidityAdder.address, to18('0.05'));
        await this.wsteth.connect(liquidityAdder).approve(this.well.address, to18('0.05'));
        await this.beanWsteth.connect(liquidityAdder).addLiquidity(['0', to18('0.05')], '0', liquidityAdder.address, ethers.constants.MaxUint256)
        await expect(this.beanstalk.connect(publius).convert(ConvertEncoder.convertUnripeBeansToLP(to6('200'), '0'), ['-16272000000'], [to6('200')])).to.be.revertedWith('SafeMath: division by zero');
      })

      it('convert Unripe LP to Bean fails', async function () {
        const liquidityAdder = await impersonateSigner('0x7eaE23DD0f0d8289d38653BCE11b92F7807eFB64', true);
        await expect(this.beanstalk.connect(publius).convert(ConvertEncoder.convertUnripeLPToBeans(to6('200'), '0'), ['-56836000000'], [to6('200')])).to.be.revertedWith('SafeMath: division by zero');
      })
    })
  })

  describe('Completes Migration', async function () {
    beforeEach(async function () {
      this.beanWstethUnderlying = await finishWstethMigration(true, false);
    })

    it("successfully adds underlying", async function () {
      expect(await this.beanstalk.getTotalUnderlying(UNRIPE_LP)).to.be.equal(this.beanWstethUnderlying)
      expect(await this.beanstalk.getUnderlying(UNRIPE_LP, await this.unripeLp.totalSupply())).to.be.equal(this.beanWstethUnderlying)
    })

    describe('Interactions with Unripe succeed', async function () {
      it('chop succeeds', async function () {
        await this.beanstalk.connect(publius).withdrawDeposit(UNRIPE_LP, '-56836000000', to6('1'), 1);
        await this.beanstalk.connect(publius).chop(UNRIPE_LP, to6('1'), 1, 0);
      })

      it('deposit succeeds', async function () {
        await this.beanstalk.connect(publius).withdrawDeposit(UNRIPE_LP, '-56836000000', to6('1'), 1);
        await this.beanstalk.connect(publius).deposit(UNRIPE_LP, to6('1'),  1);
      })

      it('enrootDeposit succeeds', async function () {
        await this.beanstalk.connect(publius).enrootDeposit(UNRIPE_LP, '-56836000000', to6('1'));
      })

      it('enrootDeposits succeeds', async function () {
        await this.beanstalk.connect(publius).enrootDeposits(UNRIPE_LP, ['-56836000000'], [to6('1')]);
      })

      it('convert Unripe Bean to LP succeeds', async function () {
        await this.beanstalk.connect(publius).convert(ConvertEncoder.convertUnripeBeansToLP(to6('200'), '0'), ['-16272000000'], [to6('200')]);
      })

      it('convert Unripe LP to Bean succeeds', async function () {
        await impersonateBean()
        await this.bean.mint(user.address, to6('100000'))
        await this.bean.connect(user).approve(BEAN_WSTETH_WELL, to6('100000'))
        await this.beanWsteth.connect(user).addLiquidity([to6('100000'), '0'], '0', user.address, ethers.constants.MaxUint256);
        await this.beanstalk.connect(publius).convert(ConvertEncoder.convertUnripeLPToBeans(to6('200'), '0'), ['-56836000000'], [to6('200')])
      })
    })
  })
})<|MERGE_RESOLUTION|>--- conflicted
+++ resolved
@@ -27,12 +27,8 @@
   await network.provider.send("evm_setNextBlockTimestamp", [hourTimestamp])
 }
 
-<<<<<<< HEAD
 // Skipping because this migration already occured.
 describe.skip('Bean:Eth to Bean:Wsteth Migration', function () {
-=======
-testIfRpcSet('Bean:Eth to Bean:Wsteth Migration', function () {
->>>>>>> 73d8a106
   before(async function () {
 
     [user, user2] = await ethers.getSigners()
