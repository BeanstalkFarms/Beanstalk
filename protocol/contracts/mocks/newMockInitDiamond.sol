/*
 SPDX-License-Identifier: MIT
*/

pragma solidity ^0.8.20;

import {AppStorage} from "contracts/beanstalk/storage/AppStorage.sol";
import {AssetSettings} from "contracts/beanstalk/storage/System.sol";
import "contracts/beanstalk/init/InitalizeDiamond.sol";
import {LibWhitelistedTokens} from "contracts/libraries/Silo/LibWhitelistedTokens.sol";
import {LibWhitelist} from "contracts/libraries/Silo/LibWhitelist.sol";
import {LibUnripe} from "contracts/libraries/LibUnripe.sol";
import {BDVFacet} from "contracts/beanstalk/silo/BDVFacet.sol";
import {C} from "contracts/C.sol";

/**
 * @author Publius, Brean
 * @title MockInitDiamond
 * @notice MockInitDiamond initializes the Beanstalk Diamond.
 * @dev MockInitDiamond additionally:
 * - Sets the barn raise well.
 * - Whitelists the bean:wsteth well.
 * - Whitelists unripe assets.
 **/
contract MockInitDiamond is InitalizeDiamond {
    // min 1micro stalk earned per season due to germination.
    uint32 constant INIT_UR_BEAN_STALK_EARNED_PER_SEASON = 1;
    uint32 constant INIT_BEAN_WSTETH_WELL_STALK_EARNED_PER_SEASON = 4e6;
    uint128 constant INIT_TOKEN_WURLP_POINTS = 100e18;
    uint32 constant INIT_BEAN_WURLP_PERCENT_TARGET = 50e6;

    function init() external {
        // initalize the default state of the diamond.
        // {see. InitalizeDiamond.initalizeDiamond()}
        initalizeDiamond(C.BEAN, C.BEAN_ETH_WELL);

        // initalizes unripe assets.
        // sets the underlying LP token of unripeLP to the Bean:wstETH well.
        address underlyingUrLPWell = C.BEAN_WSTETH_WELL;
        whitelistUnderlyingUrLPWell(underlyingUrLPWell);
        initalizeUnripeAssets(underlyingUrLPWell);
    }

    function initalizeUnripeAssets(address well) internal {
        (
            address[] memory unripeTokens,
            address[] memory underlyingTokens
        ) = getInitalUnripeAndUnderlyingTokens(well);

        // set the underlying unripe tokens.
        setUnderlyingUnripe(unripeTokens, underlyingTokens, underlyingTokens[1]);
        // whitelist the unripe assets into the silo.
        whitelistUnripeAssets(unripeTokens, initalUnripeAssetSettings());
    }

    /**
     * @notice whitelists unripe assets.
     */
    function whitelistUnripeAssets(
        address[] memory tokens,
        AssetSettings[] memory assetSettings
    ) internal {
        for (uint i; i < tokens.length; i++) {
            // sets the silo settings for each token.
            s.sys.silo.assetSettings[tokens[i]] = assetSettings[i];
            // note: unripeLP is not an LP token (only the underlying is)
            LibWhitelistedTokens.addWhitelistStatus(
                tokens[i],
                true, // is whitelisted,
                false,
                false
            );
        }
    }

    /**
     * @notice sets the underlying tokens for unripe.
     * @dev assumes the last unripe token is the unripe LP.
     */
    function setUnderlyingUnripe(
        address[] memory unripeToken,
        address[] memory underlyingToken,
        address barnRaiseWell
    ) internal {
        // sets the underlying unripe for unripe assets.
        for (uint i; i < unripeToken.length; i++) {
            LibUnripe.switchUnderlyingToken(unripeToken[i], underlyingToken[i]);
        }

        // sets the barn raise token to the underlying of the unripe LP.
        s
            .sys
            .silo
            .unripeSettings[unripeToken[underlyingToken.length - 1]]
            .underlyingToken = barnRaiseWell;
    }

    /**
     * @notice initalizes the unripe silo settings.
     * @dev unripe bean and unrpe lp has the same settings,
     * other than the BDV calculation.
     */
    function initalUnripeAssetSettings()
        internal
        view
        returns (AssetSettings[] memory assetSettings)
    {
<<<<<<< HEAD
        Storage.Implementation memory impl = Storage.Implementation(
            address(0),
            bytes4(0),
            bytes1(0)
        );
        Storage.Implementation memory liquidityWeightImpl = Storage.Implementation(
            address(0),
            ILiquidityWeightFacet.maxWeight.selector,
            bytes1(0)
        );
        Storage.Implementation memory gaugePointImpl = Storage.Implementation(
            address(0),
            IGaugePointFacet.defaultGaugePointFunction.selector,
            bytes1(0)
        );

        siloSettings = new Storage.SiloSettings[](2);
        siloSettings[0] = Storage.SiloSettings({
=======
        assetSettings = new AssetSettings[](2);
        assetSettings[0] = AssetSettings({
>>>>>>> 62247cef
            selector: BDVFacet.unripeBeanToBDV.selector,
            stalkEarnedPerSeason: INIT_UR_BEAN_STALK_EARNED_PER_SEASON,
            stalkIssuedPerBdv: INIT_STALK_ISSUED_PER_BDV,
            milestoneSeason: s.sys.season.current,
            milestoneStem: 0,
            encodeType: 0x00,
            deltaStalkEarnedPerSeason: 0,
            gpSelector: bytes4(0),
            lwSelector: bytes4(0),
            gaugePoints: 0,
            optimalPercentDepositedBdv: 0,
            gaugePointImplementation: gaugePointImpl,
            liquidityWeightImplementation: liquidityWeightImpl
        });
        assetSettings[1] = AssetSettings({
            selector: BDVFacet.unripeLPToBDV.selector,
            stalkEarnedPerSeason: INIT_UR_BEAN_STALK_EARNED_PER_SEASON,
            stalkIssuedPerBdv: INIT_STALK_ISSUED_PER_BDV,
            milestoneSeason: s.sys.season.current,
            milestoneStem: 0,
            encodeType: 0x00,
            deltaStalkEarnedPerSeason: 0,
            gpSelector: bytes4(0),
            lwSelector: bytes4(0),
            gaugePoints: 0,
            optimalPercentDepositedBdv: 0,
            gaugePointImplementation: gaugePointImpl,
            liquidityWeightImplementation: liquidityWeightImpl
        });
    }

    /**
     * @notice returns the inital unripe and underlying tokens.
     */
    function getInitalUnripeAndUnderlyingTokens(
        address underlyingUrLPWell
    ) internal pure returns (address[] memory unripeTokens, address[] memory underlyingTokens) {
        unripeTokens = new address[](2);
        underlyingTokens = new address[](2);
        unripeTokens[0] = C.UNRIPE_BEAN;
        unripeTokens[1] = C.UNRIPE_LP;
        underlyingTokens[0] = C.BEAN;
        underlyingTokens[1] = underlyingUrLPWell;
    }

    /**
     * @notice if unripe assets are being whitelisted, the underlying
     * well must be whitelisted.
     */
    function whitelistUnderlyingUrLPWell(address well) internal {
        // whitelist bean:stETH well
        Storage.Implementation memory impl = Storage.Implementation(
            address(0),
            bytes4(0),
            bytes1(0)
        );
        // note: no error checking:
        s.sys.silo.assetSettings[well] = AssetSettings({
            selector: BDVFacet.wellBdv.selector,
            stalkEarnedPerSeason: INIT_BEAN_WSTETH_WELL_STALK_EARNED_PER_SEASON,
            stalkIssuedPerBdv: INIT_STALK_ISSUED_PER_BDV,
            milestoneSeason: s.sys.season.current,
            milestoneStem: 0,
            encodeType: 0x01,
            deltaStalkEarnedPerSeason: 0,
            gpSelector: IGaugePointFacet.defaultGaugePointFunction.selector,
            lwSelector: ILiquidityWeightFacet.maxWeight.selector,
            gaugePoints: INIT_TOKEN_WURLP_POINTS,
            optimalPercentDepositedBdv: INIT_BEAN_WURLP_PERCENT_TARGET,
            gaugePointImplementation: Storage.Implementation(
                address(0),
                IGaugePointFacet.defaultGaugePointFunction.selector,
                bytes1(0)
            ),
            liquidityWeightImplementation: Storage.Implementation(
                address(0),
                ILiquidityWeightFacet.maxWeight.selector,
                bytes1(0)
            )
        });

        // updates the optimal percent deposited for bean:eth.
        LibWhitelist.updateOptimalPercentDepositedBdvForToken(
            C.BEAN_ETH_WELL,
            INIT_BEAN_TOKEN_WELL_PERCENT_TARGET - INIT_BEAN_WURLP_PERCENT_TARGET
        );

        // update whitelist status.
        LibWhitelistedTokens.addWhitelistStatus(
            well,
            true, // is whitelisted,
            true, // is LP
            true // is well
        );

        s.sys.usdTokenPrice[well] = 1;
        s.sys.twaReserves[well].reserve0 = 1;
        s.sys.twaReserves[well].reserve1 = 1;
    }
}<|MERGE_RESOLUTION|>--- conflicted
+++ resolved
@@ -105,29 +105,20 @@
         view
         returns (AssetSettings[] memory assetSettings)
     {
-<<<<<<< HEAD
-        Storage.Implementation memory impl = Storage.Implementation(
-            address(0),
-            bytes4(0),
-            bytes1(0)
-        );
-        Storage.Implementation memory liquidityWeightImpl = Storage.Implementation(
+        Implementation memory impl = Implementation(address(0), bytes4(0), bytes1(0));
+        Implementation memory liquidityWeightImpl = Implementation(
             address(0),
             ILiquidityWeightFacet.maxWeight.selector,
             bytes1(0)
         );
-        Storage.Implementation memory gaugePointImpl = Storage.Implementation(
+        Implementation memory gaugePointImpl = Implementation(
             address(0),
             IGaugePointFacet.defaultGaugePointFunction.selector,
             bytes1(0)
         );
 
-        siloSettings = new Storage.SiloSettings[](2);
-        siloSettings[0] = Storage.SiloSettings({
-=======
         assetSettings = new AssetSettings[](2);
         assetSettings[0] = AssetSettings({
->>>>>>> 62247cef
             selector: BDVFacet.unripeBeanToBDV.selector,
             stalkEarnedPerSeason: INIT_UR_BEAN_STALK_EARNED_PER_SEASON,
             stalkIssuedPerBdv: INIT_STALK_ISSUED_PER_BDV,
@@ -179,11 +170,7 @@
      */
     function whitelistUnderlyingUrLPWell(address well) internal {
         // whitelist bean:stETH well
-        Storage.Implementation memory impl = Storage.Implementation(
-            address(0),
-            bytes4(0),
-            bytes1(0)
-        );
+        Implementation memory impl = Implementation(address(0), bytes4(0), bytes1(0));
         // note: no error checking:
         s.sys.silo.assetSettings[well] = AssetSettings({
             selector: BDVFacet.wellBdv.selector,
@@ -197,12 +184,12 @@
             lwSelector: ILiquidityWeightFacet.maxWeight.selector,
             gaugePoints: INIT_TOKEN_WURLP_POINTS,
             optimalPercentDepositedBdv: INIT_BEAN_WURLP_PERCENT_TARGET,
-            gaugePointImplementation: Storage.Implementation(
+            gaugePointImplementation: Implementation(
                 address(0),
                 IGaugePointFacet.defaultGaugePointFunction.selector,
                 bytes1(0)
             ),
-            liquidityWeightImplementation: Storage.Implementation(
+            liquidityWeightImplementation: Implementation(
                 address(0),
                 ILiquidityWeightFacet.maxWeight.selector,
                 bytes1(0)
