import { Address, BigDecimal, BigInt, log } from "@graphprotocol/graph-ts";
import { Beanstalk } from "../generated/Season-Replanted/Beanstalk";
import { BEANSTALK, BEAN_ERC20, FERTILIZER } from "../../subgraph-core/utils/Constants";
<<<<<<< HEAD
import { ONE_BD, ONE_BI, toDecimal, ZERO_BD, ZERO_BI } from "../../subgraph-core/utils/Decimals";
=======
import { ONE_BD, ONE_BI, toBigInt, toDecimal, ZERO_BD, ZERO_BI } from "../../subgraph-core/utils/Decimals";
>>>>>>> 2cec204a
import { loadFertilizer } from "./utils/Fertilizer";
import { loadFertilizerYield } from "./utils/FertilizerYield";
import {
  loadSilo,
  loadSiloAsset,
  loadSiloHourlySnapshot,
  loadSiloYield,
  loadTokenYield,
<<<<<<< HEAD
  loadWhitelistTokenSetting
=======
  loadWhitelistTokenSetting,
  SiloAsset_findIndex_token
>>>>>>> 2cec204a
} from "./utils/SiloEntities";
import { BigDecimal_max, BigDecimal_sum, BigInt_max, BigInt_sum } from "../../subgraph-core/utils/ArrayMath";
import { getGerminatingBdvs, tryLoadBothGerminating } from "./utils/Germinating";
import { getCurrentSeason } from "./utils/Season";
<<<<<<< HEAD
import { WhitelistTokenSetting } from "../generated/schema";
=======
import { SiloAsset, WhitelistTokenSetting } from "../generated/schema";
>>>>>>> 2cec204a

const ROLLING_24_WINDOW = 24;
const ROLLING_7_DAY_WINDOW = 168;
const ROLLING_30_DAY_WINDOW = 720;

// Note: minimum value of `t` is 6075
export function updateBeanEMA(t: i32, timestamp: BigInt): void {
  updateWindowEMA(t, timestamp, ROLLING_24_WINDOW);
  updateWindowEMA(t, timestamp, ROLLING_7_DAY_WINDOW);
  updateWindowEMA(t, timestamp, ROLLING_30_DAY_WINDOW);
}

/**
 *
 *
 */
function updateWindowEMA(t: i32, timestamp: BigInt, window: i32): void {
  // Historic cache values up to season 20,000
  if (t <= 20_000) {
    let silo = loadSilo(BEANSTALK);
    let siloYield = loadSiloYield(t, window);

    siloYield.whitelistedTokens = silo.whitelistedTokens;
    siloYield.save();

    updateFertAPY(t, timestamp, window);

    return;
  }

  let silo = loadSilo(BEANSTALK);
  let siloYield = loadSiloYield(t, window);

  // When less then window data points are available,
  // smooth over whatever is available. Otherwise use the full window.
  siloYield.u = t - 6074 < window ? t - 6074 : window;
  siloYield.whitelistedTokens = silo.whitelistedTokens;

  // Calculate the current beta value
  siloYield.beta = BigDecimal.fromString("2").div(BigDecimal.fromString((siloYield.u + 1).toString()));

  // Perform the EMA Calculation
  let currentEMA = ZERO_BD;
  let priorEMA = ZERO_BD;

  if (siloYield.u < window) {
    // Recalculate EMA from initial season since beta has changed
    for (let i = 6075; i <= t; i++) {
      let season = loadSiloHourlySnapshot(BEANSTALK, i, timestamp);
      currentEMA = toDecimal(season.deltaBeanMints).minus(priorEMA).times(siloYield.beta).plus(priorEMA);
      priorEMA = currentEMA;
    }
  } else {
    // Calculate EMA for the prior 720 seasons
    for (let i = t - window + 1; i <= t; i++) {
      let season = loadSiloHourlySnapshot(BEANSTALK, i, timestamp);
      currentEMA = toDecimal(season.deltaBeanMints).minus(priorEMA).times(siloYield.beta).plus(priorEMA);
      priorEMA = currentEMA;
    }
  }

  siloYield.beansPerSeasonEMA = currentEMA;
  siloYield.createdAt = timestamp;
  siloYield.save();

  updateSiloVAPYs(t, timestamp, window);
  updateFertAPY(t, timestamp, window);
}

export function updateSiloVAPYs(t: i32, timestamp: BigInt, window: i32): void {
  let silo = loadSilo(BEANSTALK);
  let siloYield = loadSiloYield(t, window);
  const currentEMA = siloYield.beansPerSeasonEMA;

  // Retrieve all current whitelist settings, and determine whether gauge is live or not.
  // Indices in whitelistSettings, gaugeSettings, and apys arrays refer to the same token.
  let whitelistSettings: WhitelistTokenSetting[] = [];
  let gaugeSettings: Array<WhitelistTokenSetting | null> = [];
  let isGaugeLive = false;
  for (let i = 0; i < siloYield.whitelistedTokens.length; ++i) {
    let token = Address.fromString(siloYield.whitelistedTokens[i]);
    let tokenSetting = loadWhitelistTokenSetting(token);

    whitelistSettings.push(tokenSetting);
    if (tokenSetting.gpSelector !== null) {
      gaugeSettings.push(tokenSetting);
      isGaugeLive = true;
    } else {
      gaugeSettings.push(null);
    }
  }

  let apys: BigDecimal[][] = [];

  // Chooses which apy calculation to use
  if (!isGaugeLive) {
    const beanGrownStalk = loadWhitelistTokenSetting(BEAN_ERC20).stalkEarnedPerSeason;
    for (let i = 0; i < whitelistSettings.length; ++i) {
      const tokenAPY = calculateAPYPreGauge(
        currentEMA,
        toDecimal(whitelistSettings[i].stalkEarnedPerSeason),
        toDecimal(beanGrownStalk),
        silo.stalk.plus(silo.plantableStalk),
        silo.seeds
      );
      apys.push(tokenAPY);
    }
  } else {
    let tokens: i32[] = [];
    let gaugeLpPoints: BigDecimal[] = [];
    let gaugeLpDepositedBdv: BigDecimal[] = [];
    let gaugeLpOptimalPercentBdv: BigDecimal[] = [];

    let nonGaugeDepositedBdv = ZERO_BD;
    let depositedBeanBdv = ZERO_BD;

    let initialR = toDecimal(silo.beanToMaxLpGpPerBdvRatio!, 20);
    let siloStalk = toDecimal(silo.stalk.plus(silo.plantableStalk));

    let germinatingBeanBdv: BigDecimal[] = [];
    let germinatingGaugeLpBdv: BigDecimal[][] = [];
    let germinatingNonGaugeBdv: BigDecimal[] = [ZERO_BD, ZERO_BD];

    let staticSeeds: Array<BigDecimal | null> = [];

<<<<<<< HEAD
    for (let i = 0; i < whitelistSettings.length; ++i) {
      // Get the total deposited bdv of this asset
      const siloAsset = loadSiloAsset(BEANSTALK, Address.fromBytes(whitelistSettings[i].id));
      const depositedBdv = toDecimal(siloAsset.depositedBDV);
=======
    // All tokens that are/could have been deposited in the silo
    const siloTokens = siloYield.whitelistedTokens.concat(silo.dewhitelistedTokens);
    const depositedAssets: SiloAsset[] = [];
    for (let i = 0; i < siloTokens.length; ++i) {
      depositedAssets.push(loadSiloAsset(BEANSTALK, Address.fromString(siloTokens[i])));
    }

    // .load() is not supported on graph-node v0.30.0. Instead the above derivation of depositedAssets is used
    // const depositedAssets = silo.assets.load();

    for (let i = 0; i < whitelistSettings.length; ++i) {
      // Get the total deposited bdv of this asset. Remove whitelsited assets from the list as they are encountered
      const depositedIndex = SiloAsset_findIndex_token(depositedAssets, whitelistSettings[i].id.toHexString());
      const depositedAsset = depositedAssets.splice(depositedIndex, 1)[0];
      const depositedBdv = toDecimal(depositedAsset.depositedBDV);
>>>>>>> 2cec204a

      const germinating = getGerminatingBdvs(Address.fromBytes(whitelistSettings[i].id));

      if (gaugeSettings[i] !== null) {
        tokens.push(gaugeLpPoints.length);
        gaugeLpPoints.push(toDecimal(gaugeSettings[i]!.gaugePoints!, 18));
        gaugeLpOptimalPercentBdv.push(toDecimal(gaugeSettings[i]!.optimalPercentDepositedBdv!));
        gaugeLpDepositedBdv.push(depositedBdv);
        germinatingGaugeLpBdv.push(germinating);
        staticSeeds.push(null);
      } else {
        if (whitelistSettings[i].id == BEAN_ERC20) {
          tokens.push(-1);
          depositedBeanBdv = depositedBdv;
          germinatingBeanBdv = germinating;
          staticSeeds.push(null);
        } else {
          tokens.push(-2);
          nonGaugeDepositedBdv = nonGaugeDepositedBdv.plus(depositedBdv);
          germinatingNonGaugeBdv = [germinatingNonGaugeBdv[0].plus(germinating[0]), germinatingNonGaugeBdv[1].plus(germinating[1])];
          staticSeeds.push(toDecimal(whitelistSettings[i].stalkEarnedPerSeason));
        }
      }
    }

<<<<<<< HEAD
=======
    // Remaining assets in the depositedAssets list must have been dewhitelisted. Include in nonGaugeBdv.
    for (let i = 0; i < depositedAssets.length; ++i) {
      nonGaugeDepositedBdv = nonGaugeDepositedBdv.plus(toDecimal(depositedAssets[i].depositedBDV));
    }

>>>>>>> 2cec204a
    const CATCH_UP_RATE = BigDecimal.fromString("4320");
    apys = calculateGaugeVAPYs(
      tokens,
      currentEMA,
      gaugeLpPoints,
      gaugeLpDepositedBdv,
      nonGaugeDepositedBdv,
      gaugeLpOptimalPercentBdv,
      initialR,
      depositedBeanBdv,
      siloStalk,
      CATCH_UP_RATE,
      BigInt.fromU32(getCurrentSeason(BEANSTALK)),
      germinatingBeanBdv,
      germinatingGaugeLpBdv,
      germinatingNonGaugeBdv,
      staticSeeds
    );
  }

  // Save the apys
  for (let i = 0; i < apys.length; ++i) {
<<<<<<< HEAD
=======
    //FIXME
>>>>>>> 2cec204a
    let tokenYield = loadTokenYield(Address.fromBytes(whitelistSettings[i].id), t, window);
    tokenYield.beanAPY = apys[i][0];
    tokenYield.stalkAPY = apys[i][1];
    tokenYield.createdAt = timestamp;
    tokenYield.save();
  }
}

/**
 *
 * @param n An estimate of number of Beans minted to the Silo per Season on average
 * over the next 720 Seasons. This could be pre-calculated as a SMA, EMA, or otherwise.
 * @param seedsPerBDV The number of seeds per BDV Beanstalk rewards for this token.
 * @returns
 */

export function calculateAPYPreGauge(
  n: BigDecimal,
  seedsPerBDV: BigDecimal,
  seedsPerBeanBDV: BigDecimal,
  stalk: BigInt,
  seeds: BigInt
): BigDecimal[] {
  // Initialize sequence
  let C = toDecimal(seeds); // Init: Total Seeds
  let K = toDecimal(stalk, 10); // Init: Total Stalk
  let b = seedsPerBDV.div(seedsPerBeanBDV); // Init: User BDV
  let k = BigDecimal.fromString("1"); // Init: User Stalk

  // Farmer initial values
  let b_start = b;
  let k_start = k;

  // Placeholders for above values during each iteration
  let C_i = ZERO_BD;
  let K_i = ZERO_BD;
  let b_i = ZERO_BD;
  let k_i = ZERO_BD;

  // Stalk and Seeds per Deposited Bean.
  let STALK_PER_SEED = BigDecimal.fromString("0.0001"); // 1/10,000 Stalk per Seed
  let STALK_PER_BEAN = seedsPerBeanBDV.div(BigDecimal.fromString("10000")); // 3 Seeds per Bean * 1/10,000 Stalk per Seed

  for (let i = 0; i < 8760; i++) {
    // Each Season, Farmer's ownership = `current Stalk / total Stalk`
    let ownership = k.div(K);
    let newBDV = n.times(ownership);

    // Total Seeds: each seignorage Bean => 3 Seeds
    C_i = C.plus(n.times(seedsPerBeanBDV));
    // Total Stalk: each seignorage Bean => 1 Stalk, each outstanding Bean => 1/10_000 Stalk
    K_i = K.plus(n).plus(STALK_PER_SEED.times(C));
    // Farmer BDV: each seignorage Bean => 1 BDV
    b_i = b.plus(newBDV);
    // Farmer Stalk: each 1 BDV => 1 Stalk, each outstanding Bean => d = 1/5_000 Stalk per Bean
    k_i = k.plus(newBDV).plus(STALK_PER_BEAN.times(b));

    C = C_i;
    K = K_i;
    b = b_i;
    k = k_i;
  }

  // Examples:
  // -------------------------------
  // b_start = 1
  // b       = 1
  // b.minus(b_start) = 0   = 0% APY
  //
  // b_start = 1
  // b       = 1.1
  // b.minus(b_start) = 0.1 = 10% APY
  let beanApy = b.minus(b_start); // beanAPY
  let stalkApy = k.minus(k_start); // stalkAPY
<<<<<<< HEAD

  return [beanApy, stalkApy];
}

/**
 * Calculates silo Bean/Stalk vAPY when Seed Gauge is active.
 *
 * All of the array parameters should not be empty and be the same length, with one entry for every gauge lp deposit type
 *
 * @param token Which tokens to calculate the apy for. For a gauge lp token, provide an index corresponding to
 *        the position of that lp in the other array parameters. For Bean, provide -1.
 *        for a non-gauge token, provide -2. See staticSeeds parameter below
 * @param earnedBeans The average number of beans earned per season to use in the simulation
 * @param gaugeLpPoints Array of gauge points assigned to each gauge lp. With a single lp, there will be one entry
 * @param gaugeLpDepositedBdv Array of deposited bdv corresponding to each gauge lp
 * @param nonGaugeDepositedBdv Amount of (whitelisted) deposited bdv that is not tracked by the gauge system
 * @param gaugeLpOptimalPercentBdv Array of optimal bdv percentages for each lp
 * @param initialR Initial ratio of max LP gauge points per bdv to Bean gauge points per bdv
 * @param siloDepositedBeanBdv The total number of Beans in the silo
 * @param siloStalk The total amount of stalk in the silo
 * @param catchUpRate Target number of hours for a deposit's grown stalk to catch up
 *
 * GERMINATING PARAMS - First index corresponds to Even germinating, second index is Odd.
 *
 * @param season The current season, required for germinating.
 * @param germinatingBeanBdv Germinating beans bdv
 * @param gaugeLpGerminatingBdv Germinating bdv of each gauge lp. Each outer array entry corresponds to one lp
 * @param nonGaugeGerminatingBdv Germinating bdv of all non-gauge whitelisted assets
 *
 * UNRIPE
 *
 * @param staticSeeds Provided when `token` does not have its seeds dynamically changed by gauge
 *
 * Future work includes improvement of the `r` value simulation. This involves using Beanstalk's current state,
 * including L2SR and debt level (temperature cases). Also can be improved by tracking an expected ratio of
 * seasons with mints to seasons without mints. This will allow for a more accurate simulation of its fluctuation.
 */
export function calculateGaugeVAPYs(
  tokens: i32[],
  earnedBeans: BigDecimal,
  gaugeLpPoints: BigDecimal[],
  gaugeLpDepositedBdv: BigDecimal[],
  nonGaugeDepositedBdv: BigDecimal,
  gaugeLpOptimalPercentBdv: BigDecimal[],
  initialR: BigDecimal,
  siloDepositedBeanBdv: BigDecimal,
  siloStalk: BigDecimal,
  catchUpRate: BigDecimal,
  season: BigInt,
  germinatingBeanBdv: BigDecimal[],
  gaugeLpGerminatingBdv: BigDecimal[][],
  nonGaugeGerminatingBdv: BigDecimal[],
  staticSeeds: Array<BigDecimal | null>
): BigDecimal[][] {
  // Current percentages allocations of each LP
  let currentPercentLpBdv: BigDecimal[] = [];
  const sumLpBdv = BigDecimal_sum(gaugeLpDepositedBdv);
  for (let i = 0; i < gaugeLpDepositedBdv.length; ++i) {
    currentPercentLpBdv.push(gaugeLpDepositedBdv[i].div(sumLpBdv));
  }

  // Current LP GP allocation per BDV
  let lpGpPerBdv: BigDecimal[] = [];
  // Copy these input
  let gaugeLpPointsCopy: BigDecimal[] = [];
  let gaugeLpDepositedBdvCopy: BigDecimal[] = [];
  for (let i = 0; i < gaugeLpPoints.length; ++i) {
    lpGpPerBdv.push(gaugeLpPoints[i].div(gaugeLpDepositedBdv[i]));
    gaugeLpDepositedBdvCopy.push(gaugeLpDepositedBdv[i]);
    gaugeLpPointsCopy.push(gaugeLpPoints[i]);
  }

  let r = initialR;
  let beanBdv = siloDepositedBeanBdv;
  let totalStalk = siloStalk;
  let gaugeBdv = beanBdv.plus(BigDecimal_sum(gaugeLpDepositedBdvCopy));
  let totalBdv = gaugeBdv.plus(nonGaugeDepositedBdv);
  let largestLpGpPerBdv = BigDecimal_max(lpGpPerBdv);

  let userBeans: BigDecimal[] = [];
  let userLp: BigDecimal[] = [];
  let userStalk: BigDecimal[] = [];
  for (let i = 0; i < tokens.length; ++i) {
    userBeans.push(tokens[i] == -1 ? ONE_BD : ZERO_BD);
    userLp.push(tokens[i] == -1 ? ZERO_BD : ONE_BD);
    userStalk.push(ONE_BD);
  }

  const SEED_PRECISION = BigDecimal.fromString("10000");
  const ONE_YEAR = 8760;
  for (let i = 0; i < ONE_YEAR; ++i) {
    r = updateR(r, deltaRFromState(earnedBeans));
    const rScaled = scaleR(r);

    // Add germinating bdv to actual bdv in the first 2 simulated seasons
    if (i < 2) {
      const index = season.mod(BigInt.fromString("2")) == ZERO_BI ? 1 : 0;
      beanBdv = beanBdv.plus(germinatingBeanBdv[index]);
      for (let j = 0; j < gaugeLpDepositedBdvCopy.length; ++j) {
        gaugeLpDepositedBdvCopy[j] = gaugeLpDepositedBdvCopy[j].plus(gaugeLpGerminatingBdv[j][index]);
      }
      gaugeBdv = beanBdv.plus(BigDecimal_sum(gaugeLpDepositedBdvCopy));
      nonGaugeDepositedBdv.plus(nonGaugeGerminatingBdv[index]);
      totalBdv = gaugeBdv.plus(nonGaugeDepositedBdv);
    }

    if (gaugeLpPoints.length > 1) {
      for (let j = 0; j < gaugeLpDepositedBdvCopy.length; ++i) {
        gaugeLpPointsCopy[j] = updateGaugePoints(gaugeLpPointsCopy[j], currentPercentLpBdv[j], gaugeLpOptimalPercentBdv[j]);
        lpGpPerBdv[j] = gaugeLpPointsCopy[j].div(gaugeLpDepositedBdvCopy[j]);
      }
      largestLpGpPerBdv = BigDecimal_max(lpGpPerBdv);
    }

    const beanGpPerBdv = largestLpGpPerBdv.times(rScaled);
    const gpTotal = BigDecimal_sum(gaugeLpPointsCopy).plus(beanGpPerBdv.times(beanBdv));
    const avgGsPerBdv = totalStalk.div(totalBdv).minus(ONE_BD);
    const gs = avgGsPerBdv.div(catchUpRate).times(gaugeBdv);
    const beanSeeds = gs.div(gpTotal).times(beanGpPerBdv).times(SEED_PRECISION);

    totalStalk = totalStalk.plus(gs).plus(earnedBeans);
    gaugeBdv = gaugeBdv.plus(earnedBeans);
    totalBdv = totalBdv.plus(earnedBeans);
    beanBdv = beanBdv.plus(earnedBeans);

    for (let j = 0; j < tokens.length; ++j) {
      // Set this equal to the number of seeds for whichever is the user' deposited lp asset
      let lpSeeds = ZERO_BD;
      if (tokens[j] != -1) {
        if (tokens[j] < 0) {
          lpSeeds = staticSeeds[j]!;
        } else {
          lpSeeds = gs.div(gpTotal).times(lpGpPerBdv[tokens[j]]).times(SEED_PRECISION);
=======

  return [beanApy, stalkApy];
}

/**
 * Calculates silo Bean/Stalk vAPY when Seed Gauge is active.
 *
 * All of the array parameters should not be empty and be the same length, with one entry for every gauge lp deposit type
 *
 * @param token Which tokens to calculate the apy for. For a gauge lp token, provide an index corresponding to
 *        the position of that lp in the other array parameters. For Bean, provide -1.
 *        for a non-gauge token, provide -2. See staticSeeds parameter below
 * @param earnedBeans The average number of beans earned per season to use in the simulation
 * @param gaugeLpPoints Array of gauge points assigned to each gauge lp. With a single lp, there will be one entry
 * @param gaugeLpDepositedBdv Array of deposited bdv corresponding to each gauge lp
 * @param nonGaugeDepositedBdv Amount of (whitelisted) deposited bdv that is not tracked by the gauge system
 * @param gaugeLpOptimalPercentBdv Array of optimal bdv percentages for each lp
 * @param initialR Initial ratio of max LP gauge points per bdv to Bean gauge points per bdv
 * @param siloDepositedBeanBdv The total number of Beans in the silo
 * @param siloStalk The total amount of stalk in the silo
 * @param catchUpRate Target number of hours for a deposit's grown stalk to catch up
 *
 * GERMINATING PARAMS - First index corresponds to Even germinating, second index is Odd.
 *
 * @param season The current season, required for germinating.
 * @param germinatingBeanBdv Germinating beans bdv
 * @param gaugeLpGerminatingBdv Germinating bdv of each gauge lp. Each outer array entry corresponds to one lp
 * @param nonGaugeGerminatingBdv Germinating bdv of all non-gauge whitelisted assets
 *
 * UNRIPE
 *
 * @param staticSeeds Provided when `token` does not have its seeds dynamically changed by gauge
 *
 * Future work includes improvement of the `r` value simulation. This involves using Beanstalk's current state,
 * including L2SR and debt level (temperature cases). Also can be improved by tracking an expected ratio of
 * seasons with mints to seasons without mints. This will allow for a more accurate simulation of its fluctuation.
 */
export function calculateGaugeVAPYs(
  tokens: i32[],
  earnedBeans: BigDecimal,
  gaugeLpPoints: BigDecimal[],
  gaugeLpDepositedBdv: BigDecimal[],
  nonGaugeDepositedBdv: BigDecimal,
  gaugeLpOptimalPercentBdv: BigDecimal[],
  initialR: BigDecimal,
  siloDepositedBeanBdv: BigDecimal,
  siloStalk: BigDecimal,
  catchUpRate: BigDecimal,
  season: BigInt,
  germinatingBeanBdv: BigDecimal[],
  gaugeLpGerminatingBdv: BigDecimal[][],
  nonGaugeGerminatingBdv: BigDecimal[],
  staticSeeds: Array<BigDecimal | null>
): BigDecimal[][] {
  // Fixed-point arithmetic is used here to achieve >40% speedup over using BigDecimal
  // Everything is still passed to this function as BigDecimal so we can normalize the precision as set here
  const PRECISION = 12;
  const PRECISION_BI = toBigInt(ONE_BD, PRECISION);
  // A larger precision is required for tracking user balances as they can be highly fractional
  const BALANCES_PRECISION = 18;
  const BALANCES_PRECISION_BI = toBigInt(ONE_BD, BALANCES_PRECISION);

  // Current percentages allocations of each LP
  let currentPercentLpBdv: BigInt[] = [];
  const sumLpBdv = BigDecimal_sum(gaugeLpDepositedBdv);
  for (let i = 0; i < gaugeLpDepositedBdv.length; ++i) {
    currentPercentLpBdv.push(toBigInt(gaugeLpDepositedBdv[i].div(sumLpBdv), PRECISION));
  }

  // Current LP GP allocation per BDV
  let lpGpPerBdv: BigInt[] = [];
  // Copy these input
  let gaugeLpPointsCopy: BigInt[] = [];
  let gaugeLpDepositedBdvCopy: BigInt[] = [];
  for (let i = 0; i < gaugeLpPoints.length; ++i) {
    lpGpPerBdv.push(toBigInt(gaugeLpPoints[i].div(gaugeLpDepositedBdv[i]), PRECISION));
    gaugeLpDepositedBdvCopy.push(toBigInt(gaugeLpDepositedBdv[i], PRECISION));
    gaugeLpPointsCopy.push(toBigInt(gaugeLpPoints[i], PRECISION));
  }

  let r = initialR;
  let catchUpSeasons = toBigInt(catchUpRate, PRECISION);
  let siloReward = toBigInt(earnedBeans, PRECISION);
  let beanBdv = toBigInt(siloDepositedBeanBdv, PRECISION);
  let totalStalk = toBigInt(siloStalk, PRECISION);
  let gaugeBdv = beanBdv.plus(BigInt_sum(gaugeLpDepositedBdvCopy));
  let nonGaugeDepositedBdv_ = toBigInt(nonGaugeDepositedBdv, PRECISION);
  let totalBdv = gaugeBdv.plus(nonGaugeDepositedBdv_);
  let largestLpGpPerBdv = BigInt_max(lpGpPerBdv);

  let userBeans: BigInt[] = [];
  let userLp: BigInt[] = [];
  let userStalk: BigInt[] = [];
  for (let i = 0; i < tokens.length; ++i) {
    userBeans.push(toBigInt(tokens[i] == -1 ? ONE_BD : ZERO_BD, BALANCES_PRECISION));
    userLp.push(toBigInt(tokens[i] == -1 ? ZERO_BD : ONE_BD, BALANCES_PRECISION));
    userStalk.push(toBigInt(ONE_BD, BALANCES_PRECISION));
  }

  const SEED_PRECISION = toBigInt(BigDecimal.fromString("10000"), PRECISION);
  const ONE_YEAR = 8760;
  for (let i = 0; i < ONE_YEAR; ++i) {
    r = updateR(r, deltaRFromState(earnedBeans));
    const rScaled = toBigInt(scaleR(r), PRECISION);

    // Add germinating bdv to actual bdv in the first 2 simulated seasons
    if (i < 2) {
      const index = season.mod(BigInt.fromString("2")) == ZERO_BI ? 1 : 0;
      beanBdv = beanBdv.plus(toBigInt(germinatingBeanBdv[index], PRECISION));
      for (let j = 0; j < gaugeLpDepositedBdvCopy.length; ++j) {
        gaugeLpDepositedBdvCopy[j] = gaugeLpDepositedBdvCopy[j].plus(toBigInt(gaugeLpGerminatingBdv[j][index], PRECISION));
      }
      gaugeBdv = beanBdv.plus(BigInt_sum(gaugeLpDepositedBdvCopy));
      nonGaugeDepositedBdv_ = nonGaugeDepositedBdv_.plus(toBigInt(nonGaugeGerminatingBdv[index], PRECISION));
      totalBdv = gaugeBdv.plus(nonGaugeDepositedBdv_);
    }

    if (gaugeLpPoints.length > 1) {
      for (let j = 0; j < gaugeLpDepositedBdvCopy.length; ++i) {
        gaugeLpPointsCopy[j] = updateGaugePoints(gaugeLpPointsCopy[j], currentPercentLpBdv[j], gaugeLpOptimalPercentBdv[j]);
        lpGpPerBdv[j] = gaugeLpPointsCopy[j].times(PRECISION_BI).div(gaugeLpDepositedBdvCopy[j]);
      }
      largestLpGpPerBdv = BigInt_max(lpGpPerBdv);
    }

    const beanGpPerBdv = largestLpGpPerBdv.times(rScaled).div(PRECISION_BI);
    const gpTotal = BigInt_sum(gaugeLpPointsCopy).plus(beanGpPerBdv.times(beanBdv).div(PRECISION_BI));
    const avgGsPerBdv = totalStalk.times(PRECISION_BI).div(totalBdv).minus(toBigInt(ONE_BD, PRECISION));
    const gs = avgGsPerBdv.times(PRECISION_BI).div(catchUpSeasons).times(gaugeBdv).div(PRECISION_BI);
    const beanSeeds = gs.times(PRECISION_BI).div(gpTotal).times(beanGpPerBdv).div(PRECISION_BI).times(SEED_PRECISION);

    totalStalk = totalStalk.plus(gs).plus(siloReward);
    gaugeBdv = gaugeBdv.plus(siloReward);
    totalBdv = totalBdv.plus(siloReward);
    beanBdv = beanBdv.plus(siloReward);

    for (let j = 0; j < tokens.length; ++j) {
      // Set this equal to the number of seeds for whichever is the user' deposited lp asset
      let lpSeeds = toBigInt(ZERO_BD, PRECISION);
      if (tokens[j] != -1) {
        if (tokens[j] < 0) {
          lpSeeds = toBigInt(staticSeeds[j]!, PRECISION);
        } else {
          lpSeeds = gs.times(PRECISION_BI).div(gpTotal).times(lpGpPerBdv[tokens[j]]).div(PRECISION_BI).times(SEED_PRECISION);
>>>>>>> 2cec204a
        }
      }

      // No bean rewards while the new deposit is germinating, but stalk can grow
<<<<<<< HEAD
      const userBeanShare = i < 2 ? ZERO_BD : earnedBeans.times(userStalk[j]).div(totalStalk);
      userStalk[j] = userStalk[j]
        .plus(userBeanShare)
        .plus(userBeans[j].times(beanSeeds).plus(userLp[j].times(lpSeeds)).div(SEED_PRECISION));
=======
      const userBeanShare = i < 2 ? toBigInt(ZERO_BD, PRECISION) : siloReward.times(userStalk[j]).div(totalStalk);
      userStalk[j] = userStalk[j]
        .plus(userBeanShare)
        .plus(userBeans[j].times(beanSeeds).div(PRECISION_BI).plus(userLp[j].times(lpSeeds).div(PRECISION_BI)).div(SEED_PRECISION));
>>>>>>> 2cec204a
      userBeans[j] = userBeans[j].plus(userBeanShare);
    }
  }

  let retval: BigDecimal[][] = [];
  for (let i = 0; i < tokens.length; ++i) {
<<<<<<< HEAD
    const beanApy = userBeans[i].plus(userLp[i]).minus(ONE_BD).times(BigDecimal.fromString("100"));
    const stalkApy = userStalk[i].minus(ONE_BD).times(BigDecimal.fromString("100"));
    retval.push([beanApy, stalkApy]);
=======
    const beanApy = userBeans[i]
      .plus(userLp[i])
      .minus(BALANCES_PRECISION_BI)
      .times(toBigInt(BigDecimal.fromString("100"), PRECISION));
    const stalkApy = userStalk[i].minus(BALANCES_PRECISION_BI).times(toBigInt(BigDecimal.fromString("100"), PRECISION));
    retval.push([toDecimal(beanApy, PRECISION + BALANCES_PRECISION), toDecimal(stalkApy, PRECISION + BALANCES_PRECISION)]);
>>>>>>> 2cec204a
  }

  return retval;
}

function updateFertAPY(t: i32, timestamp: BigInt, window: i32): void {
  let siloYield = loadSiloYield(t, window);
  let fertilizerYield = loadFertilizerYield(t, window);
  let fertilizer = loadFertilizer(FERTILIZER);
  let beanstalk = Beanstalk.bind(BEANSTALK);
  if (t < 6534) {
    let currentFertHumidity = beanstalk.try_getCurrentHumidity();
    fertilizerYield.humidity = BigDecimal.fromString(currentFertHumidity.reverted ? "500" : currentFertHumidity.value.toString()).div(
      BigDecimal.fromString("1000")
    );
  } else {
    // Avoid contract call for season >= 6534 since humidity will always be 0.2
    // This gives a significant performance improvement, but will need to be revisited if humidity ever changes
    fertilizerYield.humidity = BigDecimal.fromString("0.2");
  }

  fertilizerYield.outstandingFert = fertilizer.supply;
  fertilizerYield.beansPerSeasonEMA = siloYield.beansPerSeasonEMA;
  fertilizerYield.deltaBpf = fertilizerYield.beansPerSeasonEMA.div(BigDecimal.fromString(fertilizerYield.outstandingFert.toString()));
  fertilizerYield.simpleAPY =
    fertilizerYield.deltaBpf == ZERO_BD
      ? ZERO_BD
      : fertilizerYield.humidity.div(
          BigDecimal.fromString("1").plus(fertilizerYield.humidity).div(fertilizerYield.deltaBpf).div(BigDecimal.fromString("8760"))
        );
  fertilizerYield.createdAt = timestamp;
  fertilizerYield.save();
}

function updateR(R: BigDecimal, change: BigDecimal): BigDecimal {
  const newR = R.plus(change);
  if (newR > ONE_BD) {
    return ONE_BD;
  } else if (newR < ZERO_BD) {
    return ZERO_BD;
  }
  return newR;
}

function scaleR(R: BigDecimal): BigDecimal {
  return BigDecimal.fromString("0.5").plus(BigDecimal.fromString("0.5").times(R));
}

// For now we return an increasing R value only when there are no beans minted over the period.
// In the future this needs to take into account beanstalk state and the frequency of how many seasons have mints
function deltaRFromState(earnedBeans: BigDecimal): BigDecimal {
  if (earnedBeans == ZERO_BD) {
    return BigDecimal.fromString("0.01");
  }
  return BigDecimal.fromString("-0.01");
}

// TODO: implement the various gauge point functions and choose which one to call based on the stored selector
// see {GaugePointFacet.defaultGaugePointFunction} for implementation.
// This will become relevant once there are multiple functions implemented in the contract.
<<<<<<< HEAD
function updateGaugePoints(gaugePoints: BigDecimal, currentPercent: BigDecimal, optimalPercent: BigDecimal): BigDecimal {
=======
function updateGaugePoints(gaugePoints: BigInt, currentPercent: BigInt, optimalPercent: BigDecimal): BigInt {
>>>>>>> 2cec204a
  return gaugePoints;
}<|MERGE_RESOLUTION|>--- conflicted
+++ resolved
@@ -1,11 +1,7 @@
 import { Address, BigDecimal, BigInt, log } from "@graphprotocol/graph-ts";
 import { Beanstalk } from "../generated/Season-Replanted/Beanstalk";
 import { BEANSTALK, BEAN_ERC20, FERTILIZER } from "../../subgraph-core/utils/Constants";
-<<<<<<< HEAD
-import { ONE_BD, ONE_BI, toDecimal, ZERO_BD, ZERO_BI } from "../../subgraph-core/utils/Decimals";
-=======
 import { ONE_BD, ONE_BI, toBigInt, toDecimal, ZERO_BD, ZERO_BI } from "../../subgraph-core/utils/Decimals";
->>>>>>> 2cec204a
 import { loadFertilizer } from "./utils/Fertilizer";
 import { loadFertilizerYield } from "./utils/FertilizerYield";
 import {
@@ -14,21 +10,13 @@
   loadSiloHourlySnapshot,
   loadSiloYield,
   loadTokenYield,
-<<<<<<< HEAD
-  loadWhitelistTokenSetting
-=======
   loadWhitelistTokenSetting,
   SiloAsset_findIndex_token
->>>>>>> 2cec204a
 } from "./utils/SiloEntities";
 import { BigDecimal_max, BigDecimal_sum, BigInt_max, BigInt_sum } from "../../subgraph-core/utils/ArrayMath";
 import { getGerminatingBdvs, tryLoadBothGerminating } from "./utils/Germinating";
 import { getCurrentSeason } from "./utils/Season";
-<<<<<<< HEAD
-import { WhitelistTokenSetting } from "../generated/schema";
-=======
 import { SiloAsset, WhitelistTokenSetting } from "../generated/schema";
->>>>>>> 2cec204a
 
 const ROLLING_24_WINDOW = 24;
 const ROLLING_7_DAY_WINDOW = 168;
@@ -154,12 +142,6 @@
 
     let staticSeeds: Array<BigDecimal | null> = [];
 
-<<<<<<< HEAD
-    for (let i = 0; i < whitelistSettings.length; ++i) {
-      // Get the total deposited bdv of this asset
-      const siloAsset = loadSiloAsset(BEANSTALK, Address.fromBytes(whitelistSettings[i].id));
-      const depositedBdv = toDecimal(siloAsset.depositedBDV);
-=======
     // All tokens that are/could have been deposited in the silo
     const siloTokens = siloYield.whitelistedTokens.concat(silo.dewhitelistedTokens);
     const depositedAssets: SiloAsset[] = [];
@@ -175,7 +157,6 @@
       const depositedIndex = SiloAsset_findIndex_token(depositedAssets, whitelistSettings[i].id.toHexString());
       const depositedAsset = depositedAssets.splice(depositedIndex, 1)[0];
       const depositedBdv = toDecimal(depositedAsset.depositedBDV);
->>>>>>> 2cec204a
 
       const germinating = getGerminatingBdvs(Address.fromBytes(whitelistSettings[i].id));
 
@@ -201,14 +182,11 @@
       }
     }
 
-<<<<<<< HEAD
-=======
     // Remaining assets in the depositedAssets list must have been dewhitelisted. Include in nonGaugeBdv.
     for (let i = 0; i < depositedAssets.length; ++i) {
       nonGaugeDepositedBdv = nonGaugeDepositedBdv.plus(toDecimal(depositedAssets[i].depositedBDV));
     }
 
->>>>>>> 2cec204a
     const CATCH_UP_RATE = BigDecimal.fromString("4320");
     apys = calculateGaugeVAPYs(
       tokens,
@@ -231,10 +209,7 @@
 
   // Save the apys
   for (let i = 0; i < apys.length; ++i) {
-<<<<<<< HEAD
-=======
     //FIXME
->>>>>>> 2cec204a
     let tokenYield = loadTokenYield(Address.fromBytes(whitelistSettings[i].id), t, window);
     tokenYield.beanAPY = apys[i][0];
     tokenYield.stalkAPY = apys[i][1];
@@ -309,141 +284,6 @@
   // b.minus(b_start) = 0.1 = 10% APY
   let beanApy = b.minus(b_start); // beanAPY
   let stalkApy = k.minus(k_start); // stalkAPY
-<<<<<<< HEAD
-
-  return [beanApy, stalkApy];
-}
-
-/**
- * Calculates silo Bean/Stalk vAPY when Seed Gauge is active.
- *
- * All of the array parameters should not be empty and be the same length, with one entry for every gauge lp deposit type
- *
- * @param token Which tokens to calculate the apy for. For a gauge lp token, provide an index corresponding to
- *        the position of that lp in the other array parameters. For Bean, provide -1.
- *        for a non-gauge token, provide -2. See staticSeeds parameter below
- * @param earnedBeans The average number of beans earned per season to use in the simulation
- * @param gaugeLpPoints Array of gauge points assigned to each gauge lp. With a single lp, there will be one entry
- * @param gaugeLpDepositedBdv Array of deposited bdv corresponding to each gauge lp
- * @param nonGaugeDepositedBdv Amount of (whitelisted) deposited bdv that is not tracked by the gauge system
- * @param gaugeLpOptimalPercentBdv Array of optimal bdv percentages for each lp
- * @param initialR Initial ratio of max LP gauge points per bdv to Bean gauge points per bdv
- * @param siloDepositedBeanBdv The total number of Beans in the silo
- * @param siloStalk The total amount of stalk in the silo
- * @param catchUpRate Target number of hours for a deposit's grown stalk to catch up
- *
- * GERMINATING PARAMS - First index corresponds to Even germinating, second index is Odd.
- *
- * @param season The current season, required for germinating.
- * @param germinatingBeanBdv Germinating beans bdv
- * @param gaugeLpGerminatingBdv Germinating bdv of each gauge lp. Each outer array entry corresponds to one lp
- * @param nonGaugeGerminatingBdv Germinating bdv of all non-gauge whitelisted assets
- *
- * UNRIPE
- *
- * @param staticSeeds Provided when `token` does not have its seeds dynamically changed by gauge
- *
- * Future work includes improvement of the `r` value simulation. This involves using Beanstalk's current state,
- * including L2SR and debt level (temperature cases). Also can be improved by tracking an expected ratio of
- * seasons with mints to seasons without mints. This will allow for a more accurate simulation of its fluctuation.
- */
-export function calculateGaugeVAPYs(
-  tokens: i32[],
-  earnedBeans: BigDecimal,
-  gaugeLpPoints: BigDecimal[],
-  gaugeLpDepositedBdv: BigDecimal[],
-  nonGaugeDepositedBdv: BigDecimal,
-  gaugeLpOptimalPercentBdv: BigDecimal[],
-  initialR: BigDecimal,
-  siloDepositedBeanBdv: BigDecimal,
-  siloStalk: BigDecimal,
-  catchUpRate: BigDecimal,
-  season: BigInt,
-  germinatingBeanBdv: BigDecimal[],
-  gaugeLpGerminatingBdv: BigDecimal[][],
-  nonGaugeGerminatingBdv: BigDecimal[],
-  staticSeeds: Array<BigDecimal | null>
-): BigDecimal[][] {
-  // Current percentages allocations of each LP
-  let currentPercentLpBdv: BigDecimal[] = [];
-  const sumLpBdv = BigDecimal_sum(gaugeLpDepositedBdv);
-  for (let i = 0; i < gaugeLpDepositedBdv.length; ++i) {
-    currentPercentLpBdv.push(gaugeLpDepositedBdv[i].div(sumLpBdv));
-  }
-
-  // Current LP GP allocation per BDV
-  let lpGpPerBdv: BigDecimal[] = [];
-  // Copy these input
-  let gaugeLpPointsCopy: BigDecimal[] = [];
-  let gaugeLpDepositedBdvCopy: BigDecimal[] = [];
-  for (let i = 0; i < gaugeLpPoints.length; ++i) {
-    lpGpPerBdv.push(gaugeLpPoints[i].div(gaugeLpDepositedBdv[i]));
-    gaugeLpDepositedBdvCopy.push(gaugeLpDepositedBdv[i]);
-    gaugeLpPointsCopy.push(gaugeLpPoints[i]);
-  }
-
-  let r = initialR;
-  let beanBdv = siloDepositedBeanBdv;
-  let totalStalk = siloStalk;
-  let gaugeBdv = beanBdv.plus(BigDecimal_sum(gaugeLpDepositedBdvCopy));
-  let totalBdv = gaugeBdv.plus(nonGaugeDepositedBdv);
-  let largestLpGpPerBdv = BigDecimal_max(lpGpPerBdv);
-
-  let userBeans: BigDecimal[] = [];
-  let userLp: BigDecimal[] = [];
-  let userStalk: BigDecimal[] = [];
-  for (let i = 0; i < tokens.length; ++i) {
-    userBeans.push(tokens[i] == -1 ? ONE_BD : ZERO_BD);
-    userLp.push(tokens[i] == -1 ? ZERO_BD : ONE_BD);
-    userStalk.push(ONE_BD);
-  }
-
-  const SEED_PRECISION = BigDecimal.fromString("10000");
-  const ONE_YEAR = 8760;
-  for (let i = 0; i < ONE_YEAR; ++i) {
-    r = updateR(r, deltaRFromState(earnedBeans));
-    const rScaled = scaleR(r);
-
-    // Add germinating bdv to actual bdv in the first 2 simulated seasons
-    if (i < 2) {
-      const index = season.mod(BigInt.fromString("2")) == ZERO_BI ? 1 : 0;
-      beanBdv = beanBdv.plus(germinatingBeanBdv[index]);
-      for (let j = 0; j < gaugeLpDepositedBdvCopy.length; ++j) {
-        gaugeLpDepositedBdvCopy[j] = gaugeLpDepositedBdvCopy[j].plus(gaugeLpGerminatingBdv[j][index]);
-      }
-      gaugeBdv = beanBdv.plus(BigDecimal_sum(gaugeLpDepositedBdvCopy));
-      nonGaugeDepositedBdv.plus(nonGaugeGerminatingBdv[index]);
-      totalBdv = gaugeBdv.plus(nonGaugeDepositedBdv);
-    }
-
-    if (gaugeLpPoints.length > 1) {
-      for (let j = 0; j < gaugeLpDepositedBdvCopy.length; ++i) {
-        gaugeLpPointsCopy[j] = updateGaugePoints(gaugeLpPointsCopy[j], currentPercentLpBdv[j], gaugeLpOptimalPercentBdv[j]);
-        lpGpPerBdv[j] = gaugeLpPointsCopy[j].div(gaugeLpDepositedBdvCopy[j]);
-      }
-      largestLpGpPerBdv = BigDecimal_max(lpGpPerBdv);
-    }
-
-    const beanGpPerBdv = largestLpGpPerBdv.times(rScaled);
-    const gpTotal = BigDecimal_sum(gaugeLpPointsCopy).plus(beanGpPerBdv.times(beanBdv));
-    const avgGsPerBdv = totalStalk.div(totalBdv).minus(ONE_BD);
-    const gs = avgGsPerBdv.div(catchUpRate).times(gaugeBdv);
-    const beanSeeds = gs.div(gpTotal).times(beanGpPerBdv).times(SEED_PRECISION);
-
-    totalStalk = totalStalk.plus(gs).plus(earnedBeans);
-    gaugeBdv = gaugeBdv.plus(earnedBeans);
-    totalBdv = totalBdv.plus(earnedBeans);
-    beanBdv = beanBdv.plus(earnedBeans);
-
-    for (let j = 0; j < tokens.length; ++j) {
-      // Set this equal to the number of seeds for whichever is the user' deposited lp asset
-      let lpSeeds = ZERO_BD;
-      if (tokens[j] != -1) {
-        if (tokens[j] < 0) {
-          lpSeeds = staticSeeds[j]!;
-        } else {
-          lpSeeds = gs.div(gpTotal).times(lpGpPerBdv[tokens[j]]).times(SEED_PRECISION);
-=======
 
   return [beanApy, stalkApy];
 }
@@ -588,40 +428,26 @@
           lpSeeds = toBigInt(staticSeeds[j]!, PRECISION);
         } else {
           lpSeeds = gs.times(PRECISION_BI).div(gpTotal).times(lpGpPerBdv[tokens[j]]).div(PRECISION_BI).times(SEED_PRECISION);
->>>>>>> 2cec204a
         }
       }
 
       // No bean rewards while the new deposit is germinating, but stalk can grow
-<<<<<<< HEAD
-      const userBeanShare = i < 2 ? ZERO_BD : earnedBeans.times(userStalk[j]).div(totalStalk);
-      userStalk[j] = userStalk[j]
-        .plus(userBeanShare)
-        .plus(userBeans[j].times(beanSeeds).plus(userLp[j].times(lpSeeds)).div(SEED_PRECISION));
-=======
       const userBeanShare = i < 2 ? toBigInt(ZERO_BD, PRECISION) : siloReward.times(userStalk[j]).div(totalStalk);
       userStalk[j] = userStalk[j]
         .plus(userBeanShare)
         .plus(userBeans[j].times(beanSeeds).div(PRECISION_BI).plus(userLp[j].times(lpSeeds).div(PRECISION_BI)).div(SEED_PRECISION));
->>>>>>> 2cec204a
       userBeans[j] = userBeans[j].plus(userBeanShare);
     }
   }
 
   let retval: BigDecimal[][] = [];
   for (let i = 0; i < tokens.length; ++i) {
-<<<<<<< HEAD
-    const beanApy = userBeans[i].plus(userLp[i]).minus(ONE_BD).times(BigDecimal.fromString("100"));
-    const stalkApy = userStalk[i].minus(ONE_BD).times(BigDecimal.fromString("100"));
-    retval.push([beanApy, stalkApy]);
-=======
     const beanApy = userBeans[i]
       .plus(userLp[i])
       .minus(BALANCES_PRECISION_BI)
       .times(toBigInt(BigDecimal.fromString("100"), PRECISION));
     const stalkApy = userStalk[i].minus(BALANCES_PRECISION_BI).times(toBigInt(BigDecimal.fromString("100"), PRECISION));
     retval.push([toDecimal(beanApy, PRECISION + BALANCES_PRECISION), toDecimal(stalkApy, PRECISION + BALANCES_PRECISION)]);
->>>>>>> 2cec204a
   }
 
   return retval;
@@ -682,10 +508,6 @@
 // TODO: implement the various gauge point functions and choose which one to call based on the stored selector
 // see {GaugePointFacet.defaultGaugePointFunction} for implementation.
 // This will become relevant once there are multiple functions implemented in the contract.
-<<<<<<< HEAD
-function updateGaugePoints(gaugePoints: BigDecimal, currentPercent: BigDecimal, optimalPercent: BigDecimal): BigDecimal {
-=======
 function updateGaugePoints(gaugePoints: BigInt, currentPercent: BigInt, optimalPercent: BigDecimal): BigInt {
->>>>>>> 2cec204a
   return gaugePoints;
 }