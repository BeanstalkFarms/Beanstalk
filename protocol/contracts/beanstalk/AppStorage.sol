--- conflicted
+++ resolved
@@ -490,12 +490,10 @@
  * @param ownerCandidate Stores a candidate address to transfer ownership to. The owner must claim the ownership transfer.
  * @param wellOracleSnapshots A mapping from Well Oracle address to the Well Oracle Snapshot.
  * @param beanEthPrice Stores the beanEthPrice during the sunrise() function. Returns 1 otherwise.
-<<<<<<< HEAD
+ * @param migratedBdvs Stores the total migrated BDV since the implementation of the migrated BDV counter. See {LibLegacyTokenSilo.incrementMigratedBdv} for more info.
  * @param usdEthPrice  Stores the usdEthPrice during the sunrise() function. Returns 1 otherwise.
+ * @param seedGauge Stores the seedGauge.
  * @param casesV2 Stores the 144 Weather and seedGauge cases.
-=======
- * @param migratedBdvs Stores the total migrated BDV since the implementation of the migrated BDV counter. See {LibLegacyTokenSilo.incrementMigratedBdv} for more info.
->>>>>>> 76066733
  */
 struct AppStorage {
     uint8 deprecated_index;
@@ -556,15 +554,14 @@
     // Well
     mapping(address => bytes) wellOracleSnapshots;
     uint256 beanEthPrice;
-<<<<<<< HEAD
+
+    // Silo V3 BDV Migration
+    mapping(address => uint256) migratedBdvs;
+    
+    // usdEth
     uint256 usdEthPrice;
 
     // Seed Gauge
     Storage.SeedGauge seedGauge;
     bytes32[144] casesV2; 
-=======
-
-    // Silo V3 BDV Migration
-    mapping(address => uint256) migratedBdvs;
->>>>>>> 76066733
 }