// SPDX-License-Identifier: MIT

pragma solidity ^0.8.20;

import {IERC20} from "@openzeppelin/contracts/token/ERC20/IERC20.sol";
import {LibRedundantMath256} from "contracts/libraries/LibRedundantMath256.sol";
import {LibRedundantMathSigned256} from "contracts/libraries/LibRedundantMathSigned256.sol";
import {SafeCast} from "@openzeppelin/contracts/utils/math/SafeCast.sol";

import {C} from "contracts/C.sol";
import {AppStorage} from "contracts/beanstalk/storage/AppStorage.sol";
import {GerminationSide} from "contracts/beanstalk/storage/System.sol";
import {LibAppStorage} from "contracts/libraries/LibAppStorage.sol";
import {LibWhitelistedTokens} from "contracts/libraries/Silo/LibWhitelistedTokens.sol";
import {LibUnripe} from "contracts/libraries/LibUnripe.sol";
import {LibSilo} from "contracts/libraries/Silo/LibSilo.sol";
import {Weather} from "contracts/beanstalk/sun/SeasonFacet/Weather.sol";

/**
 * @author funderbrker
 * @title Invariable
 * @notice Implements modifiers that maintain protocol wide invariants.
 * @dev Every external writing function should use as many non-redundant invariant modifiers as possible.
 * @dev https://www.nascent.xyz/idea/youre-writing-require-statements-wrong
 **/
abstract contract Invariable {
    using LibRedundantMath256 for uint256;
    using LibRedundantMathSigned256 for int256;
    using SafeCast for uint256;

    /**
     * @notice Ensures all user asset entitlements are coverable by contract balances.
     * @dev Should be used on every function that can write. Excepting Diamond functions.
     */
    modifier fundsSafu() {
        _;
        address[] memory tokens = getTokensOfInterest();
        (
            uint256[] memory entitlements,
            uint256[] memory balances
        ) = getTokenEntitlementsAndBalances(tokens);
        for (uint256 i; i < tokens.length; i++) {
            require(balances[i] >= entitlements[i], "INV: Insufficient token balance");
        }
    }

    /**
     * @notice Watched token balances do not change and Stalk does not decrease.
     * @dev Applicable to the majority of functions, excepting functions that explicitly move assets.
     * @dev Roughly akin to a view only check where only routine modifications are allowed (ie mowing).
     */
    modifier noNetFlow() {
        uint256 initialStalk = LibAppStorage.diamondStorage().sys.silo.stalk;
        address[] memory tokens = getTokensOfInterest();
        uint256[] memory initialProtocolTokenBalances = getTokenBalances(tokens);
        _;
        uint256[] memory finalProtocolTokenBalances = getTokenBalances(tokens);

        require(
            LibAppStorage.diamondStorage().sys.silo.stalk >= initialStalk,
            "INV: noNetFlow Stalk decreased"
        );
        for (uint256 i; i < tokens.length; i++) {
            require(
                initialProtocolTokenBalances[i] == finalProtocolTokenBalances[i],
                "INV: noNetFlow Token balance changed"
            );
        }
    }

    /**
     * @notice Watched token balances do not decrease and Stalk does not decrease.
     * @dev Favor noNetFlow where applicable.
     */
    modifier noOutFlow() {
        uint256 initialStalk = LibAppStorage.diamondStorage().sys.silo.stalk;
        address[] memory tokens = getTokensOfInterest();
        uint256[] memory initialProtocolTokenBalances = getTokenBalances(tokens);
        _;
        uint256[] memory finalProtocolTokenBalances = getTokenBalances(tokens);

        require(
            LibAppStorage.diamondStorage().sys.silo.stalk >= initialStalk,
            "INV: noOutFlow Stalk decreased"
        );
        for (uint256 i; i < tokens.length; i++) {
            require(
                initialProtocolTokenBalances[i] <= finalProtocolTokenBalances[i],
                "INV: noOutFlow Token balance decreased"
            );
        }
    }

    /**
     * @notice All except one watched token balances do not decrease.
     * @dev Favor noNetFlow or noOutFlow where applicable.
     */
    modifier oneOutFlow(address outboundToken) {
        address[] memory tokens = getTokensOfInterest();
        uint256[] memory initialProtocolTokenBalances = getTokenBalances(tokens);
        _;
        uint256[] memory finalProtocolTokenBalances = getTokenBalances(tokens);

        for (uint256 i; i < tokens.length; i++) {
            if (tokens[i] == outboundToken) {
                continue;
            }
            require(
                initialProtocolTokenBalances[i] <= finalProtocolTokenBalances[i],
                "INV: oneOutFlow multiple token balances decreased"
            );
        }
    }

    /**
     * @notice Does not change the supply of Beans. No minting, no burning.
     * @dev Applies to all but a very few functions tht explicitly change supply.
     */
    modifier noSupplyChange() {
        uint256 initialSupply = C.bean().totalSupply();
        _;
        require(C.bean().totalSupply() == initialSupply, "INV: Supply changed");
    }

    /**
     * @notice Supply of Beans does not increase. No minting.
     * @dev Prefer noSupplyChange where applicable.
     */
    modifier noSupplyIncrease() {
        uint256 initialSupply = C.bean().totalSupply();
        _;
        require(C.bean().totalSupply() <= initialSupply, "INV: Supply increased");
    }

    /**
     * @notice Which tokens to monitor in the invariants.
     */
    function getTokensOfInterest() internal view returns (address[] memory tokens) {
        address[] memory whitelistedTokens = LibWhitelistedTokens.getWhitelistedTokens();
        address[] memory sopTokens = LibWhitelistedTokens.getSopTokens();
        uint256 totalLength = whitelistedTokens.length + sopTokens.length;
        tokens = new address[](totalLength);

        for (uint256 i = 0; i < whitelistedTokens.length; i++) {
            tokens[i] = whitelistedTokens[i];
        }

        for (uint256 i = 0; i < sopTokens.length; i++) {
            tokens[whitelistedTokens.length + i] = sopTokens[i];
        }
    }

    /**
     * @notice Get the Beanstalk balance of an ERC20 token.
     */
    function getTokenBalances(
        address[] memory tokens
    ) internal view returns (uint256[] memory balances) {
        balances = new uint256[](tokens.length);
        for (uint256 i; i < tokens.length; i++) {
            balances[i] = IERC20(tokens[i]).balanceOf(address(this));
        }
        return balances;
    }

    /**
     * @notice Get protocol level entitlements and balances for all tokens.
     */
    function getTokenEntitlementsAndBalances(
        address[] memory tokens
    ) internal view returns (uint256[] memory entitlements, uint256[] memory balances) {
        AppStorage storage s = LibAppStorage.diamondStorage();
        entitlements = new uint256[](tokens.length);
        balances = new uint256[](tokens.length);

        for (uint256 i; i < tokens.length; i++) {
            entitlements[i] =
                s.sys.silo.balances[tokens[i]].deposited +
                s.sys.silo.germinating[GerminationSide.ODD][tokens[i]].amount +
                s.sys.silo.germinating[GerminationSide.EVEN][tokens[i]].amount +
                s.sys.internalTokenBalanceTotal[IERC20(tokens[i])];
            if (tokens[i] == C.BEAN) {
                entitlements[i] +=
                    (s.sys.fert.fertilizedIndex - s.sys.fert.fertilizedPaidIndex + s.sys.fert.leftoverBeans) + // unrinsed rinsable beans
                    s.sys.silo.unripeSettings[C.UNRIPE_BEAN].balanceOfUnderlying; // unchopped underlying beans
                for (uint256 j; j < s.sys.fieldCount; j++) {
                    entitlements[i] += (s.sys.fields[j].harvestable - s.sys.fields[j].harvested); // unharvested harvestable beans
                }
            } else if (tokens[i] == LibUnripe._getUnderlyingToken(C.UNRIPE_LP)) {
                entitlements[i] += s.sys.silo.unripeSettings[C.UNRIPE_LP].balanceOfUnderlying;
            }
<<<<<<< HEAD
            entitlements[i] += s.sop.plentyPerSopToken[tokens[i]];
=======
            if (s.sys.sopWell != address(0) && tokens[i] == address(LibSilo.getSopToken())) {
                entitlements[i] += s.sys.plenty;
            }
>>>>>>> b3bd7452
            balances[i] = IERC20(tokens[i]).balanceOf(address(this));
        }
        return (entitlements, balances);
    }
}<|MERGE_RESOLUTION|>--- conflicted
+++ resolved
@@ -181,7 +181,9 @@
                 s.sys.internalTokenBalanceTotal[IERC20(tokens[i])];
             if (tokens[i] == C.BEAN) {
                 entitlements[i] +=
-                    (s.sys.fert.fertilizedIndex - s.sys.fert.fertilizedPaidIndex + s.sys.fert.leftoverBeans) + // unrinsed rinsable beans
+                    (s.sys.fert.fertilizedIndex -
+                        s.sys.fert.fertilizedPaidIndex +
+                        s.sys.fert.leftoverBeans) + // unrinsed rinsable beans
                     s.sys.silo.unripeSettings[C.UNRIPE_BEAN].balanceOfUnderlying; // unchopped underlying beans
                 for (uint256 j; j < s.sys.fieldCount; j++) {
                     entitlements[i] += (s.sys.fields[j].harvestable - s.sys.fields[j].harvested); // unharvested harvestable beans
@@ -189,13 +191,7 @@
             } else if (tokens[i] == LibUnripe._getUnderlyingToken(C.UNRIPE_LP)) {
                 entitlements[i] += s.sys.silo.unripeSettings[C.UNRIPE_LP].balanceOfUnderlying;
             }
-<<<<<<< HEAD
-            entitlements[i] += s.sop.plentyPerSopToken[tokens[i]];
-=======
-            if (s.sys.sopWell != address(0) && tokens[i] == address(LibSilo.getSopToken())) {
-                entitlements[i] += s.sys.plenty;
-            }
->>>>>>> b3bd7452
+            entitlements[i] += s.sys.sop.plentyPerSopToken[tokens[i]];
             balances[i] = IERC20(tokens[i]).balanceOf(address(this));
         }
         return (entitlements, balances);
