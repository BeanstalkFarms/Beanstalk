--- conflicted
+++ resolved
@@ -121,10 +121,7 @@
     function _plant(address account) internal returns (uint256 beans, int96 stemTip) {
         // Need to Mow for `account` before we calculate the balance of 
         // Earned Beans.
-<<<<<<< HEAD
     
-=======
->>>>>>> a24abee5
         LibSilo._mow(account, C.BEAN);
         uint256 accountStalk = s.a[account].s.stalk;
 
