--- conflicted
+++ resolved
@@ -113,11 +113,7 @@
     })
 
     it('gaugePoints', async function () {
-<<<<<<< HEAD
-      expect(await this.beanstalk.getGaugePoints(BEAN_ETH_WELL)).to.be.equal(to18('100'));
-=======
       expect(await beanstalk.getGaugePoints(BEAN_ETH_WELL)).to.be.equal(to18('1000'));
->>>>>>> 881af6f6
     })
   })
 
