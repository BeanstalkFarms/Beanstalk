// SPDX-License-Identifier: MIT

pragma solidity =0.7.6;
pragma experimental ABIEncoderV2;

import {SafeMath} from "@openzeppelin/contracts/math/SafeMath.sol";
<<<<<<< HEAD
import {OracleLibrary} from "@uniswap/v3-periphery/contracts/libraries/OracleLibrary.sol";
import {LibWell} from "contracts/libraries/Well/LibWell.sol";
=======
>>>>>>> ac8e681c
import {IBlockBasefee} from "../interfaces/IBlockBasefee.sol";
import "@openzeppelin/contracts/math/Math.sol";
import "../C.sol";

/**
 * @title LibIncentive
 * @author Publius, Chaikitty, Brean
 * @notice Calculates the reward offered for calling Sunrise, adjusts for current gas & ETH prices,
 * and scales the reward up when the Sunrise is called late.
 */
library LibIncentive {
    using SafeMath for uint256;

    /**
     * @notice Emitted when Beanstalk pays `beans` to `account` as a reward for calling `sunrise()`.
     * @param account The address to which the reward Beans were sent
     * @param beans The amount of Beans paid as a reward
     */
    event Incentivization(address indexed account, uint256 beans);

    /// @dev The time range over which to consult the Uniswap V3 ETH:USDC pool oracle. Measured in seconds.
    uint32 internal constant PERIOD = 1800; // 30 minutes

    /// @dev The Sunrise reward reaches its maximum after this many blocks elapse.
    uint256 internal constant MAX_BLOCKS_LATE = 25;

    /// @dev Base BEAN reward to cover cost of operating a bot.
    uint256 internal constant BASE_REWARD = 3e6; // 3 BEAN

    /// @dev Max BEAN reward for calling Sunrise.
    uint256 internal constant MAX_REWARD = 250e6; // 250 BEAN

    /// @dev Wei buffer to account for the priority fee.
    uint256 internal constant PRIORITY_FEE_BUFFER = 5e9; // 5e9 wei = 5 gwei

    /// @dev The maximum gas which Beanstalk will pay for a Sunrise transaction.
    uint256 internal constant MAX_SUNRISE_GAS = 500_000; // 500k gas

    /// @dev Accounts for extra gas overhead for completing a Sunrise tranasaction.
    // 21k gas (base cost for a transction) + ~29 gas for other overhead
    uint256 internal constant SUNRISE_GAS_OVERHEAD = 50_000; // 50k gas

    /// @dev Use external contract for block.basefee as to avoid upgrading existing contracts to solidity v8
    address private constant BASE_FEE_CONTRACT = 0x84292919cB64b590C0131550483707E43Ef223aC;

    /// @dev `sunriseReward` is precomputed in {fracExp} using this precision.
    uint256 private constant FRAC_EXP_PRECISION = 1e18;

    //////////////////// CALCULATE REWARD ////////////////////

    /**
     * @param initialGasLeft The amount of gas left at the start of the transaction
     * @param blocksLate The number of blocks late that {sunrise()} was called.
<<<<<<< HEAD
     * @param beanEthPrice The Bean:Eth price calculated by the Minting Well.
=======
     * @param beanEthPrice The Bean:Eth price calculated by the Minting Well. The amount of Beans per ETH.
>>>>>>> ac8e681c
     * @dev Calculates Sunrise incentive amount based on current gas prices and a computed
     * BEAN:ETH price. This function is called at the end of {sunriseTo()} after all
     * "step" functions have been executed.
     */
    function determineReward(uint256 initialGasLeft, uint256 blocksLate, uint256 beanEthPrice)
        external
        view
        returns (uint256)
    {

        // Cap the maximum number of blocks late. If the sunrise is later than
        // this, Beanstalk will pay the same amount. Prevents unbounded return value.
        if (blocksLate > MAX_BLOCKS_LATE) {
            blocksLate = MAX_BLOCKS_LATE;
        }

        // If the Bean Eth pool couldn't calculate a valid price, use the max reward value.
        if (beanEthPrice <= 1) {
            return fracExp(MAX_REWARD, blocksLate);
        }

        // Sunrise gas overhead includes:
        //  - 21K for base transaction cost
        //  - 29K for calculations following the below line, like {fracExp}
        // Max gas which Beanstalk will pay for = 500K.
        uint256 gasUsed = Math.min(initialGasLeft.sub(gasleft()) + SUNRISE_GAS_OVERHEAD, MAX_SUNRISE_GAS);

        // Calculate the current cost in Wei of `gasUsed` gas.
        // {block_basefee()} returns the base fee of the current block in Wei.
        // Adds a buffer for priority fee.
        uint256 gasCostWei = IBlockBasefee(BASE_FEE_CONTRACT).block_basefee().add(PRIORITY_FEE_BUFFER).mul(gasUsed); // (BASE_FEE
            // + PRIORITY_FEE_BUFFER)
            // * GAS_USED

        // Calculates the Sunrise reward to pay in BEAN.
        uint256 sunriseReward = Math.min(
            BASE_REWARD + gasCostWei.mul(beanEthPrice).div(1e18), // divide by 1e18 to convert wei to eth
            MAX_REWARD
        );

        // Scale the reward up as the number of blocks after expected sunrise increases.
        // `sunriseReward * (1 + 1/100)^(blocks late * seconds per block)`
        // NOTE: 1.01^(25 * 12) = 19.78, This is the maximum multiplier.
        return fracExp(sunriseReward, blocksLate);
    }

    //////////////////// MATH UTILITIES ////////////////////

    /**
     * @dev fraxExp scales up the bean reward based on the blocks late.
     * the formula is beans * (1.01)^(Blocks Late * 12 second block time).
     * since block time is capped at 25 blocks,
     * we only need to check cases 0 - 25
     */
    function fracExp(uint256 beans, uint256 blocksLate) internal pure returns (uint256 scaledSunriseReward) {
        // check most likely case first
        if (blocksLate == 0) {
            return beans;
        }

        // Binary Search
        if (blocksLate < 13) {
            if (blocksLate < 7) {
                if (blocksLate < 4) {
                    if (blocksLate < 2) {
                        // blocksLate == 0 is already checked, thus
                        // blocksLate = 1, 1.01^(1*12)
                        return _scaleReward(beans, 1_126_825_030_131_969_720);
                    }
                    if (blocksLate == 2) {
                        // 1.01^(2*12)
                        return _scaleReward(beans, 1_269_734_648_531_914_468);
                    } else {
                        // blocksLate == 3, 1.01^(3*12)
                        return _scaleReward(beans, 1_430_768_783_591_580_504);
                    }
                }
                if (blocksLate < 6) {
                    if (blocksLate == 4) {
                        return _scaleReward(beans, 1_612_226_077_682_464_366);
                    } else {
                        // blocksLate == 5
                        return _scaleReward(beans, 1_816_696_698_564_090_264);
                    }
                } else {
                    // blocksLate == 6
                    return _scaleReward(beans, 2_047_099_312_100_130_925);
                }
            }
            if (blocksLate < 10) {
                if (blocksLate < 9) {
                    if (blocksLate == 7) {
                        return _scaleReward(beans, 2_306_722_744_040_364_517);
                    } else {
                        // blocksLate == 8
                        return _scaleReward(beans, 2_599_272_925_559_383_624);
                    }
                } else {
                    // blocksLate == 9
                    return _scaleReward(beans, 2_928_925_792_664_665_541);
                }
            }
            if (blocksLate < 12) {
                if (blocksLate == 10) {
                    return _scaleReward(beans, 3_300_386_894_573_665_047);
                } else {
                    // blocksLate == 11
                    return _scaleReward(beans, 3_718_958_561_925_128_091);
                }
            } else {
                // blocksLate == 12
                return _scaleReward(beans, 4_190_615_593_600_829_241);
            }
        }
        if (blocksLate < 19) {
            if (blocksLate < 16) {
                if (blocksLate < 15) {
                    if (blocksLate == 13) {
                        return _scaleReward(beans, 4_722_090_542_530_756_587);
                    } else {
                        // blocksLate == 14
                        return _scaleReward(beans, 5_320_969_817_873_109_037);
                    }
                } else {
                    // blocksLate == 15
                    return _scaleReward(beans, 5_995_801_975_356_167_528);
                }
            }
            if (blocksLate < 18) {
                if (blocksLate == 16) {
                    return _scaleReward(beans, 6_756_219_741_546_037_047);
                } else {
                    // blocksLate == 17
                    return _scaleReward(beans, 7_613_077_513_845_821_874);
                }
            }
            return _scaleReward(beans, 8_578_606_298_936_339_361); // blocksLate == 18
        }
        if (blocksLate < 22) {
            if (blocksLate < 21) {
                if (blocksLate == 19) {
                    return _scaleReward(beans, 9_666_588_301_289_245_846);
                } else {
                    // blocksLate == 20
                    return _scaleReward(beans, 10_892_553_653_873_600_447);
                }
            }
            return _scaleReward(beans, 12_274_002_099_240_216_703); // blocksLate == 21
        }
        if (blocksLate <= 23) {
            if (blocksLate == 22) {
                return _scaleReward(beans, 13_830_652_785_316_216_792);
            } else {
                // blocksLate == 23
                return _scaleReward(beans, 15_584_725_741_558_756_931);
            }
        }
        if (blocksLate >= 25) {
            // block rewards are capped at 25 (MAX_BLOCKS_LATE)
            return _scaleReward(beans, 19_788_466_261_924_388_319);
        } else {
            // blocksLate == 24
            return _scaleReward(beans, 17_561_259_053_330_430_428);
        }
    }

    function _scaleReward(uint256 beans, uint256 scaler) private pure returns (uint256) {
        return beans.mul(scaler).div(FRAC_EXP_PRECISION);
    }
}<|MERGE_RESOLUTION|>--- conflicted
+++ resolved
@@ -4,11 +4,6 @@
 pragma experimental ABIEncoderV2;
 
 import {SafeMath} from "@openzeppelin/contracts/math/SafeMath.sol";
-<<<<<<< HEAD
-import {OracleLibrary} from "@uniswap/v3-periphery/contracts/libraries/OracleLibrary.sol";
-import {LibWell} from "contracts/libraries/Well/LibWell.sol";
-=======
->>>>>>> ac8e681c
 import {IBlockBasefee} from "../interfaces/IBlockBasefee.sol";
 import "@openzeppelin/contracts/math/Math.sol";
 import "../C.sol";
@@ -62,11 +57,7 @@
     /**
      * @param initialGasLeft The amount of gas left at the start of the transaction
      * @param blocksLate The number of blocks late that {sunrise()} was called.
-<<<<<<< HEAD
-     * @param beanEthPrice The Bean:Eth price calculated by the Minting Well.
-=======
      * @param beanEthPrice The Bean:Eth price calculated by the Minting Well. The amount of Beans per ETH.
->>>>>>> ac8e681c
      * @dev Calculates Sunrise incentive amount based on current gas prices and a computed
      * BEAN:ETH price. This function is called at the end of {sunriseTo()} after all
      * "step" functions have been executed.
