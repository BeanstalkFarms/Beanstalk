--- conflicted
+++ resolved
@@ -3,7 +3,6 @@
 import { Form, Formik, FormikHelpers, FormikProps } from 'formik';
 import BigNumber from 'bignumber.js';
 import { ethers } from 'ethers';
-import toast from 'react-hot-toast';
 import { useSelector } from 'react-redux';
 import { ERC20Token, NativeToken, Token } from '@beanstalk/sdk';
 import {
@@ -34,7 +33,6 @@
 import useToggle from '~/hooks/display/useToggle';
 import usePreferredToken from '~/hooks/farmer/usePreferredToken';
 import useTokenMap from '~/hooks/chain/useTokenMap';
-import { parseError } from '~/util';
 import { AppState } from '~/state';
 import { useFetchPools } from '~/state/bean/pools/updater';
 import { useFetchBeanstalkSilo } from '~/state/beanstalk/silo/updater';
@@ -400,7 +398,6 @@
         const txn = await execute();
         txToast.confirming(txn);
 
-<<<<<<< HEAD
         const receipt = await txn.wait();
         await claimPlant.refetch(actionsPerformed, {
           farmerSilo: true,
@@ -410,42 +407,16 @@
         txToast.success(receipt);
         formActions.resetForm();
       } catch (err) {
-        txToast ? txToast.error(err) : toast.error(parseError(err));
+        if (txToast) {
+          txToast.error(err);
+        } else {
+          const errorToast = new TransactionToast({});
+          errorToast.error(err);
+        }
         formActions.setSubmitting(false);
       }
     }, [middleware, sdk, claimPlantOptions, getWorkflow, whitelistedToken, claimPlant, refetchSilo, refetchPools]
   );
-=======
-      const receipt = await txn.wait();
-      await Promise.all([
-        refetchFarmerSilo(),
-        refetchFarmerBalances(),
-        refetchPools(),
-        refetchSilo(),
-      ]);
-      txToast.success(receipt);
-      formActions.resetForm();
-    } catch (err) {
-      if (txToast) {
-        txToast.error(err)
-      } else {
-        let errorToast = new TransactionToast({})
-        errorToast.error(err)
-      }
-      formActions.setSubmitting(false);
-    }
-  }, [
-    Eth,
-    beanstalk,
-    whitelistedToken,
-    amountToBdv,
-    refetchFarmerSilo,
-    refetchFarmerBalances,
-    refetchPools,
-    refetchSilo,
-    middleware,
-  ]);
->>>>>>> adf91218
 
   return (
     <Formik initialValues={initialValues} onSubmit={onSubmit}>
