--- conflicted
+++ resolved
@@ -7,11 +7,7 @@
 import {LibWellConvert} from "./LibWellConvert.sol";
 import {LibUnripe} from "../LibUnripe.sol";
 import {LibConvertData} from "./LibConvertData.sol";
-<<<<<<< HEAD
 import {LibRedundantMath256} from "contracts/libraries/LibRedundantMath256.sol";
-=======
-import {SafeMath} from "@openzeppelin/contracts/math/SafeMath.sol";
->>>>>>> 8bd11a21
 import {LibBarnRaise} from "contracts/libraries/LibBarnRaise.sol";
 
 /**
@@ -81,28 +77,12 @@
     }
 
     function beansToPeg() internal view returns (uint256 beans) {
-<<<<<<< HEAD
         uint256 underlyingBeans = LibWellConvert.beansToPeg(LibBarnRaise.getBarnRaiseWell());
         beans = LibUnripe.underlyingToUnripe(C.UNRIPE_BEAN, underlyingBeans);
     }
 
     function lpToPeg() internal view returns (uint256 lp) {
         uint256 underlyingLP = LibWellConvert.lpToPeg(LibBarnRaise.getBarnRaiseWell());
-=======
-        uint256 underlyingBeans = LibWellConvert.beansToPeg(
-            LibBarnRaise.getBarnRaiseWell()
-        );
-        beans = LibUnripe.underlyingToUnripe(
-            C.UNRIPE_BEAN,
-            underlyingBeans
-        );
-    }
-
-    function lpToPeg() internal view returns (uint256 lp) {
-        uint256 underlyingLP = LibWellConvert.lpToPeg(
-            LibBarnRaise.getBarnRaiseWell()
-        );
->>>>>>> 8bd11a21
         lp = LibUnripe.underlyingToUnripe(C.UNRIPE_LP, underlyingLP);
     }
 
@@ -113,16 +93,9 @@
             IBean(C.UNRIPE_BEAN).totalSupply()
         );
         lp = LibWellConvert.getLPAmountOut(LibBarnRaise.getBarnRaiseWell(), beans);
-<<<<<<< HEAD
         lp = LibUnripe.underlyingToUnripe(C.UNRIPE_LP, lp).mul(LibUnripe.percentLPRecapped()).div(
             LibUnripe.percentBeansRecapped()
         );
-=======
-        lp = LibUnripe
-            .underlyingToUnripe(C.UNRIPE_LP, lp)
-            .mul(LibUnripe.percentLPRecapped())
-            .div(LibUnripe.percentBeansRecapped());
->>>>>>> 8bd11a21
     }
 
     function getBeanAmountOut(uint256 amountIn) internal view returns (uint256 bean) {
