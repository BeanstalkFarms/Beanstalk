--- conflicted
+++ resolved
@@ -44,14 +44,9 @@
         uint256 bdv,
         uint256 grownStalk // address account
     ) external {
-<<<<<<< HEAD
         LibSilo._mow(LibTractor._user(), token);
-        LibConvert._depositTokensForConvert(LibTractor._user(), token, amount, bdv, grownStalk);
-=======
-        LibSilo._mow(msg.sender, token);
         // if (account == address(0)) account = msg.sender;
         LibConvert._depositTokensForConvert(token, amount, bdv, grownStalk, LibTractor._user());
->>>>>>> d938ad76
     }
 
     function convertInternalE(
