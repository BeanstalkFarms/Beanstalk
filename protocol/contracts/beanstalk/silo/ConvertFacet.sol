/**
 * SPDX-License-Identifier: MIT
 **/

pragma solidity ^0.8.20;

import {C} from "contracts/C.sol";
import {LibTractor} from "contracts/libraries/LibTractor.sol";
import {LibSilo} from "contracts/libraries/Silo/LibSilo.sol";
import {LibTokenSilo} from "contracts/libraries/Silo/LibTokenSilo.sol";
import {LibRedundantMath32} from "contracts/libraries/LibRedundantMath32.sol";
import {ReentrancyGuard} from "../ReentrancyGuard.sol";
import {LibRedundantMath256} from "contracts/libraries/LibRedundantMath256.sol";
import {SafeCast} from "@openzeppelin/contracts/utils/math/SafeCast.sol";
import {LibConvert} from "contracts/libraries/Convert/LibConvert.sol";
import {LibConvertData} from "contracts/libraries/Convert/LibConvertData.sol";
import {Invariable} from "contracts/beanstalk/Invariable.sol";
import {LibRedundantMathSigned256} from "contracts/libraries/LibRedundantMathSigned256.sol";
import {LibPipelineConvert} from "contracts/libraries/Convert/LibPipelineConvert.sol";

/**
 * @author Publius, Brean, DeadManWalking, pizzaman1337, funderberker
 * @title ConvertFacet handles converting Deposited assets within the Silo.
 **/
contract ConvertFacet is Invariable, ReentrancyGuard {
    using LibRedundantMathSigned256 for int256;
    using SafeCast for uint256;
    using LibConvertData for bytes;
    using LibRedundantMath256 for uint256;
    using SafeCast for uint256;
    using LibRedundantMath32 for uint32;

    event Convert(
        address indexed account,
        address fromToken,
        address toToken,
        uint256 fromAmount,
        uint256 toAmount
    );

    /**
     * @notice convert allows a user to convert a deposit to another deposit,
     * given that the conversion is supported by the ConvertFacet.
     * For example, a user can convert LP into Bean, only when beanstalk is below peg,
     * or convert beans into LP, only when beanstalk is above peg.
     * @param convertData  input parameters to determine the conversion type.
     * @param stems the stems of the deposits to convert
     * @param amounts the amounts within each deposit to convert
     * @return toStem the new stems of the converted deposit
     * @return fromAmount the amount of tokens converted from
     * @return toAmount the amount of tokens converted to
     * @return fromBdv the bdv of the deposits converted from
     * @return toBdv the bdv of the deposit converted to
     */
    function convert(
        bytes calldata convertData,
        int96[] memory stems,
        uint256[] memory amounts
    )
        external
        payable
        fundsSafu
        noSupplyChange
        nonReentrant
        returns (int96 toStem, uint256 fromAmount, uint256 toAmount, uint256 fromBdv, uint256 toBdv)
    {
<<<<<<< HEAD
        address toToken;
        address fromToken;

        // if the convert is a well <> bean convert, cache the state to validate convert.
        LibPipelineConvert.PipelineConvertData memory pipeData = LibPipelineConvert.getConvertState(
            convertData
        );

        (toToken, fromToken, toAmount, fromAmount) = LibConvert.convert(convertData);
=======
        uint256 grownStalk;
        LibConvert.convertParams memory cp = LibConvert.convert(convertData);

        if (cp.decreaseBDV) {require(stems.length == 1 && amounts.length == 1, "Convert: DecreaseBDV only supports updating one deposit.");}
        
        require(cp.fromAmount > 0, "Convert: From amount is 0.");
>>>>>>> 8bd11a21

        // Replace account with msg.sender if no account is specified.
        if(cp.account == address(0)) cp.account = msg.sender;

<<<<<<< HEAD
        LibSilo._mow(LibTractor._user(), fromToken);
        LibSilo._mow(LibTractor._user(), toToken);

        (pipeData.grownStalk, fromBdv) = LibConvert._withdrawTokens(
            fromToken,
=======
        LibSilo._mow(cp.account, cp.fromToken);

        // If the fromToken and toToken are different, mow the toToken as well.
        if (cp.fromToken != cp.toToken) LibSilo._mow(cp.account, cp.toToken);
        
        // Withdraw the tokens from the deposit.
        (grownStalk, fromBdv) = _withdrawTokens(
            cp.fromToken,
>>>>>>> 8bd11a21
            stems,
            amounts,
            cp.fromAmount,
            cp.account
        );

<<<<<<< HEAD
        // check for potential penalty
        LibPipelineConvert.checkForValidConvertAndUpdateConvertCapacity(
            pipeData,
            convertData,
            fromToken,
            toToken,
            fromBdv
=======
        // Calculate the bdv of the new deposit.
        uint256 newBdv = LibTokenSilo.beanDenominatedValue(cp.toToken, cp.toAmount);

        // If `decreaseBDV` flag is not enabled, set toBDV to the max of the two bdvs.
        toBdv = (newBdv > fromBdv || cp.decreaseBDV)  ? newBdv : fromBdv;

        toStem = _depositTokensForConvert(cp.toToken, cp.toAmount, toBdv, grownStalk, cp.account);

        // Retrieve the rest of return parameters from the convert struct.
        toAmount = cp.toAmount;
        fromAmount = cp.fromAmount;

        emit Convert(cp.account, cp.fromToken, cp.toToken, cp.fromAmount, cp.toAmount);
    }

    /**
     * @notice removes the deposits from msg.sender and returns the
     * grown stalk and bdv removed.
     * 
     * @dev if a user inputs a stem of a deposit that is `germinating`, 
     * the function will omit that deposit. This is due to the fact that
     * germinating deposits can be manipulated and skip the germination process.
     */
    function _withdrawTokens(
        address token,
        int96[] memory stems,
        uint256[] memory amounts,
        uint256 maxTokens,
        address account
    ) internal returns (uint256, uint256) {
        require(
            stems.length == amounts.length,
            "Convert: stems, amounts are diff lengths."
        );
        LibSilo.AssetsRemoved memory a;
        uint256 depositBDV;
        uint256 i = 0;

        // a bracket is included here to avoid the "stack too deep" error.
        {
            uint256[] memory bdvsRemoved = new uint256[](stems.length);
            uint256[] memory depositIds = new uint256[](stems.length);

            // get germinating stem and stemTip for the token
            LibGerminate.GermStem memory germStem = LibGerminate.getGerminatingStem(token);

            while ((i < stems.length) && (a.active.tokens < maxTokens)) {
                // skip any stems that are germinating, due to the ability to 
                // circumvent the germination process.
                if (germStem.germinatingStem <= stems[i]) {
                    i++;
                    continue;
                }

                if (a.active.tokens.add(amounts[i]) >= maxTokens) amounts[i] = maxTokens.sub(a.active.tokens);
                depositBDV = LibTokenSilo.removeDepositFromAccount(
                        account,
                        token,
                        stems[i],
                        amounts[i]
                    );
                bdvsRemoved[i] = depositBDV;
                a.active.stalk = a.active.stalk.add(
                    LibSilo.stalkReward(
                        stems[i],
                        germStem.stemTip,
                        depositBDV.toUint128()
                    )
                );
                
                a.active.tokens = a.active.tokens.add(amounts[i]);
                a.active.bdv = a.active.bdv.add(depositBDV);
                
                depositIds[i] = uint256(LibBytes.packAddressAndStem(
                    token,
                    stems[i]
                ));
                i++;
            }

            // if the loop is exited early, set the remaining amounts to 0.
            // `i` is not reinitialized and uses the value from the loop.
            for (i; i < stems.length; ++i) amounts[i] = 0;
            
            emit RemoveDeposits(
                account,
                token,
                stems,
                amounts,
                a.active.tokens,
                bdvsRemoved
            );

            emit LibSilo.TransferBatch(
                account, 
                account,
                address(0), 
                depositIds, 
                amounts
            );
        }

        require(
            a.active.tokens == maxTokens,
            "Convert: Not enough tokens removed."
>>>>>>> 8bd11a21
        );

<<<<<<< HEAD
        uint256 newBdv = LibTokenSilo.beanDenominatedValue(toToken, toAmount);
        toBdv = newBdv > fromBdv ? newBdv : fromBdv;

        toStem = LibConvert._depositTokensForConvert(toToken, toAmount, toBdv, pipeData.grownStalk);

        emit Convert(LibTractor._user(), fromToken, toToken, fromAmount, toAmount);
=======
        // all deposits converted are not germinating.
        LibSilo.burnActiveStalk(
            account,
            a.active.stalk.add(a.active.bdv.mul(s.ss[token].stalkIssuedPerBdv))
        );
        return (a.active.stalk, a.active.bdv);
    }

    /**
     * @notice deposits token into the silo with the given grown stalk.
     * @param token the token to deposit
     * @param amount the amount of tokens to deposit
     * @param bdv the bean denominated value of the deposit
     * @param grownStalk the amount of grown stalk retained to issue to the new deposit.
     * @param account account to update the deposit (used in bdv decrease)
     * 
     * @dev there are cases where a convert may cause the new deposit to be partially germinating, 
     * if the convert goes from a token with a lower amount of seeds to a higher amount of seeds.
     * We accept this as a tradeoff to avoid additional complexity.
     */
    function _depositTokensForConvert(
        address token,
        uint256 amount,
        uint256 bdv,
        uint256 grownStalk,
        address account
    ) internal returns (int96 stem) {
        require(bdv > 0 && amount > 0, "Convert: BDV or amount is 0.");
        
        LibGerminate.Germinate germ;

        // calculate the stem and germination state for the new deposit.
        (stem, germ) = LibTokenSilo.calculateStemForTokenFromGrownStalk(token, grownStalk, bdv);
        
        // increment totals based on germination state, 
        // as well as issue stalk to the user.
        // if the deposit is germinating, only the initial stalk of the deposit is germinating. 
        // the rest is active stalk.
        if (germ == LibGerminate.Germinate.NOT_GERMINATING) {
            LibTokenSilo.incrementTotalDeposited(token, amount, bdv);
            LibSilo.mintActiveStalk(
                account, 
                bdv.mul(LibTokenSilo.stalkIssuedPerBdv(token)).add(grownStalk)
            );
        } else {
            LibTokenSilo.incrementTotalGerminating(token, amount, bdv, germ);
            LibSilo.mintGerminatingStalk(msg.sender, bdv.mul(LibTokenSilo.stalkIssuedPerBdv(token)).toUint128(), germ);   
            LibSilo.mintActiveStalk(msg.sender, grownStalk);
        }
        LibTokenSilo.addDepositToAccount(
            account, 
            token, 
            stem, 
            amount,
            bdv,
            LibTokenSilo.Transfer.emitTransferSingle
        );        
>>>>>>> 8bd11a21
    }
}<|MERGE_RESOLUTION|>--- conflicted
+++ resolved
@@ -64,7 +64,6 @@
         nonReentrant
         returns (int96 toStem, uint256 fromAmount, uint256 toAmount, uint256 fromBdv, uint256 toBdv)
     {
-<<<<<<< HEAD
         address toToken;
         address fromToken;
 
@@ -73,223 +72,47 @@
             convertData
         );
 
-        (toToken, fromToken, toAmount, fromAmount) = LibConvert.convert(convertData);
-=======
         uint256 grownStalk;
-        LibConvert.convertParams memory cp = LibConvert.convert(convertData);
+        LibConvert.ConvertParams memory cp = LibConvert.convert(convertData);
 
         if (cp.decreaseBDV) {require(stems.length == 1 && amounts.length == 1, "Convert: DecreaseBDV only supports updating one deposit.");}
         
         require(cp.fromAmount > 0, "Convert: From amount is 0.");
->>>>>>> 8bd11a21
 
-        // Replace account with msg.sender if no account is specified.
-        if(cp.account == address(0)) cp.account = msg.sender;
-
-<<<<<<< HEAD
-        LibSilo._mow(LibTractor._user(), fromToken);
-        LibSilo._mow(LibTractor._user(), toToken);
-
-        (pipeData.grownStalk, fromBdv) = LibConvert._withdrawTokens(
-            fromToken,
-=======
-        LibSilo._mow(cp.account, cp.fromToken);
+        LibSilo._mow(LibTractor._user(), cp.fromToken);
 
         // If the fromToken and toToken are different, mow the toToken as well.
-        if (cp.fromToken != cp.toToken) LibSilo._mow(cp.account, cp.toToken);
+        if (cp.fromToken != cp.toToken) LibSilo._mow(LibTractor._user(), cp.toToken);
         
         // Withdraw the tokens from the deposit.
-        (grownStalk, fromBdv) = _withdrawTokens(
+        (pipeData.grownStalk, fromBdv) = LibConvert._withdrawTokens(
             cp.fromToken,
->>>>>>> 8bd11a21
             stems,
             amounts,
-            cp.fromAmount,
-            cp.account
+            cp.fromAmount
         );
 
-<<<<<<< HEAD
         // check for potential penalty
         LibPipelineConvert.checkForValidConvertAndUpdateConvertCapacity(
             pipeData,
             convertData,
-            fromToken,
-            toToken,
+            cp.fromToken,
+            cp.toToken,
             fromBdv
-=======
+        );
+
         // Calculate the bdv of the new deposit.
         uint256 newBdv = LibTokenSilo.beanDenominatedValue(cp.toToken, cp.toAmount);
 
         // If `decreaseBDV` flag is not enabled, set toBDV to the max of the two bdvs.
         toBdv = (newBdv > fromBdv || cp.decreaseBDV)  ? newBdv : fromBdv;
 
-        toStem = _depositTokensForConvert(cp.toToken, cp.toAmount, toBdv, grownStalk, cp.account);
+        toStem = LibConvert._depositTokensForConvert(cp.toToken, cp.toAmount, toBdv, grownStalk);
 
         // Retrieve the rest of return parameters from the convert struct.
         toAmount = cp.toAmount;
         fromAmount = cp.fromAmount;
 
-        emit Convert(cp.account, cp.fromToken, cp.toToken, cp.fromAmount, cp.toAmount);
-    }
-
-    /**
-     * @notice removes the deposits from msg.sender and returns the
-     * grown stalk and bdv removed.
-     * 
-     * @dev if a user inputs a stem of a deposit that is `germinating`, 
-     * the function will omit that deposit. This is due to the fact that
-     * germinating deposits can be manipulated and skip the germination process.
-     */
-    function _withdrawTokens(
-        address token,
-        int96[] memory stems,
-        uint256[] memory amounts,
-        uint256 maxTokens,
-        address account
-    ) internal returns (uint256, uint256) {
-        require(
-            stems.length == amounts.length,
-            "Convert: stems, amounts are diff lengths."
-        );
-        LibSilo.AssetsRemoved memory a;
-        uint256 depositBDV;
-        uint256 i = 0;
-
-        // a bracket is included here to avoid the "stack too deep" error.
-        {
-            uint256[] memory bdvsRemoved = new uint256[](stems.length);
-            uint256[] memory depositIds = new uint256[](stems.length);
-
-            // get germinating stem and stemTip for the token
-            LibGerminate.GermStem memory germStem = LibGerminate.getGerminatingStem(token);
-
-            while ((i < stems.length) && (a.active.tokens < maxTokens)) {
-                // skip any stems that are germinating, due to the ability to 
-                // circumvent the germination process.
-                if (germStem.germinatingStem <= stems[i]) {
-                    i++;
-                    continue;
-                }
-
-                if (a.active.tokens.add(amounts[i]) >= maxTokens) amounts[i] = maxTokens.sub(a.active.tokens);
-                depositBDV = LibTokenSilo.removeDepositFromAccount(
-                        account,
-                        token,
-                        stems[i],
-                        amounts[i]
-                    );
-                bdvsRemoved[i] = depositBDV;
-                a.active.stalk = a.active.stalk.add(
-                    LibSilo.stalkReward(
-                        stems[i],
-                        germStem.stemTip,
-                        depositBDV.toUint128()
-                    )
-                );
-                
-                a.active.tokens = a.active.tokens.add(amounts[i]);
-                a.active.bdv = a.active.bdv.add(depositBDV);
-                
-                depositIds[i] = uint256(LibBytes.packAddressAndStem(
-                    token,
-                    stems[i]
-                ));
-                i++;
-            }
-
-            // if the loop is exited early, set the remaining amounts to 0.
-            // `i` is not reinitialized and uses the value from the loop.
-            for (i; i < stems.length; ++i) amounts[i] = 0;
-            
-            emit RemoveDeposits(
-                account,
-                token,
-                stems,
-                amounts,
-                a.active.tokens,
-                bdvsRemoved
-            );
-
-            emit LibSilo.TransferBatch(
-                account, 
-                account,
-                address(0), 
-                depositIds, 
-                amounts
-            );
-        }
-
-        require(
-            a.active.tokens == maxTokens,
-            "Convert: Not enough tokens removed."
->>>>>>> 8bd11a21
-        );
-
-<<<<<<< HEAD
-        uint256 newBdv = LibTokenSilo.beanDenominatedValue(toToken, toAmount);
-        toBdv = newBdv > fromBdv ? newBdv : fromBdv;
-
-        toStem = LibConvert._depositTokensForConvert(toToken, toAmount, toBdv, pipeData.grownStalk);
-
-        emit Convert(LibTractor._user(), fromToken, toToken, fromAmount, toAmount);
-=======
-        // all deposits converted are not germinating.
-        LibSilo.burnActiveStalk(
-            account,
-            a.active.stalk.add(a.active.bdv.mul(s.ss[token].stalkIssuedPerBdv))
-        );
-        return (a.active.stalk, a.active.bdv);
-    }
-
-    /**
-     * @notice deposits token into the silo with the given grown stalk.
-     * @param token the token to deposit
-     * @param amount the amount of tokens to deposit
-     * @param bdv the bean denominated value of the deposit
-     * @param grownStalk the amount of grown stalk retained to issue to the new deposit.
-     * @param account account to update the deposit (used in bdv decrease)
-     * 
-     * @dev there are cases where a convert may cause the new deposit to be partially germinating, 
-     * if the convert goes from a token with a lower amount of seeds to a higher amount of seeds.
-     * We accept this as a tradeoff to avoid additional complexity.
-     */
-    function _depositTokensForConvert(
-        address token,
-        uint256 amount,
-        uint256 bdv,
-        uint256 grownStalk,
-        address account
-    ) internal returns (int96 stem) {
-        require(bdv > 0 && amount > 0, "Convert: BDV or amount is 0.");
-        
-        LibGerminate.Germinate germ;
-
-        // calculate the stem and germination state for the new deposit.
-        (stem, germ) = LibTokenSilo.calculateStemForTokenFromGrownStalk(token, grownStalk, bdv);
-        
-        // increment totals based on germination state, 
-        // as well as issue stalk to the user.
-        // if the deposit is germinating, only the initial stalk of the deposit is germinating. 
-        // the rest is active stalk.
-        if (germ == LibGerminate.Germinate.NOT_GERMINATING) {
-            LibTokenSilo.incrementTotalDeposited(token, amount, bdv);
-            LibSilo.mintActiveStalk(
-                account, 
-                bdv.mul(LibTokenSilo.stalkIssuedPerBdv(token)).add(grownStalk)
-            );
-        } else {
-            LibTokenSilo.incrementTotalGerminating(token, amount, bdv, germ);
-            LibSilo.mintGerminatingStalk(msg.sender, bdv.mul(LibTokenSilo.stalkIssuedPerBdv(token)).toUint128(), germ);   
-            LibSilo.mintActiveStalk(msg.sender, grownStalk);
-        }
-        LibTokenSilo.addDepositToAccount(
-            account, 
-            token, 
-            stem, 
-            amount,
-            bdv,
-            LibTokenSilo.Transfer.emitTransferSingle
-        );        
->>>>>>> 8bd11a21
+        emit Convert(LibTractor._user(), cp.fromToken, cp.toToken, cp.fromAmount, cp.toAmount);
     }
 }