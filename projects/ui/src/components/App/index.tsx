--- conflicted
+++ resolved
@@ -1,4 +1,4 @@
-import React, { useEffect, useState } from 'react';
+import React from 'react';
 
 import { Box, Stack } from '@mui/material';
 import BigNumber from 'bignumber.js';
@@ -62,16 +62,16 @@
 import MorningUpdater from '~/state/beanstalk/sun/morning';
 import MorningFieldUpdater from '~/state/beanstalk/field/morning';
 import BeanstalkCaseUpdater from '~/state/beanstalk/case/updater';
-<<<<<<< HEAD
+
 import useChainState from '~/hooks/chain/useChainState';
 import { runOnDev } from '~/util/dev';
 import useSdk from '~/hooks/sdk';
 import L2Claim from '~/pages/l2claim';
 import L1Delegate from '~/pages/l1delegate';
 import MigrationMessage from '../Common/MigrationMessage';
-=======
+
 import MigrationPreview from '../../pages/preview';
->>>>>>> a7727c87
+
 // import Snowflakes from './theme/winter/Snowflakes';
 
 BigNumber.set({ EXPONENTIAL_AT: [-12, 20] });
@@ -143,7 +143,7 @@
         >
           <Box sx={{ marginTop: 0 }}>
             <MigrationMessage />
-            {/*<Routes>
+            {/* <Routes>
               <Route index element={<L1Delegate />} />
               <Route path="*" element={<L1Delegate />} />
               <Route path="/l1delegate" element={<L1Delegate />} />
@@ -153,7 +153,7 @@
               <Route path="/l2" element={<L2Claim />} />
               <Route path="/arbitrum" element={<L2Claim />} />
               <Route path="/404" element={<PageNotFound />} />
-            </Routes>*/}
+            </Routes> */}
           </Box>
         </Stack>
       </Box>
@@ -298,8 +298,7 @@
   // const isDevMode = import.meta.env.DEV;
   const migrationUnderway = true;
 
-
-  if (migrationUnderway && (!isArbitrum && isTestnet)) {
+  if (migrationUnderway && !isArbitrum && isTestnet) {
     return <MigrationGate />;
   }
 
