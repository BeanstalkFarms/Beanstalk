const MAX_INT = '115792089237316195423570985008687907853269984665640564039457584007913129639935'

const diamond = require('./diamond.js')
const { 
  impersonateBean, 
  impersonateCurve,
  impersonateCurveMetapool, 
  impersonateWeth, 
  impersonateUnripe, 
  impersonateFertilizer,
  impersonatePrice,
  impersonateEthUsdOracle
} = require('./impersonate.js')
function addCommas(nStr) {
  nStr += ''
  const x = nStr.split('.')
  let x1 = x[0]
  const x2 = x.length > 1 ? '.' + x[1] : ''
  var rgx = /(\d+)(\d{3})/
  while (rgx.test(x1)) {
    x1 = x1.replace(rgx, '$1' + ',' + '$2')
  }
  return x1 + x2
}

function strDisplay(str) {
  return addCommas(str.toString())
}

async function main(scriptName, verbose = true, mock = false, reset = true) {
  if (verbose) {
    console.log('SCRIPT NAME: ', scriptName)
    console.log('MOCKS ENABLED: ', mock)
  }

  if (mock && reset) {
    await network.provider.request({
      method: "hardhat_reset",
      params: [],
    });
  }

  const accounts = await ethers.getSigners()
  const account = await accounts[0].getAddress()
  if (verbose) {
    console.log('Account: ' + account)
    console.log('---')
  }
  let tx
  let totalGasUsed = ethers.BigNumber.from('0')
  let receipt
  const name = 'Beanstalk'


  async function deployFacets(verbose,
    facets,
    libraryNames = [],
    facetLibraries = {},
  ) {
    const instances = []
    const libraries = {}

    for (const name of libraryNames) {
      if (verbose) console.log(`Deploying: ${name}`)
      let libraryFactory = await ethers.getContractFactory(name)
      libraryFactory = await libraryFactory.deploy()
      await libraryFactory.deployed()
      const receipt = await libraryFactory.deployTransaction.wait()
      if (verbose) console.log(`${name} deploy gas used: ` + strDisplay(receipt.gasUsed))
      if (verbose) console.log(`Deployed at ${libraryFactory.address}`)
      libraries[name] = libraryFactory.address
    }

    for (let facet of facets) {
      let constructorArgs = []
      if (Array.isArray(facet)) {
        ;[facet, constructorArgs] = facet
      }
      let factory;
      if (facetLibraries[facet] !== undefined) {
        let facetLibrary = Object.keys(libraries).reduce((acc, val) => {
          if (facetLibraries[facet].includes(val)) acc[val] = libraries[val];
          return acc;
        }, {});
        factory = await ethers.getContractFactory(facet, {
          libraries: facetLibrary
        },
        );
      } else {
        factory = await ethers.getContractFactory(facet)
      }
      const facetInstance = await factory.deploy(...constructorArgs)
      await facetInstance.deployed()
      const tx = facetInstance.deployTransaction
      const receipt = await tx.wait()
      if (verbose) console.log(`${facet} deploy gas used: ` + strDisplay(receipt.gasUsed))
      totalGasUsed = totalGasUsed.add(receipt.gasUsed)
      instances.push(facetInstance)
    }
    return instances
  }
  let [
    bdvFacet,
    curveFacet,
    convertFacet,
    farmFacet,
    fieldFacet,
    fundraiserFacet,
    marketplaceFacet,
    oracleFacet,
    ownershipFacet,
    pauseFacet,
    depotFacet,
    seasonFacet,
    siloFacet,
    fertilizerFacet,
    tokenFacet,
    tokenSupportFacet,
    unripeFacet,
    wellBuildingFacet,
    wellFacet,
    wellPumpFacet,
    whitelistFacet
  ] = mock ? await deployFacets(
    verbose,
    [ 'BDVFacet',
      'CurveFacet',
      'MockConvertFacet',
      'FarmFacet',
      'MockFieldFacet',
      'MockFundraiserFacet',
      'MockMarketplaceFacet',
      'OracleFacet',
      'PauseFacet',
      'DepotFacet',
      'MockSeasonFacet',
      'MockSiloFacet',
      'MockFertilizerFacet',
      'OwnershipFacet',
      'TokenFacet',
      'TokenSupportFacet',
      'MockUnripeFacet',
      'WellBuildingFacet',
      'WellFacet',
      'WellPumpFacet',
      'WhitelistFacet' ],
  ) : await deployFacets(
    verbose,
    [ 'BDVFacet',
      'CurveFacet',
      'ConvertFacet',
      'FarmFacet',
      'FieldFacet',
      'FundraiserFacet',
      'MarketplaceFacet',
      'OracleFacet',
      'OwnershipFacet',
      'PauseFacet',
      'DepotFacet',
      'SeasonFacet',
      'SiloFacet',
      'FertilizerFacet',
      'TokenFacet',
      'TokenSupportFacet',
      'UnripeFacet',
      'WellBuildingFacet',
      'WellFacet',
      'WellPumpFacet',
      'WhitelistFacet'],
  )
  const initDiamondArg = mock ? 'contracts/mocks/MockInitDiamond.sol:MockInitDiamond' : 'contracts/farm/init/InitDiamond.sol:InitDiamond'
  // eslint-disable-next-line no-unused-vars

  let args = []
  if (mock) {
    await impersonateBean()
    await impersonatePrice()
    if (reset) {
      await impersonateCurve()
      await impersonateWeth()
    }
    await impersonateEthUsdOracle()
    await impersonateCurveMetapool()
    await impersonateUnripe()
    await impersonateFertilizer()
  }

  const [beanstalkDiamond, diamondCut] = await diamond.deploy({
    diamondName: 'BeanstalkDiamond',
    initDiamond: initDiamondArg,
    facets: [
      ['BDVFacet', bdvFacet],
      ['CurveFacet', curveFacet],
      ['ConvertFacet', convertFacet],
      ['FarmFacet', farmFacet],
      ['FieldFacet', fieldFacet],
      ['FundraiserFacet', fundraiserFacet],
      ['MarketplaceFacet', marketplaceFacet],
      ['OracleFacet', oracleFacet],
      ['OwnershipFacet', ownershipFacet],
      ['PauseFacet', pauseFacet],
      ['DepotFacet', depotFacet],
      ['SeasonFacet', seasonFacet],
      ['SiloFacet', siloFacet],
      ['FertilizerFacet', fertilizerFacet],
      ['TokenFacet', tokenFacet],
      ['TokenSupportFacet', tokenSupportFacet],
      ['UnripeFacet', unripeFacet],
      ['WellBuildingFacet', wellBuildingFacet],
      ['WellFacet', wellFacet],
      ['WellPumpFacet', wellPumpFacet],
      ['WhitelistFacet', whitelistFacet]
    ],
    owner: account,
    args: args,
    verbose: verbose,
    impersonate: mock && reset
  });

  tx = beanstalkDiamond.deployTransaction
  if (!!tx) {
    receipt = await tx.wait()
    if (verbose) console.log('Beanstalk diamond deploy gas used: ' + strDisplay(receipt.gasUsed))
    if (verbose) console.log('Beanstalk diamond cut gas used: ' + strDisplay(diamondCut.gasUsed))
    totalGasUsed = totalGasUsed.add(receipt.gasUsed).add(diamondCut.gasUsed)
  }

  if (verbose) {
    console.log("--");
    console.log('Beanstalk diamond address:' + beanstalkDiamond.address)
    console.log("--");
  }

  const diamondLoupeFacet = await ethers.getContractAt('DiamondLoupeFacet', beanstalkDiamond.address)

  if (verbose) console.log('Total gas used: ' + strDisplay(totalGasUsed))
  return {
    account: account,
    beanstalkDiamond: beanstalkDiamond,
    diamondLoupeFacet: diamondLoupeFacet,
    bdvFacet,
    convertFacet,
    farmFacet,
    fieldFacet,
    fundraiserFacet,
    marketplaceFacet,
    oracleFacet,
    ownershipFacet,
    pauseFacet,
    depotFacet,
    seasonFacet,
    siloFacet,
    fertilizerFacet,
    tokenFacet,
<<<<<<< HEAD
    unripeFacet,
    wellBuildingFacet,
    wellPumpFacet,
    wellFacet,
=======
    tokenSupportFacet,
    unripeFacet
>>>>>>> 90298752
  }
}

// We recommend this pattern to be able to use async/await everywhere
// and properly handle errors.
if (require.main === module) {
  main()
    .then(() => process.exit(0))
    .catch((error) => {
      console.error(error)
      process.exit(1)
    })
}
exports.deploy = main<|MERGE_RESOLUTION|>--- conflicted
+++ resolved
@@ -252,15 +252,11 @@
     siloFacet,
     fertilizerFacet,
     tokenFacet,
-<<<<<<< HEAD
     unripeFacet,
+    tokenSupportFacet,
     wellBuildingFacet,
     wellPumpFacet,
-    wellFacet,
-=======
-    tokenSupportFacet,
-    unripeFacet
->>>>>>> 90298752
+    wellFacet 
   }
 }
 
