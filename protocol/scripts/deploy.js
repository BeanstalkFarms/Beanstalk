const MAX_INT = "115792089237316195423570985008687907853269984665640564039457584007913129639935";

const diamond = require("./diamond.js");
const {
  impersonateBean,
  impersonateCurve,
<<<<<<< HEAD
  impersonateCurveMetapool,
  impersonateWeth,
  impersonateUnripe,
=======
  impersonateBean3CrvMetapool, 
  impersonateWeth, 
  impersonateUnripe, 
>>>>>>> 24638963
  impersonateFertilizer,
  impersonatePrice,
  impersonateBlockBasefee,
  impersonateEthUsdcUniswap,
  impersonateEthUsdtUniswap,
  impersonateEthUsdChainlinkAggregator,
  impersonateBeanEthWell
<<<<<<< HEAD
} = require("./impersonate.js");
=======
} = require('./impersonate.js')

>>>>>>> 24638963
function addCommas(nStr) {
  nStr += "";
  const x = nStr.split(".");
  let x1 = x[0];
  const x2 = x.length > 1 ? "." + x[1] : "";
  var rgx = /(\d+)(\d{3})/;
  while (rgx.test(x1)) {
    x1 = x1.replace(rgx, "$1" + "," + "$2");
  }
  return x1 + x2;
}

function strDisplay(str) {
  return addCommas(str.toString());
}

async function main(scriptName, verbose = true, mock = false, reset = true) {
  if (verbose) {
    console.log("SCRIPT NAME: ", scriptName);
    console.log("MOCKS ENABLED: ", mock);
  }

  if (mock && reset) {
    await network.provider.request({
      method: "hardhat_reset",
      params: []
    });
  }

  const accounts = await ethers.getSigners();
  const account = await accounts[0].getAddress();
  if (verbose) {
    console.log("Account: " + account);
    console.log("---");
  }
  let tx;
  let totalGasUsed = ethers.BigNumber.from("0");
  let receipt;
  const name = "Beanstalk";

  async function deployFacets(verbose, facets, libraryNames = [], facetLibraries = {}) {
    const instances = [];
    const libraries = {};

    for (const name of libraryNames) {
      if (verbose) console.log(`Deploying: ${name}`);
      let libraryFactory = await ethers.getContractFactory(name);
      libraryFactory = await libraryFactory.deploy();
      await libraryFactory.deployed();
      const receipt = await libraryFactory.deployTransaction.wait();
      if (verbose) console.log(`${name} deploy gas used: ` + strDisplay(receipt.gasUsed));
      if (verbose) console.log(`Deployed at ${libraryFactory.address}`);
      libraries[name] = libraryFactory.address;
    }

    for (let facet of facets) {
      let constructorArgs = [];
      if (Array.isArray(facet)) {
        [facet, constructorArgs] = facet;
      }
      let factory;
      if (facetLibraries[facet] !== undefined) {
        let facetLibrary = Object.keys(libraries).reduce((acc, val) => {
          if (facetLibraries[facet].includes(val)) acc[val] = libraries[val];
          return acc;
        }, {});
        factory = await ethers.getContractFactory(facet, {
          libraries: facetLibrary
        });
      } else {
        factory = await ethers.getContractFactory(facet);
      }
      const facetInstance = await factory.deploy(...constructorArgs);
      await facetInstance.deployed();
      const tx = facetInstance.deployTransaction;
      const receipt = await tx.wait();
      if (verbose) console.log(`${facet} deploy gas used: ` + strDisplay(receipt.gasUsed));
      totalGasUsed = totalGasUsed.add(receipt.gasUsed);
      instances.push(facetInstance);
    }
    return instances;
  }

  // A list of public libraries that need to be deployed separately.
  const libraryNames = [
    "LibGauge",
    "LibConvert",
    "LibIncentive",
    "LibLockedUnderlying",
    "LibCurveMinting"
  ];

  // A mapping of facet to public library names that will be linked to it.
  const facetLibraries = {
    SeasonFacet: ["LibGauge", "LibIncentive", "LibLockedUnderlying", "LibCurveMinting"],
    MockSeasonFacet: ["LibGauge", "LibIncentive", "LibLockedUnderlying", "LibCurveMinting"],
    SeasonGettersFacet: ["LibLockedUnderlying"],
    ConvertFacet: ["LibConvert"],
    MockConvertFacet: ["LibConvert"],
    MockUnripeFacet: ["LibLockedUnderlying"],
    UnripeFacet: ["LibLockedUnderlying"]
  };

  let [
    bdvFacet,
    curveFacet,
    migrationFacet,
    approvalFacet,
    convertFacet,
    convertGettersFacet,
    enrootFacet,
    farmFacet,
    fieldFacet,
    fundraiserFacet,
    marketplaceFacet,
    ownershipFacet,
    pauseFacet,
    depotFacet,
    seasonFacet,
    seasonGettersFacet,
    siloFacet,
    fertilizerFacet,
    tokenFacet,
    tokenSupportFacet,
    unripeFacet,
    whitelistFacet,
    metadataFacet,
    gaugePointFacet,
    tractorFacet
  ] = mock
    ? await deployFacets(
        verbose,
        [
          "BDVFacet",
          "CurveFacet",
          "MigrationFacet",
          "ApprovalFacet",
          "MockConvertFacet",
          "ConvertGettersFacet",
          "EnrootFacet",
          "FarmFacet",
          "MockFieldFacet",
          "MockFundraiserFacet",
          "MockMarketplaceFacet",
          "PauseFacet",
          "DepotFacet",
          "MockSeasonFacet",
          "SeasonGettersFacet",
          "MockSiloFacet",
          "MockFertilizerFacet",
          "OwnershipFacet",
          "TokenFacet",
          "TokenSupportFacet",
          "MockUnripeFacet",
          "WhitelistFacet",
          "MetadataFacet",
          "GaugePointFacet",
          "TractorFacet"
        ],
        libraryNames,
        facetLibraries
      )
    : await deployFacets(
        verbose,
        [
          "BDVFacet",
          "CurveFacet",
          "MigrationFacet",
          "ApprovalFacet",
          "ConvertFacet",
          "ConvertGettersFacet",
          "EnrootFacet",
          "FarmFacet",
          "FieldFacet",
          "FundraiserFacet",
          "MarketplaceFacet",
          "OwnershipFacet",
          "PauseFacet",
          "DepotFacet",
          "SeasonFacet",
          "SeasonGettersFacet",
          "SiloFacet",
          "FertilizerFacet",
          "TokenFacet",
          "TokenSupportFacet",
          "UnripeFacet",
          "WhitelistFacet",
          "MetadataFacet",
          "GaugePointFacet",
          "TractorFacet"
        ],
        libraryNames,
        facetLibraries
      );
  const initDiamondArg = mock
    ? "contracts/mocks/MockInitDiamond.sol:MockInitDiamond"
    : "contracts/farm/init/InitDiamond.sol:InitDiamond";
  // eslint-disable-next-line no-unused-vars

  let args = [];
  if (mock) {
    await impersonateBean();
    await impersonatePrice();
    if (reset) {
      await impersonateCurve();
      await impersonateWeth();
      await impersonateEthUsdcUniswap();
      await impersonateEthUsdtUniswap();
    }
<<<<<<< HEAD
    await impersonateCurveMetapool();
    await impersonateUnripe();
    await impersonateFertilizer();
=======
    await impersonateBean3CrvMetapool()
    await impersonateUnripe()
    await impersonateFertilizer()
>>>>>>> 24638963
    await impersonateBlockBasefee();
    await impersonateEthUsdChainlinkAggregator();
  }

  const [beanstalkDiamond, diamondCut] = await diamond.deploy({
    diamondName: "BeanstalkDiamond",
    initDiamond: initDiamondArg,
    facets: [
      ["BDVFacet", bdvFacet],
      ["CurveFacet", curveFacet],
      ["MigrationFacet", migrationFacet],
      ["ApprovalFacet", approvalFacet],
      ["ConvertFacet", convertFacet],
      ["ConvertGettersFacet", convertGettersFacet],
      ["EnrootFacet", enrootFacet],
      ["FarmFacet", farmFacet],
      ["FieldFacet", fieldFacet],
      ["FundraiserFacet", fundraiserFacet],
      ["MarketplaceFacet", marketplaceFacet],
      ["OwnershipFacet", ownershipFacet],
      ["PauseFacet", pauseFacet],
      ["DepotFacet", depotFacet],
      ["SeasonFacet", seasonFacet],
      ["SeasonGettersFacet", seasonGettersFacet],
      ["SiloFacet", siloFacet],
      ["FertilizerFacet", fertilizerFacet],
      ["TokenFacet", tokenFacet],
      ["TokenSupportFacet", tokenSupportFacet],
      ["UnripeFacet", unripeFacet],
      ["WhitelistFacet", whitelistFacet],
      ["MetadataFacet", metadataFacet],
      ["GaugePointFacet", gaugePointFacet],
      ["TractorFacet", tractorFacet]
    ],
    owner: account,
    args: args,
    verbose: verbose,
    impersonate: mock && reset
  });

  tx = beanstalkDiamond.deployTransaction;
  if (!!tx) {
    receipt = await tx.wait();
    if (verbose) console.log("Beanstalk diamond deploy gas used: " + strDisplay(receipt.gasUsed));
    if (verbose) console.log("Beanstalk diamond cut gas used: " + strDisplay(diamondCut.gasUsed));
    totalGasUsed = totalGasUsed.add(receipt.gasUsed).add(diamondCut.gasUsed);
  }

  if (verbose) {
    console.log("--");
    console.log("Beanstalk diamond address:" + beanstalkDiamond.address);
    console.log("--");
  }

  const diamondLoupeFacet = await ethers.getContractAt(
    "DiamondLoupeFacet",
    beanstalkDiamond.address
  );

  if (verbose) console.log("Total gas used: " + strDisplay(totalGasUsed));
  return {
    account: account,
    beanstalkDiamond: beanstalkDiamond,
    diamondLoupeFacet: diamondLoupeFacet,
    bdvFacet,
    convertFacet,
    convertGettersFacet,
    enrootFacet,
    migrationFacet,
    approvalFacet,
    farmFacet,
    fieldFacet,
    fundraiserFacet,
    marketplaceFacet,
    ownershipFacet,
    pauseFacet,
    depotFacet,
    seasonFacet,
    seasonGettersFacet,
    siloFacet,
    fertilizerFacet,
    tokenFacet,
    tokenSupportFacet,
    unripeFacet,
    metadataFacet,
    gaugePointFacet,
    tractorFacet
  };
}

// We recommend this pattern to be able to use async/await everywhere
// and properly handle errors.
if (require.main === module) {
  main()
    .then(() => process.exit(0))
    .catch((error) => {
      console.error(error);
      process.exit(1);
    });
}
exports.deploy = main;<|MERGE_RESOLUTION|>--- conflicted
+++ resolved
@@ -4,15 +4,10 @@
 const {
   impersonateBean,
   impersonateCurve,
-<<<<<<< HEAD
   impersonateCurveMetapool,
-  impersonateWeth,
-  impersonateUnripe,
-=======
   impersonateBean3CrvMetapool, 
   impersonateWeth, 
   impersonateUnripe, 
->>>>>>> 24638963
   impersonateFertilizer,
   impersonatePrice,
   impersonateBlockBasefee,
@@ -20,12 +15,8 @@
   impersonateEthUsdtUniswap,
   impersonateEthUsdChainlinkAggregator,
   impersonateBeanEthWell
-<<<<<<< HEAD
 } = require("./impersonate.js");
-=======
-} = require('./impersonate.js')
-
->>>>>>> 24638963
+
 function addCommas(nStr) {
   nStr += "";
   const x = nStr.split(".");
@@ -235,15 +226,10 @@
       await impersonateEthUsdcUniswap();
       await impersonateEthUsdtUniswap();
     }
-<<<<<<< HEAD
     await impersonateCurveMetapool();
-    await impersonateUnripe();
-    await impersonateFertilizer();
-=======
     await impersonateBean3CrvMetapool()
     await impersonateUnripe()
     await impersonateFertilizer()
->>>>>>> 24638963
     await impersonateBlockBasefee();
     await impersonateEthUsdChainlinkAggregator();
   }
