--- conflicted
+++ resolved
@@ -41,13 +41,9 @@
         uint256 lp,
         LibMarket.AddLiquidity calldata al,
         uint32[] memory crates,
-<<<<<<< HEAD
         uint256[] memory amounts,
         uint256 beansToWallet,
-	bool toInternalBalance
-=======
-        uint256[] memory amounts
->>>>>>> fcd69d4c
+       	bool toInternalBalance
     )
         internal
     {
