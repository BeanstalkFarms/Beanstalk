// SPDX-License-Identifier: UNLICENSED
pragma solidity ^0.8.4;

interface IMockFBeanstalk {
    enum FacetCutAction {
        Add,
        Replace,
        Remove
    }

    enum CounterUpdateType {
        INCREASE,
        DECREASE
    }

    struct EvaluationParameters {
        uint256 maxBeanMaxLpGpPerBdvRatio;
        uint256 minBeanMaxLpGpPerBdvRatio;
        uint256 targetSeasonsToCatchUp;
        uint256 podRateLowerBound;
        uint256 podRateOptimal;
        uint256 podRateUpperBound;
        uint256 deltaPodDemandLowerBound;
        uint256 deltaPodDemandUpperBound;
        uint256 lpToSupplyRatioUpperBound;
        uint256 lpToSupplyRatioOptimal;
        uint256 lpToSupplyRatioLowerBound;
        uint256 excessivePriceThreshold;
    }

    enum From {
        EXTERNAL,
        INTERNAL,
        EXTERNAL_INTERNAL,
        INTERNAL_TOLERANT
    }
    enum To {
        EXTERNAL,
        INTERNAL
    }

    enum GerminationSide {
        ODD,
        EVEN,
        NOT_GERMINATING
    }

    /**
     * @notice Details which Beanstalk component receives the shipment.
     */
    enum ShipmentRecipient {
        NULL,
        SILO,
        FIELD,
        BARN
    }

    // @dev In-memory struct used to store current deltaB, and then reduction amount per-well.
    struct WellDeltaB {
        address well;
        int256 deltaB;
    }

    struct AccountDepositData {
        address token;
        uint256[] depositIds;
        uint128[] amounts;
        uint128[] bdvs;
    }

    struct AccountSeasonOfPlenty {
        uint32 lastRain;
        uint32 lastSop;
        uint256 roots;
        uint256 plentyPerRoot;
        uint256 plenty;
    }

    struct AdvancedFarmCall {
        bytes callData;
        bytes clipboard;
    }

    struct AdvancedPipeCall {
        address target;
        bytes callData;
        bytes clipboard;
    }

    struct AssetSettings {
        bytes4 selector; // ────────────────────┐ 4
        uint32 stalkEarnedPerSeason; //         │ 4  (8)
        uint48 stalkIssuedPerBdv; //            │ 4  (12)
        uint32 milestoneSeason; //              │ 4  (16)
        int96 milestoneStem; //                 │ 12 (28)
        bytes1 encodeType; //                   │ 1  (29)
        int24 deltaStalkEarnedPerSeason; // ────┘ 3  (32)
        uint128 gaugePoints; // ─────────-───────┐ 16
        uint64 optimalPercentDepositedBdv; //  ──┘ 8
        Implementation gaugePointImplementation;
        Implementation liquidityWeightImplementation;
    }

    struct Balance {
        uint128 amount;
        uint128 lastBpf;
    }

    struct Blueprint {
        address publisher;
        bytes data;
        bytes32[] operatorPasteInstrs;
        uint256 maxNonce;
        uint256 startTime;
        uint256 endTime;
    }

    struct DeltaBStorage {
        int256 beforeInputTokenDeltaB;
        int256 afterInputTokenDeltaB;
        int256 beforeOutputTokenDeltaB;
        int256 afterOutputTokenDeltaB;
        int256 beforeOverallDeltaB;
        int256 afterOverallDeltaB;
    }

    struct Deposit {
        uint128 amount;
        uint128 bdv;
    }

    struct Facet {
        address facetAddress;
        bytes4[] functionSelectors;
    }

    struct FacetCut {
        address facetAddress;
        FacetCutAction action;
        bytes4[] functionSelectors;
    }

    struct Implementation {
        address target;
        bytes4 selector;
        bytes1 encodeType;
    }

    struct MowStatus {
        int96 lastStem;
        uint128 bdv;
    }

    struct PipeCall {
        address target;
        bytes data;
    }

    struct Plot {
        uint256 index;
        uint256 pods;
    }

    struct PodListing {
        address lister;
        uint256 fieldId;
        uint256 index;
        uint256 start;
        uint256 podAmount;
        uint24 pricePerPod;
        uint256 maxHarvestableIndex;
        uint256 minFillAmount;
        uint8 mode;
    }

    struct PodOrder {
        address orderer;
        uint256 fieldId;
        uint24 pricePerPod;
        uint256 maxPlaceInLine;
        uint256 minFillAmount;
    }

    struct Rain {
        uint256 pods;
        uint256 roots;
        bytes32[4] _buffer;
    }

    struct Requisition {
        Blueprint blueprint;
        bytes32 blueprintHash;
        bytes signature;
    }

    struct Season {
        uint32 current;
        uint32 lastSop;
        uint8 withdrawSeasons;
        uint32 lastSopSeason;
        uint32 rainStart;
        bool raining;
        bool fertilizing;
        uint32 sunriseBlock;
        bool abovePeg;
        uint16 stemStartSeason;
        uint16 stemScaleSeason;
        uint256 start;
        uint256 period;
        uint256 timestamp;
        bytes32[8] _buffer;
    }

    struct SeedGauge {
        uint128 averageGrownStalkPerBdvPerSeason;
        uint128 beanToMaxLpGpPerBdvRatio;
        bytes32[4] _buffer;
    }

    struct ShipmentRoute {
        address planContract;
        bytes4 planSelector;
        ShipmentRecipient recipient;
        bytes data;
    }

    struct Supply {
        uint128 endBpf;
        uint256 supply;
    }

    struct TokenDepositId {
        address token;
        uint256[] depositIds;
        Deposit[] tokenDeposits;
    }

    struct Weather {
        uint128 lastDeltaSoil;
        uint32 lastSowTime;
        uint32 thisSowTime;
        uint32 temp;
        bytes32[4] _buffer;
    }

    struct WhitelistStatus {
        address token;
        bool isWhitelisted;
        bool isWhitelistedLp;
        bool isWhitelistedWell;
        bool isSoppable;
    }

    error AddressEmptyCode(address target);
    error AddressInsufficientBalance(address account);
    error ECDSAInvalidSignature();
    error ECDSAInvalidSignatureLength(uint256 length);
    error ECDSAInvalidSignatureS(bytes32 s);
    error FailedInnerCall();
    error PRBMath__MulDivOverflow(uint256 prod1, uint256 denominator);
    error SafeCastOverflowedIntDowncast(uint8 bits, int256 value);
    error SafeCastOverflowedUintDowncast(uint8 bits, uint256 value);
    error SafeCastOverflowedUintToInt(uint256 value);
    error SafeERC20FailedOperation(address token);
    error StringsInsufficientHexLength(uint256 value, uint256 length);
    error T();

    event ActiveFieldSet(uint256 fieldId);
    event AddDeposit(
        address indexed account,
        address indexed token,
        int96 stem,
        uint256 amount,
        uint256 bdv
    );
    event AddUnripeToken(
        address indexed unripeToken,
        address indexed underlyingToken,
        bytes32 merkleRoot
    );
    event AddWhitelistStatus(
        address token,
        uint256 index,
        bool isWhitelisted,
        bool isWhitelistedLp,
        bool isWhitelistedWell
    );
    event ApprovalForAll(address indexed account, address indexed operator, bool approved);
    event BeanToMaxLpGpPerBdvRatioChange(uint256 indexed season, uint256 caseId, int80 absChange);
    event CancelBlueprint(bytes32 blueprintHash);
    event ChangeUnderlying(address indexed token, int256 underlying);
    event Chop(address indexed account, address indexed token, uint256 amount, uint256 underlying);
    event ClaimPlenty(address indexed account, address token, uint256 plenty);
    event Convert(
        address indexed account,
        address fromToken,
        address toToken,
        uint256 fromAmount,
        uint256 toAmount
    );
    event DeltaB(int256 deltaB);
    event DepositApproval(
        address indexed owner,
        address indexed spender,
        address token,
        uint256 amount
    );
    event DewhitelistToken(address indexed token);
    event DiamondCut(FacetCut[] _diamondCut, address _init, bytes _calldata);
    event FarmerGerminatingStalkBalanceChanged(address indexed account, int256 delta);
    event FieldAdded(uint256 fieldId);
    event GaugePointChange(uint256 indexed season, address indexed token, uint256 gaugePoints);
    event Harvest(address indexed account, uint256 fieldId, uint256[] plots, uint256 beans);
    event Incentivization(address indexed account, uint256 beans);
    event InternalBalanceChanged(address indexed account, address indexed token, int256 delta);
    event MockConvert(uint256 stalkRemoved, uint256 bdvRemoved);
    event OwnershipTransferred(address indexed previousOwner, address indexed newOwner);
    event Pause(uint256 timestamp);
    event Pick(address indexed account, address indexed token, uint256 amount);
    event Plant(address indexed account, uint256 beans);
    event PlotTransfer(
        address indexed from,
        address indexed to,
        uint256 indexed index,
        uint256 amount
    );
    event PodApproval(
        address indexed owner,
        address indexed spender,
        uint256 fieldId,
        uint256 amount
    );
    event PodListingCancelled(address indexed lister, uint256 fieldId, uint256 index);
    event PodListingCreated(
        address indexed lister,
        uint256 fieldId,
        uint256 index,
        uint256 start,
        uint256 podAmount,
        uint24 pricePerPod,
        uint256 maxHarvestableIndex,
        uint256 minFillAmount,
        uint8 mode
    );
    event PodListingFilled(
        address indexed filler,
        address indexed lister,
        uint256 fieldId,
        uint256 index,
        uint256 start,
        uint256 podAmount,
        uint256 costInBeans
    );
    event PodOrderCancelled(address indexed orderer, bytes32 id);
    event PodOrderCreated(
        address indexed orderer,
        bytes32 id,
        uint256 beanAmount,
        uint256 fieldId,
        uint24 pricePerPod,
        uint256 maxPlaceInLine,
        uint256 minFillAmount
    );
    event PodOrderFilled(
        address indexed filler,
        address indexed orderer,
        bytes32 id,
        uint256 fieldId,
        uint256 index,
        uint256 start,
        uint256 podAmount,
        uint256 costInBeans
    );
    event PublishRequisition(Requisition requisition);
    event Shipped(uint32 indexed season, uint256 shipmentAmount);
    event Receipt(ShipmentRecipient indexed recipient, uint256 receivedAmount, bytes data);
    event RemoveDeposit(
        address indexed account,
        address indexed token,
        int96 stem,
        uint256 amount,
        uint256 bdv
    );
    event RemoveDeposits(
        address indexed account,
        address indexed token,
        int96[] stems,
        uint256[] amounts,
        uint256 amount,
        uint256[] bdvs
    );
    event RemoveWhitelistStatus(address token, uint256 index);

    event SeasonOfPlentyField(uint256 toField);
    event SeasonOfPlentyWell(uint256 indexed season, address well, address token, uint256 amount);
    event SetFertilizer(uint128 id, uint128 bpf);
    event ShipmentRoutesSet(ShipmentRoute[] newShipmentRoutes);
    event Soil(uint32 indexed season, uint256 soil);
    event Sow(address indexed account, uint256 fieldId, uint256 index, uint256 beans, uint256 pods);
    event StalkBalanceChanged(address indexed account, int256 delta, int256 deltaRoots);
    event Sunrise(uint256 indexed season);
    event SwitchUnderlyingToken(address indexed token, address indexed underlyingToken);
    event TemperatureChange(uint256 indexed season, uint256 caseId, int8 absChange);
    event TokenApproval(
        address indexed owner,
        address indexed spender,
        address token,
        uint256 amount
    );
    event TotalGerminatingBalanceChanged(
        uint256 season,
        address indexed token,
        int256 delta,
        int256 deltaBdv
    );
    event Tractor(address indexed operator, bytes32 blueprintHash);
    event TransferBatch(
        address indexed operator,
        address indexed from,
        address indexed to,
        uint256[] ids,
        uint256[] values
    );
    event TransferSingle(
        address indexed operator,
        address indexed sender,
        address indexed recipient,
        uint256 depositId,
        uint256 amount
    );
    event URI(string _uri, uint256 indexed _id);
    event Unpause(uint256 timestamp, uint256 timePassed);
    event UpdateAverageStalkPerBdvPerSeason(uint256 newStalkPerBdvPerSeason);
    event UpdateGaugeSettings(
        address indexed token,
        bytes4 gpSelector,
        bytes4 lwSelector,
        uint64 optimalPercentDepositedBdv
    );
    event UpdateTWAPs(uint256[2] balances);
    event UpdateWhitelistStatus(
        address token,
        uint256 index,
        bool isWhitelisted,
        bool isWhitelistedLp,
        bool isWhitelistedWell
    );
    event UpdatedStalkPerBdvPerSeason(
        address indexed token,
        uint32 stalkEarnedPerSeason,
        uint32 season
    );
    event WellOracle(uint32 indexed season, address well, int256 deltaB, bytes cumulativeReserves);
    event WhitelistToken(
        address indexed token,
        bytes4 selector,
        uint32 stalkEarnedPerSeason,
        uint256 stalkIssuedPerBdv,
        bytes4 gpSelector,
        bytes4 lwSelector,
        uint128 gaugePoints,
        uint64 optimalPercentDepositedBdv,
        Implementation oracleImplementation
    );

    function _getMintFertilizerOut(
        uint256 tokenAmountIn,
        address barnRaiseToken
    ) external view returns (uint256 fertilizerAmountOut);

    function _getPenalizedUnderlying(
        address unripeToken,
        uint256 amount,
        uint256 supply
    ) external view returns (uint256 redeem);

    function abovePeg() external view returns (bool);

    function updateSeedGaugeSettings(EvaluationParameters memory updatedSeedGaugeSettings) external;

    function activeField() external view returns (uint256);

    function addFertilizer(uint128 id, uint128 tokenAmountIn, uint256 minLpOut) external payable;

    function addFertilizerOwner(
        uint128 id,
        uint128 tokenAmountIn,
        uint256 minLpOut
    ) external payable;

    function addField() external;

    function addMigratedUnderlying(address unripeToken, uint256 amount) external payable;

    function addUnderlying(address unripeToken, uint256 amount) external payable;

    function addUnderlyingWithRecap(address unripeToken, uint256 amount) external payable;

    function addUnripeToken(
        address unripeToken,
        address underlyingToken,
        bytes32 root
    ) external payable;

    function addWhitelistSelector(address token, bytes4 selector) external;

    function addWhitelistStatus(
        address token,
        bool isWhitelisted,
        bool isWhitelistedLp,
        bool isWhitelistedWell
    ) external;

    function advancedFarm(
        AdvancedFarmCall[] memory data
    ) external payable returns (bytes[] memory results);

    function updateLiqudityWeightImplementationForToken(
        address token,
        Implementation memory impl
    ) external;

    function updateOracleImplementationForToken(address token, Implementation memory impl) external;

    function advancedPipe(
        AdvancedPipeCall[] memory pipes,
        uint256 value
    ) external payable returns (bytes[] memory results);

    function allowancePods(
        address owner,
        address spender,
        uint256 fieldId
    ) external view returns (uint256);

    function approveDeposit(address spender, address token, uint256 amount) external payable;

    function approvePods(address spender, uint256 fieldId, uint256 amount) external payable;

    function approveToken(address spender, address token, uint256 amount) external payable;

    function balanceOf(address account, uint256 depositId) external view returns (uint256 amount);

    function balanceOfBatch(
        address[] memory accounts,
        uint256[] memory depositIds
    ) external view returns (uint256[] memory);

    function balanceOfBatchFertilizer(
        address[] memory accounts,
        uint256[] memory ids
    ) external view returns (Balance[] memory);

    function balanceOfDepositedBdv(
        address account,
        address token
    ) external view returns (uint256 depositedBdv);

    function balanceOfEarnedBeans(address account) external view returns (uint256 beans);

    function balanceOfEarnedStalk(address account) external view returns (uint256);

    function balanceOfFertilized(
        address account,
        uint256[] memory ids
    ) external view returns (uint256 beans);

    function balanceOfFertilizer(
        address account,
        uint256 id
    ) external view returns (Balance memory);

    function balanceOfFinishedGerminatingStalkAndRoots(
        address account
    ) external view returns (uint256 gStalk, uint256 gRoots);

    function balanceOfGerminatingStalk(address account) external view returns (uint256);

    function balanceOfGrownStalk(address account, address token) external view returns (uint256);

    function balanceOfPenalizedUnderlying(
        address unripeToken,
        address account
    ) external view returns (uint256 underlying);

    function balanceOfPlenty(address account, address well) external view returns (uint256 plenty);

    function getSeedGaugeSetting() external view returns (EvaluationParameters memory);

    function getMaxBeanMaxLpGpPerBdvRatio() external view returns (uint256);

    function getMinBeanMaxLpGpPerBdvRatio() external view returns (uint256);

    function getTargetSeasonsToCatchUp() external view returns (uint256);

    function getDeltaPodDemandUpperBound() external view returns (uint256);

    function getLpToSupplyRatioLowerBound() external view returns (uint256);

    function getExcessivePriceThreshold() external view returns (uint256);

    function getLpToSupplyRatioUpperBound() external view returns (uint256);

    function getLpToSupplyRatioOptimal() external view returns (uint256);

    function getPodRateLowerBound() external view returns (uint256);

    function getPodRateOptimal() external view returns (uint256);

    function getPodRateUpperBound() external view returns (uint256);

    function getDeltaPodDemandLowerBound() external view returns (uint256);

    function balanceOfRainRoots(address account) external view returns (uint256);

    function balanceOfRoots(address account) external view returns (uint256);

    function balanceOfSop(address account) external view returns (AccountSeasonOfPlenty memory sop);

    function balanceOfStalk(address account) external view returns (uint256);

    function balanceOfUnderlying(
        address unripeToken,
        address account
    ) external view returns (uint256 underlying);

    function balanceOfUnfertilized(
        address account,
        uint256[] memory ids
    ) external view returns (uint256 beans);

    function balanceOfYoungAndMatureGerminatingStalk(
        address account
    ) external view returns (uint256 matureGerminatingStalk, uint256 youngGerminatingStalk);

    function batchTransferERC1155(
        address token,
        address to,
        uint256[] memory ids,
        uint256[] memory values
    ) external payable;

    function bdv(address token, uint256 amount) external view returns (uint256 _bdv);

    function beanSown() external view returns (uint256);

    function beanToBDV(uint256 amount) external pure returns (uint256);

    function beansPerFertilizer() external view returns (uint128 bpf);

    function beginBarnRaiseMigration(address well) external;

    function calcCaseIdE(int256 deltaB, uint128 endSoil) external;

    function calcCaseIdWithParams(
        uint256 pods,
        uint256 _lastDeltaSoil,
        uint128 beanSown,
        uint128 endSoil,
        int256 deltaB,
        bool raining,
        bool rainRoots,
        bool aboveQ,
        uint256 L2SRState
    ) external;

    function calculateStalkPenalty(
        DeltaBStorage memory dbs,
        uint256 bdvConverted,
        uint256 overallConvertCapacity,
        address inputToken,
        address outputToken
    )
        external
        view
        returns (
            uint256 stalkPenaltyBdv,
            uint256 overallConvertCapacityUsed,
            uint256 inputTokenAmountUsed,
            uint256 outputTokenAmountUsed
        );

    function calculateStemForTokenFromGrownStalk(
        address token,
        uint256 grownStalk,
        uint256 bdvOfDeposit
    ) external view returns (int96 stem, GerminationSide germ);

    function cancelBlueprint(Requisition memory requisition) external;

    function cancelPodListing(uint256 fieldId, uint256 index) external payable;

    function cancelPodOrder(PodOrder memory podOrder, uint8 mode) external payable;

    function cappedReservesDeltaB(address well) external view returns (int256 deltaB);

    function captureE() external returns (int256 deltaB);

    function captureWellE(address well) external returns (int256 deltaB);

    function chop(
        address unripeToken,
        uint256 amount,
        uint8 fromMode,
        uint8 toMode
    ) external payable returns (uint256);

    function claimFertilized(uint256[] memory ids, uint8 mode) external payable;

    function claimOwnership() external;

    function claimPlenty(address well, To toMode) external payable;

    function claimAllPlenty(To toMode) external payable;

    function convert(
        bytes memory convertData,
        int96[] memory stems,
        uint256[] memory amounts
    )
        external
        payable
        returns (
            int96 toStem,
            uint256 fromAmount,
            uint256 toAmount,
            uint256 fromBdv,
            uint256 toBdv
        );

    function convertInternalE(
        address tokenIn,
        uint256 amountIn,
        bytes memory convertData
    ) external returns (address toToken, address fromToken, uint256 toAmount, uint256 fromAmount);

    function createPodListing(PodListing memory podListing) external payable;

    function createPodOrder(
        PodOrder memory podOrder,
        uint256 beanAmount,
        uint8 mode
    ) external payable returns (bytes32 id);

    function decreaseDepositAllowance(
        address spender,
        address token,
        uint256 subtractedValue
    ) external returns (bool);

    function decreaseTokenAllowance(
        address spender,
        address token,
        uint256 subtractedValue
    ) external returns (bool);

    function defaultGaugePointFunction(
        uint256 currentGaugePoints,
        uint256 optimalPercentDepositedBdv,
        uint256 percentOfDepositedBdv
    ) external pure returns (uint256 newGaugePoints);

    function deployStemsUpgrade() external;

    function deposit(
        address token,
        uint256 _amount,
        uint8 mode
    ) external payable returns (uint256 amount, uint256 _bdv, int96 stem);

    function depositAllowance(
        address owner,
        address spender,
        address token
    ) external view returns (uint256);

    function depositAtStemAndBdv(
        address token,
        uint256 _amount,
        int96 stem,
        uint128 bdv,
        uint8 mode
    ) external;

    function depositForConvertE(
        address token,
        uint256 amount,
        uint256 bdv,
        uint256 grownStalk
    ) external;

    function depositPermitDomainSeparator() external view returns (bytes32);

    function depositPermitNonces(address owner) external view returns (uint256);

    function determineReward(uint256 secondsLate) external pure returns (uint256);

    function dewhitelistToken(address token) external payable;

    function diamondCut(
        FacetCut[] memory _diamondCut,
        address _init,
        bytes memory _calldata
    ) external;

    function droughtSiloSunrise(uint256 amount) external;

    function droughtSunrise() external;

    function enrootDeposit(address token, int96 stem, uint256 amount) external payable;

    function enrootDeposits(
        address token,
        int96[] memory stems,
        uint256[] memory amounts
    ) external payable;

    function entitlementsMatchBalances() external view returns (bool);

    function etherPipe(
        PipeCall memory p,
        uint256 value
    ) external payable returns (bytes memory result);

    function facetAddress(bytes4 _functionSelector) external view returns (address facetAddress_);

    function facetAddresses() external view returns (address[] memory facetAddresses_);

    function facetFunctionSelectors(
        address _facet
    ) external view returns (bytes4[] memory facetFunctionSelectors_);

    function facets() external view returns (Facet[] memory facets_);

    function farm(bytes[] memory data) external payable returns (bytes[] memory results);

    function farmSunrise() external;

    function farmSunrises(uint256 number) external;

    function fastForward(uint32 _s) external;

    function fertilize(uint256 amount) external;

    function fertilizerSunrise(uint256 amount) external;

    function fieldCount() external view returns (uint256);

    function fillPodListing(
        PodListing memory podListing,
        uint256 beanAmount,
        uint8 mode
    ) external payable;

    function fillPodOrder(
        PodOrder memory podOrder,
        uint256 index,
        uint256 start,
        uint256 amount,
        uint8 mode
    ) external payable;

    function forceSunrise() external;

    function gaugePointsNoChange(
        uint256 currentGaugePoints,
        uint256,
        uint256
    ) external pure returns (uint256);

    function getAbsBeanToMaxLpRatioChangeFromCaseId(
        uint256 caseId
    ) external view returns (uint80 ml);

    function getAbsTemperatureChangeFromCaseId(uint256 caseId) external view returns (int8 t);

    function getActiveFertilizer() external view returns (uint256);

    function getAllBalance(address account, address token) external view returns (Balance memory b);

    function getAllBalances(
        address account,
        address[] memory tokens
    ) external view returns (Balance[] memory balances);

    function getAmountOut(
        address tokenIn,
        address tokenOut,
        uint256 amountIn
    ) external view returns (uint256 amountOut);

    function getAverageGrownStalkPerBdv() external view returns (uint256);

    function getAverageGrownStalkPerBdvPerSeason() external view returns (uint128);

    function getBalance(address account, address token) external view returns (uint256 balance);

    function getBalances(
        address account,
        address[] memory tokens
    ) external view returns (uint256[] memory balances);

    function getBarnRaiseToken() external view returns (address);

    function getBarnRaiseWell() external view returns (address);

    function getBeanEthGaugePointsPerBdv() external view returns (uint256);

    function getBeanGaugePointsPerBdv() external view returns (uint256);

    function getBeanToMaxLpGpPerBdvRatio() external view returns (uint256);

    function getBeanToMaxLpGpPerBdvRatioScaled() external view returns (uint256);

    function getBlueprintHash(Blueprint memory blueprint) external view returns (bytes32);

    function getBlueprintNonce(bytes32 blueprintHash) external view returns (uint256);

    function getCaseData(uint256 caseId) external view returns (bytes32 casesData);

    function getCases() external view returns (bytes32[144] memory cases);

    function getChainlinkEthUsdPrice() external view returns (uint256);

    function getChainlinkTwapEthUsdPrice(uint256 lookback) external view returns (uint256);

    function getChangeFromCaseId(
        uint256 caseId
    ) external view returns (uint32, int8, uint80, int80);

    function getCurrentHumidity() external view returns (uint128 humidity);

    function getDeltaPodDemand() external view returns (uint256);

    function getDeposit(
        address account,
        address token,
        int96 stem
    ) external view returns (uint256, uint256);

    function getDepositId(address token, int96 stem) external pure returns (uint256);

    function getDepositsForAccount(
        address account
    ) external view returns (TokenDepositId[] memory deposits);

    function getEndBpf() external view returns (uint128 endBpf);

    function getUsdEthPrice() external view returns (uint256);

    function getEthUsdTwap(uint256 lookback) external view returns (uint256);

    function getEvenGerminating(address token) external view returns (uint256, uint256);

    function getExternalBalance(
        address account,
        address token
    ) external view returns (uint256 balance);

    function getExternalBalances(
        address account,
        address[] memory tokens
    ) external view returns (uint256[] memory balances);

    function getFertilizer(uint128 id) external view returns (uint256);

    function getFertilizers() external view returns (Supply[] memory fertilizers);

    function getFirst() external view returns (uint128);

    function getGaugePoints(address token) external view returns (uint256);

    function getGaugePointsPerBdvForToken(address token) external view returns (uint256);

    function getGaugePointsPerBdvForWell(address well) external view returns (uint256);

    function getGerminatingRootsForSeason(uint32 season) external view returns (uint256);

    function getGerminatingStalkAndRootsForSeason(
        uint32 season
    ) external view returns (uint256, uint256);

    function getGerminatingStalkForSeason(uint32 season) external view returns (uint256);

    function getGerminatingTotalDeposited(address token) external view returns (uint256 amount);

    function getGerminatingTotalDepositedBdv(address token) external view returns (uint256 _bdv);

    function getGrownStalkIssuedPerGp() external view returns (uint256);

    function getGrownStalkIssuedPerSeason() external view returns (uint256);

    function getHumidity(uint128 _s) external pure returns (uint128 humidity);

    function getInternalBalance(
        address account,
        address token
    ) external view returns (uint256 balance);

    function getInternalBalances(
        address account,
        address[] memory tokens
    ) external view returns (uint256[] memory balances);

    function getLargestLiqWell() external view returns (address);

    function getLast() external view returns (uint128);

    function getLastMowedStem(
        address account,
        address token
    ) external view returns (int96 lastStem);

    function getLiquidityToSupplyRatio() external view returns (uint256);

    function getLockedBeans() external view returns (uint256);

    function getLockedBeansUnderlyingUnripeBean() external view returns (uint256);

    function getLockedBeansUnderlyingUnripeLP() external view returns (uint256);

    function getMaxAmountIn(
        address tokenIn,
        address tokenOut
    ) external view returns (uint256 amountIn);

    function getMintFertilizerOut(
        uint256 tokenAmountIn
    ) external view returns (uint256 fertilizerAmountOut);

    function getMowStatus(
        address account,
        address token
    ) external view returns (MowStatus memory mowStatus);

    function getNext(uint128 id) external view returns (uint128);

    function getNextSeasonStart() external view returns (uint256);

    function getOddGerminating(address token) external view returns (uint256, uint256);

    function getOverallConvertCapacity() external view returns (uint256);

    function getPenalizedUnderlying(
        address unripeToken,
        uint256 amount
    ) external view returns (uint256 redeem);

    function getPenalty(address unripeToken) external view returns (uint256 penalty);

    function getPercentPenalty(address unripeToken) external view returns (uint256 penalty);

    function getPlotIndexesFromAccount(
        address account,
        uint256 fieldId
    ) external view returns (uint256[] memory plotIndexes);

    function getPlotsFromAccount(
        address account,
        uint256 fieldId
    ) external view returns (Plot[] memory plots);

    function getPodRate(uint256 fieldId) external view returns (uint256);

    function getPoolDeltaBWithoutCap(address well) external view returns (int256 deltaB);

    function getRecapFundedPercent(address unripeToken) external view returns (uint256 percent);

    function getRecapPaidPercent() external view returns (uint256 percent);

    function getRelBeanToMaxLpRatioChangeFromCaseId(uint256 caseId) external view returns (int80 l);

    function getRelTemperatureChangeFromCaseId(uint256 caseId) external view returns (uint32 mt);

    function getSeasonStart() external view returns (uint256);

    function getSeasonStruct() external view returns (Season memory);

    function getSeasonTimestamp() external view returns (uint256);

    function getSeedGauge() external view returns (SeedGauge memory);

    function getShipmentRoutes() external view returns (ShipmentRoute[] memory);

    function getSiloTokens() external view returns (address[] memory tokens);

    function getSopWell() external view returns (address);

    function getT() external view returns (uint256);

    function getTokenDepositIdsForAccount(
        address account,
        address token
    ) external view returns (uint256[] memory depositIds);

    function getTokenDepositsForAccount(
        address account,
        address token
    ) external view returns (TokenDepositId memory deposits);

    function getTotalBdv() external view returns (uint256 totalBdv);

    function getTotalDeposited(address token) external view returns (uint256);

    function getTotalDepositedBdv(address token) external view returns (uint256);

    function getTotalGerminatingAmount(address token) external view returns (uint256);

    function getTotalGerminatingBdv(address token) external view returns (uint256);

    function getTotalGerminatingStalk() external view returns (uint256);

    function getTotalUnderlying(address unripeToken) external view returns (uint256 underlying);

    function getTotalUsdLiquidity() external view returns (uint256 totalLiquidity);

    function getTotalWeightedUsdLiquidity() external view returns (uint256 totalWeightedLiquidity);

    function getTwaLiquidityForWell(address well) external view returns (uint256);

    function getUnderlying(
        address unripeToken,
        uint256 amount
    ) external view returns (uint256 underlyingAmount);

    function getUnderlyingPerUnripeToken(
        address unripeToken
    ) external view returns (uint256 underlyingPerToken);

    function getUnderlyingToken(
        address unripeToken
    ) external view returns (address underlyingToken);

    function getUsdPrice(address token) external view returns (uint256);

    function getWeightedTwaLiquidityForWell(address well) external view returns (uint256);

    function getWellConvertCapacity(address well) external view returns (uint256);

    function getWhitelistStatus(
        address token
    ) external view returns (WhitelistStatus memory _whitelistStatuses);

    function getWhitelistStatuses()
        external
        view
        returns (WhitelistStatus[] memory _whitelistStatuses);

    function getWhitelistedLpTokens() external view returns (address[] memory tokens);

    function getWhitelistedTokens() external view returns (address[] memory tokens);

    function getWhitelistedWellLpTokens() external view returns (address[] memory tokens);

    function getWstethEthPrice() external view returns (uint256);

    function getWstethEthTwap(uint256 lookback) external view returns (uint256);

    function getWstethUsdPrice() external view returns (uint256);

    function getWstethUsdTwap(uint256 lookback) external view returns (uint256);

    function getYoungAndMatureGerminatingTotalStalk()
        external
        view
        returns (uint256 matureGerminatingStalk, uint256 youngGerminatingStalk);

    function gm(address account, uint8 mode) external payable returns (uint256);

    function grownStalkForDeposit(
        address account,
        address token,
        int96 stem
    ) external view returns (uint256 grownStalk);

    function harvest(uint256 fieldId, uint256[] memory plots, uint8 mode) external payable;

    function harvestableIndex(uint256 fieldId) external view returns (uint256);

    function imageURI(
        address token,
        int96 stem,
        int96 stemTip
    ) external view returns (string memory);

    function increaseDepositAllowance(
        address spender,
        address token,
        uint256 addedValue
    ) external returns (bool);

    function increaseTokenAllowance(
        address spender,
        address token,
        uint256 addedValue
    ) external returns (bool);

    function incrementTotalHarvestableE(uint256 fieldId, uint256 amount) external;

    function incrementTotalPodsE(uint256 fieldId, uint256 amount) external;

    function incrementTotalSoilE(uint128 amount) external;

    function initOracleForAllWhitelistedWells() external;

    function isApprovedForAll(address _owner, address _operator) external view returns (bool);

    function isFertilizing() external view returns (bool);

    function isHarvesting(uint256 fieldId) external view returns (bool);

    function isUnripe(address unripeToken) external view returns (bool unripe);

    function lastDeltaSoil() external view returns (uint256);

    function lastSeasonOfPlenty() external view returns (uint32);

    function lastSowTime() external view returns (uint256);

    function lastUpdate(address account) external view returns (uint32);

    function leftoverBeans() external view returns (uint256);

    function lightSunrise() external;

    function maxTemperature() external view returns (uint256);

    function maxWeight() external pure returns (uint256);

    function migrateL2Beans(
        address reciever,
        address L2Beanstalk,
        uint256 amount,
        uint32 gasLimit
    ) external;

    function migrationNeeded(address account) external view returns (bool hasMigrated);

    function mintBeans(address to, uint256 amount) external;

    function mintFertilizer(
        uint256 tokenAmountIn,
        uint256 minFertilizerOut,
        uint256 minLPTokensOut
    ) external payable returns (uint256 fertilizerAmountOut);

    function mockBDV(uint256 amount) external pure returns (uint256);

    function mockBDVIncrease(uint256 amount) external pure returns (uint256);

    function mockCalcCaseIdandUpdate(int256 deltaB) external returns (uint256 caseId);

    function mockEndTotalGerminationForToken(address token) external;

    function mockGetMorningTemp(
        uint256 initalTemp,
        uint256 delta
    ) external pure returns (uint256 scaledTemperature);

    function mockIncrementGermination(
        address token,
        uint128 amount,
        uint128 bdv,
        GerminationSide side
    ) external;

    function mockInitalizeGaugeForToken(
        address token,
        bytes4 gaugePointSelector,
        bytes4 liquidityWeightSelector,
        uint96 gaugePoints,
        uint64 optimalPercentDepositedBdv
    ) external;

    function mockLiquidityWeight() external pure returns (uint256);

    function mockSetAverageGrownStalkPerBdvPerSeason(
        uint128 _averageGrownStalkPerBdvPerSeason
    ) external;

    function mockSow(
        uint256 beans,
        uint256 _morningTemperature,
        uint32 maxTemperature,
        bool abovePeg
    ) external returns (uint256 pods);

    function mockStepGauge() external;

    function mockStepSeason() external returns (uint32 season);

    function mockStepSilo(uint256 amount) external;

    function mockUpdateAverageGrownStalkPerBdvPerSeason() external;

    function mockUpdateAverageStalkPerBdvPerSeason() external;

    function mockUpdateLiquidityWeight(
        address token,
        address newLiquidityWeightImplementation,
        bytes1 encodeType,
        bytes4 selector
    ) external;

    function mockWhitelistToken(
        address token,
        bytes4 selector,
        uint16 stalkIssuedPerBdv,
        uint24 stalkEarnedPerSeason
    ) external;

    function mockWhitelistTokenWithGauge(
        address token,
        bytes4 selector,
        uint16 stalkIssuedPerBdv,
        uint24 stalkEarnedPerSeason,
        bytes1 encodeType,
        bytes4 gaugePointSelector,
        bytes4 liquidityWeightSelector,
        uint128 gaugePoints,
        uint64 optimalPercentDepositedBdv
    ) external;

    function mow(address account, address token) external payable;

    function mowMultiple(address account, address[] memory tokens) external payable;

    function multiPipe(PipeCall[] memory pipes) external payable returns (bytes[] memory results);

    function name() external pure returns (string memory);

    function onERC1155BatchReceived(
        address,
        address,
        uint256[] memory,
        uint256[] memory,
        bytes memory
    ) external pure returns (bytes4);

    function onERC1155Received(
        address,
        address,
        uint256,
        uint256,
        bytes memory
    ) external pure returns (bytes4);

    function orderId(PodOrder memory podOrder) external pure returns (bytes32 id);

    function overallCappedDeltaB() external view returns (int256 deltaB);

    function overallCurrentDeltaB() external view returns (int256 deltaB);

    function owner() external view returns (address owner_);

    function ownerCandidate() external view returns (address ownerCandidate_);

    function pause() external payable;

    function paused() external view returns (bool);

    function payFertilizer(address account, uint256 amount) external payable;

    function permitDeposit(
        address owner,
        address spender,
        address token,
        uint256 value,
        uint256 deadline,
        uint8 v,
        bytes32 r,
        bytes32 s
    ) external payable;

    function permitDeposits(
        address owner,
        address spender,
        address[] memory tokens,
        uint256[] memory values,
        uint256 deadline,
        uint8 v,
        bytes32 r,
        bytes32 s
    ) external payable;

    function permitERC20(
        address token,
        address owner,
        address spender,
        uint256 value,
        uint256 deadline,
        uint8 v,
        bytes32 r,
        bytes32 s
    ) external payable;

    function permitERC721(
        address token,
        address spender,
        uint256 tokenId,
        uint256 deadline,
        bytes memory sig
    ) external payable;

    function permitToken(
        address owner,
        address spender,
        address token,
        uint256 value,
        uint256 deadline,
        uint8 v,
        bytes32 r,
        bytes32 s
    ) external payable;

    function pick(
        address token,
        uint256 amount,
        bytes32[] memory proof,
        uint8 mode
    ) external payable;

    function picked(address account, address token) external view returns (bool);

    function pipe(PipeCall memory p) external payable returns (bytes memory result);

    function pipelineConvert(
        address inputToken,
        int96[] memory stems,
        uint256[] memory amounts,
        address outputToken,
        AdvancedFarmCall[] memory advancedFarmCalls
    )
        external
        payable
        returns (
            int96 toStem,
            uint256 fromAmount,
            uint256 toAmount,
            uint256 fromBdv,
            uint256 toBdv
        );

    function podIndex(uint256 fieldId) external view returns (uint256);

    function getPodOrder(
        address account,
        uint24 pricePerPod,
        uint256 maxPlaceInLine,
        uint256 minFillAmount
    ) external view returns (uint256);

    function podOrder(bytes32 id) external view returns (uint256);

    function poolCurrentDeltaB(address pool) external view returns (int256 deltaB);

    function poolDeltaB(address pool) external view returns (int256);

    function publishRequisition(Requisition memory requisition) external;

    function rain() external view returns (Rain memory);

    function rainSiloSunrise(uint256 amount) external;

    function rainSunrise() external;

    function rainSunrises(uint256 amount) external;

    function readPipe(PipeCall memory p) external view returns (bytes memory result);

    function recieveL1Beans(address reciever, uint256 amount) external;

    function redeemDeposits(
        address owner,
        address reciever,
        AccountDepositData[] memory deposits,
        uint256 ownerRoots,
        bytes32[] memory proof,
        uint256 deadline,
        bytes memory signature
    ) external payable;

    function reentrancyGuardTest() external;

    function remainingPods() external view returns (uint256);

    function remainingRecapitalization() external view returns (uint256);

    function removeWhitelistSelector(address token) external;

    function removeWhitelistStatus(address token) external;

    function resetPools(address[] memory pools) external;

    function resetSeasonStart(uint256 amount) external;

    function resetState() external;

    function resetUnderlying(address unripeToken) external;

    function rewardSilo(uint256 amount) external;

    function getWellsByDeltaB()
        external
        view
        returns (
            WellDeltaB[] memory wellDeltaBs,
            uint256 totalPositiveDeltaB,
            uint256 totalNegativeDeltaB,
            uint256 positiveDeltaBCount
        );

    function rewardSunrise(uint256 amount) external;

    function rewardToFertilizerE(uint256 amount) external;

    function ripen(uint256 amount) external;

    function safeBatchTransferFrom(
        address sender,
        address recipient,
        uint256[] memory depositIds,
        uint256[] memory amounts,
        bytes memory
    ) external;

    function safeTransferFrom(
        address sender,
        address recipient,
        uint256 depositId,
        uint256 amount,
        bytes memory
    ) external;

    function scaledDeltaB(
        uint256 beforeLpTokenSupply,
        uint256 afterLpTokenSupply,
        int256 deltaB
    ) external pure returns (int256);

    function season() external view returns (uint32);

    function seasonTime() external view returns (uint32);

    function seedGaugeSunSunrise(int256 deltaB, uint256 caseId) external;

    function setAbovePegE(bool peg) external;

    function setActiveField(uint256 fieldId, uint32 temperature) external;

    function setApprovalForAll(address spender, bool approved) external;

    function setBarnRaiseWell(address well) external;

    function setBeanToMaxLpGpPerBdvRatio(uint128 percent) external;

    function setBeanstalkState(
        uint256 price,
        uint256 podRate,
        uint256 changeInSoilDemand,
        uint256 liquidityToSupplyRatio,
        address targetWell
    ) external returns (int256 deltaB);

    function setChangeInSoilDemand(uint256 changeInSoilDemand) external;

    function setCurrentSeasonE(uint32 _season) external;

    function setFertilizerE(bool fertilizing, uint256 unfertilized) external;

    function setL2SR(uint256 liquidityToSupplyRatio, address targetWell) external;

    function setLastDSoilE(uint128 number) external;

    function setLastSowTimeE(uint32 number) external;

    function setMaxTemp(uint32 t) external;

    function setMaxTempE(uint32 number) external;

    function setMerkleRootE(address unripeToken, bytes32 root) external;

    function setNextSowTimeE(uint32 _time) external;

    function setPenaltyParams(uint256 recapitalized, uint256 fertilized) external;

    function setPodRate(uint256 podRate) external;

    function setPrice(uint256 price, address targetWell) external returns (int256 deltaB);

    function setShipmentRoutes(ShipmentRoute[] memory shipmentRoutes) external;

    function setSoilE(uint256 amount) external;

    function setStalkAndRoots(address account, uint128 stalk, uint256 roots) external;

    function setSunriseBlock(uint256 _block) external;

    function setUsdEthPrice(uint256 price) external;

    function setYieldE(uint256 t) external;

    function siloSunrise(uint256 amount) external;

    function sow(
        uint256 beans,
        uint256 minTemperature,
        uint8 mode
    ) external payable returns (uint256 pods);

    function sowWithMin(
        uint256 beans,
        uint256 minTemperature,
        uint256 minSoil,
        uint8 mode
    ) external payable returns (uint256 pods);

    function stemStartSeason() external view returns (uint16);

    function stemTipForToken(address token) external view returns (int96 _stemTip);

    function stepGauge() external;

    function sunSunrise(int256 deltaB, uint256 caseId) external;

    function sunTemperatureSunrise(int256 deltaB, uint256 caseId, uint32 t) external;

    function sunrise() external payable returns (uint256);

    function sunriseBlock() external view returns (uint32);

    function supportsInterface(bytes4 _interfaceId) external view returns (bool);

    function switchUnderlyingToken(
        address unripeToken,
        address newUnderlyingToken
    ) external payable;

    function symbol() external pure returns (string memory);

    function teleportSunrise(uint32 _s) external;

    function temperature() external view returns (uint256);

    function thisSowTime() external view returns (uint256);

    function time() external view returns (Season memory);

    function tokenAllowance(
        address account,
        address spender,
        address token
    ) external view returns (uint256);

    function tokenPermitDomainSeparator() external view returns (bytes32);

    function tokenPermitNonces(address owner) external view returns (uint256);

    function tokenSettings(address token) external view returns (AssetSettings memory);

    function totalDeltaB() external view returns (int256 deltaB);

    function totalEarnedBeans() external view returns (uint256);

    function totalFertilizedBeans() external view returns (uint256 beans);

    function totalFertilizerBeans() external view returns (uint256 beans);

    function totalHarvestable(uint256 fieldId) external view returns (uint256);

    function totalHarvestableForActiveField() external view returns (uint256);

    function totalHarvested(uint256 fieldId) external view returns (uint256);

    function totalPods(uint256 fieldId) external view returns (uint256);

    function totalRainRoots() external view returns (uint256);

    function totalRealSoil() external view returns (uint256);

    function totalRoots() external view returns (uint256);

    function totalSoil() external view returns (uint256);

    function totalSoilAtMorningTemp(
        uint256 morningTemperature
    ) external view returns (uint256 totalSoil);

    function totalStalk() external view returns (uint256);

    function totalUnfertilizedBeans() external view returns (uint256 beans);

    function totalUnharvestable(uint256 fieldId) external view returns (uint256);

    function tractor(
        Requisition memory requisition,
        bytes memory operatorData
    ) external payable returns (bytes[] memory results);

    function transferDeposit(
        address sender,
        address recipient,
        address token,
        int96 stem,
        uint256 amount
    ) external payable returns (uint256 _bdv);

    function transferDeposits(
        address sender,
        address recipient,
        address token,
        int96[] memory stem,
        uint256[] memory amounts
    ) external payable returns (uint256[] memory bdvs);

    function transferERC1155(address token, address to, uint256 id, uint256 value) external payable;

    function transferERC721(address token, address to, uint256 id) external payable;

    function transferInternalTokenFrom(
        address token,
        address sender,
        address recipient,
        uint256 amount,
        uint8 toMode
    ) external payable;

    function transferOwnership(address _newOwner) external;

    function transferPlot(
        address sender,
        address recipient,
        uint256 fieldId,
        uint256 index,
        uint256 start,
        uint256 end
    ) external payable;

    function transferPlots(
        address sender,
        address recipient,
        uint256 fieldId,
        uint256[] memory ids,
        uint256[] memory starts,
        uint256[] memory ends
    ) external payable;

    function transferToken(
        address token,
        address recipient,
        uint256 amount,
        uint8 fromMode,
        uint8 toMode
    ) external payable;

    function unpause() external payable;

    function unripeBeanToBDV(uint256 amount) external view returns (uint256);

    function unripeLPToBDV(uint256 amount) external view returns (uint256);

    function unwrapEth(uint256 amount, uint8 mode) external payable;

    function updateCounter(
        bytes32 counterId,
        CounterUpdateType updateType,
        uint256 amount
    ) external returns (uint256 count);

    function updateGaugeForToken(
        address token,
        bytes4 gaugePointSelector,
        bytes4 liquidityWeightSelector,
        uint64 optimalPercentDepositedBdv
    ) external payable;

    function updateStalkPerBdvPerSeasonForToken(
        address token,
        uint32 stalkEarnedPerSeason
    ) external payable;

    function updateStemScaleSeason(uint16 season) external;

    function updateStems() external;

    function updateWhitelistStatus(
        address token,
        bool isWhitelisted,
        bool isWhitelistedLp,
        bool isWhitelistedWell
    ) external;

    function upgradeStems() external;

    function uri(uint256 depositId) external view returns (string memory);

    function weather() external view returns (Weather memory);

    function wellBdv(address token, uint256 amount) external view returns (uint256);

    function wellOracleSnapshot(address well) external view returns (bytes memory snapshot);

    function whitelistToken(
        address token,
        bytes4 selector,
        uint48 stalkIssuedPerBdv,
        uint32 stalkEarnedPerSeason,
        bytes4 gaugePointSelector,
        bytes4 liquidityWeightSelector,
        uint128 gaugePoints,
        uint64 optimalPercentDepositedBdv,
        Implementation memory oracleImplementation
    ) external payable;

    function whitelistTokenWithEncodeType(
        address token,
        bytes4 selector,
        uint48 stalkIssuedPerBdv,
        uint32 stalkEarnedPerSeason,
        bytes1 encodeType,
        bytes4 gaugePointSelector,
        bytes4 liquidityWeightSelector,
        uint128 gaugePoints,
        uint64 optimalPercentDepositedBdv,
        Implementation memory oracleImplementation
    ) external payable;

    function whitelistTokenWithExternalImplementation(
        address token,
        bytes4 selector,
        uint48 stalkIssuedPerBdv,
        uint32 stalkEarnedPerSeason,
        bytes1 encodeType,
        uint128 gaugePoints,
        uint64 optimalPercentDepositedBdv,
        Implementation memory oracleImplementation,
        Implementation memory gaugePointImplementation,
        Implementation memory liquidityWeightImplementation
    ) external payable;

    function withdrawDeposit(
        address token,
        int96 stem,
        uint256 amount,
        uint8 mode
    ) external payable;

    function withdrawDeposits(
        address token,
        int96[] memory stems,
        uint256[] memory amounts,
        uint8 mode
    ) external payable;

    function withdrawForConvertE(
        address token,
        int96[] memory stems,
        uint256[] memory amounts,
        uint256 maxTokens
    ) external;

    function woohoo() external pure returns (uint256);

    function wrapEth(uint256 amount, uint8 mode) external payable;

    function revert_netFlow() external;

    function revert_outFlow() external;

    function revert_oneOutFlow() external;

    function revert_supplyChange() external;

    function revert_supplyIncrease() external;

    function getUsdTokenPrice(address token) external view returns (uint256);

    function getUsdTokenTwap(address token, uint256 lookback) external view returns (uint256);

    function getTokenUsdPrice(address token) external view returns (uint256);

    function getTokenUsdTwap(address token, uint256 lookback) external view returns (uint256);

    function getTokenPriceFromExternal(
        address token,
        uint256 lookback
    ) external view returns (uint256 tokenPrice);

    function getIndexForDepositId(
        address account,
        address token,
        uint256 depositId
    ) external view returns (uint256);

<<<<<<< HEAD
    function approveReciever(address owner, address reciever) external;

    function getReciever(address owner) external view returns (address);

    function setRecieverForL1Migration(address owner, address reciever) external;

    function plot(address account, uint256 fieldId, uint256 index) external view returns (uint256);
=======
    function getTokenUsdPriceFromExternal(
        address token,
        uint256 lookback
    ) external view returns (uint256 tokenPrice);

    function getUsdTokenPriceFromExternal(
        address token,
        uint256 lookback
    ) external view returns (uint256 tokenPrice);
>>>>>>> dd574a12
}<|MERGE_RESOLUTION|>--- conflicted
+++ resolved
@@ -1892,15 +1892,6 @@
         uint256 depositId
     ) external view returns (uint256);
 
-<<<<<<< HEAD
-    function approveReciever(address owner, address reciever) external;
-
-    function getReciever(address owner) external view returns (address);
-
-    function setRecieverForL1Migration(address owner, address reciever) external;
-
-    function plot(address account, uint256 fieldId, uint256 index) external view returns (uint256);
-=======
     function getTokenUsdPriceFromExternal(
         address token,
         uint256 lookback
@@ -1910,5 +1901,12 @@
         address token,
         uint256 lookback
     ) external view returns (uint256 tokenPrice);
->>>>>>> dd574a12
+
+    function approveReciever(address owner, address reciever) external;
+
+    function getReciever(address owner) external view returns (address);
+
+    function setRecieverForL1Migration(address owner, address reciever) external;
+
+    function plot(address account, uint256 fieldId, uint256 index) external view returns (uint256);
 }