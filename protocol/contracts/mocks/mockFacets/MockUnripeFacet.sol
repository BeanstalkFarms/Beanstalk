/*
 SPDX-License-Identifier: MIT
*/

pragma solidity ^0.7.6;
pragma experimental ABIEncoderV2;

import "contracts/beanstalk/barn/UnripeFacet.sol";
import "contracts/libraries/LibAppStorage.sol";
import "contracts/libraries/LibTractor.sol";

/**
 * @author Publius
 * @title Mock Unripe Facet
 **/
contract MockUnripeFacet is UnripeFacet {
    using SafeERC20 for IERC20;
    using SafeMath for uint256;

    function setMerkleRootE(address unripeToken, bytes32 root) external {
        s.u[unripeToken].merkleRoot = root;
    }

<<<<<<< HEAD
    function addUnderlying(address unripeToken, uint256 amount)
        external
        payable
        nonReentrant
    {
        AppStorage storage s = LibAppStorage.diamondStorage();
=======
    function addUnderlying(address unripeToken, uint256 amount) external payable nonReentrant {
>>>>>>> 9e1a121d
        address underlyingToken = s.u[unripeToken].underlyingToken;
        IERC20(underlyingToken).safeTransferFrom(LibTractor._user(), address(this), amount);
        s.u[unripeToken].balanceOfUnderlying = s.u[unripeToken].balanceOfUnderlying.add(amount);
    }

    function addUnderlyingWithRecap(
        address unripeToken,
        uint256 amount
    ) external payable nonReentrant {
        address underlyingToken = s.u[unripeToken].underlyingToken;
        IERC20(underlyingToken).safeTransferFrom(LibTractor._user(), address(this), amount);
        LibUnripe.addUnderlying(unripeToken, amount);
    }

    function resetUnderlying(address unripeToken) external {
        s.u[unripeToken].balanceOfUnderlying = 0;
    }
}<|MERGE_RESOLUTION|>--- conflicted
+++ resolved
@@ -21,16 +21,11 @@
         s.u[unripeToken].merkleRoot = root;
     }
 
-<<<<<<< HEAD
     function addUnderlying(address unripeToken, uint256 amount)
         external
         payable
         nonReentrant
     {
-        AppStorage storage s = LibAppStorage.diamondStorage();
-=======
-    function addUnderlying(address unripeToken, uint256 amount) external payable nonReentrant {
->>>>>>> 9e1a121d
         address underlyingToken = s.u[unripeToken].underlyingToken;
         IERC20(underlyingToken).safeTransferFrom(LibTractor._user(), address(this), amount);
         s.u[unripeToken].balanceOfUnderlying = s.u[unripeToken].balanceOfUnderlying.add(amount);
