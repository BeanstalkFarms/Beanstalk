--- conflicted
+++ resolved
@@ -15,12 +15,9 @@
 import {IBeanstalkWellFunction} from "contracts/interfaces/basin/IBeanstalkWellFunction.sol";
 import {LibRedundantMathSigned256} from "contracts/libraries/LibRedundantMathSigned256.sol";
 import {LibEthUsdOracle} from "contracts/libraries/Oracle/LibEthUsdOracle.sol";
-<<<<<<< HEAD
 import {LibWhitelistedTokens} from "contracts/libraries/Silo/LibWhitelistedTokens.sol";
 import {console} from "forge-std/console.sol";
-=======
 import {LibRedundantMath256} from "contracts/libraries/LibRedundantMath256.sol";
->>>>>>> 210c8b9d
 
 /**
  * @title Well Minting Oracle Library
@@ -35,14 +32,10 @@
  **/
 
 library LibWellMinting {
-<<<<<<< HEAD
-    using SignedSafeMath for int256;
-    using SafeMath for uint256;
+    using LibRedundantMathSigned256 for int256;
+    using LibRedundantMath256 for uint256;
 
     uint256 internal constant ZERO_LOOKBACK = 0;
-=======
-    using LibRedundantMathSigned256 for int256;
->>>>>>> 210c8b9d
 
     /**
      * @notice Emitted when a Well Minting Oracle is captured.
@@ -53,11 +46,6 @@
      */
     event WellOracle(uint32 indexed season, address well, int256 deltaB, bytes cumulativeReserves);
 
-<<<<<<< HEAD
-=======
-    using LibRedundantMath256 for uint256;
-
->>>>>>> 210c8b9d
     //////////////////// CHECK ////////////////////
 
     /**
