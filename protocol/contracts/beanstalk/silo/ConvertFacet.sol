/**
 * SPDX-License-Identifier: MIT
 **/

pragma solidity ^0.8.20;

import {C} from "contracts/C.sol";
import {LibTractor} from "contracts/libraries/LibTractor.sol";
import {LibSilo} from "contracts/libraries/Silo/LibSilo.sol";
import {LibTokenSilo} from "contracts/libraries/Silo/LibTokenSilo.sol";
import {LibRedundantMath32} from "contracts/libraries/LibRedundantMath32.sol";
import {ReentrancyGuard} from "../ReentrancyGuard.sol";
import {LibRedundantMath256} from "contracts/libraries/LibRedundantMath256.sol";
import {SafeCast} from "@openzeppelin/contracts/utils/math/SafeCast.sol";
import {LibConvert} from "contracts/libraries/Convert/LibConvert.sol";
import {LibConvertData} from "contracts/libraries/Convert/LibConvertData.sol";
import {Invariable} from "contracts/beanstalk/Invariable.sol";
import {LibRedundantMathSigned256} from "contracts/libraries/LibRedundantMathSigned256.sol";
import {LibPipelineConvert} from "contracts/libraries/Convert/LibPipelineConvert.sol";
import "hardhat/console.sol";

/**
 * @author Publius, Brean, DeadManWalking, pizzaman1337, funderberker
 * @title ConvertFacet handles converting Deposited assets within the Silo.
 **/
contract ConvertFacet is Invariable, ReentrancyGuard {
    using LibRedundantMathSigned256 for int256;
    using SafeCast for uint256;
    using LibConvertData for bytes;
    using LibRedundantMath256 for uint256;
    using SafeCast for uint256;
    using LibRedundantMath32 for uint32;

    event Convert(
        address indexed account,
        address fromToken,
        address toToken,
        uint256 fromAmount,
        uint256 toAmount
    );

    /**
     * @notice convert allows a user to convert a deposit to another deposit,
     * given that the conversion is supported by the ConvertFacet.
     * For example, a user can convert LP into Bean, only when beanstalk is below peg,
     * or convert beans into LP, only when beanstalk is above peg.
     * @param convertData  input parameters to determine the conversion type.
     * @param stems the stems of the deposits to convert
     * @param amounts the amounts within each deposit to convert
     * @return toStem the new stems of the converted deposit
     * @return fromAmount the amount of tokens converted from
     * @return toAmount the amount of tokens converted to
     * @return fromBdv the bdv of the deposits converted from
     * @return toBdv the bdv of the deposit converted to
     */
    function convert(
        bytes calldata convertData,
        int96[] memory stems,
        uint256[] memory amounts
    )
        external
        payable
        fundsSafu
        noSupplyChange
        nonReentrant
        returns (int96 toStem, uint256 fromAmount, uint256 toAmount, uint256 fromBdv, uint256 toBdv)
    {
        // if the convert is a well <> bean convert, cache the state to validate convert.
        LibPipelineConvert.PipelineConvertData memory pipeData = LibPipelineConvert.getConvertState(
            convertData
        );

        LibConvert.ConvertParams memory cp = LibConvert.convert(convertData);

<<<<<<< HEAD
=======
        console.log(
            "Data: decreaseBDV: %s, account: %s caller: %s",
            cp.decreaseBDV,
            cp.account,
            msg.sender
        );

>>>>>>> 71a0d1a4
        // if the account is 0, set it to `LibTractor._user()`
        // cp.account is only set upon a anti-lambda-lambda convert.
        if (cp.account == address(0)) {
            cp.account = LibTractor._user();
        }

        if (cp.decreaseBDV) {
            require(
                stems.length == 1 && amounts.length == 1,
                "Convert: DecreaseBDV only supports updating one deposit."
            );
        }

        console.log("Data: decreaseBDV: %s, account: %s caller: %s", cp.decreaseBDV, cp.account, msg.sender);


        require(cp.fromAmount > 0, "Convert: From amount is 0.");

        LibSilo._mow(cp.account, cp.fromToken);

        // If the fromToken and toToken are different, mow the toToken as well.
        if (cp.fromToken != cp.toToken) LibSilo._mow(cp.account, cp.toToken);

        // Withdraw the tokens from the deposit.
        (pipeData.grownStalk, fromBdv) = LibConvert._withdrawTokens(
            cp.fromToken,
            stems,
            amounts,
            cp.fromAmount,
            cp.account
        );

        // check for potential penalty
        LibPipelineConvert.checkForValidConvertAndUpdateConvertCapacity(
            pipeData,
            convertData,
            cp.fromToken,
            cp.toToken,
            fromBdv
        );

        // Calculate the bdv of the new deposit.
        uint256 newBdv = LibTokenSilo.beanDenominatedValue(cp.toToken, cp.toAmount);

        // If `decreaseBDV` flag is not enabled, set toBDV to the max of the two bdvs.
        toBdv = (newBdv > fromBdv || cp.decreaseBDV) ? newBdv : fromBdv;

        toStem = LibConvert._depositTokensForConvert(
            cp.toToken,
            cp.toAmount,
            toBdv,
            pipeData.grownStalk
        );

        fromAmount = cp.fromAmount;
        toAmount = cp.toAmount;

        emit Convert(cp.account, cp.fromToken, cp.toToken, cp.fromAmount, cp.toAmount);
    }
}<|MERGE_RESOLUTION|>--- conflicted
+++ resolved
@@ -72,8 +72,6 @@
 
         LibConvert.ConvertParams memory cp = LibConvert.convert(convertData);
 
-<<<<<<< HEAD
-=======
         console.log(
             "Data: decreaseBDV: %s, account: %s caller: %s",
             cp.decreaseBDV,
@@ -81,7 +79,6 @@
             msg.sender
         );
 
->>>>>>> 71a0d1a4
         // if the account is 0, set it to `LibTractor._user()`
         // cp.account is only set upon a anti-lambda-lambda convert.
         if (cp.account == address(0)) {
