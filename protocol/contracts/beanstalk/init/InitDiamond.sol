/*
 SPDX-License-Identifier: MIT
*/

pragma solidity =0.7.6;
pragma experimental ABIEncoderV2;

import {AppStorage} from "../AppStorage.sol";
import {IERC165} from "../../interfaces/IERC165.sol";
import {IERC1155} from "@openzeppelin/contracts/token/ERC1155/IERC1155.sol";
import {IDiamondCut} from "../../interfaces/IDiamondCut.sol";
import {IDiamondLoupe} from "../../interfaces/IDiamondLoupe.sol";
import {LibDiamond} from "../../libraries/LibDiamond.sol";
import {LibIncentive} from "../../libraries/LibIncentive.sol";
import "../../C.sol";
import "../../interfaces/IBean.sol";
import "../../interfaces/IWETH.sol";
import "../../mocks/MockToken.sol";

/**
 * @author Publius
 * @title Init Diamond initializes the Beanstalk Diamond.
**/
contract InitDiamond {

    event Incentivization(address indexed account, uint256 beans);

    AppStorage internal s;

    address private constant PEG_PAIR = address(0xB4e16d0168e52d35CaCD2c6185b44281Ec28C9Dc);

    function init() external {
        LibDiamond.DiamondStorage storage ds = LibDiamond.diamondStorage();

        ds.supportedInterfaces[type(IERC165).interfaceId] = true;
        ds.supportedInterfaces[type(IDiamondCut).interfaceId] = true;
        ds.supportedInterfaces[type(IDiamondLoupe).interfaceId] = true;
<<<<<<< HEAD
        ds.supportedInterfaces[type(IERC1155).interfaceId] = true;
=======
        ds.supportedInterfaces[0xd9b67a26] = true; // ERC1155
        ds.supportedInterfaces[0x0e89341c] = true; // ERC1155Metadata

>>>>>>> 76a18823

        C.bean().approve(C.CURVE_BEAN_METAPOOL, type(uint256).max);
        C.bean().approve(C.curveZapAddress(), type(uint256).max);
        C.usdc().approve(C.curveZapAddress(), type(uint256).max);

        s.cases = s.cases = [
        // Dsc, Sdy, Inc, nul
       int8(3),   1,   0,   0,  // Exs Low: P < 1
            -1,  -3,  -3,   0,  //          P > 1
             3,   1,   0,   0,  // Rea Low: P < 1
            -1,  -3,  -3,   0,  //          P > 1
             3,   3,   1,   0,  // Rea Hgh: P < 1
             0,  -1,  -3,   0,  //          P > 1
             3,   3,   1,   0,  // Exs Hgh: P < 1
             0,  -1,  -3,   0   //          P > 1
        ];
        s.w.t = 1;

        s.season.current = 1;
        s.season.withdrawSeasons = 25;
        s.season.period = C.getSeasonPeriod();
        s.season.timestamp = block.timestamp;
        s.season.stemStartSeason = 0;
        s.season.start = s.season.period > 0 ?
            (block.timestamp / s.season.period) * s.season.period :
            block.timestamp;

        s.w.thisSowTime = type(uint32).max;
        s.w.lastSowTime = type(uint32).max;
        s.isFarm = 1;
        s.beanEthPrice = 1;
<<<<<<< HEAD
        s.seedGauge.percentOfNewGrownStalkToLP = 0.5e6;
        s.seedGauge.averageGrownStalkPerBdvPerSeason = 1e6;
        s.season.stemStartSeason = uint16(s.season.current);

=======
        
>>>>>>> 76a18823
        C.bean().mint(msg.sender, LibIncentive.MAX_REWARD);
        emit Incentivization(msg.sender, LibIncentive.MAX_REWARD);
    }

}<|MERGE_RESOLUTION|>--- conflicted
+++ resolved
@@ -35,13 +35,9 @@
         ds.supportedInterfaces[type(IERC165).interfaceId] = true;
         ds.supportedInterfaces[type(IDiamondCut).interfaceId] = true;
         ds.supportedInterfaces[type(IDiamondLoupe).interfaceId] = true;
-<<<<<<< HEAD
-        ds.supportedInterfaces[type(IERC1155).interfaceId] = true;
-=======
         ds.supportedInterfaces[0xd9b67a26] = true; // ERC1155
         ds.supportedInterfaces[0x0e89341c] = true; // ERC1155Metadata
 
->>>>>>> 76a18823
 
         C.bean().approve(C.CURVE_BEAN_METAPOOL, type(uint256).max);
         C.bean().approve(C.curveZapAddress(), type(uint256).max);
@@ -73,14 +69,10 @@
         s.w.lastSowTime = type(uint32).max;
         s.isFarm = 1;
         s.beanEthPrice = 1;
-<<<<<<< HEAD
         s.seedGauge.percentOfNewGrownStalkToLP = 0.5e6;
         s.seedGauge.averageGrownStalkPerBdvPerSeason = 1e6;
         s.season.stemStartSeason = uint16(s.season.current);
 
-=======
-        
->>>>>>> 76a18823
         C.bean().mint(msg.sender, LibIncentive.MAX_REWARD);
         emit Incentivization(msg.sender, LibIncentive.MAX_REWARD);
     }
