// SPDX-License-Identifier: MIT

pragma solidity ^0.8.20;

import {Math} from "@openzeppelin/contracts/utils/math/Math.sol";
import {SafeCast} from "@openzeppelin/contracts/utils/math/SafeCast.sol";
import {PRBMath} from "@prb/math/contracts/PRBMath.sol";
import {LibPRBMathRoundable} from "contracts/libraries/LibPRBMathRoundable.sol";
import {LibAppStorage, AppStorage} from "./LibAppStorage.sol";
import {Account} from "contracts/beanstalk/storage/Account.sol";
import {LibRedundantMath128} from "./LibRedundantMath128.sol";
import {LibRedundantMath32} from "./LibRedundantMath32.sol";
import {LibRedundantMath256} from "contracts/libraries/LibRedundantMath256.sol";
<<<<<<< HEAD
import {LibField} from "contracts/libraries/LibField.sol";
=======
import {LibTransfer} from "contracts/libraries/Token/LibTransfer.sol";
import {LibTractor} from "contracts/libraries/LibTractor.sol";
import {C} from "contracts/C.sol";
>>>>>>> 35e81f33

/**
 * @title LibDibbler
 * @author Publius, Brean
 * @notice Calculates the amount of Pods received for Sowing under certain conditions.
 * Provides functions to calculate the instantaneous Temperature, which is adjusted by the
 * Morning Auction functionality. Provides additional functionality used by field/market.
 */
library LibDibbler {
    using PRBMath for uint256;
    using LibPRBMathRoundable for uint256;
    using LibRedundantMath256 for uint256;
    using LibRedundantMath32 for uint32;
    using LibRedundantMath128 for uint128;

    /// @dev Morning Auction scales temperature by 1e6.
    uint256 internal constant TEMPERATURE_PRECISION = 1e6;

    /// @dev Simplifies conversion of Beans to Pods:
    /// `pods = beans * (1 + temperature)`
    /// `pods = beans * (100% + temperature) / 100%`
    uint256 private constant ONE_HUNDRED_PCT = 100 * TEMPERATURE_PRECISION;

    /// @dev If less than `SOIL_SOLD_OUT_THRESHOLD` Soil is left, consider
    /// Soil to be "sold out"; affects how Temperature is adjusted.
    uint256 private constant SOIL_SOLD_OUT_THRESHOLD = 1e6;

    uint256 private constant L1_BLOCK_TIME = 1200;
    uint256 private constant L2_BLOCK_TIME = 25;

    event Sow(address indexed account, uint256 fieldId, uint256 index, uint256 beans, uint256 pods);

    //////////////////// SOW ////////////////////

    function sowWithMin(
        uint256 beans,
        uint256 minTemperature,
        uint256 minSoil,
        LibTransfer.From mode
    ) internal returns (uint256 pods) {
        // `soil` is the remaining Soil
        (uint256 soil, uint256 _morningTemperature, bool abovePeg) = _totalSoilAndTemperature();

        require(soil >= minSoil && beans >= minSoil, "Field: Soil Slippage");
        require(_morningTemperature >= minTemperature, "Field: Temperature Slippage");

        // If beans >= soil, Sow all of the remaining Soil
        if (beans < soil) {
            soil = beans;
        }

        // 1 Bean is Sown in 1 Soil, i.e. soil = beans
        pods = _sow(soil, _morningTemperature, abovePeg, mode);
    }

    /**
     * @dev Burn Beans, Sows at the provided `_morningTemperature`, increments the total
     * number of `beanSown`.
     */
    function _sow(
        uint256 beans,
        uint256 _morningTemperature,
        bool peg,
        LibTransfer.From mode
    ) internal returns (uint256 pods) {
        AppStorage storage s = LibAppStorage.diamondStorage();
        beans = LibTransfer.burnToken(C.bean(), beans, LibTractor._user(), mode);
        pods = sow(beans, _morningTemperature, LibTractor._user(), peg);
        s.sys.beanSown += SafeCast.toUint128(beans);
    }

    /**
     * @param beans The number of Beans to Sow
     * @param _morningTemperature Pre-calculated {morningTemperature()}
     * @param account The account sowing Beans
     * @param abovePeg Whether the TWA deltaB of the previous season was positive (true) or negative (false)
     * @dev
     *
     * ## Above Peg
     *
     * | t   | Max pods  | s.sys.soil         | soil                    | temperature              | maxTemperature |
     * |-----|-----------|-----------------------|-------------------------|--------------------------|----------------|
     * | 0   | 500e6     | ~37e6 500e6/(1+1250%) | ~495e6 500e6/(1+1%))    | 1e6 (1%)                 | 1250 (1250%)   |
     * | 12  | 500e6     | ~37e6                 | ~111e6 500e6/(1+348%))  | 348.75e6 (27.9% * 1250)  | 1250           |
     * | 300 | 500e6     | ~37e6                 |  ~37e6 500e6/(1+1250%)  | 1250e6                   | 1250           |
     *
     * ## Below Peg
     *
     * | t   | Max pods                        | soil  | temperature                   | maxTemperature     |
     * |-----|---------------------------------|-------|-------------------------------|--------------------|
     * | 0   | 505e6 (500e6 * (1+1%))          | 500e6 | 1e6 (1%)                      | 1250 (1250%)       |
     * | 12  | 2243.75e6 (500e6 * (1+348.75%)) | 500e6 | 348.75e6 (27.9% * 1250 * 1e6) | 1250               |
     * | 300 | 6750e6 (500e6 * (1+1250%))      | 500e6 | 1250e6                        | 1250               |
     */
    function sow(
        uint256 beans,
        uint256 _morningTemperature,
        address account,
        bool abovePeg
    ) internal returns (uint256) {
        AppStorage storage s = LibAppStorage.diamondStorage();
        uint256 activeField = s.sys.activeField;

        uint256 pods;
        if (abovePeg) {
            uint256 maxTemperature = uint256(s.sys.weather.temp).mul(TEMPERATURE_PRECISION);
            // amount sown is rounded up, because
            // 1: temperature is rounded down.
            // 2: pods are rounded down.
            beans = scaleSoilDown(beans, _morningTemperature, maxTemperature);
            pods = beansToPods(beans, maxTemperature);
        } else {
            pods = beansToPods(beans, _morningTemperature);
        }

        require(pods > 0, "Pods must be greater than 0");

        // In the case of an overflow, its equivalent to having no soil left.
        if (s.sys.soil < beans) {
            s.sys.soil = 0;
        } else {
            s.sys.soil = s.sys.soil.sub(uint128(beans));
        }

        uint256 index = s.sys.fields[activeField].pods;

<<<<<<< HEAD
        LibField.createPlot(account, s.sys.activeField, index, pods);
        emit Sow(account, s.sys.activeField, index, beans, pods);
=======
        s.accts[account].fields[activeField].plots[index] = pods;
        s.accts[account].fields[activeField].plotIndexes.push(index);
        s.accts[account].fields[activeField].piIndex[index] =
            s.accts[account].fields[activeField].plotIndexes.length -
            1;
        emit Sow(account, activeField, index, beans, pods);
>>>>>>> 35e81f33

        s.sys.fields[activeField].pods += pods;
        _saveSowTime();
        return pods;
    }

    /**
     * @dev Stores the time elapsed from the start of the Season to the time
     * at which Soil is "sold out", i.e. the remaining Soil is less than a
     * threshold `SOIL_SOLD_OUT_THRESHOLD`.
     *
     * RATIONALE: Beanstalk utilizes the time elapsed for Soil to "sell out" to
     * gauge demand for Soil, which affects how the Temperature is adjusted. For
     * example, if all Soil is Sown in 1 second vs. 1 hour, Beanstalk assumes
     * that the former shows more demand than the latter.
     *
     * `thisSowTime` represents the target time of the first Sow for the *next*
     * Season to be considered increasing in demand.
     *
     * `thisSowTime` should only be updated if:
     *  (a) there is less than 1 Soil available after this Sow, and
     *  (b) it has not yet been updated this Season.
     *
     * Note that:
     *  - `s.soil` was decremented in the upstream {sow} function.
     *  - `s.weather.thisSowTime` is set to `type(uint32).max` during {sunrise}.
     */
    function _saveSowTime() private {
        AppStorage storage s = LibAppStorage.diamondStorage();

        // s.sys.soil is now the soil remaining after this Sow.
        if (s.sys.soil > SOIL_SOLD_OUT_THRESHOLD || s.sys.weather.thisSowTime < type(uint32).max) {
            // haven't sold enough soil, or already set thisSowTime for this Season.
            return;
        }

        s.sys.weather.thisSowTime = uint32(block.timestamp.sub(s.sys.season.timestamp));
    }

    /**
     * @dev Gets the current `soil`, `_morningTemperature` and `abovePeg`. Provided as a gas
     * optimization to prevent recalculation of {LibDibbler.morningTemperature} for
     * upstream functions.
     * Note: the `soil` return value is symmetric with `totalSoil`.
     */
    function _totalSoilAndTemperature()
        private
        view
        returns (uint256 soil, uint256 _morningTemperature, bool abovePeg)
    {
        AppStorage storage s = LibAppStorage.diamondStorage();
        _morningTemperature = LibDibbler.morningTemperature();
        abovePeg = s.sys.season.abovePeg;

        // Below peg: Soil is fixed to the amount set during {calcCaseId}.
        // Morning Temperature is dynamic, starting small and logarithmically
        // increasing to `s.weather.t` across the first 25 blocks of the Season.
        if (!abovePeg) {
            soil = uint256(s.sys.soil);
        } else {
            // Above peg: the maximum amount of Pods that Beanstalk is willing to mint
            // stays fixed; since {morningTemperature} is scaled down when `delta < 25`, we
            // need to scale up the amount of Soil to hold Pods constant.
            soil = LibDibbler.scaleSoilUp(
                uint256(s.sys.soil), // max soil offered this Season, reached when `t >= 25`
                uint256(s.sys.weather.temp).mul(LibDibbler.TEMPERATURE_PRECISION), // max temperature
                _morningTemperature // temperature adjusted by number of blocks since Sunrise
            );
        }
    }

    //////////////////// TEMPERATURE ////////////////////

    /**
     * @dev Returns the temperature `s.weather.t` scaled down based on the block delta.
     * Precision level 1e6, as soil has 1e6 precision (1% = 1e6)
     * the formula `log3.5(A * MAX_BLOCK_ELAPSED + 1)` is applied, where:
     * `A = 0.1`
     * `MAX_BLOCK_ELAPSED = 25`
     * @dev L2 block times are signifncatly shorter than L1. To adjust for this,
     * `delta` is scaled down by the ratio of L2 block time to L1 block time.
     */
    function morningTemperature() internal view returns (uint256) {
        AppStorage storage s = LibAppStorage.diamondStorage();
        uint256 delta = block.number.sub(s.sys.season.sunriseBlock).mul(L2_BLOCK_TIME).div(
            L1_BLOCK_TIME
        );

        // check most likely case first
        if (delta > 24) {
            return uint256(s.sys.weather.temp).mul(TEMPERATURE_PRECISION);
        }

        // Binary Search
        if (delta < 13) {
            if (delta < 7) {
                if (delta < 4) {
                    if (delta < 2) {
                        if (delta < 1) {
                            // delta == 0, same block as sunrise
                            return TEMPERATURE_PRECISION;
                        } else {
                            // delta == 1
                            return _scaleTemperature(76079978576);
                        }
                    } else {
                        if (delta == 2) {
                            return _scaleTemperature(145535557307);
                        } else {
                            // delta == 3
                            return _scaleTemperature(209428496104);
                        }
                    }
                } else {
                    if (delta < 6) {
                        if (delta == 4) {
                            return _scaleTemperature(268584117732);
                        } else {
                            // delta == 5
                            return _scaleTemperature(323656683909);
                        }
                    } else {
                        // delta == 6
                        return _scaleTemperature(375173629062);
                    }
                }
            } else {
                if (delta < 10) {
                    if (delta < 9) {
                        if (delta == 7) {
                            return _scaleTemperature(423566360442);
                        } else {
                            // delta == 8
                            return _scaleTemperature(469192241217);
                        }
                    } else {
                        // delta == 9
                        return _scaleTemperature(512350622036);
                    }
                } else {
                    if (delta < 12) {
                        if (delta == 10) {
                            return _scaleTemperature(553294755665);
                        } else {
                            // delta == 11
                            return _scaleTemperature(592240801642);
                        }
                    } else {
                        // delta == 12
                        return _scaleTemperature(629374734241);
                    }
                }
            }
        } else {
            if (delta < 19) {
                if (delta < 16) {
                    if (delta < 15) {
                        if (delta == 13) {
                            return _scaleTemperature(664857713614);
                        } else {
                            // delta == 14
                            return _scaleTemperature(698830312972);
                        }
                    } else {
                        // delta == 15
                        return _scaleTemperature(731415882267);
                    }
                } else {
                    if (delta < 18) {
                        if (delta == 16) {
                            return _scaleTemperature(762723251769);
                        } else {
                            // delta == 17
                            return _scaleTemperature(792848925126);
                        }
                    } else {
                        // delta == 18
                        return _scaleTemperature(821878873397);
                    }
                }
            } else {
                if (delta < 22) {
                    if (delta < 21) {
                        if (delta == 19) {
                            return _scaleTemperature(849890014127);
                        } else {
                            // delta == 20
                            return _scaleTemperature(876951439574);
                        }
                    } else {
                        // delta == 21
                        return _scaleTemperature(903125443474);
                    }
                } else {
                    if (delta <= 23) {
                        if (delta == 22) {
                            return _scaleTemperature(928468384727);
                        } else {
                            // delta == 23
                            return _scaleTemperature(953031418151);
                        }
                    } else {
                        // delta == 24
                        return _scaleTemperature(976861116107);
                    }
                }
            }
        }
    }

    /**
     * @param pct The percentage to scale down by, measured to 1e12.
     * @return scaledTemperature The scaled temperature, measured to 1e8 = 100e6 = 100% = 1.
     * @dev Scales down `s.weather.t` and imposes a minimum of 1e6 (1%) unless
     * `s.weather.t` is 0%.
     */
    function _scaleTemperature(uint256 pct) private view returns (uint256 scaledTemperature) {
        AppStorage storage s = LibAppStorage.diamondStorage();

        uint256 maxTemperature = s.sys.weather.temp;
        if (maxTemperature == 0) return 0;

        scaledTemperature = Math.max(
            // To save gas, `pct` is pre-calculated to 12 digits. Here we
            // perform the following transformation:
            // (1e2)    maxTemperature
            // (1e12)    * pct
            // (1e6)     / TEMPERATURE_PRECISION
            // (1e8)     = scaledYield
            maxTemperature.mulDiv(pct, TEMPERATURE_PRECISION, LibPRBMathRoundable.Rounding.Up),
            // Floor at TEMPERATURE_PRECISION (1%)
            TEMPERATURE_PRECISION
        );
    }

    /**
     * @param beans The number of Beans to convert to Pods.
     * @param _morningTemperature The current Temperature, measured to 1e8.
     * @dev Converts Beans to Pods based on `_morningTemperature`.
     *
     * `pods = beans * (100e6 + _morningTemperature) / 100e6`
     * `pods = beans * (1 + _morningTemperature / 100e6)`
     *
     * Beans and Pods are measured to 6 decimals.
     *
     * 1e8 = 100e6 = 100% = 1.
     */
    function beansToPods(
        uint256 beans,
        uint256 _morningTemperature
    ) internal pure returns (uint256 pods) {
        pods = beans.mulDiv(_morningTemperature.add(ONE_HUNDRED_PCT), ONE_HUNDRED_PCT);
    }

    /**
     * @dev Scales Soil up when Beanstalk is above peg.
     * `(1 + maxTemperature) / (1 + morningTemperature)`
     */
    function scaleSoilUp(
        uint256 soil,
        uint256 maxTemperature,
        uint256 _morningTemperature
    ) internal pure returns (uint256) {
        return
            soil.mulDiv(
                maxTemperature.add(ONE_HUNDRED_PCT),
                _morningTemperature.add(ONE_HUNDRED_PCT)
            );
    }

    /**
     * @dev Scales Soil down when Beanstalk is above peg.
     *
     * When Beanstalk is above peg, the Soil issued changes. Example:
     *
     * If 500 Soil is issued when `s.weather.temp = 100e2 = 100%`
     * At delta = 0:
     *  morningTemperature() = 1%
     *  Soil = `500*(100 + 100%)/(100 + 1%)` = 990.09901 soil
     *
     * If someone sow'd ~495 soil, it's equilivant to sowing 250 soil at t > 25.
     * Thus when someone sows during this time, the amount subtracted from s.sys.soil
     * should be scaled down.
     *
     * Note: param ordering matches the mulDiv operation
     */
    function scaleSoilDown(
        uint256 soil,
        uint256 _morningTemperature,
        uint256 maxTemperature
    ) internal pure returns (uint256) {
        return
            soil.mulDiv(
                _morningTemperature.add(ONE_HUNDRED_PCT),
                maxTemperature.add(ONE_HUNDRED_PCT),
                LibPRBMathRoundable.Rounding.Up
            );
    }

    /**
     * @notice Returns the remaining Pods that could be issued this Season.
     */
    function remainingPods() internal view returns (uint256) {
        AppStorage storage s = LibAppStorage.diamondStorage();

        // Above peg: number of Pods is fixed, Soil adjusts
        if (s.sys.season.abovePeg) {
            return
                beansToPods(
                    s.sys.soil, // 1 bean = 1 soil
                    uint256(s.sys.weather.temp).mul(TEMPERATURE_PRECISION) // 1e2 -> 1e8
                );
        } else {
            // Below peg: amount of Soil is fixed, temperature adjusts
            return
                beansToPods(
                    s.sys.soil, // 1 bean = 1 soil
                    morningTemperature()
                );
        }
    }
<<<<<<< HEAD
=======

    /**
     * @notice removes a plot index from an accounts plotIndex list.
     */
    function removePlotIndexFromAccount(
        address account,
        uint256 fieldId,
        uint256 plotIndex
    ) internal {
        AppStorage storage s = LibAppStorage.diamondStorage();
        uint256 i = findPlotIndexForAccount(account, fieldId, plotIndex);
        Field storage field = s.accts[account].fields[fieldId];
        field.plotIndexes[i] = field.plotIndexes[field.plotIndexes.length - 1];
        field.piIndex[field.plotIndexes[i]] = i;
        field.piIndex[plotIndex] = type(uint256).max;
        field.plotIndexes.pop();
    }

    /**
     * @notice finds the index of a plot in an accounts plotIndex list.
     */
    function findPlotIndexForAccount(
        address account,
        uint256 fieldId,
        uint256 plotIndex
    ) internal view returns (uint256 i) {
        AppStorage storage s = LibAppStorage.diamondStorage();
        return s.accts[account].fields[fieldId].piIndex[plotIndex];
    }
>>>>>>> 35e81f33
}<|MERGE_RESOLUTION|>--- conflicted
+++ resolved
@@ -11,13 +11,10 @@
 import {LibRedundantMath128} from "./LibRedundantMath128.sol";
 import {LibRedundantMath32} from "./LibRedundantMath32.sol";
 import {LibRedundantMath256} from "contracts/libraries/LibRedundantMath256.sol";
-<<<<<<< HEAD
 import {LibField} from "contracts/libraries/LibField.sol";
-=======
 import {LibTransfer} from "contracts/libraries/Token/LibTransfer.sol";
 import {LibTractor} from "contracts/libraries/LibTractor.sol";
 import {C} from "contracts/C.sol";
->>>>>>> 35e81f33
 
 /**
  * @title LibDibbler
@@ -144,17 +141,8 @@
 
         uint256 index = s.sys.fields[activeField].pods;
 
-<<<<<<< HEAD
-        LibField.createPlot(account, s.sys.activeField, index, pods);
-        emit Sow(account, s.sys.activeField, index, beans, pods);
-=======
-        s.accts[account].fields[activeField].plots[index] = pods;
-        s.accts[account].fields[activeField].plotIndexes.push(index);
-        s.accts[account].fields[activeField].piIndex[index] =
-            s.accts[account].fields[activeField].plotIndexes.length -
-            1;
+        LibField.createPlot(account, activeField, index, pods);
         emit Sow(account, activeField, index, beans, pods);
->>>>>>> 35e81f33
 
         s.sys.fields[activeField].pods += pods;
         _saveSowTime();
@@ -476,36 +464,4 @@
                 );
         }
     }
-<<<<<<< HEAD
-=======
-
-    /**
-     * @notice removes a plot index from an accounts plotIndex list.
-     */
-    function removePlotIndexFromAccount(
-        address account,
-        uint256 fieldId,
-        uint256 plotIndex
-    ) internal {
-        AppStorage storage s = LibAppStorage.diamondStorage();
-        uint256 i = findPlotIndexForAccount(account, fieldId, plotIndex);
-        Field storage field = s.accts[account].fields[fieldId];
-        field.plotIndexes[i] = field.plotIndexes[field.plotIndexes.length - 1];
-        field.piIndex[field.plotIndexes[i]] = i;
-        field.piIndex[plotIndex] = type(uint256).max;
-        field.plotIndexes.pop();
-    }
-
-    /**
-     * @notice finds the index of a plot in an accounts plotIndex list.
-     */
-    function findPlotIndexForAccount(
-        address account,
-        uint256 fieldId,
-        uint256 plotIndex
-    ) internal view returns (uint256 i) {
-        AppStorage storage s = LibAppStorage.diamondStorage();
-        return s.accts[account].fields[fieldId].piIndex[plotIndex];
-    }
->>>>>>> 35e81f33
 }