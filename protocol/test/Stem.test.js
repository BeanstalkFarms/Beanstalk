--- conflicted
+++ resolved
@@ -50,11 +50,7 @@
         facetNames: ['EnrootFacet', 'ConvertFacet', 'WhitelistFacet', 'MockSiloFacet', 'MockSeasonFacet', 'MigrationFacet', 'SiloGettersFacet'],
         initFacetName: 'InitBipNewSilo',
         libraryNames: [
-<<<<<<< HEAD
-          'LibGauge', 'LibConvert', 'LibLockedUnderlying', 'LibCurveMinting', 'LibIncentive', 'LibWellMinting', 'LibGerminate'
-=======
-          'LibGauge', 'LibConvert', 'LibLockedUnderlying', 'LibCurveMinting', 'LibIncentive', 'LibGerminate', 'LibSilo'
->>>>>>> 2cfdafbc
+          'LibGauge', 'LibConvert', 'LibLockedUnderlying', 'LibCurveMinting', 'LibIncentive', 'LibGerminate', 'LibSilo', 'LibWellMinting'
         ],
         facetLibraries: {
           'MockSeasonFacet': [
