import { deepmerge } from '@mui/utils';
import {
  createTheme,
  lighten,
  responsiveFontSizes,
  ThemeOptions,
} from '@mui/material/styles';
import React from 'react';
import { hexToRgba } from '~/util/UI';

// --------------------------------------------------

declare module '@mui/material/styles' {
  interface Palette {
    light: Palette['primary'];
    dark: Palette['primary'];
    cancel: Palette['primary'];
    inverse: Palette['primary'];
    naked: Palette['primary'];
  }
  interface PaletteOptions {
    light: PaletteOptions['primary'];
    dark: PaletteOptions['primary'];
    cancel: PaletteOptions['primary'];
    inverse: PaletteOptions['primary'];
    naked: PaletteOptions['primary'];
  }
  interface TypographyVariants {
    bodySmall: React.CSSProperties;
    bodyMedium: React.CSSProperties;
    bodyLarge: React.CSSProperties;
    headerSmall: React.CSSProperties;
  }
  interface TypographyVariantsOptions {
    bodySmall?: React.CSSProperties;
    bodyMedium?: React.CSSProperties;
    bodyLarge?: React.CSSProperties;
    headerSmall?: React.CSSProperties;
  }

  interface TypeText {
    tertiary?: string;
    light?: string;
  }
}

// Update the Button's color prop options
declare module '@mui/material/Button' {
  interface ButtonPropsColorOverrides {
    light: true;
    dark: true;
    cancel: true;
    inverse: true;
    naked: true;
  }
  interface ButtonPropsVariantOverrides {
    'outlined-secondary': true
  }
}
declare module '@mui/material/IconButton' {
  interface IconButtonPropsColorOverrides {
    light: true;
    dark: true;
    cancel: true;
    inverse: true;
    naked: true;
  }
}

// Update the Typography's variant prop options
declare module '@mui/material/Typography' {
  interface TypographyPropsVariantOverrides {
    bodySmall: true;
    bodyMedium: true;
    bodyLarge: true;
    headerSmall: true;
  }
}

declare module '@mui/material/Tooltip' {
  interface TooltipProps {
    variant?: 'wide';
  }
}

// --------------------------------------------------

const BASE_FONT_SIZE = 16;
const remBase = (n: number) => `${(n / BASE_FONT_SIZE).toFixed(4)}rem`;

/**
 * Beanstalk's primary color pallete.
 *
 * Does NOT yet account for prior variance for theming.
 * See `constants/colors.ts`.
 */
export const BeanstalkPalette = {
  // Greens
  logoGreen: '#46B955',
  mediumGreen: lighten('#46B955', 0.7),
  lightGreen: '#E1F8E6',
  supportGreen: '#19873B',
  lightestGreen: '#EDF8EE',

  winterGreen: '#1D8A79',

  // Blues
  blue: '#C1DEF2',
  textBlue: '#122540',
  lightBlue: '#DAEBF7',
  lightestBlue: '#F6FAFE',
  darkBlue: '#1F78B4',
  nightBlue: '#162B49',
  skyBlue: '#DBEDFD',
  // Other
  grey: '#657265',
  realGrey: '#808080',
  inputGrey: '#F0F0F0',
  ctaGrey: '#3B3B3B',
  lightGrey: '#9E9E9E',
  lightestGrey: '#DDDDDD',
  white: '#fff',
  offWhite: '#FCFCFC',
  black: '#333',
  // Reds
  // #FBE6E0
  washedRed: '#c35f42',
  mediumRed: lighten('#c35f42', 0.55),
  hoverRed: '#fef9f8',
  trueRed: '#AE2D20',
  lightestRed: '#FBEAEB',
  // Yellow
  yellow: '#f0df6a',
  lightYellow: '#FDF4E7',
  warningYellow: '#F2A64A',
  // Brown
  brown: 'rgba(121,87,57,1)',
  lightBrown: 'rgba(121,87,57,0.2)',
  darkBrown: 'rgba(88, 59, 35, 1)',

  // ---
  theme: {
    fall: {
      extraLight: '#FFFCED',
      light: '#FBE39D',
      primary: '#FFDE7B',
      brown: '#B97D46',
      lightBrown: '#E5D7C8',
    },
    winter: {
      primary: '#1D8A79',
      primaryHover: hexToRgba('#1D8A79', 0.05),
      iceBlue: '#A0C6E2',
      divider: '#002855',
      blueLight: '#1E6091',
      red: '#DA2C38',
      error: '#E33D51',
      orderGreen: '#60D394',
      listingRed: '#EC4067',
      primaryDark: '#0074AF',
      chart: {
        primaryLight: '#D1E7E4',
        blue: '#6B9AC4',
        blueLight: '#D0D7DD',
        purple: '#4059AD',
        purpleLight: '#AAB3D2',
        yellow: '#F4B942',
        yellowLight: '#FBE3B3',
        green: '#97D8C4',
        greenLight: '#D0DFDB',
      },
    },
    spring: {
      black: '#000000', // Text
      grey: '#657265', // How Silo Works text
      lightishGrey: '#9E9E9E', // Disabled Button text
      lightGrey: '#DDDDDD', // Chart Number Grey / Disabled Button border
      white: '#FFFFFF', // Container color
      beanstalkGreen: '#46B955', // CTA button
      washedGreen: '#C8EACC', // Pop Up bubble
      lightestGreen: '#EDF8EE', // Rewards bubble, Liquidity Graph shadow
      darkBlue: '#1F78B4', // APY text
      blue: '#C1DEFD', // Nav Bar blue
      lightBlue: '#DBEDFD', // APY bubble
      lightestBlue: '#F5FAFE', // Settings modal
      red: '#DA2C38', // Burn Stalk/Seed
      washedRed: '#F0ABAF', // Chop Conditions text
      lightestRed: '#FBEAB', // Burn Stalk/Seed output row bubble
      chart: { // Used in Balances chart
        primaryLight: '#EDF8EE',
        blue: '#6B9AC4',
        blueLight: '#D0D7DD',
        purple: '#4059AD',
        purpleLight: '#AAB3D2',
        yellow: '#F4B942',
        yellowLight: '#FBE3B3',
        green: '#97D8C4',
        greenLight: '#D0DFDB',
      },
    }
  },
};

export const PAGE_BORDER_COLOR = BeanstalkPalette.blue;

export const IconSize = {
  xs: 14,
  small: 20,
  medium: 25,
  large: 50,
  tokenSelect: 44,
};

export const FontSize = {
  '3xl': '2rem', // 2*16 = 32px
  '2xl': '1.5rem', // 1.5*16 = 24px,
  '1xl': '1.25rem', // 1.25*16 = 20px,
  lg: '1.125rem', // 1.125*16 = 18px,
  base: '1rem', // 1*16 = 16px,
  sm: '0.875rem', // 0.875*16 = 14px,
  xs: '0.75rem', // 0.75*16 = 12px
};

export const FontWeight = {
  normal: 400,
  medium: 450,
  semiBold: 600,
  bold: 700,
};

export const borderRadius = 10;

export const XXLWidth = 1400;

// FIXME: changes to createTheme don't hot reload.
const muiThemeBase: ThemeOptions = {
  breakpoints: {
    values: {
      xs: 0,
      sm: 600,
      md: 800,
      lg: 1200,
      xl: 1536,
    },
  },

  /**
   *
   */
  spacing: 10,

  /**
   *
   */
  shape: {
    borderRadius: borderRadius,
  },

  /**
   * https://mui.com/material-ui/customization/palette/
   */
  palette: {
    divider: BeanstalkPalette.blue,
    primary: {
      main: BeanstalkPalette.logoGreen,
      dark: BeanstalkPalette.supportGreen,
      light: BeanstalkPalette.lightestGreen,
      contrastText: '#ffffff',
    },
    secondary: {
      main: BeanstalkPalette.mediumGreen,
      contrastText: '#ffffff',
    },
    light: {
      main: BeanstalkPalette.white,
      contrastText: BeanstalkPalette.textBlue,
    },
    inverse: {
      main: BeanstalkPalette.white,
      contrastText: BeanstalkPalette.logoGreen,
    },
    dark: {
      main: BeanstalkPalette.black,
      contrastText: BeanstalkPalette.white,
    },
    cancel: {
      main: BeanstalkPalette.washedRed,
      contrastText: '#ffffff',
    },
    naked: {
      main: 'transparent',
      contrastText: BeanstalkPalette.black,
    },
    //
    text: {
      primary: BeanstalkPalette.textBlue,
      secondary: BeanstalkPalette.grey,
      tertiary: BeanstalkPalette.lightGrey,
      light: BeanstalkPalette.lightestGrey
    },
    background: {
      default: '#DBF5FF',
      paper: BeanstalkPalette.offWhite,
    },
    error: {
      main: BeanstalkPalette.theme.spring.red,
    }
  },

  /**
   *
   */
  typography: {
    fontFamily: 'Futura PT',
    fontSize: 16,

    // FONT WEIGHTS
    fontWeightLight: FontWeight.normal,
    fontWeightRegular: FontWeight.medium,
    fontWeightMedium: FontWeight.semiBold,
    fontWeightBold: FontWeight.bold,

    // page headers
    h1: {
      fontSize: FontSize['3xl'], // 32px
      fontWeight: FontWeight.bold,
    },
    // silo deposit graph
    h2: {
      fontSize: FontSize['2xl'], // 24px
      fontWeight: FontWeight.bold,
    },
    // nav button text
    h3: {
      fontSize: FontSize['1xl'], // 20px
      fontWeight: FontWeight.semiBold,
    },
    // component headers / tabs
    h4: {
      fontSize: FontSize.base, // 16px
      fontWeight: FontWeight.semiBold,
      lineHeight: '1.25rem', // 20px
    },
    // ---
    body1: {
      fontSize: FontSize.base, // 16px
      fontWeight: FontWeight.normal,
      lineHeight: '1.25rem',
    },
    // all module body text
    bodySmall: {
      fontFamily: 'Futura PT',
      fontSize: FontSize.sm, // 14px
      fontWeight: FontWeight.medium,
    },
    caption: {
      fontSize: FontSize.xs, // 12px
      lineHeight: '0.938rem', // 15px
      fontWeight: FontWeight.normal,
    },
    // nav labels, nav button labels, token labels (module)
    bodyMedium: {
      fontFamily: 'Futura PT',
      fontSize: FontSize['1xl'], // 20px
      fontWeight: FontWeight.medium,
      lineHeight: '1.875rem',
    },
    // token inputs (module)
    bodyLarge: {
      fontFamily: 'Futura PT',
      fontSize: FontSize['2xl'], // 24px
      fontWeight: FontWeight.medium,
      lineHeight: '1.875rem', // 30px
    },
    // smaller, bold headers & text
    headerSmall: {
      fontFamily: 'Futura PT',
      fontSize: FontSize.sm, // 14px
      fontWeight: FontWeight.bold,
    },
    // page subtitles
    subtitle1: {
      fontSize: FontSize.lg, // 18px
      fontWeight: FontWeight.normal,
    },
    button: {
      fontSize: remBase(0.75 * 20),
    },
  },

  // --------------------------------------------

  /**
   *
   */
  components: {
    MuiCard: {
      defaultProps: {
        elevation: 0,
        variant: 'outlined',
        color: 'secondary',
      },
      styleOverrides: {
        root: (t) => t.theme.unstable_sx({
          borderWidth: '1px',
          borderStyle: 'solid',
          borderColor: 'divider',
<<<<<<< HEAD
          borderRadius: 2,
=======
>>>>>>> 3f901776
        }),
      },
    },
    MuiDivider: {
      styleOverrides: {
        root: (t) => t.theme.unstable_sx({
          borderColor: 'divider',
          borderWidth: 0.5,
        }),
      },
    },
    MuiButton: {
      variants: [
        {
          props: {
            variant: 'outlined',
            color: 'dark',
          },
          style: {
            borderColor: 'rgba(0, 0, 0, 0.26)',
          },
        },
        {
          props: {
            variant: 'outlined',
            color: 'light',
          },
          style: (t) => t.theme.unstable_sx({
            borderColor: BeanstalkPalette.lightestGrey,
            ':hover': {
              borderColor: 'primary.main',
              background: BeanstalkPalette.lightestGreen
            }
          })
        },
        {
          props: {
            variant: 'contained',
            color: 'primary',
          },
          style: {
            '&.Mui-disabled': {
              backgroundColor: BeanstalkPalette.lightestGrey,
              color: BeanstalkPalette.lightGrey,
            },
          },
        },
        {
          props: {
            variant: 'outlined-secondary',
            color: 'secondary',
          },
          style: (t) => t.theme.unstable_sx({
            border: '1px solid',
            color: 'text.primary',
            borderColor: 'divider',
            ':hover': {
              borderColor: 'primary.main',
              background: BeanstalkPalette.lightestGreen
            }
          })
        }
      ],
      defaultProps: {
        disableElevation: true,
        variant: 'contained',
        disableRipple: true,
      },
      styleOverrides: {
        root: (t) => t.theme.unstable_sx({
          textTransform: 'none',
          // fontWeight: 'bold',
          '&.MuiButton-root:hover': {
            // backgroundColor: BeanstalkPalette.supportGreen,
          },
          '&.MuiLoadingButton-root:hover': {
            // backgroundColor: BeanstalkPalette.supportGreen,
          },
          fontWeight: 700,
          fontSize: '1rem',
          lineHeight: '1.25rem',
        }),
        /// Sizes
        sizeSmall: (t) => t.theme.unstable_sx({}),
        sizeMedium: (t) => t.theme.unstable_sx({
          py: 1,
          px: 1,
          height: '45px',
        }),
        sizeLarge: (t) => t.theme.unstable_sx({
          py: 1.5,
          px: 1.5,
          height: '60px',
        }),
        disabled: (t) => t.theme.unstable_sx({
          pointerEvents: 'auto',
        }),
        startIcon: (t) => t.theme.unstable_sx({
          marginLeft: 0, // prevent adornment from pulling close to right margin
        }),
        endIcon: (t) => t.theme.unstable_sx({
          marginRight: 0, // prevent adornment from pulling close to right margin
        }),
      },
    },
    MuiAlert: {
      variants: [
        {
          props: {
            color: 'warning',
          },
          style: (t) => t.theme.unstable_sx({
            backgroundColor: 'rgba(253, 244, 231, 0.3)',
            color: 'text.primary',
          }),
        },
      ],
      defaultProps: {},
      styleOverrides: {
        root: (t) => t.theme.unstable_sx({
          px: 1,
          alignItems: 'center',
          '& .MuiAlert-icon': {
            m: 0,
            p: 0,
          },
        }),
        message: (t) => t.theme.unstable_sx({
          ml: 0.5,
        }),
      },
    },
    MuiTooltip: {
      defaultProps: {
        enterTouchDelay: 0,
        leaveTouchDelay: 1000000,
        onClick: (e: React.MouseEvent) => e.stopPropagation(),
      },
      variants: [
        {
          props: {
            variant: 'wide',
          },
          style: {},
        },
      ],
      styleOverrides: {
        tooltip: (t) => t.theme.unstable_sx({
          typography: 'body1',
          borderColor: 'divider',
          borderWidth: 1,
          borderStyle: 'solid',
          backgroundColor: BeanstalkPalette.lightestBlue,
          color: 'text.primary',
          p: 1,
          px: 1.25,
          transition: 'box-shadow none 300ms',
        }),
      },
    },
    MuiAccordion: {
      defaultProps: {
        disableGutters: true,
        elevation: 0,
      },
      styleOverrides: {
        root: (t) => t.theme.unstable_sx({}),
      },
      variants: [
        {
          props: {
            variant: 'outlined',
          },
          style: {
            background: 'background.paper',
            borderColor: 'divider',
          },
        },
      ],
    },
    MuiAccordionSummary: {
      styleOverrides: {
        // FIXME: trying to disable the increase
        // in margin on AccordionSummary during expansion.
        // None of these work...
        root: (t) => t.theme.unstable_sx({
          minHeight: '0 !important',
          my: 0,
          px: 1,
        }),
        expanded: (t) => t.theme.unstable_sx({
          minHeight: '0 !important',
          m: [0, 0],
        }),
      },
    },
    MuiAccordionDetails: {
      styleOverrides: {
        root: (t) => t.theme.unstable_sx({
          pt: 0,
          pb: 1,
        }),
      },
    },
    MuiTextField: {
      defaultProps: {
        color: 'secondary',
      },
      styleOverrides: {
        root: {},
      },
    },
    MuiInputBase: {
      styleOverrides: {
        root: {
          fontSize: '1.5rem',
          borderRadius: `${borderRadius}px`,
        },
        sizeSmall: {
          fontSize: '1.1rem',
        },
      },
    },
    MuiListItem: {
      styleOverrides: {
        root: (t) => t.theme.unstable_sx({
          borderRadius: 1,
        }),
      },
    },
    MuiListItemButton: {
      styleOverrides: {
        root: (t) => t.theme.unstable_sx({
          borderRadius: 1,
          px: 1,
          py: 1,
          border: '0.5px solid',
          borderColor: BeanstalkPalette.white,
        }),
      },
    },
    MuiList: {
      styleOverrides: {
        root: (t) => t.theme.unstable_sx({}),
      },
    },
    MuiListItemText: {
      styleOverrides: {
        root: {},
      },
    },
    MuiTabs: {
      defaultProps: {
        variant: 'scrollable',
      },
      styleOverrides: {
        root: (t) => t.theme.unstable_sx({
          fontWeight: 'normal',
          mr: { xs: 2, md: 0 },
          minHeight: 0,
        }),
        indicator: {
          display: 'none',
        },
      },
    },
    MuiTab: {
      defaultProps: {
        disableRipple: true,
      },
      styleOverrides: {
        root: (t) => t.theme.unstable_sx({
          p: 0,
          minHeight: 0,
          mr: 2,
          textAlign: 'left',
          minWidth: 0,
          fontWeight: 700,
          fontSize: '1rem', // 1*16 = 16px
          textTransform: 'none',
          color: 'text.tertiary',
          '&:active': {},
          '&:hover': {
            color: 'text.primary',
            labelIcon: {
              color: 'text.primary',
            },
          },
          '&.Mui-selected': {
            fontWeight: 700,
            fontSize: '1rem', // 1*16 = 16px
            color: 'text.primary',
          },
        }),
      },
    },
    MuiButtonGroup: {
      defaultProps: {
        variant: 'text',
        size: 'small',
      },
      styleOverrides: {
        root: {
          // Hide border dividers
          '&:not(:last-child)': {
            borderColor: 'transparent !important',
            border: 'none',
          },
          '&.MuiTab-iconWrapper': {
            color: BeanstalkPalette.black,
            mr: 0,
          },
        },
      },
    },
    MuiAppBar: {
      defaultProps: {
        elevation: 0,
        color: 'transparent',
      },
    },
    MuiDialog: {
      defaultProps: {
        transitionDuration: 0,
        PaperProps: {
          sx: {
            borderRadius: 1.8,
            background: BeanstalkPalette.white,
            minWidth: { xs: '95%', sm: '400px' },
          },
        },
      },
      styleOverrides: {
        root: (t) => t.theme.unstable_sx({
          borderRadius: 1.8,
        }),
      },
    },
    MuiPaper: {
      styleOverrides: {
        rounded: { borderRadius: borderRadius * 2 },
      },
    },
    MuiDialogContent: {
      styleOverrides: {
        root: (t) => t.theme.unstable_sx({
          px: 1,
          pb: 1,
        }),
      },
    },
    MuiContainer: {
      styleOverrides: {
        root: (t) => t.theme.unstable_sx({
          paddingTop: {
            md: 4,
            xs: 2,
          },
          paddingBottom: {
            md: 4,
            xs: 2,
          },
        }),
      },
    },
    MuiChip: {
      variants: [
        {
          props: {
            variant: 'filled',
            color: 'primary',
          },
          style: (t) => t.theme.unstable_sx({
            color: BeanstalkPalette.logoGreen,
            backgroundColor: hexToRgba(BeanstalkPalette.logoGreen, 0.1),

          }),
        },
        {
          props: {
            variant: 'filled',
            color: 'secondary',
          },
          style: (t) => t.theme.unstable_sx({
            color: BeanstalkPalette.textBlue,
            backgroundColor: BeanstalkPalette.lightestBlue,
          }),
        },
      ],
      styleOverrides: {
        root: (t) => t.theme.unstable_sx({
          fontWeight: 'normal',
          borderRadius: 1,
        }),
      },
    },
    MuiCircularProgress: {
      styleOverrides: {
        root: {
          animationDuration: '0.8s',
        },
        circleIndeterminate: (t) => t.theme.unstable_sx({
          animation: 'none',
          strokeDasharray: '80px, 200px',
          strokeDashoffset: '0px',
        }),
      },
    }
  },
};

let muiTheme = createTheme({ ...muiThemeBase });

muiTheme = responsiveFontSizes(muiTheme);

export default muiTheme;

export const muiThemeCondensed = createTheme(
  deepmerge(muiThemeBase, { spacing: 8 })
);<|MERGE_RESOLUTION|>--- conflicted
+++ resolved
@@ -405,10 +405,7 @@
           borderWidth: '1px',
           borderStyle: 'solid',
           borderColor: 'divider',
-<<<<<<< HEAD
           borderRadius: 2,
-=======
->>>>>>> 3f901776
         }),
       },
     },
