const { parseAccountStatus } = require("./dataConverts/convertAccountStatuses.js");
const { parseInternalBalances } = require("./dataConverts/convertInternalBalances.js");
const { parseField } = require("./dataConverts/convertField.js");
const { parseDeposits } = require("./dataConverts/convertDeposits.js");
const { parseFertilizer } = require("./dataConverts/convertFert.js");
const { parsePodMarketplace } = require("./dataConverts/convertPodMarketplace.js");
const { parseGlobals } = require("./dataConverts/convertGlobal.js");
const { reseed1 } = require("./reseed1.js");
const { reseedDeployL2Beanstalk } = require("./reseedDeployL2Beanstalk.js");
const { reseed2 } = require("./reseed2.js");
const { reseed3 } = require("./reseed3.js");
const { reseed4 } = require("./reseed4.js");
const { reseed5 } = require("./reseed5.js");
const { reseed6 } = require("./reseed6.js");
const { reseed7 } = require("./reseed7.js");
const { reseed8 } = require("./reseed8.js");
const { reseed9 } = require("./reseed9.js");
const { reseed10 } = require("./reseed10.js");
const { reseedGlobal } = require("./reseedGlobal.js");
const { reseedAddLiquidityAndTransfer } = require("./reseedAddLiquidityAndTransfer.js");
const fs = require("fs");
const { upgradeWithNewFacets } = require("../scripts/diamond.js");
<<<<<<< HEAD
=======
const { getBeanstalk } = require("../utils/contracts.js");
>>>>>>> dfb47325

let reseeds;
async function reseed({
  owner,
  beanstalkDeployer,
  l2owner,
  mock = false,
  convertData = true,
  log = false,
  start = 0,
  end = 12,
  deployL1 = true,
  setState = true
}) {
  if (convertData) parseBeanstalkData();
<<<<<<< HEAD
  // // delete prev gas report
  // if (fs.existsSync("./reseed/data/gas-report.csv")) fs.unlinkSync("./reseed/data/gas-report.csv");
  // reseeds = [
  //   reseed1, // pause l1 beanstalk
  //   reseedDeployL2Beanstalk, // deploy l2 beanstalk diamond
  //   reseedGlobal, // reseed global variables
  //   reseed2, // reseed pod marketplace
  //   reseed3, // reseedbean + deploy fert +  deploy wells on l2
  //   reseed4, // reseed field
  //   reseed5, // reseed barn (fert)
  //   reseed6, // reseed silo
  //   reseed7, // reseed account status
  //   reseed8, // reseed internal balances
  //   reseed9, // reseed whitelist
  //   reseed10 // add selectors to l2
  // ];
  // let l2BeanstalkAddress;

  // console.clear();
  // await printBeanstalk();
  // for (let i = start; i < reseeds.length; i++) {
  //   await printStage(i, end, mock, log);
  //   console.log("L2 Beanstalk:", l2BeanstalkAddress);

  //   if (i == 0 && onlyL2 == false) {
  //     // migrate beanstalk L1 assets.
  //     await reseed1(owner);
  //     continue;
  //   }
=======
  // delete prev gas report
  if (fs.existsSync("./reseed/data/gas-report.csv")) fs.unlinkSync("./reseed/data/gas-report.csv");
  reseeds = [
    reseed1, // pause l1 beanstalk
    reseedDeployL2Beanstalk, // deploy l2 beanstalk diamond
    reseed3, // reseedbean + deploy fert +  deploy wells on l2
    reseedGlobal, // reseed global variables
    reseed2, // reseed pod marketplace
    reseed4, // reseed field
    reseed5, // reseed barn (fert)
    reseed6, // reseed silo
    reseed7, // reseed account status
    reseed8, // reseed internal balances
    reseed9, // reseed whitelist
    reseed10 // add selectors to l2
  ];
  let l2BeanstalkAddress;

  console.clear();
  await printBeanstalk();
  for (let i = start; i < reseeds.length; i++) {
    await printStage(i, end, mock, log);
    console.log("L2 Beanstalk:", l2BeanstalkAddress);
    if (i == 0) {
      if (deployL1 == true) {
        // migrate beanstalk L1 assets.
        await reseed1(owner);
        return;
      }
      continue;
    }
>>>>>>> dfb47325

  //   if (i == 1) {
  //     // deploy L2 beanstalk with predetermined address.
  //     l2BeanstalkAddress = await reseedDeployL2Beanstalk(beanstalkDeployer, log, mock);
  //     continue;
  //   }

<<<<<<< HEAD
  //   if (setState == true) {
  //     await reseeds[i](beanstalkDeployer, l2BeanstalkAddress, mock);
  //     continue;
  //   }
  //   if (i == reseeds.length - 2) {
  //     // prior to the last reseed (i.e, adding facets to L2 beanstalk),
  //     // the Beanstalk deployer needs to transfer ownership to the beanstalk owner.
  //     await upgradeWithNewFacets({
  //       diamondAddress: l2BeanstalkAddress,
  //       facetNames: [],
  //       initFacetName: "ReseedTransferOwnership",
  //       initArgs: [l2owner],
  //       bip: false,
  //       verbose: verbose,
  //       account: beanstalkDeployer,
  //       checkGas: true,
  //       initFacetNameInfo: "ReseedTransferOwnership"
  //     });
  //   }
  //   if (i == reseeds.length - 1) {
  //     // adds liquidity to wells and transfer well LP tokens to l2 beanstalk:
  //     await reseedAddLiquidityAndTransfer(l2owner, l2BeanstalkAddress, mock);
=======
    if (i == 2) {
      // deploy beans addresses.
      await reseed3(beanstalkDeployer, l2BeanstalkAddress, mock);
      continue;
    }

    if (setState == true) {
      await reseeds[i](beanstalkDeployer, l2BeanstalkAddress, mock);
      continue;
    }
    if (i == reseeds.length - 2) {
      // prior to the last reseed (i.e, adding facets to L2 beanstalk),
      // the Beanstalk deployer needs to transfer ownership to the beanstalk owner.
      await upgradeWithNewFacets({
        diamondAddress: l2BeanstalkAddress,
        facetNames: ["OwnershipFacet"],
        initFacetName: "ReseedTransferOwnership",
        initArgs: [l2owner.address],
        bip: false,
        verbose: false,
        account: beanstalkDeployer,
        checkGas: true,
        initFacetNameInfo: "ReseedTransferOwnership"
      });
    }
    if (i == reseeds.length - 1) {
      // adds liquidity to wells and transfer well LP tokens to l2 beanstalk:
      await reseedAddLiquidityAndTransfer(l2owner, l2BeanstalkAddress, true);
>>>>>>> dfb47325

  //     // claim ownership of beanstalk:
  //     await (await getBeanstalk(l2BeanstalkAddress)).connect(l2owner).claimOwnership();

  //     // initialize beanstalk state add selectors to L2 beanstalk.
  //     await reseed10(l2owner, l2BeanstalkAddress, mock);
  //   }
  // }
  // console.log("Reseed successful.");
}

function getProcessString(processed, total) {
  const max = 20;
  const eq = (max * processed) / total;
  const sp = max - eq;
  return `[${"=".repeat(eq)}${" ".repeat(sp)}]`;
}

async function printStage(i, end, mock, log) {
  if (!log) {
    console.clear();
    printBeanstalk();
  } else {
    console.log("==============================================");
  }
  console.log(`Mocks Enabled: ${mock}`);
  console.log(`Stage ${i}/${end - 1}: ${getProcessString(i, end - 1)}`);
}

function parseBeanstalkData() {
  const contractAccounts = ["0x1", "0x2", "0x3", "0x4", "0x5"];
  const storageAccountsPath = "./reseed/data/exports/storage-accounts20330000.json";
  const storageFertPath = "./reseed/data/exports/storage-fertilizer20330000.json";
  const storageSystemPath = "./reseed/data/exports/storage-system20330000.json";
  const marketPath = "./reseed/data/exports/market-info20330000.json";
  parseGlobals(storageSystemPath, "./reseed/data/global.json");
  parseAccountStatus(storageAccountsPath, "./reseed/data/r7-account-status.json", contractAccounts);
  parseInternalBalances(
    storageAccountsPath,
    "./reseed/data/r8-internal-balances.json",
    contractAccounts
  );
  parseDeposits(storageAccountsPath, "./reseed/data/r6-deposits.json", contractAccounts);
  parseFertilizer(storageFertPath, "./reseed/data/r5-barn-raise.json", contractAccounts);
  parseField(storageAccountsPath, "./reseed/data/r4-field.json", contractAccounts);
  parsePodMarketplace(
    marketPath,
    "./reseed/data/r2/pod-listings.json",
    "./reseed/data/r2/pod-orders.json"
  );
}

async function printBeanstalk() {
  console.log("\n");
  console.log("");
  const text = fs.readFileSync("./reseed/data/reseed.txt");
  console.log(text.toString());
  console.log("");
}

exports.reseed = reseed;<|MERGE_RESOLUTION|>--- conflicted
+++ resolved
@@ -20,10 +20,7 @@
 const { reseedAddLiquidityAndTransfer } = require("./reseedAddLiquidityAndTransfer.js");
 const fs = require("fs");
 const { upgradeWithNewFacets } = require("../scripts/diamond.js");
-<<<<<<< HEAD
-=======
 const { getBeanstalk } = require("../utils/contracts.js");
->>>>>>> dfb47325
 
 let reseeds;
 async function reseed({
@@ -39,37 +36,6 @@
   setState = true
 }) {
   if (convertData) parseBeanstalkData();
-<<<<<<< HEAD
-  // // delete prev gas report
-  // if (fs.existsSync("./reseed/data/gas-report.csv")) fs.unlinkSync("./reseed/data/gas-report.csv");
-  // reseeds = [
-  //   reseed1, // pause l1 beanstalk
-  //   reseedDeployL2Beanstalk, // deploy l2 beanstalk diamond
-  //   reseedGlobal, // reseed global variables
-  //   reseed2, // reseed pod marketplace
-  //   reseed3, // reseedbean + deploy fert +  deploy wells on l2
-  //   reseed4, // reseed field
-  //   reseed5, // reseed barn (fert)
-  //   reseed6, // reseed silo
-  //   reseed7, // reseed account status
-  //   reseed8, // reseed internal balances
-  //   reseed9, // reseed whitelist
-  //   reseed10 // add selectors to l2
-  // ];
-  // let l2BeanstalkAddress;
-
-  // console.clear();
-  // await printBeanstalk();
-  // for (let i = start; i < reseeds.length; i++) {
-  //   await printStage(i, end, mock, log);
-  //   console.log("L2 Beanstalk:", l2BeanstalkAddress);
-
-  //   if (i == 0 && onlyL2 == false) {
-  //     // migrate beanstalk L1 assets.
-  //     await reseed1(owner);
-  //     continue;
-  //   }
-=======
   // delete prev gas report
   if (fs.existsSync("./reseed/data/gas-report.csv")) fs.unlinkSync("./reseed/data/gas-report.csv");
   reseeds = [
@@ -101,38 +67,13 @@
       }
       continue;
     }
->>>>>>> dfb47325
 
-  //   if (i == 1) {
-  //     // deploy L2 beanstalk with predetermined address.
-  //     l2BeanstalkAddress = await reseedDeployL2Beanstalk(beanstalkDeployer, log, mock);
-  //     continue;
-  //   }
+    if (i == 1) {
+      // deploy L2 beanstalk with predetermined address.
+      l2BeanstalkAddress = await reseedDeployL2Beanstalk(beanstalkDeployer, log, mock);
+      continue;
+    }
 
-<<<<<<< HEAD
-  //   if (setState == true) {
-  //     await reseeds[i](beanstalkDeployer, l2BeanstalkAddress, mock);
-  //     continue;
-  //   }
-  //   if (i == reseeds.length - 2) {
-  //     // prior to the last reseed (i.e, adding facets to L2 beanstalk),
-  //     // the Beanstalk deployer needs to transfer ownership to the beanstalk owner.
-  //     await upgradeWithNewFacets({
-  //       diamondAddress: l2BeanstalkAddress,
-  //       facetNames: [],
-  //       initFacetName: "ReseedTransferOwnership",
-  //       initArgs: [l2owner],
-  //       bip: false,
-  //       verbose: verbose,
-  //       account: beanstalkDeployer,
-  //       checkGas: true,
-  //       initFacetNameInfo: "ReseedTransferOwnership"
-  //     });
-  //   }
-  //   if (i == reseeds.length - 1) {
-  //     // adds liquidity to wells and transfer well LP tokens to l2 beanstalk:
-  //     await reseedAddLiquidityAndTransfer(l2owner, l2BeanstalkAddress, mock);
-=======
     if (i == 2) {
       // deploy beans addresses.
       await reseed3(beanstalkDeployer, l2BeanstalkAddress, mock);
@@ -161,7 +102,6 @@
     if (i == reseeds.length - 1) {
       // adds liquidity to wells and transfer well LP tokens to l2 beanstalk:
       await reseedAddLiquidityAndTransfer(l2owner, l2BeanstalkAddress, true);
->>>>>>> dfb47325
 
   //     // claim ownership of beanstalk:
   //     await (await getBeanstalk(l2BeanstalkAddress)).connect(l2owner).claimOwnership();
