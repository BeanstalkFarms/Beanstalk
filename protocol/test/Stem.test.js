const { expect } = require('chai');
const { EXTERNAL } = require('./utils/balances.js')
const { to18, to6 } = require('./utils/helpers.js')
const { impersonateBeanstalkOwner, impersonateSigner } = require('../utils/signer.js')
const { BEAN, BEANSTALK, BEAN_3_CURVE, UNRIPE_BEAN, UNRIPE_LP, THREE_CURVE, ETH_USD_CHAINLINK_AGGREGATOR } = require('./utils/constants')
const { takeSnapshot, revertToSnapshot } = require("./utils/snapshot");
const { upgradeWithNewFacets } = require("../scripts/diamond");
const { ConvertEncoder } = require('./utils/encoder.js');
const { deployBasin } = require('../scripts/basin.js');
const { setReserves } = require('../utils/well.js');
const { setEthUsdChainlinkPrice } = require('../utils/oracle.js');
const { impersonateChainlinkAggregator, impersonateEthUsdcUniswap, impersonateBean, impersonateWeth } = require('../scripts/impersonate.js');
const { bipMigrateUnripeBean3CrvToBeanEth } = require('../scripts/bips.js');
const { finishBeanEthMigration } = require('../scripts/beanEthMigration.js');
const { toBN } = require('../utils/helpers.js');
const { getAllBeanstalkContracts } = require('../utils/contracts.js');

require('dotenv').config();

let user,user2,owner;



describe.skip('Silo V3: Grown Stalk Per Bdv deployment', function () {
    before(async function () {
      try {
        await network.provider.request({
          method: "hardhat_reset",
          params: [
          {
              forking: {
                jsonRpcUrl: process.env.FORKING_RPC,
                blockNumber: 16664100 //a random semi-recent block close to Grown Stalk Per Bdv pre-deployment
              },
            },
          ],
        });
      } catch(error) {
        console.log('forking error in Silo V3: Grown Stalk Per Bdv:');
        console.log(error);
        return
      }
  
      signer = await impersonateBeanstalkOwner()
      await upgradeWithNewFacets({
        diamondAddress: BEANSTALK,
        facetNames: ['EnrootFacet', 'ConvertFacet', 'WhitelistFacet', 'MockSiloFacet', 'MockSeasonFacet', 'MigrationFacet', 'SiloGettersFacet'],
        initFacetName: 'InitBipNewSilo',
        libraryNames: [
<<<<<<< HEAD
          'LibGauge', 'LibConvert', 'LibLockedUnderlying', 'LibCurveMinting', 'LibIncentive', 'LibWellMinting', 'LibGerminate'
=======
          'LibGauge', 'LibConvert', 'LibLockedUnderlying', 'LibIncentive', 'LibWellMinting'
>>>>>>> 881af6f6
        ],
        facetLibraries: {
          'MockSeasonFacet': [
            'LibGauge', 
            'LibIncentive',
            'LibLockedUnderlying',
            'LibWellMinting',
            'LibGerminate'
          ],
          'ConvertFacet': [
            'LibConvert'
          ]
        },
        bip: false,
        object: false,
        verbose: false,
        account: signer
      });
  
      [owner,user,user2] = await ethers.getSigners();
        
      // `beanstalk` contains all functions that the regualar beanstalk has.
      // `mockBeanstalk` has functions that are only available in the mockFacets.
      [ beanstalk, mockBeanstalk ] = await getAllBeanstalkContracts(BEANSTALK);

      bean = await ethers.getContractAt('Bean', BEAN);
      this.beanMetapool = await ethers.getContractAt('IMockCurvePool', BEAN_3_CURVE);
      this.unripeBean = await ethers.getContractAt('MockToken', UNRIPE_BEAN)
      this.unripeLP = await ethers.getContractAt('MockToken', UNRIPE_LP)
      this.threeCurve = await ethers.getContractAt('MockToken', THREE_CURVE);
      this.well = (await deployBasin(true, undefined, false, true)).well

      await impersonateChainlinkAggregator(ETH_USD_CHAINLINK_AGGREGATOR)
      await impersonateEthUsdcUniswap()

      await setEthUsdChainlinkPrice('1000')

      await impersonateBean()
      await impersonateWeth()

      await setReserves(owner, this.well, [to6('100001'), to18('100')])

      await bipMigrateUnripeBean3CrvToBeanEth(true, undefined, false)
      await finishBeanEthMigration()
    });
  
    beforeEach(async function () {
      snapshotId = await takeSnapshot();
    });
  
    afterEach(async function () {
      await revertToSnapshot(snapshotId);
    });
  
    describe('properly updates the silo info', function () {
      it('for bean', async function () {
        const settings = await beanstalk.tokenSettings(bean.address);
  
        expect(settings['stalkEarnedPerSeason']).to.eq(2000000);
        expect(settings['stalkIssuedPerBdv']).to.eq(10000);
        expect(settings['milestoneSeason']).to.eq(await beanstalk.season());
        expect(settings['milestoneStem']).to.eq(0);
      });
      
      it('for curve metapool', async function () {
        const settings = await beanstalk.tokenSettings(this.beanMetapool.address);
  
        expect(settings['stalkEarnedPerSeason']).to.eq(4000000);
        expect(settings['stalkIssuedPerBdv']).to.eq(10000);
        expect(settings['milestoneSeason']).to.eq(await beanstalk.season());
        expect(settings['milestoneStem']).to.eq(0);
      });
  
      it('for unripe bean', async function () {
        const settings = await beanstalk.tokenSettings(this.unripeBean.address);
  
        expect(settings['stalkEarnedPerSeason']).to.eq(0);
        expect(settings['stalkIssuedPerBdv']).to.eq(10000);
        expect(settings['milestoneSeason']).to.eq(await beanstalk.season());
        expect(settings['milestoneStem']).to.eq(0);
      });
  
      it('for unripe LP', async function () {
        const settings = await beanstalk.tokenSettings(this.unripeLP.address);
  
        expect(settings['stalkEarnedPerSeason']).to.eq(0);
        expect(settings['stalkIssuedPerBdv']).to.eq(10000);
        expect(settings['milestoneSeason']).to.eq(await beanstalk.season());
        expect(settings['milestoneStem']).to.eq(0);
      });
    });
  
    describe('stem values for all tokens zero', function () {
      it('for bean', async function () {
        expect(await beanstalk.stemTipForToken(bean.address)).to.eq(0);
      });
      it('for curve metapool', async function () {
        expect(await beanstalk.stemTipForToken(this.beanMetapool.address)).to.eq(0);
      });
      it('for unripe bean', async function () {
        expect(await beanstalk.stemTipForToken(this.unripeBean.address)).to.eq(0);
      });
      it('for unripe LP', async function () {
        expect(await beanstalk.stemTipForToken(this.unripeLP.address)).to.eq(0);
      });
    });
  
    //get deposits for a sample big depositor, verify they can migrate their deposits correctly
    describe('properly migrates deposits', function () {
      it('for a sample depositor', async function () {
        //get deposit data using a query like this: https://graph.node.bean.money/subgraphs/name/beanstalk/graphql?query=%7B%0A++silos%28orderBy%3A+stalk%2C+orderDirection%3A+desc%2C+first%3A+2%29+%7B%0A++++farmer+%7B%0A++++++id%0A++++++plots+%7B%0A++++++++season%0A++++++++source%0A++++++%7D%0A++++++silo+%7B%0A++++++++id%0A++++++%7D%0A++++++deposits+%7B%0A++++++++season%0A++++++++token%0A++++++%7D%0A++++%7D%0A++++stalk%0A++%7D%0A%7D
  
  
        const depositorAddress = '0x5e68bb3de6133baee55eeb6552704df2ec09a824';
        const tokens = ['0x1bea0050e63e05fbb5d8ba2f10cf5800b6224449', '0x1bea3ccd22f4ebd3d37d731ba31eeca95713716d','0xbea0000029ad1c77d3d5d23ba2d8893db9d1efab'];
        const seasons = [[6074],[6061],[6137]];

        const amounts = [];
        const bdvs = [];
        for(let i=0; i<tokens.length; i++) {
          const newSeason = [];
          bdvs.push(toBN('0'))
          for(let j=0; j<seasons[i].length; j++) {
            const deposit = await beanstalk.getDepositLegacy(depositorAddress, tokens[i], seasons[i][j]);
            bdvs[i] = bdvs[i].add(deposit[1]);
            newSeason.push(deposit[0].toString());
          }
          amounts.push(newSeason);
        }
  
        console.log(bdvs);

        const depositorSigner = await impersonateSigner(depositorAddress);
        await beanstalk.connect(depositorSigner);

        const balanceOfStalkBefore = await beanstalk.balanceOfStalk(depositorAddress);
        const balanceOfStalkUpUntilStemsDeployment = await beanstalk.balanceOfGrownStalkUpToStemsDeployment(depositorAddress);
    
        //need an array of all the tokens that have been deposited and their corresponding seasons
        await beanstalk.mowAndMigrate(depositorAddress, tokens, seasons, amounts, 0, 0, []);

        //verify balance of stalk after is equal to balance of stalk before plus the stalk earned up until stems deployment
        const balanceOfStalkAfter = await beanstalk.balanceOfStalk(depositorAddress);
        expect(balanceOfStalkAfter).to.be.equal(balanceOfStalkBefore.add(balanceOfStalkUpUntilStemsDeployment));
        
        //now mow and it shouldn't revert
        await beanstalk.mow(depositorAddress, this.beanMetapool.address)

        // after the seed Gauge init script, migrating does not increment total BDV. 
        // for(let i=0; i<tokens.length; i++) {
        //   expect(await beanstalk.totalMigratedBdv(tokens[i])).to.be.equal(bdvs[i])
        // }
      });
  
      
      it('for a third sample depositor', async function () {
        const depositorAddress = ethers.utils.getAddress('0xc46c1b39e6c86115620f5297e98859529b92ad14');
        const tokens = [ethers.utils.getAddress('0x1bea0050e63e05fbb5d8ba2f10cf5800b6224449'), ethers.utils.getAddress('0x1bea3ccd22f4ebd3d37d731ba31eeca95713716d')];
  
        const seasons = [
          [
            6008, 6074,
          ],
          [6004, 6008],
        ];

        const amounts = [];
        for(let i=0; i<seasons.length; i++) {
          const newSeason = [];
          for(let j=0; j<seasons[i].length; j++) {
            const deposit = await beanstalk.getDepositLegacy(depositorAddress, tokens[i], seasons[i][j]);
            newSeason.push(deposit[0].toString());
          }
          amounts.push(newSeason);
        }

        const depositorSigner = await impersonateSigner(depositorAddress);
        await beanstalk.connect(depositorSigner);
    
        beanstalkResult = await beanstalk.mowAndMigrate(depositorAddress, tokens, seasons, amounts, 0, 0, []);

        const oldRemoveDepositAbi = [
            {
                anonymous: false,
                inputs: [
                { indexed: true, internalType: "address", name: "account", type: "address" },
                { indexed: true, internalType: "address", name: "token", type: "address" },
                { indexed: false, internalType: "uint32", name: "season", type: "uint32" },
                { indexed: false, internalType: "uint256", name: "amount", type: "uint256" },
                ],
                name: "RemoveDeposit",
                type: "event",
            },
        ];

        const oldRemoveDepositInterface = new ethers.utils.Interface(oldRemoveDepositAbi);
        const customMigrate = new ethers.Contract(beanstalk.address, oldRemoveDepositInterface, beanstalk.signer);
        
        //check for emitting Legacy RemoveDeposit events
        await expect(beanstalkResult).to.emit(customMigrate, 'RemoveDeposit').withArgs(depositorAddress, tokens[0], seasons[0][0], amounts[0][0]);
        await expect(beanstalkResult).to.emit(customMigrate, 'RemoveDeposit').withArgs(depositorAddress, tokens[0], seasons[0][1], amounts[0][1]);
        await expect(beanstalkResult).to.emit(customMigrate, 'RemoveDeposit').withArgs(depositorAddress, tokens[1], seasons[1][0], amounts[1][0]);
        await expect(beanstalkResult).to.emit(customMigrate, 'RemoveDeposit').withArgs(depositorAddress, tokens[1], seasons[1][1], amounts[1][1]);
  
        await beanstalk.mow(depositorAddress, this.beanMetapool.address)
      });

      it('for a depositor with a lot of deposits', async function () {
        const depositorAddress = '0x77700005bea4de0a78b956517f099260c2ca9a26';
        const tokens = ['0xbea0000029ad1c77d3d5d23ba2d8893db9d1efab'];
  
        const seasons = [
          [
            5342, 5735, 5948, 6083, 6087, 6092, 6093, 6097, 6098, 6100, 6101,
            6103, 6106, 6108, 6109, 6110, 6122, 6131, 6147, 6163, 6172, 6178,
            6183, 6198, 6199, 6213, 6219, 6228, 6248, 6263, 6266, 6269, 6271,
            6272, 6275, 6298, 6338, 6339, 6340, 6358, 6411, 6435, 6441, 6454,
            6500, 6519, 6538, 6562, 6565, 6575, 6590, 6601, 6654, 6706, 6724,
            6735, 6754, 6767, 6799, 6805, 6816, 6819, 6823, 6879, 6913, 6916,
            6958, 7006, 7012, 7046, 7059, 7091, 7110, 7116, 7133, 7152, 7202,
            7295, 7310, 7452, 7562, 7563, 7582, 7664, 7690, 7754, 7793, 7805,
            7814, 7848, 7884, 7920, 7922, 7960, 7983, 7993, 7999, 8003, 8006,
            8010, 8014, 8020, 8021, 8024, 8041, 8055, 8073, 8074, 8075, 8092,
            8100, 8111, 8115, 8121, 8135, 8137, 8148, 8157, 8159, 8162, 8170,
            8173, 8176, 8183, 8193, 8198, 8205, 8209, 8216, 8230, 8231, 8234,
            8235, 8237, 8248, 8258, 8259, 8265, 8285, 8288, 8290, 8295, 8296,
            8301, 8305, 8309, 8314, 8316, 8325, 8351, 8384, 8387, 8388, 8416,
            8429, 8432, 8435, 8439, 8448, 8451, 8452, 8457, 8458, 8473, 8477,
            8484, 8486, 8487, 8491, 8507, 8518, 8522, 8524, 8525, 8526, 8527,
            8528, 8529, 8530, 8532, 8535, 8541, 8542, 8544, 8550, 8552, 8553,
            8554, 8559, 8560, 8575, 8576, 8577, 8578, 8579, 8581, 8582, 8591,
            8593, 8594,
          ],
        ];

        const amounts = [];
        for(let i=0; i<seasons.length; i++) {
          const newSeason = [];
          for(let j=0; j<seasons[i].length; j++) {
            const deposit = await beanstalk.getDepositLegacy(depositorAddress, tokens[i], seasons[i][j]);
            newSeason.push(deposit[0].toString());
          }
          amounts.push(newSeason);
        }

        const depositorSigner = await impersonateSigner(depositorAddress, true);
        await beanstalk.connect(depositorSigner).mowAndMigrate(depositorAddress, tokens, seasons, amounts, 0, 0, []);
        await beanstalk.mow(depositorAddress, this.beanMetapool.address)
      });

      //verify that after migration, stalk is properly calculated
      describe('verify stalk amounts after migration for a whale', function () {
        beforeEach(async function () {
            this.depositorAddress = '0x5e68bb3de6133baee55eeb6552704df2ec09a824';
            const tokens = ['0x1bea0050e63e05fbb5d8ba2f10cf5800b6224449', '0x1bea3ccd22f4ebd3d37d731ba31eeca95713716d','0xbea0000029ad1c77d3d5d23ba2d8893db9d1efab'];
            const seasons = [[6074],[6061],[6137]];

            const amounts = [];
            for(let i=0; i<seasons.length; i++) {
              const newSeason = [];
              for(let j=0; j<seasons[i].length; j++) {
                const deposit = await beanstalk.getDepositLegacy(this.depositorAddress, tokens[i], seasons[i][j]);
                newSeason.push(deposit[0].toString());
              }
              amounts.push(newSeason);
            }
    

            const depositorSigner = await impersonateSigner(this.depositorAddress);
            await beanstalk.connect(depositorSigner);

            this.stalkBeforeUser = await beanstalk.balanceOfStalk(this.depositorAddress);
            this.stalkBeforeTotal = await beanstalk.totalStalk();

            this.balanceOfStalkUpUntilStemsDeployment = await beanstalk.balanceOfGrownStalkUpToStemsDeployment(this.depositorAddress);
        
            //need an array of all the tokens that have been deposited and their corresponding seasons
            await beanstalk.mowAndMigrate(this.depositorAddress, tokens, seasons, amounts, 0, 0, []);
        });

        it('properly migrates the user balances', async function () {
          expect(await beanstalk.balanceOfStalk(this.depositorAddress)).to.eq(this.stalkBeforeUser.add(this.balanceOfStalkUpUntilStemsDeployment));
        });
      
        it('properly migrates the total balances', async function () {
          expect(await beanstalk.totalStalk()).to.eq(this.stalkBeforeTotal.add(this.balanceOfStalkUpUntilStemsDeployment));
        });
      });
  
      it('fails to migrate for incorrect season input', async function () {
        
        const depositorAddress = '0x5e68bb3de6133baee55eeb6552704df2ec09a824';
        const tokens = ['0x1bea0050e63e05fbb5d8ba2f10cf5800b6224449', '0x1bea3ccd22f4ebd3d37d731ba31eeca95713716d'];
        const seasons = [[6074],[6061],];

        const amounts = [];
        for(let i=0; i<seasons.length; i++) {
          const newSeason = [];
          for(let j=0; j<seasons[i].length; j++) {
            const deposit = await beanstalk.getDepositLegacy(depositorAddress, tokens[i], seasons[i][j]);
            newSeason.push(deposit[0].toString());
          }
          amounts.push(newSeason);
        }
    
        //need an array of all the tokens that have been deposited and their corresponding seasons
        await expect(beanstalk.mowAndMigrate(depositorAddress, tokens, seasons, seasons, 0, 0, [])).to.be.revertedWith('seeds misalignment, double check submitted deposits');
        await expect(beanstalk.mow(depositorAddress, this.beanMetapool.address)).to.be.revertedWith('Silo: Migration needed');
      })
    });

    describe("properly calculates stalk on migration if you migrate later", function () {
      it("for a sample depositor", async function () {
        const depositorAddress = "0x5e68bb3de6133baee55eeb6552704df2ec09a824";
        const tokens = [
          "0x1bea0050e63e05fbb5d8ba2f10cf5800b6224449",
          "0x1bea3ccd22f4ebd3d37d731ba31eeca95713716d",
          "0xbea0000029ad1c77d3d5d23ba2d8893db9d1efab"
        ];
        const seasons = [[6074], [6061], [6137]];

        const amounts = [];
        for (let i = 0; i < seasons.length; i++) {
          const newSeason = [];
          for (let j = 0; j < seasons[i].length; j++) {
            const deposit = await beanstalk.getDepositLegacy(depositorAddress, tokens[i], seasons[i][j]);
            newSeason.push(deposit[0].toString());
          }
          amounts.push(newSeason);
        }

        const depositorSigner = await impersonateSigner(depositorAddress);
        await beanstalk.connect(depositorSigner);

        const seasonsJump = 1000000; //if you change this number to any other positive number, test should still pass

        await mockBeanstalk.fastForward(seasonsJump);

        const balanceOfStalkBefore = await beanstalk.balanceOfStalk(depositorAddress);
        const balanceOfStalkUpUntilStemsDeployment = await beanstalk.balanceOfGrownStalkUpToStemsDeployment(depositorAddress);

        //get balance of grown stalk for each token and add them up
        var totalBalanceOfGrownStalk = ethers.BigNumber.from(0);
        for (let i = 0; i < tokens.length; i++) {
          const stemTip = await beanstalk.stemTipForToken(tokens[i]);
          const [amount, bdv] = await beanstalk.getDepositLegacy(depositorAddress, tokens[i], seasons[i][0]);
          const amountOfGrownStalkPerToken = stemTip.mul(bdv).div(toBN('1000000'));
          totalBalanceOfGrownStalk = totalBalanceOfGrownStalk.add(amountOfGrownStalkPerToken);
        }

        await beanstalk.mowAndMigrate(depositorAddress, tokens, seasons, amounts, 0, 0, []);

        //verify balance of stalk after is equal to balance of stalk before plus the stalk earned up until stems deployment
        const balanceOfStalkAfter = await beanstalk.balanceOfStalk(depositorAddress);

        const calculatedTotalAfter = balanceOfStalkBefore.add(balanceOfStalkUpUntilStemsDeployment).add(totalBalanceOfGrownStalk);

        //verify that the stalk amount for this user is equal to the grown stalk they should have earned up until stems deployment,
        //plus the grown stalk they should have earned after stems deployment
        expect(balanceOfStalkAfter).to.be.equal(calculatedTotalAfter);

        //now mow and it shouldn't revert
        await beanstalk.mow(depositorAddress, this.beanMetapool.address);
      });
    });
  
    describe('reverts if you try to mow before migrating', function () {
      it('for a sample whale', async function () {
        
        const depositorAddress = '0x10bf1dcb5ab7860bab1c3320163c6dddf8dcc0e4';
        const depositorSigner = await impersonateSigner(depositorAddress);
        await beanstalk.connect(depositorSigner);
        //need an array of all the tokens that have been deposited and their corresponding seasons
        await expect(beanstalk.mow(depositorAddress, this.beanMetapool.address)).to.be.revertedWith('Silo: Migration needed');
      });
    });
  
    describe('update grown stalk per bdv per season rate', function () {
      it('change rate a few times and check stemTipForToken', async function () {
        await mockBeanstalk.teleportSunrise(await beanstalk.stemStartSeason());
  
        expect(await beanstalk.stemTipForToken(this.beanMetapool.address)).to.eq(0);
  
        //change rate to 5 and check after 1 season
        await beanstalk.connect(signer).updateStalkPerBdvPerSeasonForToken(this.beanMetapool.address, 5*1e6);
        await mockBeanstalk.siloSunrise(0);
        expect(await beanstalk.stemTipForToken(this.beanMetapool.address)).to.eq(to6('5'));
  
        //change rate to 1 and check after 5 seasons
        await beanstalk.connect(signer).updateStalkPerBdvPerSeasonForToken(this.beanMetapool.address, 1*1e6);
        await mockBeanstalk.fastForward(5);
        expect(await beanstalk.stemTipForToken(this.beanMetapool.address)).to.eq(to6('10'));
      });
    });

    describe('fractional seeds', function () {
      it('correctly handles fractional seeds', async function () {
        await mockBeanstalk.teleportSunrise(await beanstalk.stemStartSeason());
  
        expect(await beanstalk.stemTipForToken(this.beanMetapool.address)).to.eq(0);
  
        // change rate to 2.5 and check after 1 season
        await beanstalk.connect(signer).updateStalkPerBdvPerSeasonForToken(this.beanMetapool.address, 2.5*1e6);
        await mockBeanstalk.siloSunrise(0);
        expect(await beanstalk.stemTipForToken(this.beanMetapool.address)).to.eq(to6('2.5'));

        //change rate to 3.5 and check after 5 seasons
        await beanstalk.connect(signer).updateStalkPerBdvPerSeasonForToken(this.beanMetapool.address, 3.5*1e6);
        await mockBeanstalk.fastForward(5);
        expect(await beanstalk.stemTipForToken(this.beanMetapool.address)).to.eq(to6('20'));
      });
    });
  
    describe('Silo interaction tests after deploying grown stalk per bdv', function () {
      it('attempt to withdraw before migrating', async function () {
        const depositorAddress = '0x10bf1dcb5ab7860bab1c3320163c6dddf8dcc0e4';
        const depositorSigner = await impersonateSigner(depositorAddress);
        await beanstalk.connect(depositorSigner);
        
        const token = '0x1bea0050e63e05fbb5d8ba2f10cf5800b6224449';
  
        const seasons = [
            1964, 2281
        ];
        
        for (let i = 0; i < seasons.length; i++) {
            const season = seasons[i];
            seasons[i] = await mockBeanstalk.mockSeasonToStem(token, season);
        }
  
        //single withdraw
        await expect(beanstalk.connect(depositorSigner).withdrawDeposit(token, seasons[0], to6('1'), EXTERNAL)).to.be.revertedWith('Silo: Migration needed')
        
        //multi withdraw
        await expect(beanstalk.connect(depositorSigner).withdrawDeposits(token, seasons, [to6('1'), to6('1')], EXTERNAL)).to.be.revertedWith('Silo: Migration needed')
      });
  
      //attempt to convert before migrating
      it('attempt to convert LP before migrating', async function () {
        const depositorAddress = '0x5e68bb3de6133baee55eeb6552704df2ec09a824';
        const token = '0x1bea3ccd22f4ebd3d37d731ba31eeca95713716d';
        const stem =  await mockBeanstalk.mockSeasonToStem(token, 6061);
        const depositorSigner = await impersonateSigner(depositorAddress, true);
        await beanstalk.connect(depositorSigner);
        await expect(beanstalk.connect(depositorSigner).convert(ConvertEncoder.convertCurveLPToBeans(to6('7863'), to6('0'), this.beanMetapool.address), [stem], [to6('7863')])).to.be.revertedWith('Silo: Migration needed')
      });

      // Testing that a single convert type fails before migrating should be sufficient given
      // that the the migration check happens in the shared logic in `convert(...)`.
      // Tests for other convert types are commented out until they are fixed.

      it('attempt to convert bean before migrating', async function () {
        const depositorAddress = '0x10bf1dcb5ab7860bab1c3320163c6dddf8dcc0e4';
        const token = '0xbea0000029ad1c77d3d5d23ba2d8893db9d1efab';
        const stem =  await mockBeanstalk.mockSeasonToStem(token, 7563);

        const threecrvHolder = '0xe74b28c2eAe8679e3cCc3a94d5d0dE83CCB84705'
        const threecrvSigner = await impersonateSigner(threecrvHolder);
        await this.threeCurve.connect(threecrvSigner).approve(this.beanMetapool.address, to18('100000000000'));
        await this.beanMetapool.connect(threecrvSigner).add_liquidity([to6('0'), to18('10000000')], to18('150'));
        const depositorSigner = await impersonateSigner(depositorAddress, true);
        await beanstalk.connect(depositorSigner);
        await expect(beanstalk.connect(depositorSigner).convert(ConvertEncoder.convertBeansToCurveLP(to6('345000'), to6('340000'), this.beanMetapool.address), [stem], [to6('345000')])).to.be.revertedWith("Convert: Invalid payload")
      });

      it('attempt to convert unripe LP before migrating', async function () {
        const depositorAddress = '0x5e68bb3de6133baee55eeb6552704df2ec09a824';
        const token = '0x1bea3ccd22f4ebd3d37d731ba31eeca95713716d';
        const stem =  await mockBeanstalk.mockSeasonToStem(token, 6061);
        const depositorSigner = await impersonateSigner(depositorAddress, true);
        await beanstalk.connect(depositorSigner);

        await expect(
          beanstalk.connect(depositorSigner).convert(
            ConvertEncoder.convertUnripeLPToBeans(to6('7863'), '0'), [stem], [to6('7863')]))
            .to.be.revertedWith('Silo: Migration needed')
      });

      it('attempt to convert unripe bean before migrating', async function () {
        const reserves = await this.well.getReserves();
        await setReserves(owner, this.well, [reserves[0], reserves[1].add(to18('50'))])

        const urBean = '0x1bea0050e63e05fbb5d8ba2f10cf5800b6224449';
        const stem =  await mockBeanstalk.mockSeasonToStem(urBean, 6074);
        const depositorAddress = '0x10bf1dcb5ab7860bab1c3320163c6dddf8dcc0e4';
        const depositorSigner = await impersonateSigner(depositorAddress, true);
        await expect(beanstalk.connect(depositorSigner).convert(ConvertEncoder.convertUnripeBeansToLP(to6('345000'), to6('0')), [stem], [to6('345000')])).to.be.revertedWith('Silo: Migration needed')
      });
    });
  });<|MERGE_RESOLUTION|>--- conflicted
+++ resolved
@@ -18,7 +18,6 @@
 require('dotenv').config();
 
 let user,user2,owner;
-
 
 
 describe.skip('Silo V3: Grown Stalk Per Bdv deployment', function () {
@@ -47,11 +46,7 @@
         facetNames: ['EnrootFacet', 'ConvertFacet', 'WhitelistFacet', 'MockSiloFacet', 'MockSeasonFacet', 'MigrationFacet', 'SiloGettersFacet'],
         initFacetName: 'InitBipNewSilo',
         libraryNames: [
-<<<<<<< HEAD
-          'LibGauge', 'LibConvert', 'LibLockedUnderlying', 'LibCurveMinting', 'LibIncentive', 'LibWellMinting', 'LibGerminate'
-=======
           'LibGauge', 'LibConvert', 'LibLockedUnderlying', 'LibIncentive', 'LibWellMinting'
->>>>>>> 881af6f6
         ],
         facetLibraries: {
           'MockSeasonFacet': [
