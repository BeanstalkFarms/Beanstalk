const { expect } = require('chai')
const { ethers } = require('hardhat')
const { deploy } = require('../scripts/deploy.js')
const { EXTERNAL, INTERNAL, INTERNAL_EXTERNAL, INTERNAL_TOLERANT } = require('./utils/balances.js')
const { BEAN, THREE_CURVE, THREE_POOL, BEAN_3_CURVE, STABLE_FACTORY, USDC } = require('./utils/constants')
const { to18, to6, toStalk } = require('./utils/helpers.js')
const { takeSnapshot, revertToSnapshot } = require("./utils/snapshot")

let user,user2,owner;
let userAddress, ownerAddress, user2Address;

async function reset() {
  await network.provider.request({
    method: "hardhat_reset",
    params: [{
        forking: {
          jsonRpcUrl: `https://eth-mainnet.alchemyapi.io/v2/${process.env.ALCHEMY_KEY}`,
          blockNumber: 15148000,
        },
      },],
  });
}

describe('Curve', function () {
  before(async function () {
    [owner,user,user2] = await ethers.getSigners()
    userAddress = user.address;
    user2Address = user2.address;
    const contracts = await deploy("Test", false, true)
    ownerAddress = contracts.account;
    this.diamond = contracts.beanstalkDiamond;
    this.season = await ethers.getContractAt('MockSeasonFacet', this.diamond.address)
    this.bean = await ethers.getContractAt('Bean', BEAN)
    this.threeCurve = await ethers.getContractAt('MockToken', THREE_CURVE)
    this.threePool = await ethers.getContractAt('Mock3Curve', THREE_POOL)
    this.beanMetapool = await ethers.getContractAt('MockMeta3Curve', BEAN_3_CURVE)
    this.curve = await ethers.getContractAt('CurveFacet', this.diamond.address)
    this.token = await ethers.getContractAt('TokenFacet', this.diamond.address)
    this.silo = await ethers.getContractAt('SiloFacet', this.diamond.address)
    this.farm = await ethers.getContractAt('FarmFacet', this.diamond.address)
    this.usdc = await ethers.getContractAt('IERC20', USDC)

    await this.season.siloSunrise(0)
    await this.bean.connect(user).approve(this.diamond.address, '100000000000')
    await this.bean.connect(user2).approve(this.diamond.address, '100000000000') 
    await this.bean.connect(user).approve(this.beanMetapool.address, '100000000000')
    await this.bean.mint(userAddress, to6('10000'))
    await this.bean.mint(user2Address, to6('10000'))

    await this.threeCurve.mint(userAddress, to18('1000'))
    await this.threePool.set_virtual_price(to18('1'))
    await this.threeCurve.connect(user).approve(this.beanMetapool.address, to18('100000000000'))

    await this.beanMetapool.set_A_precise('1000')
    await this.beanMetapool.set_virtual_price(ethers.utils.parseEther('1'))
    await this.beanMetapool.connect(user).approve(this.threeCurve.address, to18('100000000000'))
    await this.beanMetapool.connect(user).approve(this.diamond.address, to18('100000000000'))
    await this.threeCurve.connect(user).approve(this.diamond.address, to18('100000000000'))

    this.result = await this.curve.connect(user).addLiquidity(
      BEAN_3_CURVE,
      STABLE_FACTORY,
      [to6('1000'), to18('1000')],
      to18('2000'),
      EXTERNAL,
      EXTERNAL
    )

  })

  beforeEach(async function () {
    snapshotId = await takeSnapshot()
  })

  afterEach(async function () {
    await revertToSnapshot(snapshotId)
  })

  describe("Add Liquidity", async function () {
    describe("To external", async function () {
      it('adds liquidity to pool', async function () {
        const balances = await this.beanMetapool.get_balances();
        expect(balances[0]).to.be.equal(to6('1000'));
        expect(balances[1]).to.be.equal(to18('1000'));
      })

      it('updates beanstalk balances', async function () {
        expect(await this.bean.balanceOf(this.token.address)).to.be.eq('0');
        expect(await this.threeCurve.balanceOf(this.token.address)).to.be.eq('0');
        expect(await this.beanMetapool.balanceOf(this.token.address)).to.be.eq('0');
      })

      it('adds lp tokens to external balance', async function () {
        expect(await this.token.getExternalBalance(userAddress, this.beanMetapool.address)).to.be.equal(to18('2000'))
      })

      it('adds lp tokens to internal balance', async function () {
        expect(await this.token.getInternalBalance(userAddress, this.beanMetapool.address)).to.be.equal(to18('0'))
      })
    })

    describe("To internal", async function () {
      beforeEach(async function () {
        await this.threeCurve.mint(userAddress, to18('500'))
        this.result = await this.curve.connect(user).addLiquidity(
            BEAN_3_CURVE,
            STABLE_FACTORY,
            [to6('500'), to18('500')],
            to18('1000'),
            EXTERNAL,
            INTERNAL
        );
      })

      it('adds liquidity to pool', async function () {
        const balances = await this.beanMetapool.get_balances();
        expect(balances[0]).to.be.equal(to6('1500'));
        expect(balances[1]).to.be.equal(to18('1500'));
      })

      it('updates beanstalk balances', async function () {
        expect(await this.bean.balanceOf(this.token.address)).to.be.eq('0');
        expect(await this.threeCurve.balanceOf(this.token.address)).to.be.eq('0');
        expect(await this.beanMetapool.balanceOf(this.token.address)).to.be.eq(to18('1000'));
      })

      it('adds lp tokens to external balance', async function () {
        expect(await this.token.getExternalBalance(userAddress, this.beanMetapool.address)).to.be.equal(to18('2000'))
      })

      it('adds lp tokens to internal balance', async function () {
        expect(await this.token.getInternalBalance(userAddress, this.beanMetapool.address)).to.be.equal(to18('1000'))
      })
    })
  })

  describe("Exchange", async function () {
    describe("To external", async function () {
      beforeEach(async function () {
        await this.curve.connect(user2).exchange(
          this.beanMetapool.address,
          STABLE_FACTORY,
          this.bean.address,
          this.threeCurve.address,
          to6('10'),
          to18('9'),
          EXTERNAL,
          EXTERNAL
        )
      })

      it('adds liquidity to pool', async function () {
        const balances = await this.beanMetapool.get_balances();
        expect(balances[0]).to.be.equal(to6('1010'));
        expect(balances[1]).to.be.within(to18('990'), to18('99001'));
      })

      it('updates beanstalk balances', async function () {
        expect(await this.bean.balanceOf(this.token.address)).to.be.eq('0')
        expect(await this.threeCurve.balanceOf(this.token.address)).to.be.eq('0')
        expect(await this.beanMetapool.balanceOf(this.token.address)).to.be.eq('0')
      })

      it('adds lp tokens to internal balance', async function () {
        expect(await this.token.getInternalBalance(user2Address, this.threeCurve.address)).to.be.equal('0')
      })

      it('adds lp tokens to external balance', async function () {
        expect(await this.token.getExternalBalance(user2Address, this.threeCurve.address)).to.be.equal('9990916598540524929')
      })
    })

    describe("To internal", async function () {
      beforeEach(async function () {
        await this.curve.connect(user2).exchange(
          this.beanMetapool.address,
          STABLE_FACTORY,
          this.bean.address,
          this.threeCurve.address,
          to6('10'),
          to18('9'),
          EXTERNAL,
          INTERNAL
        )
      })

      it('adds liquidity to pool', async function () {
        const balances = await this.beanMetapool.get_balances()
        expect(balances[0]).to.be.equal(to6('1010'))
        expect(balances[1]).to.be.equal('990009083401459475071')
      })

      it('updates beanstalk balances', async function () {
        expect(await this.bean.balanceOf(this.token.address)).to.be.eq('0')
        expect(await this.threeCurve.balanceOf(this.token.address)).to.be.eq('9990916598540524929')
        expect(await this.beanMetapool.balanceOf(this.token.address)).to.be.eq('0')
      })

      it('adds lp tokens to internal balance', async function () {
        expect(await this.token.getInternalBalance(user2Address, this.threeCurve.address)).to.be.equal('9990916598540524929')
      })

      it('adds lp tokens to external balance', async function () {
        expect(await this.token.getExternalBalance(user2Address, this.threeCurve.address)).to.be.equal('0')
      })
    })
  })

  describe("Remove Liqudity", async function () {
    describe("To external", async function () {
      beforeEach(async function () {
        await this.curve.connect(user).removeLiquidity(
          this.beanMetapool.address,
          STABLE_FACTORY,
          to18('500'),
          [to6('250'), to18('250')],
          EXTERNAL,
          EXTERNAL
        )
      })

      it('adds liquidity to pool', async function () {
        const balances = await this.beanMetapool.get_balances();
        expect(balances[0]).to.be.equal(to6('750'));
        expect(balances[1]).to.be.equal(to18('750'))
      })

      it('updates beanstalk balances', async function () {
        expect(await this.bean.balanceOf(this.token.address)).to.be.eq('0')
        expect(await this.threeCurve.balanceOf(this.token.address)).to.be.eq('0')
        expect(await this.beanMetapool.balanceOf(this.token.address)).to.be.eq('0')
      })

      it('adds lp tokens to internal balance', async function () {
        expect(await this.token.getInternalBalance(userAddress, this.threeCurve.address)).to.be.equal('0')
        expect(await this.token.getInternalBalance(userAddress, this.bean.address)).to.be.equal('0')
      })

      it('adds lp tokens to external balance', async function () {
        expect(await this.token.getExternalBalance(userAddress, this.threeCurve.address)).to.be.equal(to18('250'))
        expect(await this.token.getExternalBalance(userAddress, this.bean.address)).to.be.equal(to6('9250'))
      })
    })

    describe("To internal", async function () {
      beforeEach(async function () {
        await this.curve.connect(user).removeLiquidity(
          this.beanMetapool.address,
          STABLE_FACTORY,
          to18('500'),
          [to6('250'), to18('250')],
          EXTERNAL,
          INTERNAL
        )
      })

      it('adds liquidity to pool', async function () {
        const balances = await this.beanMetapool.get_balances();
        expect(balances[0]).to.be.equal(to6('750'));
        expect(balances[1]).to.be.equal(to18('750'))
      })

      it('updates beanstalk balances', async function () {
        expect(await this.bean.balanceOf(this.token.address)).to.be.eq(to6('250'))
        expect(await this.threeCurve.balanceOf(this.token.address)).to.be.eq(to18('250'))
        expect(await this.beanMetapool.balanceOf(this.token.address)).to.be.eq('0')
      })

      it('adds lp tokens to internal balance', async function () {
        expect(await this.token.getInternalBalance(userAddress, this.threeCurve.address)).to.be.equal(to18('250'))
        expect(await this.token.getInternalBalance(userAddress, this.bean.address)).to.be.equal(to6('250'))
      })

      it('adds lp tokens to external balance', async function () {
        expect(await this.token.getExternalBalance(userAddress, this.threeCurve.address)).to.be.equal(to18('0'))
        expect(await this.token.getExternalBalance(userAddress, this.bean.address)).to.be.equal(to6('9000'))
      })
    })
  })

  describe("Remove Liqudity Inbalance", async function () {
    describe("To external", async function () {
      beforeEach(async function () {
        await this.curve.connect(user).removeLiquidityImbalance(
          this.beanMetapool.address,
          STABLE_FACTORY,
          [to6('400'), to18('100')],
          to18('510'),
          EXTERNAL,
          EXTERNAL
        )
      })

      it('adds liquidity to pool', async function () {
        const balances = await this.beanMetapool.get_balances();
        expect(balances[0]).to.be.equal(to6('600'))
        expect(balances[1]).to.be.equal(to18('900'))
      })

      it('updates beanstalk balances', async function () {
        expect(await this.bean.balanceOf(this.token.address)).to.be.eq('0')
        expect(await this.threeCurve.balanceOf(this.token.address)).to.be.eq('0')
        expect(await this.beanMetapool.balanceOf(this.token.address)).to.be.eq('0')
      })

      it('adds lp tokens to internal balance', async function () {
        expect(await this.token.getInternalBalance(userAddress, this.threeCurve.address)).to.be.equal('0')
        expect(await this.token.getInternalBalance(userAddress, this.bean.address)).to.be.equal('0')
      })

      it('adds lp tokens to external balance', async function () {
        expect(await this.token.getExternalBalance(userAddress, this.threeCurve.address)).to.be.equal(to18('100'))
        expect(await this.token.getExternalBalance(userAddress, this.bean.address)).to.be.equal(to6('9400'))
      })
    })

    describe("To internal", async function () {
      beforeEach(async function () {
        await this.curve.connect(user).removeLiquidityImbalance(
          this.beanMetapool.address,
          STABLE_FACTORY,
          [to6('400'), to18('100')],
          to18('510'),
          EXTERNAL,
          INTERNAL
        )
      })

      it('adds liquidity to pool', async function () {
        const balances = await this.beanMetapool.get_balances();
        expect(balances[0]).to.be.equal(to6('600'))
        expect(balances[1]).to.be.equal(to18('900'))
      })

      it('updates beanstalk balances', async function () {
        expect(await this.bean.balanceOf(this.token.address)).to.be.eq(to6('400'))
        expect(await this.threeCurve.balanceOf(this.token.address)).to.be.eq(to18('100'))
        expect(await this.beanMetapool.balanceOf(this.token.address)).to.be.eq('0')
      })

      it('adds lp tokens to internal balance', async function () {
        expect(await this.token.getInternalBalance(userAddress, this.threeCurve.address)).to.be.equal(to18('100'))
        expect(await this.token.getInternalBalance(userAddress, this.bean.address)).to.be.equal(to6('400'))
      })

      it('adds lp tokens to external balance', async function () {
        expect(await this.token.getExternalBalance(userAddress, this.threeCurve.address)).to.be.equal(to18('0'))
        expect(await this.token.getExternalBalance(userAddress, this.bean.address)).to.be.equal(to6('9000'))
      })
    })
  })

  describe("Remove Liqudity one token", async function () {
    describe("To external", async function () {
      beforeEach(async function () {
        await this.curve.connect(user).removeLiquidityOneToken(
          this.beanMetapool.address,
          STABLE_FACTORY,
          this.bean.address,
          to18('500'),
          to6('480'),
          EXTERNAL,
          EXTERNAL
        )
      })

      it('adds liquidity to pool', async function () {
        const balances = await this.beanMetapool.get_balances();
        expect(balances[0]).to.be.equal('508039761');
        expect(balances[1]).to.be.equal(to18('1000'))
      })

      it('updates beanstalk balances', async function () {
        expect(await this.bean.balanceOf(this.token.address)).to.be.eq('0')
        expect(await this.threeCurve.balanceOf(this.token.address)).to.be.eq('0')
        expect(await this.beanMetapool.balanceOf(this.token.address)).to.be.eq('0')
      })

      it('adds lp tokens to internal balance', async function () {
        expect(await this.token.getInternalBalance(userAddress, this.threeCurve.address)).to.be.equal('0')
        expect(await this.token.getInternalBalance(userAddress, this.bean.address)).to.be.equal('0')
      })

      it('adds lp tokens to external balance', async function () {
        expect(await this.token.getExternalBalance(userAddress, this.threeCurve.address)).to.be.equal('0')
        expect(await this.token.getExternalBalance(userAddress, this.bean.address)).to.be.equal('9491960239')
      })
    })

    describe("To internal", async function () {
      beforeEach(async function () {
        await this.curve.connect(user).removeLiquidityOneToken(
          this.beanMetapool.address,
          STABLE_FACTORY,
          this.bean.address,
          to18('500'),
          to6('480'),
          EXTERNAL,
          INTERNAL
        )
      })

      it('adds liquidity to pool', async function () {
        const balances = await this.beanMetapool.get_balances();
        expect(balances[0]).to.be.equal('508039761');
        expect(balances[1]).to.be.equal(to18('1000'))
      })

      it('updates beanstalk balances', async function () {
        expect(await this.bean.balanceOf(this.token.address)).to.be.eq('491960239')
        expect(await this.threeCurve.balanceOf(this.token.address)).to.be.eq('0')
        expect(await this.beanMetapool.balanceOf(this.token.address)).to.be.eq('0')
      })

      it('adds lp tokens to internal balance', async function () {
        expect(await this.token.getInternalBalance(userAddress, this.threeCurve.address)).to.be.equal('0')
        expect(await this.token.getInternalBalance(userAddress, this.bean.address)).to.be.equal('491960239')
      })

      it('adds lp tokens to external balance', async function () {
        expect(await this.token.getExternalBalance(userAddress, this.threeCurve.address)).to.be.equal('0')
        expect(await this.token.getExternalBalance(userAddress, this.bean.address)).to.be.equal(to6('9000'))
      })
    })
  })

  describe("farm LP and Deposit", async function () {
    beforeEach('add LP and Deposits', async function () {
      await this.season.teleportSunrise(10);
      this.season.deployStemsUpgrade();
      const addLiquidity = await this.curve.interface.encodeFunctionData("addLiquidity", [
        BEAN_3_CURVE,
        STABLE_FACTORY,
        [to6('500'), to18('500')],
        to18('1000'),
        EXTERNAL,
        INTERNAL
      ])
      const deposit = await this.silo.interface.encodeFunctionData('deposit', [
        this.beanMetapool.address, 
<<<<<<< HEAD
        to18('1000'), 
=======
        to18('1000'),
>>>>>>> 0eacf9ef
        INTERNAL
      ])

      await this.threeCurve.mint(user2Address, to18('500'))
      await this.bean.mint(user2Address, to6('500'))
      await this.threeCurve.connect(user2).approve(this.silo.address, to18('5000000'))
      await this.bean.connect(user2).approve(this.silo.address, to6('50000000'))

      await this.farm.connect(user2).farm([addLiquidity, deposit])
    })

    it('add lp and deposit', async function () {
      const season = await this.season.season()
      const stemBean = await this.silo.seasonToStem(this.beanMetapool.address, season);
      const dep = await this.silo.getDeposit(user2Address, this.beanMetapool.address, stemBean)
      expect(dep[0]).to.be.equal(to18('1000'))
      expect(dep[1]).to.be.equal(to6('1000'))
    })
  })
})<|MERGE_RESOLUTION|>--- conflicted
+++ resolved
@@ -438,11 +438,7 @@
       ])
       const deposit = await this.silo.interface.encodeFunctionData('deposit', [
         this.beanMetapool.address, 
-<<<<<<< HEAD
-        to18('1000'), 
-=======
         to18('1000'),
->>>>>>> 0eacf9ef
         INTERNAL
       ])
 
