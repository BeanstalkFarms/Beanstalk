--- conflicted
+++ resolved
@@ -51,9 +51,6 @@
     return error;
   };
 
-<<<<<<< HEAD
-const AddressInputFieldInner: FC<FieldProps & AddressInputFieldProps> = ({
-=======
 const textFieldStyles = {
   borderRadius: 1,
   '& label.Mui-focused': {
@@ -80,7 +77,6 @@
 } as const;
 
 const AddressInputFieldInner : FC<FieldProps & AddressInputFieldProps> = ({
->>>>>>> 4cd0a2d6
   name,
   disabled,
   allowTransferToSelf,
@@ -203,24 +199,6 @@
               onClick={() => form.setFieldValue(name, account)}
             >
               (Me)
-<<<<<<< HEAD
-            </Typography>
-          ) : null}
-        </Typography>
-      ) : null}
-      <TextField
-        fullWidth
-        type="text"
-        placeholder="0x0000"
-        disabled={isValid || disabled}
-        InputProps={InputProps}
-        {...props}
-        name={field.name}
-        value={field.value}
-        onBlur={field.onBlur}
-        onChange={onChange}
-      />
-=======
             </Typography>) : null}
         </Typography>) : null}
       <BorderEffect disabled={isValid || disabled}>
@@ -241,7 +219,6 @@
           />
         </Box>
       </BorderEffect>
->>>>>>> 4cd0a2d6
       {meta.touched && (
         <Box sx={{ px: 0.5 }}>
           <Typography
