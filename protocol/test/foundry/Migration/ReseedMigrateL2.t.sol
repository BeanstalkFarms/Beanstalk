--- conflicted
+++ resolved
@@ -39,14 +39,9 @@
         // fork base.
         l2ForkId = vm.createFork(vm.envString("ARBITRUM_FORKING_RPC"), 15104866);
         vm.selectFork(mainnetForkId);
-<<<<<<< HEAD
-        vm.label(address(0x866E82a600A1414e583f7F13623F1aC5d58b0Afa), "Base L1 Bridge");
+        vm.label(address(0x4Dbd4fc535Ac27206064B68FfCf827b0A60BAB3f), "Arbitrum L1 Bridge");
         vm.label(LibConstant.BEANSTALK, "Beanstalk");
         vm.label(C.BEAN, "BEAN");
-=======
-        vm.label(address(0x4Dbd4fc535Ac27206064B68FfCf827b0A60BAB3f), "Arbitrum L1 Bridge");
-        vm.label(BEANSTALK, "Beanstalk");
->>>>>>> 35e81f33
 
         // perform step 1 of the migration process. (transferring assets to the BCM).
         // this is done on L1.
@@ -160,16 +155,8 @@
     // verifies that the user is able to migrate external beans to L2 and approve a reciever on L2.
     function test_bean_l2_migration_external() public {
         vm.startPrank(BS_FARMS);
-<<<<<<< HEAD
         IERC20(C.BEAN).approve(LibConstant.BEANSTALK, 1e6);
-        BeanL2MigrationFacet(LibConstant.BEANSTALK).migrateL2Beans(
-            BS_FARMS,
-            L2_BEANSTALK,
-            1e6,
-            1000000
-=======
-        IERC20(C.BEAN).approve(BEANSTALK, 1e6);
-        L2MigrationFacet(BEANSTALK).migrateL2Beans{value: 0.005 ether}(
+        L2MigrationFacet(LibConstant.BEANSTALK).migrateL2Beans{value: 0.005 ether}(
             BS_FARMS,
             L2_BEANSTALK,
             1e6,
@@ -180,7 +167,7 @@
         );
 
         vm.startPrank(BS_FARMS);
-        L2MigrationFacet(BEANSTALK).approveL2Reciever{value: 0.005 ether}(
+        L2MigrationFacet(LibConstant.BEANSTALK).approveL2Reciever{value: 0.005 ether}(
             BS_FARMS,
             L2_BEANSTALK,
             2e14, // max submission cost = 200k gas * 10 gwei
@@ -191,8 +178,8 @@
 
     function test_bean_l2_migration_internal() public {
         vm.startPrank(BS_FARMS);
-        IERC20(C.BEAN).approve(BEANSTALK, 1e6);
-        L2MigrationFacet(BEANSTALK).migrateL2Beans{value: 0.005 ether}(
+        IERC20(C.BEAN).approve(LibConstant.BEANSTALK, 1e6);
+        L2MigrationFacet(LibConstant.BEANSTALK).migrateL2Beans{value: 0.005 ether}(
             BS_FARMS,
             L2_BEANSTALK,
             1e6,
@@ -203,13 +190,12 @@
         );
 
         vm.startPrank(BS_FARMS);
-        L2MigrationFacet(BEANSTALK).approveL2Reciever{value: 0.005 ether}(
-            BS_FARMS,
-            L2_BEANSTALK,
-            2e14, // max submission cost = 200k gas * 10 gwei
-            200000, // 200k gas to execute on L2
-            10e9 // @10 gwei
->>>>>>> 35e81f33
+        L2MigrationFacet(LibConstant.BEANSTALK).approveL2Reciever{value: 0.005 ether}(
+            BS_FARMS,
+            L2_BEANSTALK,
+            2e14, // max submission cost = 200k gas * 10 gwei
+            200000, // 200k gas to execute on L2
+            10e9 // @10 gwei
         );
     }
 
