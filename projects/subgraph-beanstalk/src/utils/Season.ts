--- conflicted
+++ resolved
@@ -39,19 +39,9 @@
   let beanstalkEntity = loadBeanstalk(beanstalk);
   return beanstalkEntity.lastSeason;
 }
-<<<<<<< HEAD
-<<<<<<< HEAD
-=======
-=======
->>>>>>> f76f05a2
 
 export function getHarvestableIndex(beanstalk: Address): BigInt {
   let bs = loadBeanstalk(beanstalk);
   let season = loadSeason(beanstalk, BigInt.fromI32(bs.lastSeason));
   return season.harvestableIndex;
-<<<<<<< HEAD
-}
->>>>>>> master
-=======
-}
->>>>>>> f76f05a2
+}