--- conflicted
+++ resolved
@@ -11,7 +11,6 @@
 /**
  * @title LibUnripeSilo
  * @author Publius
-<<<<<<< HEAD
  * @notice Contains functions for interacting with Unripe Silo deposits.
  * Provides a unified interface that works across legacy storage references.
  * 
@@ -46,8 +45,6 @@
  * This library remaps pre-exploit Bean and LP Deposit storage references to
  * Unripe Bean and Unripe BEAN:3CRV Deposits. New Unripe Bean and Unripe 
  * BEAN:3CRV Deposits are stored in the expected Silo V2 storage location.
-=======
->>>>>>> 6e52517d
  */
 library LibUnripeSilo {
     using SafeMath for uint256;
@@ -144,7 +141,6 @@
         // Sum the `account` pre-exploit Silo V1 Bean Balance 
         // and the Silo V2 Unripe Bean Balance
         amount = uint256(
-<<<<<<< HEAD
             s.a[account].legacyDeposits[C.unripeBeanAddress()][season].amount
         ).add(legacyAmount);
         
@@ -154,11 +150,6 @@
         // The BDV of the Silo V1 Bean Balance is equal to the amount of Beans
         // (where 1 Bean = 1 BDV) times the initial recapitalization percent.
         bdv = uint256(s.a[account].legacyDeposits[C.unripeBeanAddress()][season].bdv)
-=======
-            s.a[account].deposits[C.UNRIPE_BEAN][season].amount
-        ).add(legacyAmount);
-        bdv = uint256(s.a[account].deposits[C.UNRIPE_BEAN][season].bdv)
->>>>>>> 6e52517d
             .add(legacyAmount.mul(C.initialRecap()).div(1e18));
         
     }
@@ -324,7 +315,6 @@
 
         // Summate the amount acrosses all 4 potential Unripe BEAN:3CRV storage locations.
         amount = uint256(
-<<<<<<< HEAD
             s.a[account].legacyDeposits[C.unripeLPAddress()][season].amount
         ).add(amount.add(amount1).add(amount2));
         
@@ -340,16 +330,6 @@
             s.a[account].legacyDeposits[C.unripeLPAddress()][season].bdv
         ).add(legBdv);
         
-=======
-            s.a[account].deposits[C.UNRIPE_LP][season].amount
-        ).add(amount.add(amount1).add(amount2));
-
-        uint256 legBdv = bdv.add(bdv1).add(bdv2).mul(C.initialRecap()).div(
-            C.precision()
-        );
-        bdv = uint256(s.a[account].deposits[C.UNRIPE_LP][season].bdv)
-            .add(legBdv);
->>>>>>> 6e52517d
     }
 
     /*
