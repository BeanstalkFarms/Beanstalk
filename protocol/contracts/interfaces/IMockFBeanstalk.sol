/**
 * SPDX-License-Identifier: MIT
 **/
pragma solidity ^0.8.20;
pragma abicoder v2;

interface IMockFBeanstalk {
<<<<<<< HEAD
    struct SeedGaugeSettings {
        uint256 maxBeanMaxLpGpPerBdvRatio;
        uint256 minBeanMaxLpGpPerBdvRatio;
        uint256 targetSeasonsToCatchUp;
        uint256 podRateLowerBound;
        uint256 podRateOptimal;
        uint256 podRateUpperBound;
        uint256 deltaPodDemandLowerBound;
        uint256 deltaPodDemandUpperBound;
        uint256 lpToSupplyRatioUpperBound;
        uint256 lpToSupplyRatioOptimal;
        uint256 lpToSupplyRatioLowerBound;
        uint256 excessivePriceThreshold;
=======
    enum Germinate {
        ODD,
        EVEN,
        NOT_GERMINATING
>>>>>>> 62247cef
    }

    struct AccountSeasonOfPlenty {
        uint32 lastRain;
        uint32 lastSop;
        uint256 roots;
        uint256 plentyPerRoot;
        uint256 plenty;
    }

    struct AdvancedFarmCall {
        bytes callData;
        bytes clipboard;
    }

    struct AdvancedPipeCall {
        address target;
        bytes callData;
        bytes clipboard;
    }

    struct Balance {
        uint128 amount;
        uint128 lastBpf;
    }

    struct Blueprint {
        address publisher;
        bytes data;
        bytes32[] operatorPasteInstrs;
        uint256 maxNonce;
        uint256 startTime;
        uint256 endTime;
    }

    struct DeltaBStorage {
        int256 beforeInputTokenDeltaB;
        int256 afterInputTokenDeltaB;
        int256 beforeOutputTokenDeltaB;
        int256 afterOutputTokenDeltaB;
        int256 beforeOverallDeltaB;
        int256 afterOverallDeltaB;
    }

    struct Facet {
        address facetAddress;
        bytes4[] functionSelectors;
    }

    struct FacetCut {
        address facetAddress;
        uint8 action;
        bytes4[] functionSelectors;
    }

    struct Implementation {
        address target;
        bytes4 selector;
        bytes1 encodeType;
    }

    struct MowStatus {
        int96 lastStem;
        uint128 bdv;
    }

    struct PipeCall {
        address target;
        bytes data;
    }

    struct PodListing {
        address account;
        uint256 index;
        uint256 start;
        uint256 amount;
        uint24 pricePerPod;
        uint256 maxHarvestableIndex;
        uint256 minFillAmount;
        uint8 mode;
    }

    struct PodOrder {
        address account;
        uint24 pricePerPod;
        uint256 maxPlaceInLine;
        uint256 minFillAmount;
    }

    struct Rain {
        uint256 pods;
        uint256 roots;
        bytes32[4] _buffer;
    }

    struct Requisition {
        Blueprint blueprint;
        bytes32 blueprintHash;
        bytes signature;
    }

    struct Season {
        uint32 current;
        uint32 lastSop;
        uint8 withdrawSeasons;
        uint32 lastSopSeason;
        uint32 rainStart;
        bool raining;
        bool fertilizing;
        uint32 sunriseBlock;
        bool abovePeg;
        uint16 stemStartSeason;
        uint16 stemScaleSeason;
        uint32 deprecated;
        uint256 start;
        uint256 period;
        uint256 timestamp;
        bytes32[8] _buffer;
    }

    struct SeedGauge {
        uint128 averageGrownStalkPerBdvPerSeason;
        uint128 beanToMaxLpGpPerBdvRatio;
    }

    enum ShipmentRecipient {
        NULL,
        SILO,
        FIELD,
        BARN
    }

    struct ShipmentRoute {
        address planContract;
        bytes4 planSelector;
        ShipmentRecipient recipient;
        bytes data;
    }

    struct AssetSettings {
        bytes4 selector;
        uint32 stalkEarnedPerSeason;
        uint32 stalkIssuedPerBdv;
        uint32 milestoneSeason;
        int96 milestoneStem;
        bytes1 encodeType;
        int24 deltaStalkEarnedPerSeason;
        bytes4 gpSelector;
        bytes4 lwSelector;
        uint128 gaugePoints;
        uint64 optimalPercentDepositedBdv;
    }

    struct Supply {
        uint128 endBpf;
        uint256 supply;
    }

    struct Weather {
        uint128 lastDeltaSoil;
        uint32 lastSowTime;
        uint32 thisSowTime;
        uint32 t;
        bytes32[4] _buffer;
    }

    struct WhitelistStatus {
        address token;
        bool isWhitelisted;
        bool isWhitelistedLp;
        bool isWhitelistedWell;
    }

    event AddDeposit(
        address indexed account,
        address indexed token,
        int96 stem,
        uint256 amount,
        uint256 bdv
    );
    event AddUnripeToken(
        address indexed unripeToken,
        address indexed underlyingToken,
        bytes32 merkleRoot
    );
    event AddWhitelistStatus(
        address token,
        uint256 index,
        bool isWhitelisted,
        bool isWhitelistedLp,
        bool isWhitelistedWell
    );
    event ApprovalForAll(address indexed account, address indexed operator, bool approved);
    event BeanToMaxLpGpPerBdvRatioChange(uint256 indexed season, uint256 caseId, int80 absChange);
    event CancelBlueprint(bytes32 blueprintHash);
    event ChangeUnderlying(address indexed token, int256 underlying);
    event Chop(address indexed account, address indexed token, uint256 amount, uint256 underlying);
    event ClaimPlenty(address indexed account, address token, uint256 plenty);
    event Convert(
        address indexed account,
        address fromToken,
        address toToken,
        uint256 fromAmount,
        uint256 toAmount
    );
    event CreateFundraiser(uint32 indexed id, address payee, address token, uint256 amount);
    event DeltaB(int256 deltaB);
    event DepositApproval(
        address indexed owner,
        address indexed spender,
        address token,
        uint256 amount
    );
    event DewhitelistToken(address indexed token);
    event DiamondCut(FacetCut[] _diamondCut, address _init, bytes _calldata);
    event FarmerGerminatingStalkBalanceChanged(address indexed account, int256 delta);
    event GaugePointChange(uint256 indexed season, address indexed token, uint256 gaugePoints);
    event Harvest(address indexed account, uint256 fieldId, uint256[] plots, uint256 beans);
    event Incentivization(address indexed account, uint256 beans);
    event InternalBalanceChanged(address indexed user, address indexed token, int256 delta);
    event MockConvert(uint256 stalkRemoved, uint256 bdvRemoved);
    event OwnershipTransferred(address indexed previousOwner, address indexed newOwner);
    event Pause(uint256 timestamp);
    event Pick(address indexed account, address indexed token, uint256 amount);
    event Plant(address indexed account, uint256 beans);
    event PlotTransfer(address indexed from, address indexed to, uint256 indexed id, uint256 pods);
    event PodApproval(address indexed owner, address indexed spender, uint256 pods);
    event PodListingCancelled(address indexed lister, uint256 fieldId, uint256 index);
    event PodListingCreated(
        address indexed lister,
        uint256 fieldId,
        uint256 index,
        uint256 start,
        uint256 podAmount,
        uint24 pricePerPod,
        uint256 maxHarvestableIndex,
        uint256 minFillAmount,
        uint8 mode
    );
    event PodListingFilled(
        address indexed filler,
        address indexed lister,
        uint256 fieldId,
        uint256 index,
        uint256 start,
        uint256 podAmount,
        uint256 costInBeans
    );
    event PodOrderCancelled(address indexed orderer, bytes32 id);
    event PodOrderCreated(
        address indexed orderer,
        bytes32 id,
        uint256 beanAmount,
        uint256 fieldId,
        uint24 pricePerPod,
        uint256 maxPlaceInLine,
        uint256 minFillAmount
    );
    event PodOrderFilled(
        address indexed filler,
        address indexed orderer,
        bytes32 id,
        uint256 fieldId,
        uint256 index,
        uint256 start,
        uint256 podAmount,
        uint256 costInBeans
    );
    event RemoveDeposit(
        address indexed account,
        address indexed token,
        int96 stem,
        uint256 amount,
        uint256 bdv
    );
    event RemoveDeposits(
        address indexed account,
        address indexed token,
        int96[] stems,
        uint256[] amounts,
        uint256 amount,
        uint256[] bdvs
    );
    event RemoveWhitelistStatus(address token, uint256 index);
    event Ship(uint32 indexed season, uint256 shipmentAmount);
    event Receipt(ShipmentRecipient indexed recipient, uint256 amount, bytes data);
    event SeasonOfPlenty(
        uint256 indexed season,
        address well,
        address token,
        uint256 amount,
        uint256 toField
    );
    event SetFertilizer(uint128 id, uint128 bpf);
    event Soil(uint32 indexed season, uint256 soil);
    event Sow(address indexed account, uint256 fieldId, uint256 index, uint256 beans, uint256 pods);
    event StalkBalanceChanged(address indexed account, int256 delta, int256 deltaRoots);
    event Sunrise(uint256 indexed season);
    event SwitchUnderlyingToken(address indexed token, address indexed underlyingToken);
    event TemperatureChange(uint256 indexed season, uint256 caseId, int8 absChange);
    event TokenApproval(
        address indexed owner,
        address indexed spender,
        address token,
        uint256 amount
    );
    event TotalGerminatingBalanceChanged(
        uint256 season,
        address indexed token,
        int256 delta,
        int256 deltaBdv
    );
    event TransferBatch(
        address indexed operator,
        address indexed from,
        address indexed to,
        uint256[] ids,
        uint256[] values
    );
    event TransferSingle(
        address indexed operator,
        address indexed from,
        address indexed to,
        uint256 id,
        uint256 value
    );
    event URI(string _uri, uint256 indexed _id);
    event Unpause(uint256 timestamp, uint256 timePassed);
    event UpdateAverageStalkPerBdvPerSeason(uint256 newStalkPerBdvPerSeason);
    event UpdateGaugeSettings(
        address indexed token,
        bytes4 gpSelector,
        bytes4 lwSelector,
        uint64 optimalPercentDepositedBdv
    );
    event UpdateTWAPs(uint256[2] balances);
    event UpdateWhitelistStatus(
        address token,
        uint256 index,
        bool isWhitelisted,
        bool isWhitelistedLp,
        bool isWhitelistedWell
    );
    event UpdatedStalkPerBdvPerSeason(
        address indexed token,
        uint32 stalkEarnedPerSeason,
        uint32 season
    );
    event WhitelistToken(
        address indexed token,
        bytes4 selector,
        uint32 stalkEarnedPerSeason,
        uint256 stalkIssuedPerBdv,
        bytes4 gpSelector,
        bytes4 lwSelector,
        uint128 gaugePoints,
        uint64 optimalPercentDepositedBdv
    );

    function _getMintFertilizerOut(
        uint256 tokenAmountIn,
        address barnRaiseToken
    ) external view returns (uint256 fertilizerAmountOut);

    function _getPenalizedUnderlying(
        address unripeToken,
        uint256 amount,
        uint256 supply
    ) external view returns (uint256 redeem);

    function abovePeg() external view returns (bool);

    function updateSeedGaugeSettings(SeedGaugeSettings memory updatedSeedGaugeSettings) external;

    function addFertilizer(uint128 id, uint128 tokenAmountIn, uint256 minLpOut) external payable;

    function addFertilizerOwner(
        uint128 id,
        uint128 tokenAmountIn,
        uint256 minLpOut
    ) external payable;

    function addLiquidity(
        address pool,
        address registry,
        uint256[] memory amounts,
        uint256 minAmountOut,
        uint8 fromMode,
        uint8 toMode
    ) external payable;

    function addMigratedUnderlying(address unripeToken, uint256 amount) external payable;

    function addUnderlying(address unripeToken, uint256 amount) external payable;

    function addUnderlyingWithRecap(address unripeToken, uint256 amount) external payable;

    function addUnripeToken(
        address unripeToken,
        address underlyingToken,
        bytes32 root
    ) external payable;

    function addWhitelistSelector(address token, bytes4 selector) external;

    function addWhitelistStatus(
        address token,
        bool isWhitelisted,
        bool isWhitelistedLp,
        bool isWhitelistedWell
    ) external;

    function advancedFarm(
        AdvancedFarmCall[] memory data
    ) external payable returns (bytes[] memory results);

    function advancedPipe(
        AdvancedPipeCall[] memory pipes,
        uint256 value
    ) external payable returns (bytes[] memory results);

    function allowancePods(address owner, address spender) external view returns (uint256);

    function applyPenaltyToGrownStalks(
        uint256 penaltyBdv,
        uint256[] memory bdvsRemoved,
        uint256[] memory grownStalks
    ) external view returns (uint256[] memory);

    function approveDeposit(address spender, address token, uint256 amount) external payable;

    function approvePods(address spender, uint256 amount) external payable;

    function approveToken(address spender, address token, uint256 amount) external payable;

    function balanceOf(address account, uint256 depositId) external view returns (uint256 amount);

    function balanceOfBatch(
        address[] memory accounts,
        uint256[] memory depositIds
    ) external view returns (uint256[] memory);

    function balanceOfBatchFertilizer(
        address[] memory accounts,
        uint256[] memory ids
    ) external view returns (Balance[] memory);

    function balanceOfDepositedBdv(
        address account,
        address token
    ) external view returns (uint256 depositedBdv);

    function balanceOfEarnedBeans(address account) external view returns (uint256 beans);

    function balanceOfEarnedStalk(address account) external view returns (uint256);

    function balanceOfFertilized(
        address account,
        uint256[] memory ids
    ) external view returns (uint256 beans);

    function balanceOfFertilizer(
        address account,
        uint256 id
    ) external view returns (Balance memory);

    function balanceOfFinishedGerminatingStalkAndRoots(
        address account
    ) external view returns (uint256 gStalk, uint256 gRoots);

    function balanceOfGerminatingStalk(address account) external view returns (uint256);

    function balanceOfGrownStalk(address account, address token) external view returns (uint256);

    function balanceOfGrownStalkUpToStemsDeployment(
        address account
    ) external view returns (uint256);

    function balanceOfLegacySeeds(address account) external view returns (uint256);

    function balanceOfPenalizedUnderlying(
        address unripeToken,
        address account
    ) external view returns (uint256 underlying);

    function balanceOfPlenty(address account) external view returns (uint256 plenty);

    function getSeedGaugeSetting() external view returns (SeedGaugeSettings memory);

    function getMaxBeanMaxLpGpPerBdvRatio() external view returns (uint256);

    function getMinBeanMaxLpGpPerBdvRatio() external view returns (uint256);

    function getTargetSeasonsToCatchUp() external view returns (uint256);

    function getDeltaPodDemandUpperBound() external view returns (uint256);

    function getLpToSupplyRatioLowerBound() external view returns (uint256);

    function getExcessivePriceThreshold() external view returns (uint256);

    function getLpToSupplyRatioUpperBound() external view returns (uint256);

    function getLpToSupplyRatioOptimal() external view returns (uint256);

    function getPodRateLowerBound() external view returns (uint256);

    function getPodRateOptimal() external view returns (uint256);

    function getPodRateUpperBound() external view returns (uint256);

    function getDeltaPodDemandLowerBound() external view returns (uint256);

    function balanceOfRainRoots(address account) external view returns (uint256);

    function balanceOfRoots(address account) external view returns (uint256);

    function balanceOfSeeds(address account) external view returns (uint256);

    function balanceOfSop(address account) external view returns (AccountSeasonOfPlenty memory sop);

    function balanceOfStalk(address account) external view returns (uint256);

    function balanceOfUnderlying(
        address unripeToken,
        address account
    ) external view returns (uint256 underlying);

    function balanceOfUnfertilized(
        address account,
        uint256[] memory ids
    ) external view returns (uint256 beans);

    function balanceOfYoungAndMatureGerminatingStalk(
        address account
    ) external view returns (uint256 matureGerminatingStalk, uint256 youngGerminatingStalk);

    function batchTransferERC1155(
        address token,
        address to,
        uint256[] memory ids,
        uint256[] memory values
    ) external payable;

    function bdv(address token, uint256 amount) external view returns (uint256 _bdv);

    function beanSown() external view returns (uint256);

    function beanToBDV(uint256 amount) external pure returns (uint256);

    function beansPerFertilizer() external view returns (uint128 bpf);

    function beginBarnRaiseMigration(address well) external;

    function calcCaseIdE(int256 deltaB, uint128 endSoil) external;

    function calcCaseIdWithParams(
        uint256 pods,
        uint256 _lastDeltaSoil,
        uint128 beanSown,
        uint128 endSoil,
        int256 deltaB,
        bool raining,
        bool rainRoots,
        bool aboveQ,
        uint256 L2SRState
    ) external;

    function calculateStalkPenalty(
        DeltaBStorage memory dbs,
        uint256 bdvConverted,
        uint256 overallConvertCapacity,
        address inputToken,
        address outputToken
    )
        external
        view
        returns (
            uint256 stalkPenaltyBdv,
            uint256 overallConvertCapacityUsed,
            uint256 inputTokenAmountUsed,
            uint256 outputTokenAmountUsed
        );

    function calculateStemForTokenFromGrownStalk(
        address token,
        uint256 grownStalk,
        uint256 bdvOfDeposit
    ) external view returns (int96 stem, Germinate germ);

    function cancelPodListing(uint256 index) external payable;

    function cancelPodOrder(
        uint24 pricePerPod,
        uint256 maxPlaceInLine,
        uint256 minFillAmount,
        uint8 mode
    ) external payable;
<<<<<<< HEAD

    function captureCurveE() external returns (int256 deltaB);
=======
>>>>>>> 62247cef

    function captureE() external returns (int256 deltaB);

    function captureWellE(address well) external returns (int256 deltaB);

    function chop(
        address unripeToken,
        uint256 amount,
        uint8 fromMode,
        uint8 toMode
    ) external payable returns (uint256);

    function claimFertilized(uint256[] memory ids, uint8 mode) external payable;

    function claimOwnership() external;

    function claimPlenty() external payable;

    function convert(
        bytes memory convertData,
        int96[] memory stems,
        uint256[] memory amounts
    )
        external
        payable
        returns (
            int96 toStem,
            uint256 fromAmount,
            uint256 toAmount,
            uint256 fromBdv,
            uint256 toBdv
        );

    function convertInternalE(
        address tokenIn,
        uint256 amountIn,
        bytes memory convertData
    ) external returns (address toToken, address fromToken, uint256 toAmount, uint256 fromAmount);

    function createFundraiser(address payee, address token, uint256 amount) external payable;

    function createFundraiserE(address fundraiser, address token, uint256 amount) external;

    function createPodListing(
        uint256 index,
        uint256 start,
        uint256 amount,
        uint24 pricePerPod,
        uint256 maxHarvestableIndex,
        uint256 minFillAmount,
        uint8 mode
    ) external payable;

    function createPodOrder(
        uint256 beanAmount,
        uint24 pricePerPod,
        uint256 maxPlaceInLine,
        uint256 minFillAmount,
        uint8 mode
    ) external payable returns (bytes32 id);
<<<<<<< HEAD

    function curveToBDV(uint256 amount) external view returns (uint256);
=======
>>>>>>> 62247cef

    function decreaseDepositAllowance(
        address spender,
        address token,
        uint256 subtractedValue
    ) external returns (bool);

    function decreaseTokenAllowance(
        address spender,
        address token,
        uint256 subtractedValue
    ) external returns (bool);

    function defaultGaugePointFunction(
        uint256 currentGaugePoints,
        uint256 optimalPercentDepositedBdv,
        uint256 percentOfDepositedBdv
    ) external pure returns (uint256 newGaugePoints);

    function deployStemsUpgrade() external;

    function deposit(
        address token,
        uint256 _amount,
        uint8 mode
    ) external payable returns (uint256 amount, uint256 _bdv, int96 stem);

    function depositAllowance(
        address owner,
        address spender,
        address token
    ) external view returns (uint256);

    function depositForConvertE(
        address token,
        uint256 amount,
        uint256 bdv,
        uint256 grownStalk
    ) external;

    function depositPermitDomainSeparator() external view returns (bytes32);

    function depositPermitNonces(address owner) external view returns (uint256);

    function determineReward(
        uint256 initialGasLeft,
        uint256 blocksLate,
        uint256 beanEthPrice
    ) external view returns (uint256);

    function dewhitelistToken(address token) external payable;

    function diamondCut(
        FacetCut[] memory _diamondCut,
        address _init,
        bytes memory _calldata
    ) external;

    function droughtSiloSunrise(uint256 amount) external;

    function droughtSunrise() external;

    function enrootDeposit(address token, int96 stem, uint256 amount) external payable;

    function enrootDeposits(
        address token,
        int96[] memory stems,
        uint256[] memory amounts
    ) external payable;

    function etherPipe(
        PipeCall memory p,
        uint256 value
    ) external payable returns (bytes memory result);

    function evaluatePolynomialIntegrationPiecewise(
        bytes memory f,
        uint256 start,
        uint256 end
    ) external pure returns (uint256);

    function evaluatePolynomialPiecewise(bytes memory f, uint256 x) external pure returns (uint256);

    function exchange(
        address pool,
        address registry,
        address fromToken,
        address toToken,
        uint256 amountIn,
        uint256 minAmountOut,
        uint8 fromMode,
        uint8 toMode
    ) external payable;

    function exchangeUnderlying(
        address pool,
        address fromToken,
        address toToken,
        uint256 amountIn,
        uint256 minAmountOut,
        uint8 fromMode,
        uint8 toMode
    ) external payable;

    function facetAddress(bytes4 _functionSelector) external view returns (address facetAddress_);

    function facetAddresses() external view returns (address[] memory facetAddresses_);

    function facetFunctionSelectors(
        address _facet
    ) external view returns (bytes4[] memory facetFunctionSelectors_);

    function facets() external view returns (Facet[] memory facets_);

    function farm(bytes[] memory data) external payable returns (bytes[] memory results);

    function farmSunrise() external;

    function farmSunrises(uint256 number) external;

    function fastForward(uint32 _s) external;

    function fertilize(uint256 amount) external;

    function fertilizerSunrise(uint256 amount) external;

    function fillPodListing(PodListing memory l, uint256 beanAmount, uint8 mode) external payable;

    function fillPodOrder(
        PodOrder memory o,
        uint256 fieldId,
        uint256 index,
        uint256 start,
        uint256 amount,
        uint8 mode
    ) external payable;

    function findPiecewiseIndex(
        bytes memory breakpoints,
        uint256 value,
        uint256 high
    ) external pure returns (uint256);

    function forceSunrise() external;

    function getAbsBeanToMaxLpRatioChangeFromCaseId(
        uint256 caseId
    ) external view returns (uint80 ml);

    function getAbsTemperatureChangeFromCaseId(uint256 caseId) external view returns (int8 t);

    function getActiveFertilizer() external view returns (uint256);

    function getAllBalance(address account, address token) external view returns (Balance memory b);

    function getAllBalances(
        address account,
        address[] memory tokens
    ) external view returns (Balance[] memory balances);

    function getAmountOut(
        address tokenIn,
        address tokenOut,
        uint256 amountIn
    ) external view returns (uint256 amountOut);

    function getAverageGrownStalkPerBdv() external view returns (uint256);

    function getAverageGrownStalkPerBdvPerSeason() external view returns (uint128);

    function mockUpdateAverageGrownStalkPerBdvPerSeason() external;

    function gaugePointsNoChange(
        uint256 currentGaugePoints,
        uint256,
        uint256
    ) external pure returns (uint256);

    function getBalance(address account, address token) external view returns (uint256 balance);

    function getBalances(
        address account,
        address[] memory tokens
    ) external view returns (uint256[] memory balances);

    function getBarnRaiseToken() external view returns (address);

    function getBarnRaiseWell() external view returns (address);

    function getBeanEthGaugePointsPerBdv() external view returns (uint256);

    function getBeanGaugePointsPerBdv() external view returns (uint256);

    function getBeanToMaxLpGpPerBdvRatio() external view returns (uint256);

    function getBeanToMaxLpGpPerBdvRatioScaled() external view returns (uint256);

    function getCaseData(uint256 caseId) external view returns (bytes32 casesData);

    function getCases() external view returns (bytes32[144] memory cases);

    function getChainlinkEthUsdPrice() external view returns (uint256);

    function getChainlinkTwapEthUsdPrice(uint256 lookback) external view returns (uint256);

    function getChangeFromCaseId(
        uint256 caseId
    ) external view returns (uint32, int8, uint80, int80);

    function getCurrentHumidity() external view returns (uint128 humidity);

    function getDeltaPodDemand() external view returns (uint256);

    function getDeposit(
        address account,
        address token,
        int96 stem
    ) external view returns (uint256, uint256);

    function getDepositId(address token, int96 stem) external pure returns (uint256);

    function getEndBpf() external view returns (uint128 endBpf);

    function getEthUsdPrice() external view returns (uint256);

    function getEthUsdTwap(uint256 lookback) external view returns (uint256);

    function getEvenGerminating(address token) external view returns (uint256, uint256);

    function getExternalBalance(
        address account,
        address token
    ) external view returns (uint256 balance);

    function getExternalBalances(
        address account,
        address[] memory tokens
    ) external view returns (uint256[] memory balances);

    function getFertilizer(uint128 id) external view returns (uint256);

    function getFertilizers() external view returns (Supply[] memory fertilizers);

    function getFirst() external view returns (uint128);

    function getGaugePoints(address token) external view returns (uint256);

    function getGaugePointsPerBdvForToken(address token) external view returns (uint256);

    function getGaugePointsPerBdvForWell(address well) external view returns (uint256);

    function getGerminatingRootsForSeason(uint32 season) external view returns (uint256);

    function getGerminatingStalkAndRootsForSeason(
        uint32 season
    ) external view returns (uint256, uint256);

    function getGerminatingStalkForSeason(uint32 season) external view returns (uint256);

    function getGerminatingTotalDeposited(address token) external view returns (uint256 amount);

    function getGerminatingTotalDepositedBdv(address token) external view returns (uint256 _bdv);

    function getGrownStalkIssuedPerGp() external view returns (uint256);

    function getGrownStalkIssuedPerSeason() external view returns (uint256);

    function getHumidity(uint128 _s) external pure returns (uint128 humidity);

    function getInternalBalance(
        address account,
        address token
    ) external view returns (uint256 balance);

    function getInternalBalances(
        address account,
        address[] memory tokens
    ) external view returns (uint256[] memory balances);

    function getLargestLiqWell() external view returns (address);

    function getLast() external view returns (uint128);

    function getLastMowedStem(
        address account,
        address token
    ) external view returns (int96 lastStem);

    function getLegacySeedsPerToken(address token) external view returns (uint256);

    function getLiquidityToSupplyRatio() external view returns (uint256);

    function getLockedBeans() external view returns (uint256);

    function getLockedBeansUnderlyingUnripeBean() external view returns (uint256);

    function getLockedBeansUnderlyingUnripeLP() external view returns (uint256);

    function getMaxAmountIn(
        address tokenIn,
        address tokenOut
    ) external view returns (uint256 amountIn);

    function getMintFertilizerOut(
        uint256 tokenAmountIn
    ) external view returns (uint256 fertilizerAmountOut);

    function getMowStatus(
        address account,
        address token
    ) external view returns (MowStatus memory mowStatus);

    function getNext(uint128 id) external view returns (uint128);

    function getNextSeasonStart() external view returns (uint256);

    function getOddGerminating(address token) external view returns (uint256, uint256);

    function getPenalizedUnderlying(
        address unripeToken,
        uint256 amount
    ) external view returns (uint256 redeem);

    function getPenalty(address unripeToken) external view returns (uint256 penalty);

    function getPercentPenalty(address unripeToken) external view returns (uint256 penalty);

    function getPodRate() external view returns (uint256);

    function getPoolDeltaBWithoutCap(address well) external view returns (int256 deltaB);

    function getRecapFundedPercent(address unripeToken) external view returns (uint256 percent);

    function getRecapPaidPercent() external view returns (uint256 percent);

    function getRelBeanToMaxLpRatioChangeFromCaseId(uint256 caseId) external view returns (int80 l);

    function getRelTemperatureChangeFromCaseId(uint256 caseId) external view returns (uint32 mt);

    function getSeasonStart() external view returns (uint256);

    function getSeasonStruct() external view returns (Season memory);

    function getSeasonTimestamp() external view returns (uint256);

    function getSeedGauge() external view returns (SeedGauge memory);

    function getSiloTokens() external view returns (address[] memory tokens);

    function getSopWell() external view returns (address);

    function getT() external view returns (uint256);

    function getTotalBdv() external view returns (uint256 totalBdv);

    function getTotalDeposited(address token) external view returns (uint256);

    function getTotalDepositedBdv(address token) external view returns (uint256);

    function getTotalGerminatingAmount(address token) external view returns (uint256);

    function getTotalGerminatingBdv(address token) external view returns (uint256);

    function getTotalGerminatingStalk() external view returns (uint256);

    function getTotalUnderlying(address unripeToken) external view returns (uint256 underlying);

    function getTotalUsdLiquidity() external view returns (uint256 totalLiquidity);

    function getTotalWeightedUsdLiquidity() external view returns (uint256 totalWeightedLiquidity);

    function getTotalWithdrawn(address token) external view returns (uint256);

    function getTwaLiquidityForWell(address well) external view returns (uint256);

    function getUnderlying(
        address unripeToken,
        uint256 amount
    ) external view returns (uint256 underlyingAmount);

    function getUnderlyingPerUnripeToken(
        address unripeToken
    ) external view returns (uint256 underlyingPerToken);

    function getUnderlyingToken(
        address unripeToken
    ) external view returns (address underlyingToken);

    function getUsdPrice(address token) external view returns (uint256);

    function getWeightedTwaLiquidityForWell(address well) external view returns (uint256);

    function getWellConvertCapacity(address well) external view returns (uint256);

    function getOverallConvertCapacity() external view returns (uint256);

    function getWhitelistStatus(
        address token
    ) external view returns (WhitelistStatus memory _whitelistStatuses);

    function getWhitelistStatuses()
        external
        view
        returns (WhitelistStatus[] memory _whitelistStatuses);

    function getWhitelistedLpTokens() external view returns (address[] memory tokens);

    function getWhitelistedTokens() external view returns (address[] memory tokens);

    function getWhitelistedWellLpTokens() external view returns (address[] memory tokens);

    function getWithdrawal(
        address account,
        address token,
        uint32 season
    ) external view returns (uint256);

    function getWstethEthPrice() external view returns (uint256);

    function getWstethEthTwap(uint256 lookback) external view returns (uint256);

    function getWstethUsdPrice() external view returns (uint256);

    function getWstethUsdTwap(uint256 lookback) external view returns (uint256);

    function getYoungAndMatureGerminatingTotalStalk()
        external
        view
        returns (uint256 matureGerminatingStalk, uint256 youngGerminatingStalk);

    function gm(address account, uint8 mode) external payable returns (uint256);

    function grownStalkForDeposit(
        address account,
        address token,
        int96 stem
    ) external view returns (uint256 grownStalk);
    function harvest(uint256 fieldId, uint256[] memory plots, uint8 mode) external payable;
    function harvestableIndex() external view returns (uint256);

    function imageURI(
        address token,
        int96 stem,
        int96 stemTip
    ) external view returns (string memory);

    function increaseDepositAllowance(
        address spender,
        address token,
        uint256 addedValue
    ) external returns (bool);

    function increaseTokenAllowance(
        address spender,
        address token,
        uint256 addedValue
    ) external returns (bool);
    function incrementTotalHarvestableE(uint256 fieldId, uint256 amount) external;
    function incrementTotalPodsE(uint256 fieldId, uint256 amount) external;
    function incrementTotalSoilE(uint128 amount) external;

    function initOracleForAllWhitelistedWells() external;

    function isApprovedForAll(address _owner, address _operator) external view returns (bool);

    function isFertilizing() external view returns (bool);

    function isUnripe(address unripeToken) external view returns (bool unripe);

    function lastDeltaSoil() external view returns (uint256);

    function lastSeasonOfPlenty() external view returns (uint32);

    function lastSowTime() external view returns (uint256);

    function lastUpdate(address account) external view returns (uint32);

    function lightSunrise() external;

    function maxTemperature() external view returns (uint256);

    function maxWeight() external pure returns (uint256);

    function migrationNeeded(address account) external view returns (bool hasMigrated);

    function mintBeans(address to, uint256 amount) external;

    function mintFertilizer(
        uint256 tokenAmountIn,
        uint256 minFertilizerOut,
        uint256 minLPTokensOut
    ) external payable returns (uint256 fertilizerAmountOut);

    function mockBDV(uint256 amount) external pure returns (uint256);

    function mockBDVIncrease(uint256 amount) external pure returns (uint256);

    function mockCalcCaseIdandUpdate(int256 deltaB) external returns (uint256 caseId);

    function mockEndTotalGerminationForToken(address token) external;

    function mockGetMorningTemp(
        uint256 initalTemp,
        uint256 delta
    ) external pure returns (uint256 scaledTemperature);

    function mockGetSeedsPerToken(address token) external pure returns (uint256);

    function mockIncrementGermination(
        address token,
        uint128 amount,
        uint128 bdv,
        uint8 germ
    ) external;

    function mockInitalizeGaugeForToken(
        address token,
        bytes4 gaugePointSelector,
        bytes4 liquidityWeightSelector,
        uint96 gaugePoints,
        uint64 optimalPercentDepositedBdv
    ) external;

    function mockLiquidityWeight() external pure returns (uint256);

    function mockSeasonToStem(address token, uint32 season) external view returns (int96 stem);

    function mockSetAverageGrownStalkPerBdvPerSeason(
        uint128 _averageGrownStalkPerBdvPerSeason
    ) external;

    function mockSetSopWell(address well) external;

    function mockSow(
        uint256 beans,
        uint256 _morningTemperature,
        uint32 maxTemperature,
        bool abovePeg
    ) external returns (uint256 pods);

    function mockStepGauge() external;

    function mockStepSeason() external returns (uint32 season);

    function mockStepSilo(uint256 amount) external;

    function mockUnripeBeanDeposit(uint32 _s, uint256 amount) external;

    function mockUnripeLPDeposit(uint256 t, uint32 _s, uint256 amount, uint256 bdv) external;

    function mockUpdateAverageStalkPerBdvPerSeason() external;

    function mockUpdateLiquidityWeight(
        address token,
        address newLiquidityWeightImplementation,
        bytes1 encodeType,
        bytes4 selector
    ) external;

    function mockWhitelistToken(
        address token,
        bytes4 selector,
        uint16 stalkIssuedPerBdv,
        uint24 stalkEarnedPerSeason
    ) external;

    function mockWhitelistTokenWithGauge(
        address token,
        bytes4 selector,
        uint16 stalkIssuedPerBdv,
        uint24 stalkEarnedPerSeason,
        bytes1 encodeType,
        bytes4 gaugePointSelector,
        bytes4 liquidityWeightSelector,
        uint128 gaugePoints,
        uint64 optimalPercentDepositedBdv
    ) external;

    function mow(address account, address token) external payable;

    function mowAndMigrate(
        address account,
        address[] memory tokens,
        uint32[][] memory seasons,
        uint256[][] memory amounts,
        uint256 stalkDiff,
        uint256 seedsDiff,
        bytes32[] memory proof
    ) external payable;

    function mowAndMigrateNoDeposits(address account) external payable;

    function mowMultiple(address account, address[] memory tokens) external payable;

    function multiPipe(PipeCall[] memory pipes) external payable returns (bytes[] memory results);

    function name() external pure returns (string memory);

    function onERC1155BatchReceived(
        address,
        address,
        uint256[] memory,
        uint256[] memory,
        bytes memory
    ) external pure returns (bytes4);

    function onERC1155Received(
        address,
        address,
        uint256,
        uint256,
        bytes memory
    ) external pure returns (bytes4);

    function overallCappedDeltaB() external view returns (int256 deltaB);

    function overallCurrentDeltaB() external view returns (int256 deltaB);

    function owner() external view returns (address owner_);

    function ownerCandidate() external view returns (address ownerCandidate_);

    function pause() external payable;

    function paused() external view returns (bool);

    function payFertilizer(address account, uint256 amount) external payable;

    function permitDeposit(
        address owner,
        address spender,
        address token,
        uint256 value,
        uint256 deadline,
        uint8 v,
        bytes32 r,
        bytes32 s
    ) external payable;

    function permitDeposits(
        address owner,
        address spender,
        address[] memory tokens,
        uint256[] memory values,
        uint256 deadline,
        uint8 v,
        bytes32 r,
        bytes32 s
    ) external payable;

    function permitERC20(
        address token,
        address owner,
        address spender,
        uint256 value,
        uint256 deadline,
        uint8 v,
        bytes32 r,
        bytes32 s
    ) external payable;

    function permitERC721(
        address token,
        address spender,
        uint256 tokenId,
        uint256 deadline,
        bytes memory sig
    ) external payable;

    function permitToken(
        address owner,
        address spender,
        address token,
        uint256 value,
        uint256 deadline,
        uint8 v,
        bytes32 r,
        bytes32 s
    ) external payable;

    function pick(
        address token,
        uint256 amount,
        bytes32[] memory proof,
        uint8 mode
    ) external payable;

    function picked(address account, address token) external view returns (bool);

    function pipe(PipeCall memory p) external payable returns (bytes memory result);

    function plant() external payable returns (uint256 beans, int96 stem);

    function plentyPerRoot(uint32 _season) external view returns (uint256);

    function plot(address account, uint256 fieldId, uint256 index) external view returns (uint256);

    function pipelineConvert(
        address inputToken,
        int96[] memory stems,
        uint256[] memory amounts,
        address outputToken,
        AdvancedFarmCall[] memory farmCalls
    ) external payable returns (int96[] memory outputStems, uint256[] memory outputAmounts);

    function podIndex() external view returns (uint256);

    function podListing(uint256 index) external view returns (bytes32);

    function podOrder(
        address account,
        uint24 pricePerPod,
        uint256 maxPlaceInLine,
        uint256 minFillAmount
    ) external view returns (uint256);

    function podOrderById(bytes32 id) external view returns (uint256);

    function poolDeltaB(address pool) external view returns (int256);

    function poolCurrentDeltaB(address pool) external view returns (int256 deltaB);

    function rain() external view returns (Rain memory);

    function rainSiloSunrise(uint256 amount) external;

    function rainSunrise() external;

    function rainSunrises(uint256 amount) external;

    function readPipe(PipeCall memory p) external view returns (bytes memory result);

    function reentrancyGuardTest() external;

    function remainingFunding(uint32 id) external view returns (uint256);

    function remainingPods() external view returns (uint256);

    function remainingRecapitalization() external view returns (uint256);

    function removeLiquidity(
        address pool,
        address registry,
        uint256 amountIn,
        uint256[] memory minAmountsOut,
        uint8 fromMode,
        uint8 toMode
    ) external payable;

    function removeLiquidityImbalance(
        address pool,
        address registry,
        uint256[] memory amountsOut,
        uint256 maxAmountIn,
        uint8 fromMode,
        uint8 toMode
    ) external payable;

    function removeLiquidityOneToken(
        address pool,
        address registry,
        address toToken,
        uint256 amountIn,
        uint256 minAmountOut,
        uint8 fromMode,
        uint8 toMode
    ) external payable;

    function removeWhitelistSelector(address token) external;

    function removeWhitelistStatus(address token) external;

    function resetPools(address[] memory pools) external;

    function resetSeasonStart(uint256 amount) external;

    function resetState() external;

    function rewardSilo(uint256 amount) external;

    function rewardSunrise(uint256 amount) external;

    function rewardToFertilizerE(uint256 amount) external;

    function ripen(uint256 amount) external;

    function safeBatchTransferFrom(
        address sender,
        address recipient,
        uint256[] memory depositIds,
        uint256[] memory amounts,
        bytes memory
    ) external;

    function safeTransferFrom(
        address sender,
        address recipient,
        uint256 depositId,
        uint256 amount,
        bytes memory
    ) external;

    function season() external view returns (uint32);

    function seasonTime() external view returns (uint32);

    function seasonToStem(address token, uint32 season) external view returns (int96 stem);

    function seedGaugeSunSunrise(int256 deltaB, uint256 caseId) external;

    function setAbovePegE(bool peg) external;

    function setApprovalForAll(address spender, bool approved) external;

    function setBarnRaiseWell(address welll) external;

    function setBeanToMaxLpGpPerBdvRatio(uint128 percent) external;

    function setBeanstalkState(
        uint256 price,
        uint256 podRate,
        uint256 changeInSoilDemand,
        uint256 liquidityToSupplyRatio,
        address targetWell
    ) external returns (int256 deltaB);

    function setChangeInSoilDemand(uint256 changeInSoilDemand) external;

    function setCurrentSeasonE(uint32 _season) external;

    function setFertilizerE(bool fertilizing, uint256 unfertilized) external;

    function setL2SR(uint256 liquidityToSupplyRatio, address targetWell) external;

    function setLastDSoilE(uint128 number) external;

    function setLastSowTimeE(uint32 number) external;

    function setMaxTemp(uint32 t) external;

    function setMaxTempE(uint32 number) external;

    function setMerkleRootE(address unripeToken, bytes32 root) external;

    function setNextSowTimeE(uint32 _time) external;

    function setPenaltyParams(uint256 recapitalized, uint256 fertilized) external;

    function setPodRate(uint256 podRate) external;

    function setPrice(uint256 price, address targetWell) external returns (int256 deltaB);

    function setSoilE(uint256 amount) external;

    function setSunriseBlock(uint256 _block) external;

    function setUsdEthPrice(uint256 price) external;

    function setYieldE(uint256 t) external;

    function siloSunrise(uint256 amount) external;

    function sow(
        uint256 beans,
        uint256 minTemperature,
        uint8 mode
    ) external payable returns (uint256 pods);

    function sowWithMin(
        uint256 beans,
        uint256 minTemperature,
        uint256 minSoil,
        uint8 mode
    ) external payable returns (uint256 pods);

    function stemStartSeason() external view returns (uint16);

    function stemTipForToken(address token) external view returns (int96 _stemTip);

    function stepGauge() external;

    function sunSunrise(int256 deltaB, uint256 caseId) external;

    function sunTemperatureSunrise(int256 deltaB, uint256 caseId, uint32 t) external;

    function sunrise() external payable returns (uint256);

    function sunriseBlock() external view returns (uint32);

    function supportsInterface(bytes4 _interfaceId) external view returns (bool);

    function switchUnderlyingToken(
        address unripeToken,
        address newUnderlyingToken
    ) external payable;

    function symbol() external pure returns (string memory);

    function teleportSunrise(uint32 _s) external;

    function temperature() external view returns (uint256);

    function thisSowTime() external view returns (uint256);

    function time() external view returns (Season memory);

    function tokenAllowance(
        address account,
        address spender,
        address token
    ) external view returns (uint256);

    function tokenPermitDomainSeparator() external view returns (bytes32);

    function tokenPermitNonces(address owner) external view returns (uint256);

    function tokenSettings(address token) external view returns (AssetSettings memory);

    function totalDeltaB() external view returns (int256 deltaB);

    function totalEarnedBeans() external view returns (uint256);

    function totalFertilizedBeans() external view returns (uint256 beans);

    function totalFertilizerBeans() external view returns (uint256 beans);

    function totalFunding(uint32 id) external view returns (uint256);
    function totalHarvestable(uint256 fieldId) external view returns (uint256);
    function totalHarvested(uint256 fieldId) external view returns (uint256);
    function totalMigratedBdv(address token) external view returns (uint256);
    function totalPods(uint256 fieldId) external view returns (uint256);
    function totalRealSoil() external view returns (uint256);

    function totalRoots() external view returns (uint256);

    function totalSeeds() external view returns (uint256);

    function totalSoil() external view returns (uint256);

    function totalSoilAtMorningTemp(
        uint256 morningTemperature
    ) external view returns (uint256 totalSoil);

    function totalStalk() external view returns (uint256);

    function totalUnfertilizedBeans() external view returns (uint256 beans);
    function leftoverBeans() external view returns (uint256);
    function totalUnharvestable(uint256 fieldId) external view returns (uint256);
    function isHarvesting(uint256 fieldId) external view returns (bool);
    function transferDeposit(
        address sender,
        address recipient,
        address token,
        int96 stem,
        uint256 amount
    ) external payable returns (uint256 _bdv);

    function transferDeposits(
        address sender,
        address recipient,
        address token,
        int96[] memory stem,
        uint256[] memory amounts
    ) external payable returns (uint256[] memory bdvs);

    function transferERC1155(address token, address to, uint256 id, uint256 value) external payable;

    function transferERC721(address token, address to, uint256 id) external payable;

    function transferInternalTokenFrom(
        address token,
        address sender,
        address recipient,
        uint256 amount,
        uint8 toMode
    ) external payable;

    function transferOwnership(address _newOwner) external;

    function transferPlot(
        address sender,
        address recipient,
        uint256 id,
        uint256 start,
        uint256 end
    ) external payable;

    function transferToken(
        address token,
        address recipient,
        uint256 amount,
        uint8 fromMode,
        uint8 toMode
    ) external payable;

    function unpause() external payable;

    function unripeBeanToBDV(uint256 amount) external view returns (uint256);

    function unripeLPToBDV(uint256 amount) external view returns (uint256);

    function unwrapEth(uint256 amount, uint8 mode) external payable;

    function updateGaugeForToken(
        address token,
        bytes4 gaugePointSelector,
        bytes4 liquidityWeightSelector,
        uint64 optimalPercentDepositedBdv
    ) external payable;

    function updateStalkPerBdvPerSeasonForToken(
        address token,
        uint32 stalkEarnedPerSeason
    ) external payable;

    function updateStemScaleSeason(uint16 season) external;

    function updateStems() external;

    function updateWhitelistStatus(
        address token,
        bool isWhitelisted,
        bool isWhitelistedLp,
        bool isWhitelistedWell
    ) external;

    function upgradeStems() external;

    function setShipmentRoutes(ShipmentRoute[] calldata shipmentRoutes) external;

    function addField() external;

    function fieldCount() external view returns (uint256);

    function setActiveField(uint256 fieldId, uint32 temperature) external;

    function uri(uint256 depositId) external view returns (string memory);

    function weather() external view returns (Weather memory);

    function wellBdv(address token, uint256 amount) external view returns (uint256);

    function wellOracleSnapshot(address well) external view returns (bytes memory snapshot);

    function whitelistToken(
        address token,
        bytes4 selector,
        uint32 stalkIssuedPerBdv,
        uint32 stalkEarnedPerSeason,
        bytes4 gaugePointSelector,
        bytes4 liquidityWeightSelector,
        uint128 gaugePoints,
        uint64 optimalPercentDepositedBdv
    ) external payable;

    function whitelistTokenWithEncodeType(
        address token,
        bytes4 selector,
        uint32 stalkIssuedPerBdv,
        uint32 stalkEarnedPerSeason,
        bytes1 encodeType,
        bytes4 gaugePointSelector,
        bytes4 liquidityWeightSelector,
        uint128 gaugePoints,
        uint64 optimalPercentDepositedBdv
    ) external payable;

    function whitelistTokenWithExternalImplementation(
        address token,
        bytes4 selector,
        uint32 stalkIssuedPerBdv,
        uint32 stalkEarnedPerSeason,
        bytes1 encodeType,
        uint128 gaugePoints,
        uint64 optimalPercentDepositedBdv,
        Implementation memory oracleImplementation,
        Implementation memory gaugePointImplementation,
        Implementation memory liquidityWeightImplementation
    ) external payable;

    function withdrawDeposit(
        address token,
        int96 stem,
        uint256 amount,
        uint8 mode
    ) external payable;

    function withdrawDeposits(
        address token,
        int96[] memory stems,
        uint256[] memory amounts,
        uint8 mode
    ) external payable;

    function withdrawForConvertE(
        address token,
        int96[] memory stems,
        uint256[] memory amounts,
        uint256 maxTokens
    ) external;

    function woohoo() external pure returns (uint256);

    function wrapEth(uint256 amount, uint8 mode) external payable;

    function yield() external view returns (uint32);
}<|MERGE_RESOLUTION|>--- conflicted
+++ resolved
@@ -5,7 +5,6 @@
 pragma abicoder v2;
 
 interface IMockFBeanstalk {
-<<<<<<< HEAD
     struct SeedGaugeSettings {
         uint256 maxBeanMaxLpGpPerBdvRatio;
         uint256 minBeanMaxLpGpPerBdvRatio;
@@ -19,12 +18,12 @@
         uint256 lpToSupplyRatioOptimal;
         uint256 lpToSupplyRatioLowerBound;
         uint256 excessivePriceThreshold;
-=======
+    }
+
     enum Germinate {
         ODD,
         EVEN,
         NOT_GERMINATING
->>>>>>> 62247cef
     }
 
     struct AccountSeasonOfPlenty {
@@ -623,11 +622,6 @@
         uint256 minFillAmount,
         uint8 mode
     ) external payable;
-<<<<<<< HEAD
-
-    function captureCurveE() external returns (int256 deltaB);
-=======
->>>>>>> 62247cef
 
     function captureE() external returns (int256 deltaB);
 
@@ -688,11 +682,6 @@
         uint256 minFillAmount,
         uint8 mode
     ) external payable returns (bytes32 id);
-<<<<<<< HEAD
-
-    function curveToBDV(uint256 amount) external view returns (uint256);
-=======
->>>>>>> 62247cef
 
     function decreaseDepositAllowance(
         address spender,
