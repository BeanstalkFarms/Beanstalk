/*
 SPDX-License-Identifier: MIT
*/

pragma solidity ^0.7.6;
pragma experimental ABIEncoderV2;

import {AppStorage} from "../AppStorage.sol";
import {IERC165} from "../../interfaces/IERC165.sol";
import {IDiamondCut} from "../../interfaces/IDiamondCut.sol";
import {IDiamondLoupe} from "../../interfaces/IDiamondLoupe.sol";
import {IERC173} from "../../interfaces/IERC173.sol";
import {LibDiamond} from "../../libraries/LibDiamond.sol";
import {LibMarket} from "../../libraries/LibMarket.sol";
import "../../C.sol";
import "../../interfaces/IBean.sol";
import "../../interfaces/IWETH.sol";
import "@uniswap/v2-core/contracts/interfaces/IUniswapV2Pair.sol";
import "@uniswap/v2-core/contracts/interfaces/IUniswapV2Factory.sol";
import "@uniswap/v2-periphery/contracts/interfaces/IUniswapV2Router02.sol";
import "../../Bean.sol";
import "../../mocks/MockToken.sol";

/**
 * @author Publius
 * @title Init Diamond initializes the Beanstalk Diamond.
**/
contract InitDiamond {

    event Incentivization(address indexed account, uint256 beans);

    AppStorage internal s;

    address private constant UNISWAP_FACTORY = address(0x5C69bEe701ef814a2B6a3EDD4B1652CB9cc5aA6f);
    address private constant UNISWAP_ROUTER = address(0x7a250d5630B4cF539739dF2C5dAcb4c659F2488D);
    address private constant PEG_PAIR = address(0xB4e16d0168e52d35CaCD2c6185b44281Ec28C9Dc);

    function init() external {
        LibDiamond.DiamondStorage storage ds = LibDiamond.diamondStorage();

        ds.supportedInterfaces[type(IERC165).interfaceId] = true;
        ds.supportedInterfaces[type(IDiamondCut).interfaceId] = true;
        ds.supportedInterfaces[type(IDiamondLoupe).interfaceId] = true;
        ds.supportedInterfaces[type(IERC173).interfaceId] = true;

        s.c.bean = address(new Bean());
        s.c.weth = IUniswapV2Router02(UNISWAP_ROUTER).WETH();
        s.c.pair = address(IUniswapV2Factory(UNISWAP_FACTORY).createPair(s.c.bean, s.c.weth));
        s.c.pegPair = PEG_PAIR;

        IBean(s.c.bean).approve(UNISWAP_ROUTER, uint256(-1));
        IUniswapV2Pair(s.c.pair).approve(UNISWAP_ROUTER, uint256(-1));
        IWETH(s.c.weth).approve(UNISWAP_ROUTER, uint256(-1));

        s.cases = [int8(3),1,0,0,-1,-3,-3,0,3,1,0,0,-1,-3,-3,0,3,3,1,0,0,0,-1,0,3,3,1,0,1,0,-1,0];
        s.w.yield = 1;

        s.season.current = 1;
        s.season.withdrawSeasons = 25;
        s.season.period = C.getSeasonPeriod();
        s.season.timestamp = block.timestamp;
        s.season.start = s.season.period > 0 ?
            (block.timestamp / s.season.period) * s.season.period :
            block.timestamp;

        s.index = (IUniswapV2Pair(s.c.pair).token0() == s.c.bean) ? 0 : 1;
        LibMarket.initMarket(s.c.bean, s.c.weth, UNISWAP_ROUTER);

        IBean(s.c.bean).mint(msg.sender, C.getAdvanceIncentive());
        emit Incentivization(msg.sender, C.getAdvanceIncentive());

        s.ss[s.c.pair].selector = bytes4(keccak256("uniswapLPtoBDV(address,uint256)")); 
        s.ss[s.c.pair].seeds = 4;
<<<<<<< HEAD
        s.ss[s.c.pair].stalk = 10000;

        s.ss[s.c.bean].seeds = 2;
        s.ss[s.c.bean].stalk = 10000;
=======
        s.ss[s.c.pair].stalk = 10000;    

        s.bean3Curve = address(0x3a70DfA7d2262988064A2D051dd47521E43c9BdD);
>>>>>>> 9aee4dea
    }
}<|MERGE_RESOLUTION|>--- conflicted
+++ resolved
@@ -71,15 +71,11 @@
 
         s.ss[s.c.pair].selector = bytes4(keccak256("uniswapLPtoBDV(address,uint256)")); 
         s.ss[s.c.pair].seeds = 4;
-<<<<<<< HEAD
         s.ss[s.c.pair].stalk = 10000;
 
         s.ss[s.c.bean].seeds = 2;
         s.ss[s.c.bean].stalk = 10000;
-=======
-        s.ss[s.c.pair].stalk = 10000;    
 
         s.bean3Curve = address(0x3a70DfA7d2262988064A2D051dd47521E43c9BdD);
->>>>>>> 9aee4dea
     }
 }