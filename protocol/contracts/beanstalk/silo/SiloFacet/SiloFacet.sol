/*
 * SPDX-License-Identifier: MIT
 */

pragma solidity =0.7.6;
pragma abicoder v2;

import "./TokenSilo.sol";
import {LibTractor} from "contracts/libraries/LibTractor.sol";
import "contracts/libraries/Token/LibTransfer.sol";
import "contracts/libraries/Silo/LibSiloPermit.sol";
import {Invariable} from "contracts/beanstalk/Invariable.sol";

/**
 * @title SiloFacet
 * @author Publius, Brean, Pizzaman1337
 * @notice SiloFacet is the entry point for all Silo functionality.
 * 
 * SiloFacet           public functions for modifying an account's Silo.
 * ↖ TokenSilo         accounting & storage for Deposits, Withdrawals, allowances
 * ↖ Silo              accounting & storage for Stalk, and Roots.
 * ↖ SiloExit          public view funcs for total balances, account balances 
 *                     & other account state.
 * ↖ ReentrancyGuard   provides reentrancy guard modifier and access to {C}.
 *
 * 
 */
contract SiloFacet is Invariable, TokenSilo {
    using SafeMath for uint256;
    using LibSafeMath32 for uint32;

    //////////////////////// DEPOSIT ////////////////////////

    /** 
     * @notice Deposits an ERC20 into the Silo.
     * @dev farmer is issued stalk and seeds based on token (i.e non-whitelisted tokens do not get any)
     * @param token address of ERC20
     * @param amount tokens to be transferred
     * @param mode source of funds (INTERNAL, EXTERNAL, EXTERNAL_INTERNAL, INTERNAL_TOLERANT)
     * @dev Depositing should:
     * 
     *  1. Transfer `amount` of `token` from `account` to Beanstalk.
     *  2. Calculate the current Bean Denominated Value (BDV) for `amount` of `token`.
     *  3. Create or update a Deposit entry for `account` in the current Season.
     *  4. Mint Stalk to `account`.
     *  5. Emit an `AddDeposit` event.
     * 
     */
    function deposit(
        address token,
        uint256 _amount,
        LibTransfer.From mode
    ) 
        external
        payable
        fundsSafu noSupplyChange
        nonReentrant
        mowSender(token)
        returns (uint256 amount, uint256 _bdv, int96 stem)
    {
        amount = LibTransfer.receiveToken(
            IERC20(token),
            _amount,
            LibTractor._user(),
            mode
        );
        (_bdv, stem) = _deposit(LibTractor._user(), token, amount);
    }

    //////////////////////// WITHDRAW ////////////////////////

    /** 
     * @notice Withdraws an ERC20 Deposit from the Silo.
     * @param token Address of the whitelisted ERC20 token to Withdraw.
     * @param stem The stem to Withdraw from.
     * @param amount Amount of `token` to Withdraw.
     *
     * @dev When Withdrawing a Deposit, the user must burn all of the Stalk
     * associated with it, including:
     *
     * - base Stalk, received based on the BDV of the Deposit.
     * - Grown Stalk, grown from BDV and stalkEarnedPerSeason while the deposit was held in the Silo.
     *
     * Note that the Grown Stalk associated with a Deposit is a function of the 
     * delta between the current Season and the Season in which a Deposit was made.
     * 
     * Typically, a Farmer wants to withdraw more recent Deposits first, since
     * these require less Stalk to be burned. This functionality is the default
     * provided by the Beanstalk SDK, but is NOT provided at the contract level.
     * 
     */
    function withdrawDeposit(
        address token,
        int96 stem,
        uint256 amount,
        LibTransfer.To mode
<<<<<<< HEAD
    ) external payable fundsSafu noSupplyChange mowSender(token) nonReentrant {
        _withdrawDeposit(msg.sender, token, stem, amount);
        LibTransfer.sendToken(IERC20(token), amount, msg.sender, mode);
=======
    ) external payable mowSender(token) nonReentrant {
        _withdrawDeposit(LibTractor._user(), token, stem, amount);
        LibTransfer.sendToken(IERC20(token), amount, LibTractor._user(), mode);
>>>>>>> 752450d0
    }

    /** 
     * @notice Claims ERC20s from multiple Withdrawals.
     * @param token Address of the whitelisted ERC20 token to Withdraw.
     * @param stems stems to Withdraw from.
     * @param amounts Amounts of `token` to Withdraw from corresponding `stems`.
     * 
     * deposits.
     * @dev Clients should factor in gas costs when withdrawing from multiple
     * 
     * For example, if a user wants to withdraw X Beans, it may be preferable to
     * withdraw from 1 older Deposit, rather than from multiple recent Deposits,
     * if the difference in stems is minimal to save on gas.
     */

    function withdrawDeposits(
        address token,
        int96[] calldata stems,
        uint256[] calldata amounts,
        LibTransfer.To mode
<<<<<<< HEAD
    ) external payable fundsSafu noSupplyChange mowSender(token) nonReentrant {
        uint256 amount = _withdrawDeposits(msg.sender, token, stems, amounts);
        LibTransfer.sendToken(IERC20(token), amount, msg.sender, mode);
=======
    ) external payable mowSender(token) nonReentrant {
        uint256 amount = _withdrawDeposits(LibTractor._user(), token, stems, amounts);
        LibTransfer.sendToken(IERC20(token), amount, LibTractor._user(), mode);
>>>>>>> 752450d0
    }


    //////////////////////// TRANSFER ////////////////////////

    /** 
     * @notice Transfer a single Deposit.
     * @param sender Current owner of Deposit.
     * @param recipient Destination account of Deposit.
     * @param token Address of the whitelisted ERC20 token to Transfer.
     * @param stem stem of Deposit from which to Transfer.
     * @param amount Amount of `token` to Transfer.
     * @return _bdv The BDV included in this transfer, now owned by `recipient`.
     *
     * @dev An allowance is required if sender != user
     * 
     * The {mowSender} modifier is not used here because _both_ the `sender` and
     * `recipient` need their Silo updated, since both accounts experience a
     * change in deposited BDV. See {Silo-_mow}.
     */
    function transferDeposit(
        address sender,
        address recipient,
        address token,
        int96 stem,
        uint256 amount
<<<<<<< HEAD
    ) public payable fundsSafu noNetFlow noSupplyChange nonReentrant returns (uint256 _bdv) {
        if (sender != msg.sender) {
            LibSiloPermit._spendDepositAllowance(sender, msg.sender, token, amount);
=======
    ) public payable nonReentrant returns (uint256 _bdv) {
        if (sender != LibTractor._user()) {
            LibSiloPermit._spendDepositAllowance(sender, LibTractor._user(), token, amount);
>>>>>>> 752450d0
        }
        LibSilo._mow(sender, token);
        // Need to update the recipient's Silo as well.
        LibSilo._mow(recipient, token);
        _bdv = _transferDeposit(sender, recipient, token, stem, amount);
    }

    /** 
     * @notice Transfers multiple Deposits.
     * @param sender Source of Deposit.
     * @param recipient Destination of Deposit.
     * @param token Address of the whitelisted ERC20 token to Transfer.
     * @param stem stem of Deposit to Transfer. 
     * @param amounts Amounts of `token` to Transfer from corresponding `stem`.
     * @return bdvs Array of BDV transferred from each Season, now owned by `recipient`.
     *
     * @dev An allowance is required if sender != user. There must be enough allowance
     * to transfer all of the requested Deposits, otherwise the transaction should revert.
     * 
     * The {mowSender} modifier is not used here because _both_ the `sender` and
     * `recipient` need their Silo updated, since both accounts experience a
     * change in Seeds. See {Silo-_mow}.
     */
    function transferDeposits(
        address sender,
        address recipient,
        address token,
        int96[] calldata stem,
        uint256[] calldata amounts
    ) public payable fundsSafu noNetFlow noSupplyChange nonReentrant returns (uint256[] memory bdvs) {
        require(amounts.length > 0, "Silo: amounts array is empty");
        uint256 totalAmount;
        for (uint256 i = 0; i < amounts.length; ++i) {
            require(amounts[i] > 0, "Silo: amount in array is 0");
            totalAmount = totalAmount.add(amounts[i]);
        }

        // Tractor operator does not use allowance.
        if (sender != LibTractor._user()) {
            LibSiloPermit._spendDepositAllowance(sender, LibTractor._user(), token, totalAmount);
        }
       
        LibSilo._mow(sender, token);
        // Need to update the recipient's Silo as well.
        LibSilo._mow(recipient, token);
        bdvs = _transferDeposits(sender, recipient, token, stem, amounts);
    }

    

    /**
     * @notice Transfer a single Deposit, conforming to the ERC1155 standard.
     * @param sender Source of Deposit.
     * @param recipient Destination of Deposit.
     * @param depositId ID of Deposit to Transfer.
     * @param amount Amount of `token` to Transfer.
     * 
     * @dev the depositID is the token address and stem of a deposit, 
     * concatinated into a single uint256.
     * 
     */
    function safeTransferFrom(
        address sender, 
        address recipient, 
        uint256 depositId, 
        uint256 amount,
        bytes calldata
    ) external fundsSafu noNetFlow noSupplyChange {
        require(recipient != address(0), "ERC1155: transfer to the zero address");
        // allowance requirements are checked in transferDeposit
        (address token, int96 cumulativeGrownStalkPerBDV) = 
            LibBytes.unpackAddressAndStem(depositId);
        transferDeposit(
            sender, 
            recipient,
            token, 
            cumulativeGrownStalkPerBDV, 
            amount
        );
    }

    /**
     * @notice Transfer a multiple Deposits, conforming to the ERC1155 standard.
     * @param sender Source of Deposit.
     * @param recipient Destination of Deposit.
     * @param depositIds list of ID of deposits to Transfer.
     * @param amounts list of amounts of `token` to Transfer.
     * 
     * @dev {transferDeposits} can be used to transfer multiple deposits, but only 
     * if they are all of the same token. Since the ERC1155 standard requires the abilty
     * to transfer any set of depositIDs, the {transferDeposits} function cannot be used here.
     */
    function safeBatchTransferFrom(
        address sender, 
        address recipient, 
        uint256[] calldata depositIds, 
        uint256[] calldata amounts, 
        bytes calldata
    ) external fundsSafu noNetFlow noSupplyChange {
        require(
            depositIds.length == amounts.length,
            "Silo: depositIDs and amounts arrays must be the same length"
        );
        require(recipient != address(0), "ERC1155: transfer to the zero address");
        // allowance requirements are checked in transferDeposit
        address token;
        int96 stem;
        for(uint i; i < depositIds.length; ++i) {
            (token, stem) = 
                LibBytes.unpackAddressAndStem(depositIds[i]);
            transferDeposit(
                sender, 
                recipient,
                token, 
                stem, 
                amounts[i]
            );
        }
    }

    //////////////////////// YIELD DISTRUBUTION ////////////////////////

    /**
     * @notice Claim Grown Stalk for `account`.
     * @dev See {Silo-_mow}.
     */
    function mow(address account, address token) external payable fundsSafu noNetFlow noSupplyChange {
        LibSilo._mow(account, token);
    }

    //function to mow multiple tokens given an address
    function mowMultiple(address account, address[] calldata tokens) external payable fundsSafu noNetFlow noSupplyChange {
        for (uint256 i; i < tokens.length; ++i) {
            LibSilo._mow(account, tokens[i]);
        }
    }

    /**
     * @notice Claim Earned Beans and their associated Stalk and Plantable Seeds for
     * user.
     *
     * The Stalk associated with Earned Beans is commonly called "Earned Stalk".
     * Earned Stalk DOES contribute towards the Farmer's Stalk when earned beans is issued.
     *
     * The Seeds associated with Earned Beans are commonly called "Plantable
     * Seeds". The word "Plantable" is used to highlight that these Seeds aren't
     * yet earning the Farmer new Stalk. In other words, Seeds do NOT automatically
     * compound; they must first be Planted with {plant}.
     *
     * In practice, when Seeds are Planted, all Earned Beans are Deposited in
     * the current Season.
     */
<<<<<<< HEAD
    function plant() external payable fundsSafu noNetFlow noSupplyChange returns (uint256 beans, int96 stem) {
        return _plant(msg.sender);
=======
    function plant() external payable returns (uint256 beans, int96 stem) {
        return _plant(LibTractor._user());
>>>>>>> 752450d0
    }

    /**
     * @notice Claim rewards from a Flood (Was Season of Plenty)
     */
<<<<<<< HEAD
    function claimPlenty() external payable fundsSafu noSupplyChange {
        _claimPlenty(msg.sender);
=======
    function claimPlenty() external payable {
        _claimPlenty(LibTractor._user());
>>>>>>> 752450d0
    }
}<|MERGE_RESOLUTION|>--- conflicted
+++ resolved
@@ -94,15 +94,9 @@
         int96 stem,
         uint256 amount,
         LibTransfer.To mode
-<<<<<<< HEAD
     ) external payable fundsSafu noSupplyChange mowSender(token) nonReentrant {
-        _withdrawDeposit(msg.sender, token, stem, amount);
-        LibTransfer.sendToken(IERC20(token), amount, msg.sender, mode);
-=======
-    ) external payable mowSender(token) nonReentrant {
         _withdrawDeposit(LibTractor._user(), token, stem, amount);
         LibTransfer.sendToken(IERC20(token), amount, LibTractor._user(), mode);
->>>>>>> 752450d0
     }
 
     /** 
@@ -124,15 +118,9 @@
         int96[] calldata stems,
         uint256[] calldata amounts,
         LibTransfer.To mode
-<<<<<<< HEAD
     ) external payable fundsSafu noSupplyChange mowSender(token) nonReentrant {
-        uint256 amount = _withdrawDeposits(msg.sender, token, stems, amounts);
-        LibTransfer.sendToken(IERC20(token), amount, msg.sender, mode);
-=======
-    ) external payable mowSender(token) nonReentrant {
         uint256 amount = _withdrawDeposits(LibTractor._user(), token, stems, amounts);
         LibTransfer.sendToken(IERC20(token), amount, LibTractor._user(), mode);
->>>>>>> 752450d0
     }
 
 
@@ -159,15 +147,9 @@
         address token,
         int96 stem,
         uint256 amount
-<<<<<<< HEAD
     ) public payable fundsSafu noNetFlow noSupplyChange nonReentrant returns (uint256 _bdv) {
-        if (sender != msg.sender) {
-            LibSiloPermit._spendDepositAllowance(sender, msg.sender, token, amount);
-=======
-    ) public payable nonReentrant returns (uint256 _bdv) {
         if (sender != LibTractor._user()) {
             LibSiloPermit._spendDepositAllowance(sender, LibTractor._user(), token, amount);
->>>>>>> 752450d0
         }
         LibSilo._mow(sender, token);
         // Need to update the recipient's Silo as well.
@@ -320,24 +302,14 @@
      * In practice, when Seeds are Planted, all Earned Beans are Deposited in
      * the current Season.
      */
-<<<<<<< HEAD
     function plant() external payable fundsSafu noNetFlow noSupplyChange returns (uint256 beans, int96 stem) {
-        return _plant(msg.sender);
-=======
-    function plant() external payable returns (uint256 beans, int96 stem) {
         return _plant(LibTractor._user());
->>>>>>> 752450d0
     }
 
     /**
      * @notice Claim rewards from a Flood (Was Season of Plenty)
      */
-<<<<<<< HEAD
     function claimPlenty() external payable fundsSafu noSupplyChange {
-        _claimPlenty(msg.sender);
-=======
-    function claimPlenty() external payable {
         _claimPlenty(LibTractor._user());
->>>>>>> 752450d0
     }
 }