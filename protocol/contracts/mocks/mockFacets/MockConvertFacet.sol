/*
 SPDX-License-Identifier: MIT
*/

pragma solidity ^0.7.6;
pragma experimental ABIEncoderV2;

import "../../beanstalk/silo/ConvertFacet.sol";
import {SafeERC20} from "@openzeppelin/contracts/token/ERC20/SafeERC20.sol";
import {LibConvert} from "../../libraries/Convert/LibConvert.sol";

/**
 * @author Publius
 * @title Mock Convert Facet
**/
contract MockConvertFacet is ConvertFacet {

    using SafeMath for uint256;
    using SafeERC20 for IERC20;

    event MockConvert(uint256 stalkRemoved, uint256 bdvRemoved);

    function withdrawForConvertE(
        address token,
        int96[] memory stems,
        uint256[] memory amounts,
        uint256 maxTokens
    ) external {
<<<<<<< HEAD
        (uint256 stalkRemoved, uint256 bdvRemoved, , ) = _withdrawTokens(token, stems, amounts, maxTokens);
=======
        LibSilo._mow(msg.sender, token);
        (uint256 stalkRemoved, uint256 bdvRemoved) = _withdrawTokens(token, stems, amounts, maxTokens);
>>>>>>> 54446e05
        
        
        emit MockConvert(stalkRemoved, bdvRemoved);
    }

    function depositForConvertE(
        address token, 
        uint256 amount, 
        uint256 bdv, 
        uint256 grownStalk
    ) external {
        LibSilo._mow(msg.sender, token);
        _depositTokensForConvert(token, amount, bdv, grownStalk);
    }

    function convertInternalE(
        address tokenIn,
        uint amountIn,
        bytes calldata convertData
    ) external returns (
        address toToken,
        address fromToken,
        uint256 toAmount,
        uint256 fromAmount
    ) {
        IERC20(tokenIn).safeTransferFrom(msg.sender, address(this), amountIn);
        (toToken, fromToken, toAmount, fromAmount) = LibConvert.convert(
            convertData
        );
        IERC20(toToken).safeTransfer(msg.sender, toAmount);
    }
}<|MERGE_RESOLUTION|>--- conflicted
+++ resolved
@@ -26,13 +26,8 @@
         uint256[] memory amounts,
         uint256 maxTokens
     ) external {
-<<<<<<< HEAD
+        LibSilo._mow(msg.sender, token);
         (uint256 stalkRemoved, uint256 bdvRemoved, , ) = _withdrawTokens(token, stems, amounts, maxTokens);
-=======
-        LibSilo._mow(msg.sender, token);
-        (uint256 stalkRemoved, uint256 bdvRemoved) = _withdrawTokens(token, stems, amounts, maxTokens);
->>>>>>> 54446e05
-        
         
         emit MockConvert(stalkRemoved, bdvRemoved);
     }
