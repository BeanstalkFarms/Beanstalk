--- conflicted
+++ resolved
@@ -53,12 +53,6 @@
             else claimLP(c.lpWithdrawals);
         }
         if (c.claimEth) claimEth();
-<<<<<<< HEAD
-
-        if (c.toWallet) IBean(s.c.bean).transfer(msg.sender, beansClaimed);
-        else s.a[msg.sender].wrappedBeans = s.a[msg.sender].wrappedBeans.add(beansClaimed);
-    }
-=======
         
         if (beansClaimed > 0) {
             if (c.toWallet) IBean(s.c.bean).transfer(msg.sender, beansClaimed);
@@ -66,7 +60,6 @@
         }
     }
     
->>>>>>> ac414ed3
     // Claim Beans
 
     function claimBeans(uint32[] calldata withdrawals) public returns (uint256 beansClaimed) {
@@ -133,12 +126,8 @@
         public
         returns (uint256 beans)
     {
-<<<<<<< HEAD
         AppStorage storage s = LibAppStorage.diamondStorage();
         uint256 lpClaimd = _claimToken(s.c.pair, withdrawals);
-=======
-        uint256 lpClaimd = _claimLP(withdrawals);
->>>>>>> ac414ed3
         (beans,) = LibMarket.removeLiquidity(lpClaimd, minBeanAmount, minEthAmount);
     }
 
