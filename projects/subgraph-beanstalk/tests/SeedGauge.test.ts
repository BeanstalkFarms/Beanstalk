--- conflicted
+++ resolved
@@ -32,15 +32,7 @@
 import { loadSilo } from "../src/utils/SiloEntities";
 import { mockBlock } from "../../subgraph-core/tests/event-mocking/Block";
 import { dayFromTimestamp } from "../src/utils/Dates";
-<<<<<<< HEAD
-<<<<<<< HEAD
-import { setSeason } from "./event-mocking/Season";
-=======
 import { setSeason } from "./utils/Season";
->>>>>>> master
-=======
-import { setSeason } from "./utils/Season";
->>>>>>> f76f05a2
 
 const ANVIL_ADDR_1 = "0xf39Fd6e51aad88F6F4ce6aB8827279cffFb92266".toLowerCase();
 
