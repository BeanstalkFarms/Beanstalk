const { expect } = require('chai');
const { deploy } = require('../scripts/deploy.js');
const { getAltBeanstalk, getBean } = require('../utils/contracts.js');
const { BEAN_3_CURVE, ETH_USDC_UNISWAP_V3, BEAN, UNRIPE_BEAN, UNRIPE_LP, BEAN_ETH_WELL, MAX_UINT256 } = require('./utils/constants.js');
const { to6, to18 } = require('./utils/helpers.js');
const { takeSnapshot, revertToSnapshot } = require("./utils/snapshot");
const { deployMockWell, deployMockBeanEthWell } = require('../utils/well.js');
const { advanceTime } = require('../utils/helpers.js');
const { setEthUsdPrice, setEthUsdcPrice, setEthUsdtPrice } = require('../scripts/usdOracle.js');
const ZERO_BYTES = ethers.utils.formatBytes32String('0x0')

let user, user2, owner;

async function setToSecondsAfterHour(seconds = 0) {
    const lastTimestamp = (await ethers.provider.getBlock('latest')).timestamp;
    const hourTimestamp = parseInt(lastTimestamp/3600 + 1) * 3600 + seconds
    await network.provider.send("evm_setNextBlockTimestamp", [hourTimestamp])
}

describe('Season', function () {
    before(async function () {
        [owner, user, user2] = await ethers.getSigners();
        const contracts = await deploy("Test", false, true);
        this.diamond = contracts.beanstalkDiamond;
        beanstalk = await getAltBeanstalk(this.diamond.address)
        
        // add unripe
        this.fertilizer = await ethers.getContractAt('MockFertilizerFacet', this.diamond.address)
        this.unripe = await ethers.getContractAt('MockUnripeFacet', this.diamond.address)
        this.season = await ethers.getContractAt('MockSeasonFacet', this.diamond.address)
        this.unripeBean = await ethers.getContractAt('MockToken', UNRIPE_BEAN)
        this.unripeLP = await ethers.getContractAt('MockToken', UNRIPE_LP)
        this.beanThreeCurve = await ethers.getContractAt('MockMeta3Curve', BEAN_3_CURVE);
        bean = await ethers.getContractAt('MockToken', BEAN)
        await this.unripeLP.mint(user.address, to6('1000'))
        await this.unripeLP.connect(user).approve(this.diamond.address, to6('100000000'))
        await this.unripeBean.mint(user.address, to6('1000'))
        await this.unripeBean.connect(user).approve(this.diamond.address, to6('100000000'))
        await this.fertilizer.setFertilizerE(true, to6('10000'))
        await this.unripe.addUnripeToken(UNRIPE_BEAN, BEAN, ZERO_BYTES);
        await this.unripe.addUnripeToken(UNRIPE_LP, BEAN_ETH_WELL, ZERO_BYTES);


        // add wells
        [this.well, this.wellFunction, this.pump] = await deployMockBeanEthWell()
        await this.well.setReserves([to6('1000000'), to18('1000')])
        await advanceTime(3600)
        await owner.sendTransaction({to: user.address, value: 0});
        await setToSecondsAfterHour(0)
        await owner.sendTransaction({to: user.address, value: 0});
        await beanstalk.connect(user).sunrise();
        await this.well.connect(user).mint(user.address, to18('1000'))

        // init eth/usd oracles
        await setEthUsdPrice('999.998018')
        await setEthUsdcPrice('1000')
        await setEthUsdtPrice('1000')
    })

    beforeEach(async function () {
        snapshotId = await takeSnapshot();
    });
    
    afterEach(async function () {
        await revertToSnapshot(snapshotId);
    });

    describe("previous balance = 0", async function () {
        beforeEach(async function () {
            await this.well.setReserves([to6('0'), to18('0')])
            await advanceTime(3600)
        })
        it('season incentive', async function () {
            await setToSecondsAfterHour(0)
            await beanstalk.connect(owner).sunrise();
            expect(await bean.balanceOf(owner.address)).to.be.equal(to6('100'))
        })
    
        it('30 seconds after season incentive', async function () {
            await setToSecondsAfterHour(30)
            await beanstalk.connect(owner).sunrise();
            expect(await bean.balanceOf(owner.address)).to.be.equal('126973464')
        })
    
        it('300 seconds after season incentive', async function () {
            await setToSecondsAfterHour(300)
            await beanstalk.connect(owner).sunrise();
            expect(await bean.balanceOf(owner.address)).to.be.equal('1978846626')
        })
    
        it('1500 seconds after season incentive', async function () {
            await setToSecondsAfterHour(1500)
            await beanstalk.connect(owner).sunrise();
            expect(await bean.balanceOf(owner.address)).to.be.equal('1978846626')
        })    
    })

    describe("oracle not initialized, previous balance > 0", async function () {
        it('season incentive', async function () {
            this.beanMetapool = await ethers.getContractAt('MockMeta3Curve', BEAN_3_CURVE);
            await this.beanMetapool.set_A_precise('1000');
            await this.beanMetapool.set_virtual_price(ethers.utils.parseEther('1'));
            await this.beanMetapool.connect(user).set_balances([to6('1000'), to18('1000')]);
            await this.beanMetapool.connect(user).set_balances([to6('1000'), to18('1000')]);

            await setToSecondsAfterHour(0)
            await beanstalk.connect(owner).sunrise();
<<<<<<< HEAD
            expect(await bean.balanceOf(owner.address)).to.be.within('15300000', '15500000')
=======
            expect(await bean.balanceOf(owner.address)).to.be.within('10500000', '10600000')
>>>>>>> 2fb32eb2
        })
    })

    describe("oracle initialized", async function () {
        it('season incentive', async function () {
            this.beanMetapool = await ethers.getContractAt('MockMeta3Curve', BEAN_3_CURVE);
            await this.beanMetapool.set_A_precise('1000');
            await this.beanMetapool.set_virtual_price(ethers.utils.parseEther('1'));
            await this.beanMetapool.connect(user).set_balances([to6('1000'), to18('1000')]);
            await this.beanMetapool.connect(user).set_balances([to6('1000'), to18('1000')]);

            await setToSecondsAfterHour(0)
            await beanstalk.connect(user).sunrise();
<<<<<<< HEAD
            await setToSecondsAfterHour(0)
        await beanstalk.connect(owner).sunrise();
            expect(await bean.balanceOf(owner.address)).to.be.within('15300000', '15500000')
=======
            await setToSecondsAfterHour(0)  
            await beanstalk.connect(owner).sunrise();
            expect(await bean.balanceOf(owner.address)).to.be.within('10200000', '10300000')
>>>>>>> 2fb32eb2
        })
    })
})<|MERGE_RESOLUTION|>--- conflicted
+++ resolved
@@ -105,11 +105,7 @@
 
             await setToSecondsAfterHour(0)
             await beanstalk.connect(owner).sunrise();
-<<<<<<< HEAD
             expect(await bean.balanceOf(owner.address)).to.be.within('15300000', '15500000')
-=======
-            expect(await bean.balanceOf(owner.address)).to.be.within('10500000', '10600000')
->>>>>>> 2fb32eb2
         })
     })
 
@@ -123,15 +119,9 @@
 
             await setToSecondsAfterHour(0)
             await beanstalk.connect(user).sunrise();
-<<<<<<< HEAD
             await setToSecondsAfterHour(0)
-        await beanstalk.connect(owner).sunrise();
+            await beanstalk.connect(owner).sunrise();
             expect(await bean.balanceOf(owner.address)).to.be.within('15300000', '15500000')
-=======
-            await setToSecondsAfterHour(0)  
-            await beanstalk.connect(owner).sunrise();
-            expect(await bean.balanceOf(owner.address)).to.be.within('10200000', '10300000')
->>>>>>> 2fb32eb2
         })
     })
 })