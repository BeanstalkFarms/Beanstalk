import React from 'react';
import {
  Box,
  Button,
  Card,
  Chip,
  Divider,
  Grid,
  Link,
  Stack,
  Tooltip,
  Typography,
} from '@mui/material';
import ArrowRightIcon from '@mui/icons-material/ArrowRight';
import { ReportGmailerrorred } from '@mui/icons-material';
import { Link as RouterLink } from 'react-router-dom';
import { useSelector } from 'react-redux';
import { useAccount } from 'wagmi';
import { Pool, Token } from '~/classes';
import { AppState } from '~/state';
import TokenIcon from '~/components/Common/TokenIcon';
import {
  BEAN,
  SEEDS,
  STALK,
  UNRIPE_BEAN,
  UNRIPE_BEAN_WETH,
} from '~/constants/tokens';
import { AddressMap, ONE_BN, ZERO_BN } from '~/constants';
import { displayFullBN, displayTokenAmount } from '~/util/Tokens';
import useBDV from '~/hooks/beanstalk/useBDV';
import {
  BeanstalkPalette,
  FontSize,
  IconSize,
} from '~/components/App/muiTheme';
import Fiat from '~/components/Common/Fiat';
import useGetChainToken from '~/hooks/chain/useGetChainToken';
import useSetting from '~/hooks/app/useSetting';
import Row from '~/components/Common/Row';
import Stat from '~/components/Common/Stat';
import useUnripeUnderlyingMap from '~/hooks/beanstalk/useUnripeUnderlying';
import stalkIcon from '~/img/beanstalk/stalk-icon.svg';
import logo from '~/img/tokens/bean-logo.svg';
import { FC } from '~/types';
import { useIsTokenDeprecated } from '~/hooks/beanstalk/useWhitelist';
import SiloAssetApyChip from './SiloAssetApyChip';
import StatHorizontal from '../Common/StatHorizontal';
import BeanProgressIcon from '../Common/BeanProgressIcon';

/**
 * Display a pseudo-table of Whitelisted Silo Tokens.
 * This table is the entry point to deposit Beans, LP, etc.
 */

const ARROW_CONTAINER_WIDTH = 20;
const TOOLTIP_COMPONENT_PROPS = {
  tooltip: {
    sx: {
      maxWidth: 'none !important',
      // boxShadow: '0px 6px 20px 10px rgba(255,255,255,0.3) !important'
    },
  },
};

const Whitelist: FC<{
  farmerSilo: AppState['_farmer']['silo'];
  config: {
    whitelist: Token[];
    poolsByAddress: AddressMap<Pool>;
  };
}> = ({ farmerSilo, config }) => {
  /// Settings
  const [denomination] = useSetting('denomination');
  const account = useAccount();
  const checkIfDeprecated = useIsTokenDeprecated();

  /// Chain
  const getChainToken = useGetChainToken();
  const Bean = getChainToken(BEAN);
  const urBean = getChainToken(UNRIPE_BEAN);
  const urBeanWeth = getChainToken(UNRIPE_BEAN_WETH);
  const unripeUnderlyingTokens = useUnripeUnderlyingMap();

  /// State
  // const apyQuery = useAPY();
  const getBDV = useBDV();
  const beanstalkSilo = useSelector<AppState, AppState['_beanstalk']['silo']>(
    (state) => state._beanstalk.silo
  );
  const unripeTokens = useSelector<AppState, AppState['_bean']['unripe']>(
    (state) => state._bean.unripe
  );

  return (
    <Card>
      {/* Header */}
      <Box
        display="flex"
        sx={{
          px: 3, // 1 + 2 from Table Body
          pt: '14px', // manually adjusted
          pb: '14px', // manually adjusted
          borderBottomStyle: 'solid',
          borderBottomColor: 'divider',
          borderBottomWidth: 1,
        }}
      >
        <Grid container alignItems="center">
          <Grid item md={2.25} xs={4}>
            <Typography color="text.secondary">Token</Typography>
          </Grid>
          <Grid item md={1.25} xs={0} display={{ xs: 'none', md: 'block' }}>
            <Tooltip title="The amount of Stalk and Seeds earned for each 1 Bean Denominated Value (BDV) Deposited in the Silo.">
              <Typography color="text.secondary">Rewards</Typography>
            </Tooltip>
          </Grid>
          <Grid
            item
            md={2}
            xs={0}
            display={{ xs: 'none', md: 'flex' }}
            justifyContent="center"
          >
            <Tooltip title="Estimated annual Beans earned by a Stalkholder for Depositing an asset.">
              <Chip
                variant="filled"
                color="primary"
                label={
                  <Row gap={0.5}>
                    <TokenIcon token={BEAN[1]} />
                    vAPY 24H
                    <Typography color="white" marginTop={-0.25}>
                      |
                    </Typography>
                    7D
                    <Typography color="white" marginTop={-0.25}>
                      |
                    </Typography>
                    30D
                  </Row>
                }
                onClick={undefined}
                size="small"
              />
            </Tooltip>
          </Grid>
          <Grid
            item
            md={1.25}
            xs={0}
            display={{ xs: 'none', md: 'flex' }}
            justifyContent="center"
          >
            <Tooltip title="Estimated annual growth in Stalk for Depositing an asset.">
              <Typography color="text.primary">
                <TokenIcon
                  token={{ symbol: 'Stalk', logo: stalkIcon } as Token}
                />{' '}
                vAPY
              </Typography>
            </Tooltip>
          </Grid>
          <Grid item md={1} xs={0} display={{ xs: 'none', md: 'block' }}>
            <Tooltip title="Total Value Deposited in the Silo.">
              <Typography color="text.secondary">TVD</Typography>
            </Tooltip>
          </Grid>
          <Grid item md={2.75} xs={0} display={{ xs: 'none', md: 'block' }}>
            <Typography color="text.secondary">Amount Deposited</Typography>
          </Grid>
          <Grid
            item
            md={1.5}
            xs={8}
            sx={{
              textAlign: 'right',
              paddingRight: { xs: 0, md: `${ARROW_CONTAINER_WIDTH}px` },
            }}
          >
            <Tooltip
              title={
                <>
                  The value of your Silo deposits for each whitelisted token,
                  denominated in {denomination === 'bdv' ? 'Beans' : 'USD'}.
                  <br />
                  <Typography
                    color="text.secondary"
                    fontSize={FontSize.sm}
                    fontStyle="italic"
                  >
                    Switch to {denomination === 'bdv' ? 'USD' : 'Beans'}: Option
                    + F
                  </Typography>
                </>
              }
            >
              <Typography color="text.secondary">Value Deposited</Typography>
            </Tooltip>
          </Grid>
        </Grid>
      </Box>
      {/* Rows */}
      <Stack gap={1} p={1}>
        {config.whitelist.map((token) => {
          const deposited = farmerSilo.balances[token.address]?.deposited;
          const isUnripe = token === urBean || token === urBeanWeth;
          const isDeprecated = checkIfDeprecated(token.address);

          // Unripe data
          const underlyingToken = isUnripe
            ? unripeUnderlyingTokens[token.address]
            : null;
          const pctUnderlyingDeposited = isUnripe
            ? (
                beanstalkSilo.balances[token.address]?.deposited.amount ||
                ZERO_BN
              ).div(unripeTokens[token.address]?.supply || ONE_BN)
            : ONE_BN;

          const wlSx = {
            textAlign: 'left',
            px: 2,
            py: 1.5,
            borderColor: 'divider',
            borderWidth: '0.5px',
            background: BeanstalkPalette.white,
            '&:hover': {
              borderColor: 'primary.main',
              backgroundColor: 'primary.light',
            },
          };

          const depSx = {
            textAlign: 'left',
            px: 2,
            py: 1.5,
            height: '90px',
            borderColor: '#d2ebfd',
            borderWidth: '0.5px',
            background: BeanstalkPalette.white,
            '&:hover': {
              borderColor: '#dae8f2',
              backgroundColor: 'primary.light',
            },
          };

          return (
            <Box key={`${token.address}-${token.chainId}`}>
              <Button
                component={RouterLink}
                to={`/silo/${token.address}`}
                fullWidth
                variant="outlined"
                color="primary"
                size="large"
                sx={isDeprecated ? depSx : wlSx}
              >
                <Grid container alignItems="center">
                  {/**
                   * Cell: Token
                   */}
                  <Grid
                    item
                    md={isDeprecated ? 6.75 : 2.25}
                    xs={isDeprecated ? 7 : 7}
                  >
                    <Row gap={1}>
                      <Box
                        component="img"
                        src={token.logo}
                        alt={token.name}
                        css={{
                          height: IconSize.medium,
                          display: 'inline',
                          opacity: isDeprecated ? 0.2 : 1,
                        }}
                      />
                      <Typography
                        display="inline"
                        color={isDeprecated ? 'text.tertiary' : 'text.primary'}
                      >
                        {token.name}
                      </Typography>
                    </Row>
                    {isDeprecated && (
                      <Chip
                        icon={<ReportGmailerrorred />}
                        variant="outlined"
                        sx={{
                          border: 'none',
                          color: '#9ca3ad',
                          backgroundColor: '#f2f7fd',
                          marginTop: '5px',
                          padding: '15px 10px',
                        }}
                        size="small"
<<<<<<< HEAD
                        label="Removed from Deposit Whitelist in BIP-42"
=======
                        label="Removed from Deposit Whitelist in BIP-45"
>>>>>>> 016cff59
                      />
                    )}
                  </Grid>
                  {!isDeprecated && (
                    /**
                     * Cell: Rewards
                     */
                    <Grid
                      item
                      md={1.25}
                      xs={0}
                      display={{ xs: 'none', md: 'block' }}
                    >
                      <Row gap={0.75}>
                        <Tooltip
                          placement="right"
                          title={
                            <>
                              1 {token.symbol} = {displayFullBN(getBDV(token))}{' '}
                              BDV
                            </>
                          }
                        >
                          <Box>
                            <Row gap={0.2}>
                              <TokenIcon
                                token={STALK}
                                css={{ height: '0.8em', marginTop: '-1px' }}
                              />
                              <Typography color="text.primary" mr={0.2}>
                                {token.rewards?.stalk}
                              </Typography>
                              <TokenIcon token={SEEDS} />
                              <Typography color="text.primary">
                                {Math.round(
                                  (token.rewards?.seeds || 0 + Number.EPSILON) *
                                    100
                                ) / 100}
                              </Typography>
                            </Row>
                          </Box>
                        </Tooltip>
                      </Row>
                    </Grid>
                  )}
                  {/**
                   * Cell: Bean APY
                   */}
                  {!isDeprecated && (
                    <Grid
                      item
                      md={2}
                      xs={0}
                      display={{ xs: 'none', md: 'flex' }}
                      justifyContent="center"
                    >
                      <SiloAssetApyChip token={token} metric="bean" />
                    </Grid>
                  )}
                  {/**
                   * Cell: Stalk APY
                   */}
                  {!isDeprecated && (
                    <Grid
                      item
                      md={1.25}
                      xs={0}
                      display={{ xs: 'none', md: 'flex' }}
                      justifyContent="center"
                    >
                      <SiloAssetApyChip token={token} metric="stalk" />
                    </Grid>
                  )}
                  {/**
                   * Cell: TVD
                   */}
                  <Grid
                    item
                    md={1}
                    xs={0}
                    display={{ xs: 'none', md: 'block' }}
                  >
                    <Tooltip
                      placement="right"
                      componentsProps={TOOLTIP_COMPONENT_PROPS}
                      title={
                        isUnripe ? (
                          <Stack gap={0.5}>
                            <Stack
                              direction={{ xs: 'column', md: 'row' }}
                              gap={{ xs: 0, md: 1 }}
                              alignItems="stretch"
                            >
                              <Row display={{ xs: 'none', md: 'flex' }}>=</Row>
                              <Box sx={{ px: 1, py: 0.5, maxWidth: 215 }}>
                                <Stat
                                  title={
                                    <Row gap={0.5}>
                                      <TokenIcon token={underlyingToken!} />{' '}
                                      Ripe {underlyingToken!.symbol}
                                    </Row>
                                  }
                                  gap={0.25}
                                  variant="h4"
                                  amount={
                                    <Fiat
                                      token={underlyingToken!}
                                      amount={
                                        unripeTokens[token.address]
                                          ?.underlying || ZERO_BN
                                      }
                                      chop={false}
                                    />
                                  }
                                  subtitle={`The ${denomination.toUpperCase()} value of the ${
                                    underlyingToken!.symbol
                                  } underlying all ${token.symbol}.`}
                                />
                              </Box>
                              <Row>×</Row>
                              <Box sx={{ px: 1, py: 0.5, maxWidth: 245 }}>
                                <Stat
                                  title="% Deposited"
                                  gap={0.25}
                                  variant="h4"
                                  amount={`${pctUnderlyingDeposited
                                    .times(100)
                                    .toFixed(2)}%`}
                                  subtitle={
                                    <>
                                      The percentage of all {token.symbol} that
                                      is currently Deposited in the Silo.
                                    </>
                                  }
                                />
                              </Box>
                            </Stack>
                            <Divider sx={{ borderColor: 'divider' }} />
                            <Box sx={{ pl: { xs: 0, md: 2.7 } }}>
                              <Typography
                                variant="bodySmall"
                                color="text.tertiary"
                                textAlign="left"
                              >
                                Total Amount Deposited:{' '}
                                {displayFullBN(
                                  beanstalkSilo.balances[token.address]
                                    ?.deposited.amount || ZERO_BN,
                                  token.displayDecimals
                                )}{' '}
                                {token.symbol}
                                <br />
                                Total Supply:{' '}
                                {displayFullBN(
                                  unripeTokens[token.address]?.supply || ZERO_BN
                                )}{' '}
                                {token.symbol}
                                <br />
                              </Typography>
                            </Box>
                          </Stack>
                        ) : (
                          <Stack
                            direction={{ xs: 'column', md: 'row' }}
                            gap={{ xs: 0, md: 1 }}
                            alignItems="stretch"
                          >
                            <Row display={{ xs: 'none', md: 'flex' }}>=</Row>
                            <Box sx={{ px: 1, py: 0.5, maxWidth: 245 }}>
                              <Stat
                                title={
                                  <Row gap={0.5}>
                                    <TokenIcon token={token} /> Total Deposited{' '}
                                    {token.symbol}
                                  </Row>
                                }
                                gap={0.25}
                                variant="h4"
                                amount={displayTokenAmount(
                                  beanstalkSilo.balances[token.address]
                                    ?.deposited.amount || ZERO_BN,
                                  token,
                                  { showName: false }
                                )}
                                subtitle={
                                  <>
                                    The total number of {token.symbol} Deposited
                                    in the Silo.
                                  </>
                                }
                              />
                            </Box>
                            <Row>×</Row>
                            <Box sx={{ px: 1, py: 0.5 }}>
                              <Stat
                                title={`${token.symbol} Price`}
                                gap={0.25}
                                variant="h4"
                                amount={<Fiat token={token} amount={ONE_BN} />}
                                subtitle={`The current price of ${token.symbol}.`}
                              />
                            </Box>
                          </Stack>
                        )
                      }
                    >
                      <Typography
                        display="inline"
                        color={isDeprecated ? 'text.tertiary' : 'text.primary'}
                      >
                        {isUnripe ? (
                          <>
                            <Fiat
                              token={underlyingToken!}
                              amount={pctUnderlyingDeposited.times(
                                unripeTokens[token.address]?.underlying ||
                                  ZERO_BN
                              )}
                              truncate
                              chop={false}
                            />
                            <Typography
                              display="inline"
                              color={BeanstalkPalette.theme.winter.red}
                            >
                              *
                            </Typography>
                          </>
                        ) : (
                          <Fiat
                            token={token}
                            amount={
                              beanstalkSilo.balances[token.address]?.deposited
                                .amount
                            }
                            truncate
                          />
                        )}
                      </Typography>
                    </Tooltip>
                  </Grid>

                  {farmerSilo.error ? (
                    <Grid item md={5}>
                      <Typography color="error.main">
                        {farmerSilo.error}
                      </Typography>
                    </Grid>
                  ) : (
                    <>
                      {/**
                       * Cell: Deposited Amount
                       */}
                      <Grid
                        item
                        md={2.5}
                        xs={0}
                        display={{ xs: 'none', md: 'block' }}
                      >
                        <Typography
                          color={
                            isDeprecated ? 'text.tertiary' : 'text.primary'
                          }
                        >
                          {/* If this is the entry for Bean deposits,
                           * display Earned Beans and Deposited Beans separately.
                           * Internally they are both considered "Deposited". */}
                          <Tooltip
                            placement="right"
                            title={
                              token.equals(Bean) &&
                              farmerSilo.beans.earned.gt(0) ? (
                                <>
                                  {displayFullBN(
                                    deposited?.amount || ZERO_BN,
                                    token.displayDecimals
                                  )}{' '}
                                  Deposited BEAN
                                  <br />
                                  +&nbsp;
                                  <Typography display="inline" color="primary">
                                    {displayFullBN(
                                      farmerSilo.beans.earned || ZERO_BN,
                                      token.displayDecimals
                                    )}
                                  </Typography>{' '}
                                  Earned BEAN
                                  <br />
                                  <Divider
                                    sx={{
                                      my: 0.5,
                                      opacity: 0.7,
                                      borderBottomWidth: 0,
                                      borderColor: 'divider',
                                    }}
                                  />
                                  ={' '}
                                  {displayFullBN(
                                    farmerSilo.beans.earned.plus(
                                      deposited?.amount || ZERO_BN
                                    ),
                                    token.displayDecimals
                                  )}{' '}
                                  BEAN
                                  <br />
                                </>
                              ) : (
                                !token.equals(Bean) &&
                                deposited?.amount.gt(0) && (
                                  <Stack gap={0.5}>
                                    <StatHorizontal label="Current BDV:">
                                      {displayFullBN(
                                        deposited?.amount.multipliedBy(
                                          getBDV(token)
                                        ) || ZERO_BN,
                                        token.displayDecimals
                                      )}
                                    </StatHorizontal>
                                    <StatHorizontal label="Recorded BDV:">
                                      {displayFullBN(
                                        deposited?.bdv || ZERO_BN,
                                        token.displayDecimals
                                      )}
                                    </StatHorizontal>
                                  </Stack>
                                )
                              )
                            }
                          >
                            {/*
                             * There are multiple states here:
                             * - No wallet connected. Show Zero
                             * - Wallet connected, but we haven't even started loading, ie deposited.amount is undefined. Show Loader
                             * - Loading: farmerSilo.loading. Show Loader
                             * - We have data: deposited.amount is defined. Show value
                             */}

                            {farmerSilo.loading ? (
                              <BeanProgressIcon
                                size={10}
                                enabled
                                variant="indeterminate"
                              />
                            ) : deposited?.amount ? (
                              <span>
                                {displayFullBN(
                                  deposited?.amount || ZERO_BN,
                                  token.displayDecimals
                                )}
                                {token.equals(Bean) &&
                                farmerSilo.beans.earned.gt(0) ? (
                                  <Typography
                                    component="span"
                                    color="primary.main"
                                  >
                                    {' + '}
                                    {displayFullBN(
                                      farmerSilo.beans.earned,
                                      token.displayDecimals
                                    )}
                                  </Typography>
                                ) : null}
                                &nbsp;{token.symbol}
                              </span>
                            ) : // Connected and fetcher ran. We must have undefined. Show zero
                            account.isConnected && farmerSilo.ran ? (
                              <>0 {token.symbol}</>
                            ) : // Connected but fetcher hasn't run yet. Show loader preemptively
                            account.isConnected && !farmerSilo.ran ? (
                              <BeanProgressIcon
                                size={10}
                                enabled
                                variant="indeterminate"
                              />
                            ) : // Not connected. Show Zero in the correct denomination.
                            denomination === 'bdv' ? (
                              <>
                                <Box
                                  component="img"
                                  src={logo}
                                  alt="BEAN"
                                  sx={{
                                    height: '1em',
                                    marginRight: '0.25em',
                                    display: 'inline',
                                    position: 'relative',
                                    top: 0,
                                    left: 0,
                                  }}
                                />
                                <span>0</span>
                              </>
                            ) : (
                              <span>$0</span>
                            )}
                          </Tooltip>
                        </Typography>
                      </Grid>

                      {/**
                       * Cell: My Deposits
                       */}
                      <Grid item md={1.75} xs={5}>
                        <Row justifyContent="flex-end">
                          <Tooltip
                            placement="left"
                            componentsProps={TOOLTIP_COMPONENT_PROPS}
                            title={
                              isUnripe ? (
                                <Stack
                                  direction={{ xs: 'column', md: 'row' }}
                                  gap={{ xs: 0, md: 1 }}
                                  alignItems="stretch"
                                >
                                  <Box sx={{ px: 1, py: 0.5 }}>
                                    <Stat
                                      title={
                                        <Row gap={0.5}>
                                          <TokenIcon token={token} />{' '}
                                          {token.symbol}
                                        </Row>
                                      }
                                      gap={0.25}
                                      variant="h4"
                                      amount={displayTokenAmount(
                                        deposited?.amount || ZERO_BN,
                                        token,
                                        { showName: false }
                                      )}
                                      subtitle={
                                        <>
                                          The number of {token.symbol}
                                          <br />
                                          you have Deposited in the Silo.
                                        </>
                                      }
                                    />
                                  </Box>
                                  <Row>×</Row>
                                  <Box sx={{ px: 1, py: 0.5, maxWidth: 215 }}>
                                    <Stat
                                      title="Chop Rate"
                                      gap={0.25}
                                      variant="h4"
                                      amount={`1 - ${(
                                        unripeTokens[token.address]
                                          ?.chopPenalty || ZERO_BN
                                      ).toFixed(4)}%`}
                                      subtitle={
                                        <>
                                          The current penalty for chopping
                                          <br />
                                          {token.symbol} for{' '}
                                          {
                                            unripeUnderlyingTokens[
                                              token.address
                                            ].symbol
                                          }
                                          .{' '}
                                          <Link
                                            href="https://docs.bean.money/almanac/farm/barn#chopping"
                                            target="_blank"
                                            rel="noreferrer"
                                            underline="hover"
                                            onClick={(e) => {
                                              e.stopPropagation();
                                            }}
                                          >
                                            Learn more
                                          </Link>
                                        </>
                                      }
                                    />
                                  </Box>
                                  <Row>×</Row>
                                  <Box sx={{ px: 1, py: 0.5, maxWidth: 215 }}>
                                    <Stat
                                      title={`${
                                        unripeUnderlyingTokens[token.address]
                                      } Price`}
                                      gap={0.25}
                                      variant="h4"
                                      amount={
                                        <Fiat
                                          token={
                                            unripeUnderlyingTokens[
                                              token.address
                                            ]
                                          }
                                          amount={ONE_BN}
                                          chop={false}
                                        />
                                      }
                                      subtitle={`The current price of ${
                                        unripeUnderlyingTokens[token.address]
                                          .symbol
                                      }.`}
                                    />
                                  </Box>
                                  <Stack
                                    display={{ xs: 'none', md: 'flex' }}
                                    alignItems="center"
                                    justifyContent="center"
                                  >
                                    =
                                  </Stack>
                                </Stack>
                              ) : (
                                ''
                              )
                            }
                          >
                            <Typography
                              color={
                                isDeprecated ? 'text.tertiary' : 'text.primary'
                              }
                            >
                              <Row gap={0.3}>
                                {/*
                                 * There are multiple states here:
                                 * - No wallet connected. Show Zero
                                 * - Wallet connected, but we haven't even started loading, ie deposited.amount is undefined. Show Loader
                                 * - Loading: farmerSilo.loading. Show Loader
                                 * - We have data: deposited.amount is defined. Show value
                                 */}
                                {farmerSilo.loading ? (
                                  // Data is loading, show spinner
                                  <BeanProgressIcon
                                    size={10}
                                    enabled
                                    variant="indeterminate"
                                  />
                                ) : (
                                  // Data is not loading. Note: this could be either before it starts loading, or after
                                  <>
                                    {deposited?.amount ? (
                                      <>
                                        <Fiat
                                          token={token}
                                          amount={deposited?.amount}
                                        />
                                        {isUnripe ? (
                                          <Typography
                                            display="inline"
                                            color={
                                              BeanstalkPalette.theme.winter.red
                                            }
                                          >
                                            *
                                          </Typography>
                                        ) : null}
                                      </>
                                    ) : account.isConnected &&
                                      farmerSilo.ran ? (
                                      // Connected, the fetch() ran, but we have no data. (usually we have 0 as a default)
                                      // But in this case we must have undefined or null. Show zero
                                      <Fiat token={token} amount={ZERO_BN} />
                                    ) : account.isConnected &&
                                      !farmerSilo.ran ? (
                                      // Connected but haven't started loading. Show loader anyway
                                      <BeanProgressIcon
                                        size={10}
                                        enabled
                                        variant="indeterminate"
                                      />
                                    ) : // Not connected. Show Zero in the correct denomination.
                                    denomination === 'bdv' ? (
                                      <>
                                        <Box
                                          component="img"
                                          src={logo}
                                          alt="BEAN"
                                          sx={{
                                            height: '1em',
                                            marginRight: '0.25em',
                                            display: 'inline',
                                            position: 'relative',
                                            top: 0,
                                            left: 0,
                                          }}
                                        />
                                        <span>0</span>
                                      </>
                                    ) : (
                                      <span>$0</span>
                                    )}
                                  </>
                                )}
                              </Row>
                            </Typography>
                          </Tooltip>
                          <Stack
                            display={{ xs: 'none', md: 'block' }}
                            sx={{ width: ARROW_CONTAINER_WIDTH }}
                            alignItems="center"
                          >
                            <ArrowRightIcon
                              sx={{ color: 'secondary.main', marginTop: '3px' }}
                            />
                          </Stack>
                        </Row>
                      </Grid>
                    </>
                  )}
                </Grid>
              </Button>
            </Box>
          );
        })}
      </Stack>
    </Card>
  );
};

export default Whitelist;<|MERGE_RESOLUTION|>--- conflicted
+++ resolved
@@ -295,11 +295,7 @@
                           padding: '15px 10px',
                         }}
                         size="small"
-<<<<<<< HEAD
-                        label="Removed from Deposit Whitelist in BIP-42"
-=======
                         label="Removed from Deposit Whitelist in BIP-45"
->>>>>>> 016cff59
                       />
                     )}
                   </Grid>
