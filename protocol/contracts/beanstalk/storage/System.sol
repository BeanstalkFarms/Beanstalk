--- conflicted
+++ resolved
@@ -71,12 +71,9 @@
     SeedGauge seedGauge;
     Rain rain;
     bytes32[128] _buffer_2;
-<<<<<<< HEAD
     mapping(address => Implementation) oracleImplementation;
     SeedGaugeSettings seedGaugeSettings;
-=======
     SeasonOfPlenty sop;
->>>>>>> c634e364
 }
 
 /**
@@ -378,7 +375,6 @@
 }
 
 /**
-<<<<<<< HEAD
  * @notice contains data in order for beanstalk to call a function with a specific selector.
  * @param target The address of the implementation.
  * @param selector The function selector that is used to call on the implementation.
@@ -406,14 +402,15 @@
     uint256 lpToSupplyRatioOptimal;
     uint256 lpToSupplyRatioLowerBound;
     uint256 excessivePriceThreshold;
-=======
+}
+
+/**
  * @param perWellPlenty A mapping from well amount of plenty (flooded tokens) per well
  * @param sops mapping of season to a mapping of wells to plentyPerRoot
  */
 struct SeasonOfPlenty {
     mapping(address => uint256) plentyPerSopToken;
     mapping(uint32 => mapping(address => uint256)) sops;
->>>>>>> c634e364
 }
 
 /**
