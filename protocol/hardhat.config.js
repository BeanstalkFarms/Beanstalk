const path = require("path");
const fs = require("fs");
const glob = require("glob");

require("@nomiclabs/hardhat-waffle");
require("@nomiclabs/hardhat-ethers");
require("hardhat-contract-sizer");
require("hardhat-gas-reporter");
require("solidity-coverage");
require("hardhat-tracer");
require("@openzeppelin/hardhat-upgrades");
require("dotenv").config();
require("@nomiclabs/hardhat-etherscan");

// BIP 39
const { bipSeedGauge } = require("./scripts/bips.js");
//

const { upgradeWithNewFacets } = require("./scripts/diamond");
const {
  impersonateSigner,
  mintUsdc,
  mintBeans,
  getBeanMetapool,
  getUsdc,
  getBean,
  getBeanstalkAdminControls,
  impersonateBeanstalkOwner,
  mintEth,
  getBeanstalk
} = require("./utils");
const {
  EXTERNAL,
  INTERNAL,
  INTERNAL_EXTERNAL,
  INTERNAL_TOLERANT
} = require("./test/utils/balances.js");
const { BEANSTALK, PUBLIUS, BEAN_3_CURVE, BEAN_ETH_WELL } = require("./test/utils/constants.js");
const { to6 } = require("./test/utils/helpers.js");
//const { replant } = require("./replant/replant.js")
const { task } = require("hardhat/config");
const { TASK_COMPILE_SOLIDITY_GET_SOURCE_PATHS } = require("hardhat/builtin-tasks/task-names");
const { bipNewSilo, mockBeanstalkAdmin } = require("./scripts/bips.js");
const { ebip9, ebip10, ebip11, ebip13, ebip14 } = require("./scripts/ebips.js");

//////////////////////// UTILITIES ////////////////////////

function getRemappings() {
  return fs
    .readFileSync("remappings.txt", "utf8")
    .split("\n")
    .filter(Boolean) // remove empty lines
    .map((line) => line.trim().split("="));
}

//////////////////////// TASKS ////////////////////////

task("buyBeans")
  .addParam("amount", "The amount of USDC to buy with")
  .setAction(async (args) => {
    await mintEth(PUBLIUS);
    await mintUsdc(PUBLIUS, args.amount);
    const signer = await impersonateSigner(PUBLIUS);
    await (await getUsdc()).connect(signer).approve(BEAN_3_CURVE, ethers.constants.MaxUint256);
    const txn = await (await getBeanMetapool())
      .connect(signer)
      .exchange_underlying("2", "0", args.amount, "0");
    const result = await txn.wait();
    console.log("Done", result);
  });

task("sellBeans")
  .addParam("amount", "The amount of Beans to sell")
  .setAction(async (args) => {
    await mintBeans(PUBLIUS, args.amount);
    const signer = await impersonateSigner(PUBLIUS);
    await (await getBean()).connect(signer).approve(BEAN_3_CURVE, ethers.constants.MaxUint256);
    await (
      await getBeanMetapool()
    )
      .connect(signer)
      .connect(await impersonateSigner(PUBLIUS))
      .exchange_underlying("0", "2", args.amount, "0");
  });

task("ripen")
  .addParam("amount", "The amount of Pods to ripen")
  .setAction(async (args) => {
    const beanstalkAdmin = await getBeanstalkAdminControls();
    await beanstalkAdmin.ripen(args.amount);
  });

task("fertilize")
  .addParam("amount", "The amount of Beans to fertilize")
  .setAction(async (args) => {
    const beanstalkAdmin = await getBeanstalkAdminControls();
    await beanstalkAdmin.fertilize(args.amount);
  });

task("rewardSilo")
  .addParam("amount", "The amount of Beans to distribute to Silo")
  .setAction(async (args) => {
    const beanstalkAdmin = await getBeanstalkAdminControls();
    await beanstalkAdmin.rewardSilo(args.amount);
  });

task("sunrise", async function () {
  const beanstalkAdmin = await getBeanstalkAdminControls();
  await beanstalkAdmin.forceSunrise();
});

task("sunrise2", async function () {
  const lastTimestamp = (await ethers.provider.getBlock("latest")).timestamp;
  const hourTimestamp = parseInt(lastTimestamp / 3600 + 1) * 3600;
  await network.provider.send("evm_setNextBlockTimestamp", [hourTimestamp]);

  season = await ethers.getContractAt("SeasonFacet", BEANSTALK);
  await season.sunrise();
});

task("getTime", async function () {
  beanstalk = await ethers.getContractAt("SeasonFacet", BEANSTALK);
  console.log("Current time: ", await this.seasonGetter.time());
});

/*task('replant', async () => {
  const account = await impersonateSigner(PUBLIUS)
  await replant(account)
})*/

task("diamondABI", "Generates ABI file for diamond, includes all ABIs of facets", async () => {
  // The path (relative to the root of `protocol` directory) where all modules sit.
  const modulesDir = path.join("contracts", "beanstalk");

  // The list of modules to combine into a single ABI. All facets (and facet dependencies) will be aggregated.
  const modules = ["barn", "diamond", "farm", "field", "market", "silo", "sun", "metadata"];

  // The glob returns the full file path like this:
  // contracts/beanstalk/barn/UnripeFacet.sol
  // We want the "UnripeFacet" part.
  const getFacetName = (file) => {
    return file.split("/").pop().split(".")[0];
  };

  // Load files across all modules
  const paths = [];
  modules.forEach((module) => {
    const filesInModule = fs.readdirSync(path.join(".", modulesDir, module));
    paths.push(...filesInModule.map((f) => [module, f]));
  });

  // Build ABI
  let abi = [];
  modules.forEach((module) => {
    const pattern = path.join(".", modulesDir, module, "**", "*Facet.sol");
    const files = glob.sync(pattern);
    if (module == "silo") {
      // Manually add in libraries that emit events
      files.push("contracts/libraries/LibIncentive.sol")
      files.push("contracts/libraries/Silo/LibWhitelist.sol")
      files.push("contracts/libraries/LibGauge.sol")
      files.push("contracts/libraries/Silo/LibGerminate.sol") 
    }
    files.forEach((file) => {
      const facetName = getFacetName(file);
      const jsonFileName = `${facetName}.json`;
      const jsonFileLoc = path.join(".", "artifacts", file, jsonFileName);

      const json = JSON.parse(fs.readFileSync(jsonFileLoc));

      // Log what's being included
      console.log(`${module}:`.padEnd(10), file);
      json.abi.forEach((item) => console.log(``.padEnd(10), item.type, item.name));
      console.log("");

      abi.push(...json.abi);
    });
  });

  const names = abi.map((a) => a.name);
  fs.writeFileSync(
    "./abi/Beanstalk.json",
    JSON.stringify(
      abi.filter((item, pos) => names.indexOf(item.name) == pos),
      null,
      2
    )
  );

  console.log("ABI written to abi/Beanstalk.json");
});

/**
 * @notice generates mock diamond ABI.
 */
task("mockDiamondABI", "Generates ABI file for mock contracts", async () => {
  
  //////////////////////// FACETS ////////////////////////

  // The path (relative to the root of `protocol` directory) where all modules sit.
  const modulesDir = path.join("contracts", "beanstalk");

  // The list of modules to combine into a single ABI. All facets (and facet dependencies) will be aggregated.
  const modules = ["barn", "diamond", "farm", "field", "market", "silo", "sun", "metadata"];

  // The glob returns the full file path like this:
  // contracts/beanstalk/barn/UnripeFacet.sol
  // We want the "UnripeFacet" part.
  const getFacetName = (file) => {
    return file.split("/").pop().split(".")[0];
  };

  // Load files across all modules
  let paths = [];
  modules.forEach((module) => {
    const filesInModule = fs.readdirSync(path.join(".", modulesDir, module));
    paths.push(...filesInModule.map((f) => [module, f]));
  });

  console.log("Facets:")
  console.log(paths)

  // Build ABI
  let abi = [];
  modules.forEach((module) => {
    const pattern = path.join(".", modulesDir, module, "**", "*Facet.sol");
    const files = glob.sync(pattern);
    if (module == "silo") {
      // Manually add in libraries that emit events
      files.push("contracts/libraries/LibIncentive.sol")
      files.push("contracts/libraries/Silo/LibWhitelist.sol")
      files.push("contracts/libraries/LibGauge.sol")
      files.push("contracts/libraries/Silo/LibGerminate.sol") 
    }
    files.forEach((file) => {
      const facetName = getFacetName(file);
      const jsonFileName = `${facetName}.json`;
      const jsonFileLoc = path.join(".", "artifacts", file, jsonFileName);

      const json = JSON.parse(fs.readFileSync(jsonFileLoc));

      // Log what's being included
      console.log(`${module}:`.padEnd(10), file);
      json.abi.forEach((item) => console.log(``.padEnd(10), item.type, item.name));
      console.log("");

      abi.push(...json.abi);
    });
  });

  let string = "./abi/Beanstalk.json";

  ////////////////////////// MOCK ////////////////////////
  // The path (relative to the root of `protocol` directory) where all modules sit.
  const mockModulesDir = path.join("contracts", "mocks", "mockFacets");

  // Load files across all mock modules.
  const filesInModule = fs.readdirSync(path.join(".", mockModulesDir));
  console.log("Mock Facets:")
  console.log(filesInModule)

  // Build ABI
  filesInModule.forEach((module) => {
    const file = path.join(".", mockModulesDir, module); 
    const facetName = getFacetName(file);
    const jsonFileName = `${facetName}.json`;
    const jsonFileLoc = path.join(".", "artifacts", file, jsonFileName);
    const json = JSON.parse(fs.readFileSync(jsonFileLoc));

    // Log what's being included
    console.log(`${module}:`.padEnd(10), file);
    json.abi.forEach((item) => console.log(``.padEnd(10), item.type, item.name));
    console.log("");

    abi.push(...json.abi);
  });

  const names = abi.map((a) => a.name);
  fs.writeFileSync(
    "./abi/MockBeanstalk.json",
    JSON.stringify(
      abi.filter((item, pos) => names.indexOf(item.name) == pos),
      null,
      2
    )
  );
})

task("marketplace", async function () {
  const owner = await impersonateBeanstalkOwner();
  await mintEth(owner.address);
  await upgradeWithNewFacets({
    diamondAddress: BEANSTALK,
    facetNames: ["MarketplaceFacet"],
    bip: false,
    verbose: false,
    account: owner
  });
});

task("bip34", async function () {
  const owner = await impersonateBeanstalkOwner();
  await mintEth(owner.address);
  await upgradeWithNewFacets({
    diamondAddress: BEANSTALK,
    facetNames: [
      "FieldFacet", // Add Morning Auction
      "SeasonFacet", // Add ERC-20 permit function
      "FundraiserFacet" // update fundraiser with new soil spec
      // 'MockAdminFacet' // Add MockAdmin for testing purposes
    ],
    initFacetName: "InitBipSunriseImprovements",
    initArgs: [],
    bip: false,
    verbose: true,
    account: owner
  });
});

task("silov3", async function () {
  await bipNewSilo();
});

task("beanstalkAdmin", async function () {
  await mockBeanstalkAdmin();
});

task("deployBip39", async function () {
  await bipSeedGauge();
});

task("ebip14", async function () {
  await ebip14();
})

task("ebip13", async function () {
  await ebip13();
})

task("ebip11", async function () {
  await ebip11();
});

task("ebip10", async function () {
  await ebip10();
});

task("ebip9", async function () {
  await ebip9();
});

//////////////////////// SUBTASK CONFIGURATION ////////////////////////

// Add a subtask that sets the action for the TASK_COMPILE_SOLIDITY_GET_SOURCE_PATHS task
subtask(TASK_COMPILE_SOLIDITY_GET_SOURCE_PATHS).setAction(async (_, __, runSuper) => {
  // Get the list of source paths that would normally be passed to the Solidity compiler
  var paths = await runSuper();

  // Apply a filter function to exclude paths that contain the string "replant" to ignore replant code
  paths = paths.filter((p) => !p.includes("replant"));
  paths = paths.filter((p) => !p.includes("Root.sol"));
  return paths;
});

//////////////////////// CONFIGURATION ////////////////////////

module.exports = {
  defaultNetwork: "hardhat",
  networks: {
    hardhat: {
      chainId: 1337,
      forking: process.env.FORKING_RPC
        ? {
            url: process.env.FORKING_RPC,
            blockNumber: parseInt(process.env.BLOCK_NUMBER) || undefined
          }
        : undefined,
      allowUnlimitedContractSize: true
    },
    localhost: {
      chainId: 1337,
      url: "http://127.0.0.1:8545/",
      timeout: 100000,
      accounts: "remote"
    },
    mainnet: {
      chainId: 1,
      url: process.env.MAINNET_RPC || "",
      timeout: 100000
    },
    custom: {
      chainId: 133137,
      url: "<CUSTOM_URL>",
      timeout: 100000
    },
    testSiloV3: {
      chainId: 31337,
      url: "https://rpc.vnet.tenderly.co/devnet/silo-v3/3ed19e82-a81c-45e5-9b16-5e385aa74587",
      timeout: 100000
    },
    goerli: {
      chainId: 5,
      url: process.env.GOERLI_RPC || "",
      timeout: 100000
    }
  },
  etherscan: {
    apiKey: process.env.ETHERSCAN_KEY
  },
  solidity: {
    compilers: [
      {
        version: "0.7.6",
        settings: {
          optimizer: {
<<<<<<< HEAD
            enabled: false,
=======
            enabled: true,
>>>>>>> 3e5843a5
            runs: 100
          }
        }
      },
      {
        version: "0.8.17",
        settings: {
          optimizer: {
            enabled: true,
            runs: 1000
          }
        }
      }
    ],
    overrides: {
      "@uniswap/v3-core/contracts/libraries/TickBitmap.sol": {
        version: "0.7.6",
        settings: {}
      }
    }
  },
  gasReporter: {
    enabled: false
  },
  mocha: {
    timeout: 100000000
  },
  paths: {
    sources: "./contracts",
    cache: "./cache"
  }
};<|MERGE_RESOLUTION|>--- conflicted
+++ resolved
@@ -413,11 +413,7 @@
         version: "0.7.6",
         settings: {
           optimizer: {
-<<<<<<< HEAD
-            enabled: false,
-=======
             enabled: true,
->>>>>>> 3e5843a5
             runs: 100
           }
         }
