--- conflicted
+++ resolved
@@ -18,12 +18,7 @@
         uint256 minLpOut
     ) external payable {
         LibDiamond.enforceIsContractOwner();
-<<<<<<< HEAD
         addFertilizer(id, tokenAmountIn, minLpOut);
-=======
-        uint256 fertilizerAmount = _getMintFertilizerOut(tokenAmountIn, LibBarnRaise.getBarnRaiseToken());
-        LibFertilizer.addFertilizer(id, tokenAmountIn, fertilizerAmount, minLpOut);
->>>>>>> 8bd11a21
     }
 
     function setPenaltyParams(uint256 recapitalized, uint256 fertilized) external {
@@ -53,11 +48,7 @@
         LibFertilizer.addFertilizer(seasonAdded, tokenAmountIn, fertilizerAmount, minLpOut);
     }
 
-    function setBarnRaiseWell(address well) external {
-        s.u[C.UNRIPE_LP].underlyingToken = well;
-    }
-
     function setBpf(uint128 bpf) external {
-        s.bpf = bpf;
+        s.sys.fert.bpf = bpf;
     }
 }