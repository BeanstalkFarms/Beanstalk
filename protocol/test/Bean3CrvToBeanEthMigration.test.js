const { expect } = require('chai');
const { takeSnapshot, revertToSnapshot } = require("./utils/snapshot.js");
const { BEAN, FERTILIZER, USDC, BEAN_3_CURVE, THREE_CURVE, UNRIPE_BEAN, UNRIPE_LP, WETH, BEANSTALK, BEAN_ETH_WELL, BCM, STABLE_FACTORY, PUBLIUS } = require('./utils/constants.js');
const { setEthUsdcPrice, setEthUsdChainlinkPrice } = require('../utils/oracle.js');
const { to6, to18 } = require('./utils/helpers.js');
const { bipMigrateUnripeBean3CrvToBeanEth } = require('../scripts/bips.js');
const { getBeanstalk, getBeanstalkAdminControls , getWeth } = require('../utils/contracts.js');
const { impersonateBeanstalkOwner, impersonateSigner } = require('../utils/signer.js');
const { ethers } = require('hardhat');
const { upgradeWithNewFacets } = require("../scripts/diamond");
const { mintEth, mintBeans } = require('../utils/mint.js');
const { ConvertEncoder } = require('./utils/encoder.js');
const { setReserves } = require('../utils/well.js');
const { toBN } = require('../utils/helpers.js');
const { impersonateBean } = require('../scripts/impersonate.js');

let user,user2,owner;
let publius;

let underlyingBefore
let beanEthUnderlying
let snapshotId

// Skipping because this migration already occured.
describe.skip('Bean:3Crv to Bean:Eth Migration', function () {
  before(async function () {

    [user, user2] = await ethers.getSigners()

    try {
      await network.provider.request({
        method: "hardhat_reset",
        params: [
          {
            forking: {
              jsonRpcUrl: process.env.FORKING_RPC,
              blockNumber: 18072000 //a random semi-recent block close to Grown Stalk Per Bdv pre-deployment
            },
          },
        ],
      });
    } catch(error) {
      console.log('forking error in bean3crv -> bean:eth');
      console.log(error);
      return
    }

    publius = await impersonateSigner(PUBLIUS, true)

    owner = await impersonateBeanstalkOwner()
    beanstalk= await getBeanstalk()
    this.well = await ethers.getContractAt('IWell', BEAN_ETH_WELL);
<<<<<<< HEAD
    this.weth = await getWeth();
    this.bean = await ethers.getContractAt('IBean', BEAN)
=======
    this.weth = await ethers.getContractAt('IWETH', WETH)
    bean = await ethers.getContractAt('IBean', BEAN)
>>>>>>> 881af6f6
    this.beanEth = await ethers.getContractAt('IWell', BEAN_ETH_WELL)
    this.beanEthToken = await ethers.getContractAt('IERC20', BEAN_ETH_WELL)
    this.unripeLp = await ethers.getContractAt('IERC20', UNRIPE_LP)
    this.beanMetapool = await ethers.getContractAt('MockMeta3Curve', BEAN_3_CURVE)
    underlyingBefore = await beanstalk.getTotalUnderlying(UNRIPE_LP);

    await bipMigrateUnripeBean3CrvToBeanEth(true, undefined, false)

    // upgrade beanstalk with admin Facet to update stems:
    await mintEth(owner.address);
    await upgradeWithNewFacets({
      diamondAddress: BEANSTALK,
      facetNames: [
        'MockAdminFacet'
      ],
      initArgs: [],
      bip: false,
      verbose: false,
      account: owner
    });
    const beanstalkAdmin = await getBeanstalkAdminControls();
    await beanstalkAdmin.upgradeStems();
    //init tractor

  });

  beforeEach(async function () {
    snapshotId = await takeSnapshot()
  });

  afterEach(async function () {
    await revertToSnapshot(snapshotId)
  });

  describe('Initializes migration', async function () {
    it('Changings underlying token', async function () {
      expect(await beanstalk.getUnderlyingToken(UNRIPE_LP)).to.be.equal(BEAN_ETH_WELL)
    })
  
    it('Removes underlying balance', async function () { 
      expect(await beanstalk.getTotalUnderlying(UNRIPE_LP)).to.be.equal(0)
    })
  
    it('Sends underlying balance to BCM', async function () {
      expect(await beanstalk.getExternalBalance(BCM, BEAN_3_CURVE)).to.be.equal(underlyingBefore)
    })

    describe('Interactions with Unripe fail', async function () {
      it('chop fails', async function () {
        await beanstalk.connect(publius).withdrawDeposit(UNRIPE_LP, '-56836', to6('1'), 1);
        await expect(beanstalk.connect(publius).chop(UNRIPE_LP, to6('1'), 1, 0)).to.be.revertedWith("Chop: no underlying")
      })

      it('deposit fails', async function () {
        await beanstalk.connect(publius).withdrawDeposit(UNRIPE_LP, '-56836', to6('1'), 1);
        await expect(beanstalk.connect(publius).deposit(UNRIPE_LP, to6('1'),  1)).to.be.revertedWith('Silo: No Beans under Token.')
      })

      it('enrootDeposit fails', async function () {
        await expect(beanstalk.connect(publius).enrootDeposit(UNRIPE_LP, '-56836', to6('1'))).to.be.revertedWith('SafeMath: subtraction overflow');
      })

      it('enrootDeposits fails', async function () {
        await expect(beanstalk.connect(publius).enrootDeposits(UNRIPE_LP, ['-56836'], [to6('1')])).to.be.revertedWith('SafeMath: subtraction overflow');
      })

      it('convert Unripe Bean to LP fails', async function () {
        await expect(beanstalk.connect(publius).convert(ConvertEncoder.convertUnripeBeansToLP(to6('200'), '0'), ['-16272000000'], [to6('200')])).to.be.revertedWith('SafeMath: division by zero');
      })

      it('convert Unripe LP to Bean fails', async function () {
        const liquidityRemover = await impersonateSigner('0x7eaE23DD0f0d8289d38653BCE11b92F7807eFB64', true);
        await this.well.connect(liquidityRemover).removeLiquidityOneToken(to18('29'), WETH, '0', liquidityRemover.address, ethers.constants.MaxUint256)
        await expect(beanstalk.connect(publius).convert(ConvertEncoder.convertUnripeLPToBeans(to6('200'), '0'), ['-56836000000'], [to6('200')])).to.be.revertedWith('SafeMath: division by zero');
      })
    })
  })

  describe('Completes Migration', async function () {
    beforeEach(async function () {
      const balance = await this.beanMetapool.balanceOf(owner.address)
      await this.beanMetapool.connect(owner).approve(BEANSTALK, balance)
      await beanstalk.connect(owner).removeLiquidity(
        BEAN_3_CURVE,
        STABLE_FACTORY,
        balance,
        ['0', '0'],
        '0',
        '0'
      )
      const balances = await this.beanEth.getReserves();
      const beans = await bean.balanceOf(owner.address)
      const weth = beans.mul(balances[1]).div(balances[0])
      await this.weth.connect(owner).deposit({value: weth})

      await this.weth.connect(owner).approve(BEAN_ETH_WELL, weth)
      await bean.connect(owner).approve(BEAN_ETH_WELL, beans)

      await this.beanEth.connect(owner).addLiquidity(
        [beans, weth],
        0,
        owner.address,
        ethers.constants.MaxUint256
      );
      beanEthUnderlying = await this.beanEthToken.balanceOf(owner.address)
      await this.beanEthToken.connect(owner).approve(BEANSTALK, beanEthUnderlying)
      await beanstalk.connect(owner).addMigratedUnderlying(UNRIPE_LP, beanEthUnderlying);
    })

    it("successfully adds underlying", async function () {
      expect(await beanstalk.getTotalUnderlying(UNRIPE_LP)).to.be.equal(beanEthUnderlying)
      expect(await beanstalk.getUnderlying(UNRIPE_LP, await this.unripeLp.totalSupply())).to.be.equal(beanEthUnderlying)
    })

    describe('Interactions with Unripe succeed', async function () {
      it('chop succeeds', async function () {
        await beanstalk.connect(publius).withdrawDeposit(UNRIPE_LP, '-56836', to6('1'), 1);
        await beanstalk.connect(publius).chop(UNRIPE_LP, to6('1'), 1, 0);
      })

      it('deposit succeeds', async function () {
        await beanstalk.connect(publius).withdrawDeposit(UNRIPE_LP, '-56836', to6('1'), 1);
        await beanstalk.connect(publius).deposit(UNRIPE_LP, to6('1'),  1);
      })

      it('enrootDeposit succeeds', async function () {
        await beanstalk.connect(publius).enrootDeposit(UNRIPE_LP, '-56836', to6('1'));
      })

      it('enrootDeposits succeeds', async function () {
        await beanstalk.connect(publius).enrootDeposits(UNRIPE_LP, ['-56836'], [to6('1')]);
      })

      it('convert Unripe Bean to LP succeeds', async function () {
        await beanstalk.connect(publius).convert(ConvertEncoder.convertUnripeBeansToLP(to6('200'), '0'), ['-16272000000'], [to6('200')]);
      })

      it('convert Unripe LP to Bean succeeds', async function () {
        await impersonateBean()
        await bean.mint(user.address, to6('100000'))
        await bean.connect(user).approve(BEAN_ETH_WELL, to6('100000'))
        await this.beanEth.connect(user).addLiquidity([to6('100000'), '0'], '0', user.address, ethers.constants.MaxUint256);
        await beanstalk.connect(publius).convert(ConvertEncoder.convertUnripeLPToBeans(to6('200'), '0'), ['-56836000000'], [to6('200')])
      })
    })
  })
})<|MERGE_RESOLUTION|>--- conflicted
+++ resolved
@@ -50,13 +50,8 @@
     owner = await impersonateBeanstalkOwner()
     beanstalk= await getBeanstalk()
     this.well = await ethers.getContractAt('IWell', BEAN_ETH_WELL);
-<<<<<<< HEAD
-    this.weth = await getWeth();
-    this.bean = await ethers.getContractAt('IBean', BEAN)
-=======
     this.weth = await ethers.getContractAt('IWETH', WETH)
     bean = await ethers.getContractAt('IBean', BEAN)
->>>>>>> 881af6f6
     this.beanEth = await ethers.getContractAt('IWell', BEAN_ETH_WELL)
     this.beanEthToken = await ethers.getContractAt('IERC20', BEAN_ETH_WELL)
     this.unripeLp = await ethers.getContractAt('IERC20', UNRIPE_LP)
