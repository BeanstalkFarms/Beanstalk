--- conflicted
+++ resolved
@@ -6,34 +6,31 @@
 import {Strings} from "@openzeppelin/contracts/utils/Strings.sol";
 import {IMockFBeanstalk} from "contracts/interfaces/IMockFBeanstalk.sol";
 import {BeanstalkERC20} from "contracts/tokens/ERC20/BeanstalkERC20.sol";
+import {LibConstant} from "test/foundry/utils/LibConstant.sol";
 
 /**
  * @dev common utilities for forge tests
  */
 contract Utils is Test {
-<<<<<<< HEAD
     IMockFBeanstalk public bs;
-=======
+
     // beanstalk
     address payable constant BEANSTALK =
         payable(address(0xC1E088fC1323b20BCBee9bd1B9fC9546db5624C5));
 
-    address internal constant BEAN = 0xBEA0000029AD1c77D3d5D23Ba2D8893dB9d1Efab;
-    address internal constant UNRIPE_BEAN = 0x1BEA0050E63e05FBb5D8BA2f10cf5800B6224449;
-    address internal constant UNRIPE_LP = 0x1BEA3CcD22F4EBd3d37d731BA31Eeca95713716D;
-    address internal constant L1_WETH = 0xC02aaA39b223FE8D0A0e5C4F27eAD9083C756Cc2;
-    address internal constant WETH = 0x82aF49447D8a07e3bd95BD0d56f35241523fBab1;
-    address internal constant WSTETH = 0x7f39C581F595B53c5cb19bD0b3f8dA6c935E2Ca0;
-    address internal constant USDC = 0xA0b86991c6218b36c1d19D4a2e9Eb0cE3606eB48;
-    address internal constant USDT = 0xdAC17F958D2ee523a2206206994597C13D831ec7;
-    address internal constant WBTC = 0x2260FAC5E5542a773Aa44fBCfeDf7C193bc2C599;
-    address internal constant BEAN_ETH_WELL = 0xBEA0e11282e2bB5893bEcE110cF199501e872bAd;
-    address internal constant BEAN_WSTETH_WELL = 0xBeA0000113B0d182f4064C86B71c315389E4715D;
-    address payable internal constant PIPELINE =
-        payable(0xb1bE000644bD25996b0d9C2F7a6D6BA3954c91B0);
+    address internal constant BEAN = LibConstant.BEAN;
+    address internal constant UNRIPE_BEAN = LibConstant.UNRIPE_BEAN;
+    address internal constant UNRIPE_LP = LibConstant.UNRIPE_LP;
+    address internal constant L1_WETH = LibConstant.L1_WETH;
+    address internal constant WETH = LibConstant.WETH;
+    address internal constant WSTETH = LibConstant.WSTETH;
+    address internal constant USDC = LibConstant.USDC;
+    address internal constant USDT = LibConstant.USDT;
+    address internal constant WBTC = LibConstant.WBTC;
+    address internal constant BEAN_ETH_WELL = LibConstant.BEAN_ETH_WELL;
+    address internal constant BEAN_WSTETH_WELL = LibConstant.BEAN_WSTETH_WELL;
+    address payable internal constant PIPELINE = payable(LibConstant.PIPELINE);
 
-    IMockFBeanstalk bs;
->>>>>>> d938ad76
     address internal deployer;
 
     using Strings for uint256;
