--- conflicted
+++ resolved
@@ -2,10 +2,6 @@
 import { ContractReceipt, ContractTransaction } from 'ethers';
 import toast from 'react-hot-toast';
 import { Box, IconButton, Link, Typography } from '@mui/material';
-<<<<<<< HEAD
-import { useTheme } from '@mui/material/styles';
-=======
->>>>>>> 0fbd2435
 import ClearIcon from '@mui/icons-material/Clear';
 import ContentCopyIcon from '@mui/icons-material/ContentCopy';
 import useChainConstant from '~/hooks/chain/useChainConstant';
@@ -23,10 +19,6 @@
 export function ToastAlert({ desc, hash, msg, rawError, id }: { desc?: string, hash?: string, msg?: string, rawError?: string, id?: any }) {
   const handleClick = useCallback(() => (id !== null ? dismissErrors(id) : dismissErrors()), [id]);
   const chainInfo = useChainConstant(CHAIN_INFO);
-<<<<<<< HEAD
-  const theme = useTheme();
-=======
->>>>>>> 0fbd2435
   return (
     <Box sx={{ width: '100%', display: 'flex', alignItems: 'center', flexDirection: 'row' }}>
       <Typography sx={{ pl: 1, pr: 2, flex: 1, textAlign: 'center' }}>
