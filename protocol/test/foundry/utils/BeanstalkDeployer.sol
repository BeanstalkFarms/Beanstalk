/**
 * SPDX-License-Identifier: MIT
 **/
pragma solidity ^0.8.20;
pragma abicoder v2;

import {Utils, console} from "test/foundry/utils/Utils.sol";

// Diamond setup
import {Diamond} from "contracts/beanstalk/Diamond.sol";
import {IDiamondCut} from "contracts/interfaces/IDiamondCut.sol";
import {MockInitDiamond} from "contracts/mocks/newMockInitDiamond.sol";
import {InitDiamond} from "contracts/beanstalk/init/InitDiamond.sol";
import {DiamondLoupeFacet} from "contracts/beanstalk/diamond/DiamondLoupeFacet.sol";

/// Beanstalk Contracts w/external libraries.
import {UnripeFacet, MockUnripeFacet} from "contracts/mocks/mockFacets/MockUnripeFacet.sol";
import {MockAttackFacet} from "contracts/mocks/mockFacets/MockAttackFacet.sol";
import {MockConvertFacet, ConvertFacet} from "contracts/mocks/mockFacets/MockConvertFacet.sol";
import {MockSeasonFacet, SeasonFacet} from "contracts/mocks/mockFacets/MockSeasonFacet.sol";
import {MockSiloFacet, SiloFacet} from "contracts/mocks/mockFacets/MockSiloFacet.sol";
import {MockPipelineConvertFacet, PipelineConvertFacet} from "contracts/mocks/mockFacets/MockPipelineConvertFacet.sol";
import {SeasonGettersFacet} from "contracts/beanstalk/sun/SeasonFacet/SeasonGettersFacet.sol";

/**
 * @title TestHelper
 * @author Brean
 * @notice Test helper contract for Beanstalk tests.
 */
contract BeanstalkDeployer is Utils {
    // add or remove facets here. Facets here do not have mocks.
    string[] facets = [
        "BDVFacet",
        "FarmFacet",
        "PauseFacet",
        "OwnershipFacet",
        "TokenFacet",
        "TokenSupportFacet",
        "GaugePointFacet",
        "LiquidityWeightFacet",
        "SiloGettersFacet",
        "ConvertGettersFacet",
        "MetadataFacet",
        "SeasonGettersFacet",
        "DepotFacet",
        "MarketplaceFacet",
        "ClaimFacet",
        "OracleFacet",
<<<<<<< HEAD
        "L2ContractMigrationFacet",
        "TransmitOutFacet",
        "TransmitInFacet"
=======
        "L1RecieverFacet"
>>>>>>> 35e81f33
    ];

    // Facets that have a mock counter part should be appended here.
    string[] mockFacets = [
        "FertilizerFacet", // MockFertilizerFacet
        "FieldFacet", // MockFieldFacet
        "WhitelistFacet", // MockWhitelistFacet
        "SiloFacet", // MockSiloFacet
        "UnripeFacet", // MockUnripeFacet
        "ConvertFacet", // MockConvertFacet
        "SeasonFacet", // MockSeasonFacet
        "PipelineConvertFacet" // MockPipelineConvertFacet
    ];
    address[] facetAddresses;

    IDiamondCut.FacetCutAction[] cutActions;

    /**
     * @notice deploys the beanstalk diamond contract.
     * @param mock if true, deploys all mocks and sets the diamond address to the canonical beanstalk address.
     */
    function setupDiamond(
        address payable diamondAddr,
        bool mock,
        bool verbose
    ) public returns (Diamond d) {
        users = createUsers(6);
        deployer = users[0];
        vm.label(deployer, "Deployer");

        // Create cuts.

        // Facets that require external libraries need to be deployed by
        // `address(new Facet())`
        // otherwise, use deployCode() to speed up test compiles.
        for (uint i; i < facets.length; i++) {
            // for facets with external libraries, deploy the facet,
            // rather than deploying using the bytecode.
            string memory facetName = facets[i];
            if (keccak256(abi.encode(facetName)) == keccak256(abi.encode("SeasonGettersFacet"))) {
                facetAddresses.push(address(new SeasonGettersFacet()));
            } else {
                facetAddresses.push(address(deployCode(facetName)));
            }

            cutActions.push(IDiamondCut.FacetCutAction.Add);
        }

        // Deploy mock only facets.
        if (mock) {
            facetAddresses.push(address(new MockAttackFacet()));
            facets.push("MockAttackFacet");
            cutActions.push(IDiamondCut.FacetCutAction.Add);
        }

        for (uint i; i < mockFacets.length; i++) {
            // for facets with external libraries, deploy the facet,
            // rather than deploying using the bytecode.
            string memory facet = mockFacets[i];
            // append "Mock" to the facet name.
            if (mock) facet = string(abi.encodePacked("Mock", facet));
            // Facets with an external library should be placed here.
            bytes32 hashedName = keccak256(abi.encode(mockFacets[i]));
            address facetAddress;
            if (hashedName == keccak256(abi.encode("UnripeFacet"))) {
                if (mock) {
                    facetAddress = address(new MockUnripeFacet());
                } else {
                    facetAddress = address(new UnripeFacet());
                }
            } else if (hashedName == keccak256(abi.encode("ConvertFacet"))) {
                if (mock) {
                    facetAddress = address(new MockConvertFacet());
                } else {
                    facetAddress = address(new ConvertFacet());
                }
            } else if (hashedName == keccak256(abi.encode("SeasonFacet"))) {
                if (mock) {
                    facetAddress = address(new MockSeasonFacet());
                } else {
                    facetAddress = address(new SeasonFacet());
                }
            } else if (hashedName == keccak256(abi.encode("SiloFacet"))) {
                if (mock) {
                    facetAddress = address(new MockSiloFacet());
                } else {
                    facetAddress = address(new SiloFacet());
                }
            } else if (hashedName == keccak256(abi.encode("PipelineConvertFacet"))) {
                if (mock) {
                    facetAddress = address(new MockPipelineConvertFacet());
                } else {
                    facetAddress = address(new PipelineConvertFacet());
                }
            } else {
                facetAddress = address(deployCode(facet));
            }

            facetAddresses.push(facetAddress);

            // append the facet name to the facets array.
            facets.push(facet);

            cutActions.push(IDiamondCut.FacetCutAction.Add);
        }
        IDiamondCut.FacetCut[] memory cut = _multiCut(facets, facetAddresses, cutActions);
        d = deployDiamondAtAddress(deployer, diamondAddr);

        // if mocking, set the diamond address to
        // the canonical beanstalk address.
        address initDiamondAddress;
        if (mock) {
            initDiamondAddress = address(new MockInitDiamond());
        } else {
            initDiamondAddress = address(new InitDiamond());
        }

        vm.prank(deployer);
        IDiamondCut(address(d)).diamondCut(
            cut,
            initDiamondAddress,
            abi.encodeWithSignature("init()")
        );

        if (verbose) console.log("Diamond deployed at: ", address(d));
    }

    /**
     * @notice upgrades a diamond contract with new facets.
     * @param diamondAddress the address of the diamond contract.
     * @param newFacetNames the names of the new facets. Used to generate selectors.
     * @param newFacetAddresses the addresses of the new facets.
     * @param initAddress the address of the init diamond contract.
     * @param selectorsToRemove the selectors to remove.
     * .
     * @dev the hardhat deploy script should be used when deploying to mainnet.
     * This is used in the scope of testing.
     */
    function upgradeWithNewFacets(
        address diamondAddress,
        address diamondOwner,
        string[] memory newFacetNames,
        address[] memory newFacetAddresses,
        IDiamondCut.FacetCutAction[] memory actions,
        address initAddress,
        bytes memory initFunctionCall,
        bytes4[] memory selectorsToRemove
    ) internal {
        vm.startPrank(diamondOwner);

        // create facet cuts
        IDiamondCut.FacetCut[] memory cut = new IDiamondCut.FacetCut[](newFacetNames.length + 1);

        // generate cut for new facets:
        cut = _multiCutWithSelectorRemovals(
            newFacetNames,
            newFacetAddresses,
            actions,
            selectorsToRemove
        );

        // call diamondcut
        IDiamondCut(diamondAddress).diamondCut(cut, initAddress, initFunctionCall);
        vm.stopPrank();
    }

    //////////////////////// Deploy /////////////////////////

    /**
     * @notice deploys a diamond contract at an address.
     */
    function deployDiamondAtAddress(
        address _deployer,
        address payable beanstalkAddress
    ) internal returns (Diamond d) {
        vm.prank(_deployer);
        deployCodeTo("Diamond.sol", abi.encode(_deployer), beanstalkAddress);
        return Diamond(beanstalkAddress);
    }

    /**
     * @notice generates the diamond cut array for multiple facets.
     * @dev optimized such that ffi is only called once.
     */
    function _multiCut(
        string[] memory _facetNames,
        address[] memory _facetAddresses,
        IDiamondCut.FacetCutAction[] memory _actions
    ) internal returns (IDiamondCut.FacetCut[] memory cutArray) {
        cutArray = new IDiamondCut.FacetCut[](_facetNames.length);
        bytes4[][] memory functionSelectorsArray = _generateMultiSelectors(_facetNames);
        for (uint i; i < _facetNames.length; i++) {
            cutArray[i] = IDiamondCut.FacetCut({
                facetAddress: _facetAddresses[i],
                action: _actions[i],
                functionSelectors: functionSelectorsArray[i]
            });
        }
    }

    /**
     * @dev assumes selectors that are removed are grouped by facets.
     */
    function _multiCutWithSelectorRemovals(
        string[] memory _facetNames,
        address[] memory _facetAddresses,
        IDiamondCut.FacetCutAction[] memory actions,
        bytes4[] memory _selectorsToRemove
    ) internal returns (IDiamondCut.FacetCut[] memory cutArray) {
        // get initial cutArray.
        IDiamondCut.FacetCut[] memory initialCutArray = _multiCut(
            _facetNames,
            _facetAddresses,
            actions
        );

        // generate cuts for selectors to remove.
        if (_selectorsToRemove.length != 0) {
            cutArray = new IDiamondCut.FacetCut[](initialCutArray.length + 1);
            cutArray[0] = IDiamondCut.FacetCut(
                address(0),
                IDiamondCut.FacetCutAction.Remove,
                _selectorsToRemove
            );

            for (uint i; i < initialCutArray.length; i++) {
                cutArray[i + 1] = initialCutArray[i];
            }
        } else {
            cutArray = initialCutArray;
        }
    }

    /**
     * @notice generates the selectors for multiple facets.
     * @dev optimized such that ffi is only called once to
     * optimize on compile time.
     */
    function _generateMultiSelectors(
        string[] memory _facetNames
    ) internal returns (bytes4[][] memory selectorsArray) {
        string[] memory cmd = new string[](_facetNames.length + 2);
        cmd[0] = "node";
        cmd[1] = "scripts/genSelectors.js";
        for (uint i = 0; i < _facetNames.length; i++) {
            cmd[i + 2] = _facetNames[i];
        }
        bytes memory res = vm.ffi(cmd);
        selectorsArray = abi.decode(res, (bytes4[][]));
    }
}<|MERGE_RESOLUTION|>--- conflicted
+++ resolved
@@ -46,13 +46,10 @@
         "MarketplaceFacet",
         "ClaimFacet",
         "OracleFacet",
-<<<<<<< HEAD
-        "L2ContractMigrationFacet",
+        "L2MigrationFacet",
         "TransmitOutFacet",
-        "TransmitInFacet"
-=======
+        "TransmitInFacet",
         "L1RecieverFacet"
->>>>>>> 35e81f33
     ];
 
     // Facets that have a mock counter part should be appended here.
