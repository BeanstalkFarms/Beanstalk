{
  "name": "@beanstalk/protocol",
  "version": "2.7.1",
  "description": "Beanstalk is a permissionless fiat stablecoin protocol built on Ethereum.",
  "installConfig": {
    "hoistingLimits": "dependencies"
  },
  "repository": {
    "type": "git",
    "url": "https://github.com/BeanstalkFarms/Beanstalk.git",
    "directory": "protocol"
  },
  "scripts": {
    "compile": "hardhat compile",
    "generate": "echo '\nProtocol Generate' && yarn compile && hardhat diamondABI",
    "test": "hardhat compile && hardhat test --network hardhat",
    "clean": "hardhat clean"
  },
  "author": "",
  "license": "MIT",
  "files": [
    "abi/"
  ],
  "exports": {
    "./abi/*": "./abi/*"
  },
  "devDependencies": {
    "@nomicfoundation/hardhat-network-helpers": "^1.0.7",
    "@nomiclabs/hardhat-ethers": "^2.2.1",
    "@nomiclabs/hardhat-etherscan": "^3.1.2",
    "@nomiclabs/hardhat-waffle": "^2.0.3",
    "@openzeppelin/hardhat-upgrades": "^1.17.0",
    "bignumber": "^1.1.0",
    "chai": "^4.3.4",
    "csvtojson": "^2.0.10",
    "ethereum-waffle": "4.0.10",
    "ethers": "5.7.2",
    "ganache-cli": "^6.12.2",
    "hardhat": "2.14.0",
    "hardhat-contract-sizer": "^2.8.0",
    "hardhat-gas-reporter": "^1.0.4",
    "json-bigint": "^1.0.0",
    "solidity-coverage": "^0.8.2"
  },
  "dependencies": {
<<<<<<< HEAD
    "@beanstalk/wells": "^0.3.1",
=======
    "@ethereum-waffle/chai": "4.0.10",
>>>>>>> 46a2680f
    "@nomicfoundation/hardhat-network-helpers": "^1.0.7",
    "@openzeppelin/contracts": "^3.4.0",
    "@openzeppelin/contracts-upgradeable": "^3.4.0",
    "@openzeppelin/contracts-upgradeable-8": "npm:@openzeppelin/contracts-upgradeable@^4.7.3",
    "@uniswap/v3-core": "^1.0.1",
    "@uniswap/v3-periphery": "^1.4.3",
    "csv-parser": "3.0.0",
    "dotenv": "^10.0.0",
    "eth-gas-reporter": "0.2.25",
    "eth-permit": "^0.2.1",
    "forge-std": "^1.1.2",
    "hardhat-tracer": "^1.1.0-rc.9",
    "keccak256": "^1.0.6",
    "mathjs": "^11.0.1",
    "merkletreejs": "^0.2.31",
    "uniswap": "^0.0.1"
  }
}<|MERGE_RESOLUTION|>--- conflicted
+++ resolved
@@ -43,11 +43,8 @@
     "solidity-coverage": "^0.8.2"
   },
   "dependencies": {
-<<<<<<< HEAD
     "@beanstalk/wells": "^0.3.1",
-=======
     "@ethereum-waffle/chai": "4.0.10",
->>>>>>> 46a2680f
     "@nomicfoundation/hardhat-network-helpers": "^1.0.7",
     "@openzeppelin/contracts": "^3.4.0",
     "@openzeppelin/contracts-upgradeable": "^3.4.0",
