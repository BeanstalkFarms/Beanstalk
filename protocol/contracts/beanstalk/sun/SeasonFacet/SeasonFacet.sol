--- conflicted
+++ resolved
@@ -10,11 +10,8 @@
 import {LibGauge} from "contracts/libraries/LibGauge.sol";
 import {LibWhitelistedTokens} from "contracts/libraries/Silo/LibWhitelistedTokens.sol";
 import {LibGerminate} from "contracts/libraries/Silo/LibGerminate.sol";
-<<<<<<< HEAD
 import {Invariable} from "contracts/beanstalk/Invariable.sol";
-=======
 import {LibTractor} from "contracts/libraries/LibTractor.sol";
->>>>>>> 752450d0
 
 /**
  * @title SeasonFacet
@@ -36,13 +33,8 @@
      * @notice Advances Beanstalk to the next Season, sending reward Beans to the caller's circulating balance.
      * @return reward The number of beans minted to the caller.
      */
-<<<<<<< HEAD
     function sunrise() external payable fundsSafu noNetFlow returns (uint256) {
-        return gm(msg.sender, LibTransfer.To.EXTERNAL);
-=======
-    function sunrise() external payable returns (uint256) {
         return gm(LibTractor._user(), LibTransfer.To.EXTERNAL);
->>>>>>> 752450d0
     }
 
     /**
