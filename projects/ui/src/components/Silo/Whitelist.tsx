import React from 'react';
import {
  Box,
  Button,
  Card,
  Chip,
  Divider,
  Grid,
  Link,
  Stack,
  Tooltip,
  Typography,
} from '@mui/material';
import ArrowRightIcon from '@mui/icons-material/ArrowRight';
import { ReportGmailerrorred } from '@mui/icons-material';
import { Link as RouterLink } from 'react-router-dom';
import { useSelector } from 'react-redux';
import { useAccount } from 'wagmi';
import { Pool, Token } from '~/classes';
import { AppState } from '~/state';
import TokenIcon from '~/components/Common/TokenIcon';
import {
  BEAN,
  SEEDS,
  STALK,
  UNRIPE_BEAN,
  UNRIPE_BEAN_WSTETH,
} from '~/constants/tokens';
import { AddressMap, ONE_BN, ZERO_BN } from '~/constants';
import { displayFullBN, displayTokenAmount } from '~/util/Tokens';
import useBDV from '~/hooks/beanstalk/useBDV';
import {
  BeanstalkPalette,
  FontSize,
  IconSize,
} from '~/components/App/muiTheme';
import Fiat from '~/components/Common/Fiat';
import useGetChainToken from '~/hooks/chain/useGetChainToken';
import useSetting from '~/hooks/app/useSetting';
import Row from '~/components/Common/Row';
import Stat from '~/components/Common/Stat';
import useUnripeUnderlyingMap from '~/hooks/beanstalk/useUnripeUnderlying';
import stalkIcon from '~/img/beanstalk/stalk-icon.svg';
import logo from '~/img/tokens/bean-logo.svg';
import { FC } from '~/types';
import { useIsTokenDeprecated } from '~/hooks/beanstalk/useWhitelist';
import { roundWithDecimals } from '~/util/UI';
import SiloAssetApyChip from './SiloAssetApyChip';
import StatHorizontal from '../Common/StatHorizontal';
import BeanProgressIcon from '../Common/BeanProgressIcon';

/**
 * Display a pseudo-table of Whitelisted Silo Tokens.
 * This table is the entry point to deposit Beans, LP, etc.
 */

const ARROW_CONTAINER_WIDTH = 20;
const TOOLTIP_COMPONENT_PROPS = {
  tooltip: {
    sx: {
      maxWidth: 'none !important',
      // boxShadow: '0px 6px 20px 10px rgba(255,255,255,0.3) !important'
    },
  },
};

const Whitelist: FC<{
  farmerSilo: AppState['_farmer']['silo'];
  config: {
    whitelist: Token[];
    poolsByAddress: AddressMap<Pool>;
  };
}> = ({ farmerSilo, config }) => {
  /// Settings
  const [denomination] = useSetting('denomination');
  const account = useAccount();
  const checkIfDeprecated = useIsTokenDeprecated();

  /// Chain
  const getChainToken = useGetChainToken();
  const Bean = getChainToken(BEAN);
  const urBean = getChainToken(UNRIPE_BEAN);
  const urBeanWstETH = getChainToken(UNRIPE_BEAN_WSTETH);
  const unripeUnderlyingTokens = useUnripeUnderlyingMap();

  /// State
  // const apyQuery = useAPY();
  const getBDV = useBDV();
  const beanstalkSilo = useSelector<AppState, AppState['_beanstalk']['silo']>(
    (state) => state._beanstalk.silo
  );
  const unripeTokens = useSelector<AppState, AppState['_bean']['unripe']>(
    (state) => state._bean.unripe
  );

  return (
    <Card>
      {/* Header */}
      <Box
        display="flex"
        sx={{
          px: 3, // 1 + 2 from Table Body
          pt: '14px', // manually adjusted
          pb: '14px', // manually adjusted
          borderBottomStyle: 'solid',
          borderBottomColor: 'divider',
          borderBottomWidth: 1,
        }}
      >
        <Grid container alignItems="center">
          <Grid item md={2.25} xs={4}>
            <Typography color="text.secondary">Token</Typography>
          </Grid>
          <Grid item md={1} xs={0} display={{ xs: 'none', md: 'block' }}>
            <Tooltip title="The amount of Stalk and Seeds earned for each 1 Bean Denominated Value (BDV) Deposited in the Silo.">
              <Typography color="text.secondary">Rewards</Typography>
            </Tooltip>
          </Grid>
          <Grid
            item
            md={2.25}
            xs={0}
            display={{ xs: 'none', md: 'flex' }}
            justifyContent="center"
          >
            <Tooltip title="Estimated annual Beans earned by a Stalkholder for Depositing an asset.">
              <Chip
                variant="filled"
                color="primary"
                label={
                  <Row gap={0.5}>
                    <TokenIcon token={BEAN[1]} />
                    vAPY 24H
                    <Typography color="white" marginTop={-0.25}>
                      |
                    </Typography>
                    7D
                    <Typography color="white" marginTop={-0.25}>
                      |
                    </Typography>
                    30D
                  </Row>
                }
                onClick={undefined}
                size="small"
              />
            </Tooltip>
          </Grid>
          <Grid
            item
            md={1.25}
            xs={0}
            display={{ xs: 'none', md: 'flex' }}
            justifyContent="center"
          >
            <Tooltip title="Estimated annual growth in Stalk for Depositing an asset.">
              <Typography color="text.primary">
                <TokenIcon
                  token={{ symbol: 'Stalk', logo: stalkIcon } as Token}
                />{' '}
                vAPY
              </Typography>
            </Tooltip>
          </Grid>
          <Grid item md={1} xs={0} display={{ xs: 'none', md: 'block' }}>
            <Tooltip title="Total Value Deposited in the Silo.">
              <Typography color="text.secondary">TVD</Typography>
            </Tooltip>
          </Grid>
          <Grid item md={2.75} xs={0} display={{ xs: 'none', md: 'block' }}>
            <Typography color="text.secondary">Amount Deposited</Typography>
          </Grid>
          <Grid
            item
            md={1.5}
            xs={8}
            sx={{
              textAlign: 'right',
              paddingRight: { xs: 0, md: `${ARROW_CONTAINER_WIDTH}px` },
            }}
          >
            <Tooltip
              title={
                <>
                  The value of your Silo deposits for each whitelisted token,
                  denominated in {denomination === 'bdv' ? 'Beans' : 'USD'}.
                  <br />
                  <Typography
                    color="text.secondary"
                    fontSize={FontSize.sm}
                    fontStyle="italic"
                  >
                    Switch to {denomination === 'bdv' ? 'USD' : 'Beans'}: Option
                    + F
                  </Typography>
                </>
              }
            >
              <Typography color="text.secondary">Value Deposited</Typography>
            </Tooltip>
          </Grid>
        </Grid>
      </Box>
      {/* Rows */}
      <Stack gap={1} p={1}>
        {config.whitelist.map((token) => {
          const deposited = farmerSilo.balances[token.address]?.deposited;
<<<<<<< HEAD
          const isUnripe = token === urBean || token === urBeanWstETH;
=======
          const isUnripe = token === urBean || token === urBeanWeth;
          const isUnripeLP =
            isUnripe && token.address === UNRIPE_BEAN_WETH[1].address;
>>>>>>> 2cebe701
          const isDeprecated = checkIfDeprecated(token.address);

          // Unripe data
          const underlyingToken = isUnripe
            ? unripeUnderlyingTokens[token.address]
            : null;
          const pctUnderlyingDeposited = isUnripe
            ? (
                beanstalkSilo.balances[token.address]?.deposited.amount ||
                ZERO_BN
              ).div(unripeTokens[token.address]?.supply || ONE_BN)
            : ONE_BN;

          const wlSx = {
            textAlign: 'left',
            px: 2,
            py: 1.5,
            borderColor: 'divider',
            borderWidth: '0.5px',
            background: BeanstalkPalette.white,
            '&:hover': {
              borderColor: 'primary.main',
              backgroundColor: 'primary.light',
            },
          };

          const depSx = {
            textAlign: 'left',
            px: 2,
            py: 1.5,
            height: '90px',
            borderColor: '#d2ebfd',
            borderWidth: '0.5px',
            background: BeanstalkPalette.white,
            '&:hover': {
              borderColor: '#dae8f2',
              backgroundColor: 'primary.light',
            },
          };

          return (
            <Box key={`${token.address}-${token.chainId}`}>
              <Button
                component={RouterLink}
                to={`/silo/${token.address}`}
                fullWidth
                variant="outlined"
                color="primary"
                size="large"
                sx={isDeprecated ? depSx : wlSx}
              >
                <Grid container alignItems="center">
                  {/**
                   * Cell: Token
                   */}
                  <Grid
                    item
                    md={isDeprecated ? 6.75 : 2.25}
                    xs={isDeprecated ? 7 : 7}
                  >
                    <Row gap={1}>
                      <Box
                        component="img"
                        src={token.logo}
                        alt={token.name}
                        css={{
                          height: IconSize.medium,
                          display: 'inline',
                          opacity: isDeprecated ? 0.2 : 1,
                        }}
                      />
                      <Typography
                        display="inline"
                        color={isDeprecated ? 'text.tertiary' : 'text.primary'}
                      >
                        {token.name}
                      </Typography>
                    </Row>
                    {isDeprecated && (
                      <Chip
                        icon={<ReportGmailerrorred />}
                        variant="outlined"
                        sx={{
                          border: 'none',
                          color: '#9ca3ad',
                          backgroundColor: '#f2f7fd',
                          marginTop: '5px',
                          padding: '15px 10px',
                        }}
                        size="small"
                        label="Removed from Deposit Whitelist in BIP-45"
                      />
                    )}
                  </Grid>
                  {!isDeprecated && (
                    /**
                     * Cell: Rewards
                     */
                    <Grid
                      item
                      md={1}
                      xs={0}
                      display={{ xs: 'none', md: 'block' }}
                    >
                      <Row gap={0.75}>
                        <Tooltip
                          placement="right"
                          title={
                            <Stack gap={0.25}>
                              1 {token.symbol} = {displayFullBN(getBDV(token))}{' '}
                              BDV
                              <Row gap={0.2}>
                                <TokenIcon
                                  token={STALK}
                                  css={{ height: '0.8em', marginTop: '-1px' }}
                                />
                                <Typography color="text.primary" mr={0.2}>
                                  {token.rewards?.stalk}
                                </Typography>
                                <TokenIcon token={SEEDS} />
                                <Typography color="text.primary">
                                  {token.rewards?.seeds || 0}
                                </Typography>
                              </Row>
                            </Stack>
                          }
                        >
                          <Box>
                            <Row gap={0.2}>
                              <TokenIcon
                                token={STALK}
                                css={{ height: '0.8em', marginTop: '-1px' }}
                              />
                              <Typography color="text.primary" mr={0.2}>
                                {token.rewards?.stalk}
                              </Typography>
                              <TokenIcon token={SEEDS} />
                              <Typography color="text.primary">
                                {roundWithDecimals(token.rewards?.seeds, 3)}
                              </Typography>
                            </Row>
                          </Box>
                        </Tooltip>
                      </Row>
                    </Grid>
                  )}
                  {/**
                   * Cell: Bean APY
                   */}
                  {!isDeprecated && (
                    <Grid
                      item
                      md={2.25}
                      xs={0}
                      display={{ xs: 'none', md: 'flex' }}
                      justifyContent="center"
                    >
                      <SiloAssetApyChip token={token} metric="bean" />
                    </Grid>
                  )}
                  {/**
                   * Cell: Stalk APY
                   */}
                  {!isDeprecated && (
                    <Grid
                      item
                      md={1.25}
                      xs={0}
                      display={{ xs: 'none', md: 'flex' }}
                      justifyContent="center"
                    >
                      <SiloAssetApyChip token={token} metric="stalk" />
                    </Grid>
                  )}
                  {/**
                   * Cell: TVD
                   */}
                  <Grid
                    item
                    md={1}
                    xs={0}
                    display={{ xs: 'none', md: 'block' }}
                  >
                    <Tooltip
                      placement="right"
                      componentsProps={TOOLTIP_COMPONENT_PROPS}
                      title={
                        isUnripe ? (
                          <Stack gap={0.5}>
                            <Stack
                              direction={{ xs: 'column', md: 'row' }}
                              gap={{ xs: 0, md: 1 }}
                              alignItems="stretch"
                            >
                              <Row display={{ xs: 'none', md: 'flex' }}>=</Row>
                              <Box sx={{ px: 1, py: 0.5, maxWidth: 215 }}>
                                <Stat
                                  title={
                                    <Row gap={0.5}>
                                      <TokenIcon token={underlyingToken!} />{' '}
                                      Ripe {underlyingToken!.symbol}
                                    </Row>
                                  }
                                  gap={0.25}
                                  variant="h4"
                                  amount={
                                    <Fiat
                                      token={underlyingToken!}
                                      amount={
                                        unripeTokens[token.address]
                                          ?.underlying || ZERO_BN
                                      }
                                      chop={false}
                                    />
                                  }
                                  subtitle={`The ${denomination.toUpperCase()} value of the ${
                                    underlyingToken!.symbol
                                  } underlying all ${token.symbol}.`}
                                />
                              </Box>
                              <Row>×</Row>
                              <Box sx={{ px: 1, py: 0.5, maxWidth: 245 }}>
                                <Stat
                                  title="% Deposited"
                                  gap={0.25}
                                  variant="h4"
                                  amount={`${pctUnderlyingDeposited
                                    .times(100)
                                    .toFixed(2)}%`}
                                  subtitle={
                                    <>
                                      The percentage of all {token.symbol} that
                                      is currently Deposited in the Silo.
                                    </>
                                  }
                                />
                              </Box>
                            </Stack>
                            <Divider sx={{ borderColor: 'divider' }} />
                            <Box sx={{ pl: { xs: 0, md: 2.7 } }}>
                              <Typography
                                variant="bodySmall"
                                color="text.tertiary"
                                textAlign="left"
                              >
                                Total Amount Deposited:{' '}
                                {displayFullBN(
                                  beanstalkSilo.balances[token.address]
                                    ?.deposited.amount || ZERO_BN,
                                  token.displayDecimals
                                )}{' '}
                                {token.symbol}
                                <br />
                                Total Supply:{' '}
                                {displayFullBN(
                                  unripeTokens[token.address]?.supply || ZERO_BN
                                )}{' '}
                                {token.symbol}
                                <br />
                              </Typography>
                            </Box>
                          </Stack>
                        ) : (
                          <Stack
                            direction={{ xs: 'column', md: 'row' }}
                            gap={{ xs: 0, md: 1 }}
                            alignItems="stretch"
                          >
                            <Row display={{ xs: 'none', md: 'flex' }}>=</Row>
                            <Box sx={{ px: 1, py: 0.5, maxWidth: 245 }}>
                              <Stat
                                title={
                                  <Row gap={0.5}>
                                    <TokenIcon token={token} /> Total Deposited{' '}
                                    {token.symbol}
                                  </Row>
                                }
                                gap={0.25}
                                variant="h4"
                                amount={displayTokenAmount(
                                  beanstalkSilo.balances[token.address]
                                    ?.deposited.amount || ZERO_BN,
                                  token,
                                  { showName: false }
                                )}
                                subtitle={
                                  <>
                                    The total number of {token.symbol} Deposited
                                    in the Silo.
                                  </>
                                }
                              />
                            </Box>
                            <Row>×</Row>
                            <Box sx={{ px: 1, py: 0.5 }}>
                              <Stat
                                title={`${token.symbol} Price`}
                                gap={0.25}
                                variant="h4"
                                amount={<Fiat token={token} amount={ONE_BN} />}
                                subtitle={`The current price of ${token.symbol}.`}
                              />
                            </Box>
                          </Stack>
                        )
                      }
                    >
                      <Typography
                        display="inline"
                        color={isDeprecated ? 'text.tertiary' : 'text.primary'}
                      >
                        {isUnripe ? (
                          <>
                            <Fiat
                              token={underlyingToken!}
                              amount={pctUnderlyingDeposited.times(
                                unripeTokens[token.address]?.underlying ||
                                  ZERO_BN
                              )}
                              truncate
                              chop={false}
                            />
                            <Typography
                              display="inline"
                              color={BeanstalkPalette.theme.winter.red}
                            >
                              *
                            </Typography>
                          </>
                        ) : (
                          <Fiat
                            token={token}
                            amount={
                              beanstalkSilo.balances[token.address]?.deposited
                                .amount
                            }
                            truncate
                          />
                        )}
                      </Typography>
                    </Tooltip>
                  </Grid>

                  {farmerSilo.error ? (
                    <Grid item md={5}>
                      <Typography color="error.main">
                        {farmerSilo.error}
                      </Typography>
                    </Grid>
                  ) : (
                    <>
                      {/**
                       * Cell: Deposited Amount
                       */}
                      <Grid
                        item
                        md={2.5}
                        xs={0}
                        display={{ xs: 'none', md: 'block' }}
                      >
                        <Typography
                          color={
                            isDeprecated ? 'text.tertiary' : 'text.primary'
                          }
                        >
                          {/* If this is the entry for Bean deposits,
                           * display Earned Beans and Deposited Beans separately.
                           * Internally they are both considered "Deposited". */}
                          <Tooltip
                            placement="right"
                            title={
                              token.equals(Bean) &&
                              farmerSilo.beans.earned.gt(0) ? (
                                <>
                                  {displayFullBN(
                                    deposited?.amount || ZERO_BN,
                                    token.displayDecimals
                                  )}{' '}
                                  Deposited BEAN
                                  <br />
                                  +&nbsp;
                                  <Typography display="inline" color="primary">
                                    {displayFullBN(
                                      farmerSilo.beans.earned || ZERO_BN,
                                      token.displayDecimals
                                    )}
                                  </Typography>{' '}
                                  Earned BEAN
                                  <br />
                                  <Divider
                                    sx={{
                                      my: 0.5,
                                      opacity: 0.7,
                                      borderBottomWidth: 0,
                                      borderColor: 'divider',
                                    }}
                                  />
                                  ={' '}
                                  {displayFullBN(
                                    farmerSilo.beans.earned.plus(
                                      deposited?.amount || ZERO_BN
                                    ),
                                    token.displayDecimals
                                  )}{' '}
                                  BEAN
                                  <br />
                                </>
                              ) : (
                                !token.equals(Bean) &&
                                deposited?.amount.gt(0) && (
                                  <Stack gap={0.5}>
                                    <StatHorizontal label="Current BDV:">
                                      {displayFullBN(
                                        deposited?.amount.multipliedBy(
                                          getBDV(token)
                                        ) || ZERO_BN,
                                        token.displayDecimals
                                      )}
                                    </StatHorizontal>
                                    <StatHorizontal label="Recorded BDV:">
                                      {displayFullBN(
                                        deposited?.bdv || ZERO_BN,
                                        token.displayDecimals
                                      )}
                                    </StatHorizontal>
                                  </Stack>
                                )
                              )
                            }
                          >
                            {/*
                             * There are multiple states here:
                             * - No wallet connected. Show Zero
                             * - Wallet connected, but we haven't even started loading, ie deposited.amount is undefined. Show Loader
                             * - Loading: farmerSilo.loading. Show Loader
                             * - We have data: deposited.amount is defined. Show value
                             */}

                            {farmerSilo.loading ? (
                              <BeanProgressIcon
                                size={10}
                                enabled
                                variant="indeterminate"
                              />
                            ) : deposited?.amount ? (
                              <span>
                                {displayFullBN(
                                  deposited?.amount || ZERO_BN,
                                  token.displayDecimals
                                )}
                                {token.equals(Bean) &&
                                farmerSilo.beans.earned.gt(0) ? (
                                  <Typography
                                    component="span"
                                    color="primary.main"
                                  >
                                    {' + '}
                                    {displayFullBN(
                                      farmerSilo.beans.earned,
                                      token.displayDecimals
                                    )}
                                  </Typography>
                                ) : null}
                                &nbsp;{token.symbol}
                              </span>
                            ) : // Connected and fetcher ran. We must have undefined. Show zero
                            account.isConnected && farmerSilo.ran ? (
                              <>0 {token.symbol}</>
                            ) : // Connected but fetcher hasn't run yet. Show loader preemptively
                            account.isConnected && !farmerSilo.ran ? (
                              <BeanProgressIcon
                                size={10}
                                enabled
                                variant="indeterminate"
                              />
                            ) : // Not connected. Show Zero in the correct denomination.
                            denomination === 'bdv' ? (
                              <>
                                <Box
                                  component="img"
                                  src={logo}
                                  alt="BEAN"
                                  sx={{
                                    height: '1em',
                                    marginRight: '0.25em',
                                    display: 'inline',
                                    position: 'relative',
                                    top: 0,
                                    left: 0,
                                  }}
                                />
                                <span>0</span>
                              </>
                            ) : (
                              <span>$0</span>
                            )}
                          </Tooltip>
                        </Typography>
                      </Grid>

                      {/**
                       * Cell: My Deposits
                       */}
                      <Grid item md={1.75} xs={5}>
                        <Row justifyContent="flex-end">
                          <Tooltip
                            placement="left"
                            componentsProps={TOOLTIP_COMPONENT_PROPS}
                            title={
                              isUnripe ? (
                                <Stack
                                  direction={{ xs: 'column', md: 'row' }}
                                  gap={{ xs: 0, md: 1 }}
                                  alignItems="stretch"
                                >
                                  <Box sx={{ px: 1, py: 0.5 }}>
                                    <Stat
                                      title={
                                        <Row gap={0.5}>
                                          <TokenIcon token={token} />{' '}
                                          {token.symbol}
                                        </Row>
                                      }
                                      gap={0.25}
                                      variant="h4"
                                      amount={displayTokenAmount(
                                        deposited?.amount || ZERO_BN,
                                        token,
                                        { showName: false }
                                      )}
                                      subtitle={
                                        <>
                                          The number of {token.symbol}
                                          <br />
                                          you have Deposited in the Silo.
                                        </>
                                      }
                                    />
                                  </Box>
                                  <Row>×</Row>
                                  <Box sx={{ px: 1, py: 0.5, maxWidth: 215 }}>
                                    {isUnripeLP ? (
                                      <Stat
                                        title="Chop Amount"
                                        gap={0.25}
                                        variant="h4"
                                        // After Chop Change, update this to: recap rate * Total LP Underlying urBEANETH * BeanEth LP Price
                                        amount={`${unripeTokens[token.address]?.penalty?.times(100).toFixed(3)}%`}
                                        subtitle="The amount of BEANETH received for Chopping 1 urBEANETH."
                                      />
                                    ) : (
                                      <Stat
                                        title="Chop Rate"
                                        gap={0.25}
                                        variant="h4"
                                        amount={`1 - ${(
                                          unripeTokens[token.address]
                                            ?.chopPenalty || ZERO_BN
                                        ).toFixed(4)}%`}
                                        subtitle={
                                          <>
                                            The current penalty for Chopping
                                            <br />
                                            {token.symbol} for{' '}
                                            {
                                              unripeUnderlyingTokens[
                                                token.address
                                              ].symbol
                                            }
                                            .{' '}
                                            <Link
                                              href="https://docs.bean.money/almanac/farm/barn#chopping"
                                              target="_blank"
                                              rel="noreferrer"
                                              underline="hover"
                                              onClick={(e) => {
                                                e.stopPropagation();
                                              }}
                                            >
                                              Learn more
                                            </Link>
                                          </>
                                        }
                                      />
                                    )}
                                  </Box>
                                  <Row>×</Row>
                                  <Box sx={{ px: 1, py: 0.5, maxWidth: 215 }}>
                                    <Stat
                                      title={`${
                                        unripeUnderlyingTokens[token.address]
                                      } Price`}
                                      gap={0.25}
                                      variant="h4"
                                      amount={
                                        <Fiat
                                          token={
                                            unripeUnderlyingTokens[
                                              token.address
                                            ]
                                          }
                                          amount={ONE_BN}
                                          chop={false}
                                        />
                                      }
                                      subtitle={`The current price of ${
                                        unripeUnderlyingTokens[token.address]
                                          .symbol
                                      }.`}
                                    />
                                  </Box>
                                  <Stack
                                    display={{ xs: 'none', md: 'flex' }}
                                    alignItems="center"
                                    justifyContent="center"
                                  >
                                    =
                                  </Stack>
                                </Stack>
                              ) : (
                                ''
                              )
                            }
                          >
                            <Typography
                              color={
                                isDeprecated ? 'text.tertiary' : 'text.primary'
                              }
                            >
                              <Row gap={0.3}>
                                {/*
                                 * There are multiple states here:
                                 * - No wallet connected. Show Zero
                                 * - Wallet connected, but we haven't even started loading, ie deposited.amount is undefined. Show Loader
                                 * - Loading: farmerSilo.loading. Show Loader
                                 * - We have data: deposited.amount is defined. Show value
                                 */}
                                {farmerSilo.loading ? (
                                  // Data is loading, show spinner
                                  <BeanProgressIcon
                                    size={10}
                                    enabled
                                    variant="indeterminate"
                                  />
                                ) : (
                                  // Data is not loading. Note: this could be either before it starts loading, or after
                                  <>
                                    {deposited?.amount ? (
                                      <>
                                        <Fiat
                                          token={token}
                                          amount={deposited?.amount}
                                        />
                                        {isUnripe ? (
                                          <Typography
                                            display="inline"
                                            color={
                                              BeanstalkPalette.theme.winter.red
                                            }
                                          >
                                            *
                                          </Typography>
                                        ) : null}
                                      </>
                                    ) : account.isConnected &&
                                      farmerSilo.ran ? (
                                      // Connected, the fetch() ran, but we have no data. (usually we have 0 as a default)
                                      // But in this case we must have undefined or null. Show zero
                                      <Fiat token={token} amount={ZERO_BN} />
                                    ) : account.isConnected &&
                                      !farmerSilo.ran ? (
                                      // Connected but haven't started loading. Show loader anyway
                                      <BeanProgressIcon
                                        size={10}
                                        enabled
                                        variant="indeterminate"
                                      />
                                    ) : // Not connected. Show Zero in the correct denomination.
                                    denomination === 'bdv' ? (
                                      <>
                                        <Box
                                          component="img"
                                          src={logo}
                                          alt="BEAN"
                                          sx={{
                                            height: '1em',
                                            marginRight: '0.25em',
                                            display: 'inline',
                                            position: 'relative',
                                            top: 0,
                                            left: 0,
                                          }}
                                        />
                                        <span>0</span>
                                      </>
                                    ) : (
                                      <span>$0</span>
                                    )}
                                  </>
                                )}
                              </Row>
                            </Typography>
                          </Tooltip>
                          <Stack
                            display={{ xs: 'none', md: 'block' }}
                            sx={{ width: ARROW_CONTAINER_WIDTH }}
                            alignItems="center"
                          >
                            <ArrowRightIcon
                              sx={{ color: 'secondary.main', marginTop: '3px' }}
                            />
                          </Stack>
                        </Row>
                      </Grid>
                    </>
                  )}
                </Grid>
              </Button>
            </Box>
          );
        })}
      </Stack>
    </Card>
  );
};

export default Whitelist;<|MERGE_RESOLUTION|>--- conflicted
+++ resolved
@@ -24,6 +24,7 @@
   SEEDS,
   STALK,
   UNRIPE_BEAN,
+  UNRIPE_BEAN_WSTETH,
   UNRIPE_BEAN_WSTETH,
 } from '~/constants/tokens';
 import { AddressMap, ONE_BN, ZERO_BN } from '~/constants';
@@ -205,13 +206,9 @@
       <Stack gap={1} p={1}>
         {config.whitelist.map((token) => {
           const deposited = farmerSilo.balances[token.address]?.deposited;
-<<<<<<< HEAD
           const isUnripe = token === urBean || token === urBeanWstETH;
-=======
-          const isUnripe = token === urBean || token === urBeanWeth;
           const isUnripeLP =
-            isUnripe && token.address === UNRIPE_BEAN_WETH[1].address;
->>>>>>> 2cebe701
+            isUnripe && token.address === UNRIPE_BEAN_WSTETH[1].address;
           const isDeprecated = checkIfDeprecated(token.address);
 
           // Unripe data
