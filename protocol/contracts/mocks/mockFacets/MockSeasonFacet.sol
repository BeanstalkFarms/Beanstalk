/*
 SPDX-License-Identifier: MIT*/

pragma solidity ^0.8.20;

import "contracts/libraries/LibRedundantMath256.sol";
import "contracts/beanstalk/sun/SeasonFacet/SeasonFacet.sol";
import {AssetSettings, Deposited, Field, GerminationSide} from "contracts/beanstalk/storage/System.sol";
import {LibDiamond} from "contracts/libraries/LibDiamond.sol";
import {IERC1155} from "@openzeppelin/contracts/token/ERC1155/IERC1155.sol";
import "../MockToken.sol";
import "contracts/libraries/LibBytes.sol";
import {LibChainlinkOracle} from "contracts/libraries/Oracle/LibChainlinkOracle.sol";
import {LibEthUsdOracle} from "contracts/libraries/Oracle/LibEthUsdOracle.sol";
import {LibWstethEthOracle} from "contracts/libraries/Oracle/LibWstethEthOracle.sol";
import {LibWstethUsdOracle} from "contracts/libraries/Oracle/LibWstethUsdOracle.sol";
import {LibUsdOracle} from "contracts/libraries/Oracle/LibUsdOracle.sol";
import {LibAppStorage} from "contracts/libraries/LibAppStorage.sol";
import {LibRedundantMathSigned256} from "contracts/libraries/LibRedundantMathSigned256.sol";
import {LibGauge} from "contracts/libraries/LibGauge.sol";
import {LibRedundantMath32} from "contracts/libraries/LibRedundantMath32.sol";
import {LibWellMinting} from "contracts/libraries/Minting/LibWellMinting.sol";
import {LibEvaluate} from "contracts/libraries/LibEvaluate.sol";
import {LibTokenSilo} from "contracts/libraries/Silo/LibTokenSilo.sol";
<<<<<<< HEAD
import {IWell, Call} from "contracts/interfaces/basin/IWell.sol";
import {ShipmentRecipient} from "contracts/beanstalk/storage/System.sol";
import {LibReceiving} from "contracts/libraries/LibReceiving.sol";
import {LibFlood} from "contracts/libraries/Silo/LibFlood.sol";
=======
import {LibSilo} from "contracts/libraries/Silo/LibSilo.sol";
>>>>>>> 36b8574b

/**
 * @author Publius
 * @title Mock Season Facet
 *
 */

interface ResetPool {
    function reset_cumulative() external;
}

interface IMockPump {
    function update(uint256[] memory _reserves, bytes memory) external;

    function update(address well, uint256[] memory _reserves, bytes memory) external;

    function readInstantaneousReserves(
        address well,
        bytes memory data
    ) external view returns (uint[] memory reserves);
}

contract MockSeasonFacet is SeasonFacet {
    using LibRedundantMath256 for uint256;
    using LibRedundantMath32 for uint32;
    using LibRedundantMathSigned256 for int256;

    event UpdateTWAPs(uint256[2] balances);
    event DeltaB(int256 deltaB);
    event GaugePointChange(uint256 indexed season, address indexed token, uint256 gaugePoints);
    event Incentivization(address indexed account, uint256 beans);
    event UpdateAverageStalkPerBdvPerSeason(uint256 newStalkPerBdvPerSeason);
    event UpdateGaugeSettings(
        address indexed token,
        bytes4 gpSelector,
        bytes4 lwSelector,
        uint64 optimalPercentDepositedBdv
    );
    event TotalGerminatingStalkChanged(uint256 season, int256 deltaStalk);
    event TotalStalkChangedFromGermination(int256 deltaStalk, int256 deltaRoots);

    function reentrancyGuardTest() public nonReentrant {
        reentrancyGuardTest();
    }

    function setYieldE(uint256 t) public {
        s.sys.weather.temp = uint32(t);
    }

    function siloSunrise(uint256 amount) public {
        require(!s.sys.paused, "Season: Paused.");
        s.sys.season.current += 1;
        s.sys.season.timestamp = block.timestamp;
        s.sys.season.sunriseBlock = uint32(block.number);
        mockStepSilo(amount);
        LibGerminate.endTotalGermination(
            s.sys.season.current,
            LibWhitelistedTokens.getWhitelistedTokens()
        );
    }

    function mockStepSilo(uint256 amount) public {
        C.bean().mint(address(this), amount);
        LibReceiving.receiveShipment(ShipmentRecipient.SILO, amount, bytes(""));
    }

    function rainSunrise() public {
        require(!s.sys.paused, "Season: Paused.");
        s.sys.season.current += 1;
        s.sys.season.sunriseBlock = uint32(block.number);
        // update last snapshot in beanstalk.
        stepOracle();
        LibGerminate.endTotalGermination(s.season.current, LibWhitelistedTokens.getWhitelistedTokens());
        mockStartSop();
    }

    function rainSunrises(uint256 amount) public {
        require(!s.sys.paused, "Season: Paused.");
        for (uint256 i; i < amount; ++i) {
            s.sys.season.current += 1;
            stepOracle();
            LibGerminate.endTotalGermination(s.season.current, LibWhitelistedTokens.getWhitelistedTokens());
            mockStartSop();
        }
        s.sys.season.sunriseBlock = uint32(block.number);
    }

    function droughtSunrise() public {
        require(!s.sys.paused, "Season: Paused.");
        s.sys.season.current += 1;
        s.sys.season.sunriseBlock = uint32(block.number);
        // update last snapshot in beanstalk.
        stepOracle();
<<<<<<< HEAD
        LibFlood.handleRain(2);
=======
        LibGerminate.endTotalGermination(s.season.current, LibWhitelistedTokens.getWhitelistedTokens());
        handleRain(2, C.BEAN_ETH_WELL);
>>>>>>> 36b8574b
    }

    function rainSiloSunrise(uint256 amount) public {
        require(!s.sys.paused, "Season: Paused.");
        s.sys.season.current += 1;
        s.sys.season.sunriseBlock = uint32(block.number);
        // update last snapshot in beanstalk.
        stepOracle();
        LibGerminate.endTotalGermination(s.season.current, LibWhitelistedTokens.getWhitelistedTokens());
        mockStartSop();
        mockStepSilo(amount);
    }

    function droughtSiloSunrise(uint256 amount) public {
        require(!s.sys.paused, "Season: Paused.");
        s.sys.season.current += 1;
        s.sys.season.sunriseBlock = uint32(block.number);
        // update last snapshot in beanstalk.
        stepOracle();
        LibGerminate.endTotalGermination(s.season.current, LibWhitelistedTokens.getWhitelistedTokens());
        mockStartSop();
        mockStepSilo(amount);
    }

    function sunSunrise(int256 deltaB, uint256 caseId) public {
        require(!s.sys.paused, "Season: Paused.");
        s.sys.season.current += 1;
        s.sys.season.sunriseBlock = uint32(block.number);
        stepSun(deltaB, caseId);
    }

<<<<<<< HEAD
    function seedGaugeSunSunrise(int256 deltaB, uint256 caseId) public {
        require(!s.sys.paused, "Season: Paused.");
        s.sys.season.current += 1;
        s.sys.season.sunriseBlock = uint32(block.number);
        updateTemperatureAndBeanToMaxLpGpPerBdvRatio(caseId, false);
=======
    function seedGaugeSunSunriseWithOracle(int256 deltaB, uint256 caseId, bool oracleFailure) public {
        require(!s.paused, "Season: Paused.");
        s.season.current += 1;
        s.season.sunriseBlock = uint32(block.number);
        updateTemperatureAndBeanToMaxLpGpPerBdvRatio(caseId, oracleFailure);
>>>>>>> 36b8574b
        stepSun(deltaB, caseId);
    }

    function seedGaugeSunSunrise(int256 deltaB, uint256 caseId) public {
        seedGaugeSunSunriseWithOracle(deltaB, caseId, false);
    }

    function sunTemperatureSunrise(int256 deltaB, uint256 caseId, uint32 t) public {
        require(!s.sys.paused, "Season: Paused.");
        s.sys.season.current += 1;
        s.sys.weather.temp = t;
        s.sys.season.sunriseBlock = uint32(block.number);
        stepSun(deltaB, caseId);
    }

    function lightSunrise() public {
        require(!s.sys.paused, "Season: Paused.");
        s.sys.season.current += 1;
        s.sys.season.sunriseBlock = uint32(block.number);
    }

    /**
     * @dev Mocks the stepSeason function.
     */
    function mockStepSeason() public returns (uint32 season) {
        s.sys.season.current += 1;
        season = s.sys.season.current;
        s.sys.season.sunriseBlock = uint32(block.number); // Note: Will overflow in the year 3650.
        emit Sunrise(season);
    }

    function fastForward(uint32 _s) public {
        // teleport current sunrise 2 seasons ahead,
        // end germination,
        // then teleport remainder of seasons.
        if (_s >= 2) {
            s.sys.season.current += 2;
            LibGerminate.endTotalGermination(
                s.sys.season.current,
                LibWhitelistedTokens.getWhitelistedTokens()
            );
            s.sys.season.current += _s - 2;
        } else {
            s.sys.season.current += _s;
        }
    }

    function teleportSunrise(uint32 _s) public {
        s.sys.season.current = _s;
        s.sys.season.sunriseBlock = uint32(block.number);
    }

    function farmSunrise() public {
        require(!s.sys.paused, "Season: Paused.");
        s.sys.season.current += 1;
        s.sys.season.timestamp = block.timestamp;
        s.sys.season.sunriseBlock = uint32(block.number);
        LibGerminate.endTotalGermination(
            s.sys.season.current,
            LibWhitelistedTokens.getWhitelistedTokens()
        );
    }

    function farmSunrises(uint256 number) public {
        require(!s.sys.paused, "Season: Paused.");
        for (uint256 i; i < number; ++i) {
            s.sys.season.current += 1;
            s.sys.season.timestamp = block.timestamp;
            // ending germination only needs to occur for the first two loops.
            if (i < 2) {
                LibGerminate.endTotalGermination(
                    s.sys.season.current,
                    LibWhitelistedTokens.getWhitelistedTokens()
                );
            }
        }
        s.sys.season.sunriseBlock = uint32(block.number);
    }

    function setMaxTempE(uint32 number) public {
        s.sys.weather.temp = number;
    }

    function setAbovePegE(bool peg) public {
        s.sys.season.abovePeg = peg;
    }

    function setLastDSoilE(uint128 number) public {
        s.sys.weather.lastDeltaSoil = number;
    }

    function setNextSowTimeE(uint32 _time) public {
        s.sys.weather.thisSowTime = _time;
    }

    function setLastSowTimeE(uint32 number) public {
        s.sys.weather.lastSowTime = number;
    }

    function setSoilE(uint256 amount) public {
        setSoil(amount);
    }

    function resetState() public {
        for (uint256 i; i < s.sys.fieldCount; i++) {
            s.sys.fields[i].pods = 0;
            s.sys.fields[i].harvested = 0;
            s.sys.fields[i].harvestable = 0;
        }
        delete s.sys.silo;
        delete s.sys.weather;
        s.sys.weather.lastSowTime = type(uint32).max;
        s.sys.weather.thisSowTime = type(uint32).max;
        delete s.sys.rain;
        delete s.sys.season;
        s.sys.season.start = block.timestamp;
        s.sys.season.timestamp = block.timestamp;
        s.sys.silo.stalk = 0;
        s.sys.season.withdrawSeasons = 25;
        s.sys.season.current = 1;
        s.sys.paused = false;
        C.bean().burn(C.bean().balanceOf(address(this)));
    }

    function calcCaseIdE(int256 deltaB, uint128 endSoil) external {
        s.sys.soil = endSoil;
        s.sys.beanSown = endSoil;
        calcCaseIdandUpdate(deltaB);
    }

    function setCurrentSeasonE(uint32 _season) public {
        s.sys.season.current = _season;
    }

    function calcCaseIdWithParams(
        uint256 pods,
        uint256 _lastDeltaSoil,
        uint128 beanSown,
        uint128 endSoil,
        int256 deltaB,
        bool raining,
        bool rainRoots,
        bool aboveQ,
        uint256 L2SRState
    ) public {
        // L2SR
        // 3 = exs high, 1 = rea high, 2 = rea low, 3 = exs low
        uint256[] memory reserves = new uint256[](2);
        if (L2SRState == 3) {
            // reserves[1] = 0.8e1
            reserves[1] = uint256(801e18);
        } else if (L2SRState == 2) {
            // reserves[1] = 0.8e18 - 1;
            reserves[1] = uint256(799e18);
        } else if (L2SRState == 1) {
            // reserves[1] = 0.4e18 - 1;
            reserves[1] = uint256(399e18);
        } else if (L2SRState == 0) {
<<<<<<< HEAD
            // reserves[1] = 0.12e18 - 1;
=======
            // reserves[1] = 0.12e18 - 1;    
>>>>>>> 36b8574b
            reserves[1] = uint256(119e18);
        }
        uint256 beanEthPrice = 1000e6;
        uint256 l2srBeans = beanEthPrice.mul(1000);
        reserves[0] = reserves[1].mul(beanEthPrice).div(1e18);
<<<<<<< HEAD
        if (l2srBeans > C.bean().totalSupply()) {
            C.bean().mint(address(this), l2srBeans - C.bean().totalSupply());
        }
        Call[] memory pump = IWell(C.BEAN_ETH_WELL).pumps();
        IMockPump(pump[0].target).update(pump[0].target, reserves, pump[0].data);
        s.sys.twaReserves[C.BEAN_ETH_WELL].reserve0 = uint128(reserves[0]);
        s.sys.twaReserves[C.BEAN_ETH_WELL].reserve1 = uint128(reserves[1]);
        s.sys.usdTokenPrice[C.BEAN_ETH_WELL] = 0.001e18;
        if (aboveQ) {
            // increase bean price
            s.sys.twaReserves[C.BEAN_ETH_WELL].reserve0 = uint128(reserves[0].mul(10).div(11));
        } else {
            // decrease bean price
            s.sys.twaReserves[C.BEAN_ETH_WELL].reserve0 = uint128(reserves[0]);
        }

        /// FIELD ///
        s.sys.season.raining = raining;
        s.sys.rain.roots = rainRoots ? 1 : 0;
        s.sys.fields[s.sys.activeField].pods = (pods.mul(C.bean().totalSupply()) / 1000); // previous tests used 1000 as the total supply.
        s.sys.weather.lastDeltaSoil = uint128(_lastDeltaSoil);
        s.sys.beanSown = beanSown;
        s.sys.soil = endSoil;
        mockCalcCaseIdandUpdate(deltaB);
=======
        if(l2srBeans > C.bean().totalSupply()) {
            C.bean().mint(address(this), l2srBeans - C.bean().totalSupply());
        }
        IMockPump(C.BEANSTALK_PUMP).update(reserves, new bytes(0));
        s.twaReserves[C.BEAN_ETH_WELL].reserve0 = uint128(reserves[0]);
        s.twaReserves[C.BEAN_ETH_WELL].reserve1 = uint128(reserves[1]);
        s.usdTokenPrice[C.BEAN_ETH_WELL] = 0.001e18;
        if(aboveQ) {
            // increase bean price
            s.twaReserves[C.BEAN_ETH_WELL].reserve0 = uint128(reserves[0].mul(10).div(11));
        } else {
            // decrease bean price
            s.twaReserves[C.BEAN_ETH_WELL].reserve0 = uint128(reserves[0]);
        }

        /// FIELD ///
        s.season.raining = raining;
        s.r.roots = rainRoots ? 1 : 0;
        s.f.pods = (pods.mul(C.bean().totalSupply())/1000); // previous tests used 1000 as the total supply.
        s.w.lastDSoil = uint128(_lastDSoil);
        s.f.beanSown = beanSown;
        s.f.soil = endSoil;
        calcCaseIdandUpdate(deltaB);
>>>>>>> 36b8574b
    }

    function resetSeasonStart(uint256 amount) public {
        s.sys.season.start = block.timestamp.sub(amount + 3600 * 2);
    }

    function captureE() external returns (int256 deltaB) {
        deltaB = stepOracle();
        emit DeltaB(deltaB);
    }

    function captureWellE(address well) external returns (int256 deltaB) {
        deltaB = LibWellMinting.capture(well);
        s.sys.season.timestamp = block.timestamp;
        emit DeltaB(deltaB);
    }

    function resetPools(address[] calldata pools) external {
        for (uint256 i; i < pools.length; ++i) {
            ResetPool(pools[i]).reset_cumulative();
        }
    }

    function rewardToFertilizerE(uint256 amount) external {
        // Simulate the ShipmentPlan cap.
        uint256 unfertilizedBeans = s.sys.fert.unfertilizedIndex - s.sys.fert.fertilizedIndex;
        require(
            unfertilizedBeans >= amount,
            "rewardToFertilizerE: amount greater than outstanding Fert"
        );

        C.bean().mint(address(this), amount);
        LibReceiving.receiveShipment(ShipmentRecipient.BARN, amount, bytes(""));
    }

    function setSunriseBlock(uint256 _block) external {
        s.sys.season.sunriseBlock = uint32(_block);
    }

    //fake the grown stalk per bdv deployment, does same as InitBipNewSilo
    function deployStemsUpgrade() external {
        LibDiamond.DiamondStorage storage ds = LibDiamond.diamondStorage();

        ds.supportedInterfaces[type(IERC1155).interfaceId] = true;
        ds.supportedInterfaces[0x0e89341c] = true;

        uint24 currentSeason = uint24(s.sys.season.current);

        s.sys.silo.assetSettings[C.BEAN].stalkEarnedPerSeason = 2 * 1e6;
        s.sys.silo.assetSettings[C.BEAN].stalkIssuedPerBdv = 10000;
        s.sys.silo.assetSettings[C.BEAN].milestoneSeason = currentSeason;
        s.sys.silo.assetSettings[C.BEAN].milestoneStem = 0;

        s.sys.silo.assetSettings[C.UNRIPE_BEAN].stalkEarnedPerSeason = 2 * 1e6;
        s.sys.silo.assetSettings[C.UNRIPE_BEAN].stalkIssuedPerBdv = 10000;
        s.sys.silo.assetSettings[C.UNRIPE_BEAN].milestoneSeason = currentSeason;
        s.sys.silo.assetSettings[C.UNRIPE_BEAN].milestoneStem = 0;

        s.sys.silo.assetSettings[address(C.unripeLP())].stalkEarnedPerSeason = 2 * 1e6;
        s.sys.silo.assetSettings[address(C.unripeLP())].stalkIssuedPerBdv = 10000;
        s.sys.silo.assetSettings[address(C.unripeLP())].milestoneSeason = currentSeason;
        s.sys.silo.assetSettings[address(C.unripeLP())].milestoneStem = 0;

        s.sys.season.stemStartSeason = uint16(s.sys.season.current);
    }

    //constants for old seeds values

    function lastDeltaSoil() external view returns (uint256) {
        return uint256(s.sys.weather.lastDeltaSoil);
    }

    function lastSowTime() external view returns (uint256) {
        return uint256(s.sys.weather.lastSowTime);
    }

    function thisSowTime() external view returns (uint256) {
        return uint256(s.sys.weather.thisSowTime);
    }

    function getT() external view returns (uint256) {
        return uint256(s.sys.weather.temp);
    }

    function getEthUsdPrice() external view returns (uint256) {
        return LibEthUsdOracle.getEthUsdPrice();
    }

    function getEthUsdTwap(uint256 lookback) external view returns (uint256) {
        return LibEthUsdOracle.getEthUsdPrice(lookback);
    }

    function getChainlinkEthUsdPrice() external view returns (uint256) {
        return
            LibChainlinkOracle.getPrice(
                C.ETH_USD_CHAINLINK_PRICE_AGGREGATOR,
                LibChainlinkOracle.FOUR_HOUR_TIMEOUT
            );
    }

    function getChainlinkTwapEthUsdPrice(uint256 lookback) external view returns (uint256) {
        return
            LibChainlinkOracle.getTwap(
                C.ETH_USD_CHAINLINK_PRICE_AGGREGATOR,
                LibChainlinkOracle.FOUR_HOUR_TIMEOUT,
                lookback
            );
    }

    function getWstethUsdPrice() external view returns (uint256) {
        return LibWstethUsdOracle.getWstethUsdPrice(0);
    }

    function getWstethUsdTwap(uint256 lookback) external view returns (uint256) {
        return LibWstethUsdOracle.getWstethUsdPrice(lookback);
    }

    function getWstethEthPrice() external view returns (uint256) {
        return LibWstethEthOracle.getWstethEthPrice(0);
    }

    function getWstethEthTwap(uint256 lookback) external view returns (uint256) {
        return LibWstethEthOracle.getWstethEthPrice(lookback);
    }

    function setBeanToMaxLpGpPerBdvRatio(uint128 percent) external {
        s.sys.seedGauge.beanToMaxLpGpPerBdvRatio = percent;
    }

    function setUsdEthPrice(uint256 price) external {
        s.sys.usdTokenPrice[C.BEAN_ETH_WELL] = price;
    }

    function mockStepGauge() external {
        (
            uint256 maxLpGpPerBdv,
            LibGauge.LpGaugePointData[] memory lpGpData,
            uint256 totalGaugePoints,
            uint256 totalLpBdv
        ) = LibGauge.updateGaugePoints();
        if (totalLpBdv == type(uint256).max) return;
        LibGauge.updateGrownStalkEarnedPerSeason(
            maxLpGpPerBdv,
            lpGpData,
            totalGaugePoints,
            totalLpBdv
        );
    }

    function stepGauge() external {
        LibGauge.stepGauge();
    }

    function mockSetAverageGrownStalkPerBdvPerSeason(
        uint128 _averageGrownStalkPerBdvPerSeason
    ) external {
        s.sys.seedGauge.averageGrownStalkPerBdvPerSeason = _averageGrownStalkPerBdvPerSeason;
    }

    /**
     * @notice Mocks the updateGrownStalkEarnedPerSeason function.
     * @dev used to test the updateGrownStalkPerSeason updating.
     */
    function mockUpdateAverageGrownStalkPerBdvPerSeason() external {
        LibGauge.updateGrownStalkEarnedPerSeason(0, new LibGauge.LpGaugePointData[](0), 100e18, 0);
    }

    function gaugePointsNoChange(
        uint256 currentGaugePoints,
        uint256,
        uint256
    ) external pure returns (uint256) {
        return currentGaugePoints;
    }

    function mockinitializeGaugeForToken(
        address token,
        bytes4 gaugePointSelector,
        bytes4 liquidityWeightSelector,
        uint96 gaugePoints,
        uint64 optimalPercentDepositedBdv
    ) external {
        AssetSettings storage ss = LibAppStorage.diamondStorage().sys.silo.assetSettings[token];
        ss.gaugePointImplementation.selector = gaugePointSelector;
        ss.liquidityWeightImplementation.selector = liquidityWeightSelector;
        ss.optimalPercentDepositedBdv = optimalPercentDepositedBdv;
        emit UpdateGaugeSettings(
            token,
            gaugePointSelector,
            liquidityWeightSelector,
            optimalPercentDepositedBdv
        );
    }

    function mockEndTotalGerminationForToken(address token) external {
        // increment total deposited and amounts for each token.
        GerminationSide side = LibGerminate.getSeasonGerminationSide();
        LibTokenSilo.incrementTotalDeposited(
            token,
            s.sys.silo.germinating[side][token].amount,
            s.sys.silo.germinating[side][token].bdv
        );
        delete s.sys.silo.germinating[side][token];
    }

    function mockUpdateAverageStalkPerBdvPerSeason() external {
        LibGauge.updateAverageStalkPerBdvPerSeason();
    }

    function mockStartSop() internal {
        LibFlood.handleRain(3);
    }

    function mockIncrementGermination(
        address account,
        address token,
        uint128 amount,
        uint128 bdv,
        GerminationSide side
    ) external {
<<<<<<< HEAD
        LibTokenSilo.incrementTotalGerminating(token, amount, bdv, side);
    }

    /**
     * @notice simulates beanstalk state based on the parameters.
     * @param price below, above, significant above peg.
     * @param podRate extremely low, low, high, extremely high.
     * @param changeInSoilDemand decreasing, steady, increasing.
     * @param liquidityToSupplyRatio extremely low, low, high, extremely high.
     * @dev
     * assumes the initial L2SR is >80%.
     * assumes only one well with beans.
     */
    function setBeanstalkState(
        uint256 price,
        uint256 podRate,
        uint256 changeInSoilDemand,
        uint256 liquidityToSupplyRatio,
        address targetWell
    ) external returns (int256 deltaB) {
        ////////// PRICE //////////
        deltaB = setPrice(price, targetWell);

        ////////// L2SR //////////
        setL2SR(liquidityToSupplyRatio, targetWell);

        // POD RATE
        setPodRate(podRate);

        ////// DELTA POD DEMAND //////
        setChangeInSoilDemand(changeInSoilDemand);
    }

    /**
     * @notice sets the price state of beanstalk.
     * @dev 0 = below peg, 1 = above peg, 2 = significantly above peg.
     */
    function setPrice(uint256 price, address targetWell) public returns (int256 deltaB) {
        // initalize beanTknPrice, and reserves.
        uint256 ethPrice = 1000e6;
        s.sys.usdTokenPrice[targetWell] = 1e24 / ethPrice;
        uint256[] memory reserves = IWell(targetWell).getReserves();
        s.sys.twaReserves[targetWell].reserve0 = uint128(reserves[0]);
        s.sys.twaReserves[targetWell].reserve1 = uint128(reserves[1]);
        if (price == 0) {
            // below peg
            deltaB = -1;
            s.sys.season.abovePeg = false;
        } else {
            // above peg
            deltaB = 1;
            s.sys.season.abovePeg = true;
            if (price == 2) {
                // excessively above peg

                // to get Q, decrease s.sys.reserve0 of the well to be >1.05.
                s.sys.twaReserves[targetWell].reserve0 = uint128(reserves[0].mul(90).div(100));
            }
        }
    }

    /**
     * @notice sets the pod rate state of beanstalk.
     * @dev 0 = Extremely low, 1 = Reasonably Low, 2 = Reasonably High, 3 = Extremely High.
     */
    function setPodRate(uint256 podRate) public {
        uint256 beanSupply = C.bean().totalSupply();
        if (podRate == 0) {
            // < 5%
            s.sys.fields[s.sys.activeField].pods = beanSupply.mul(49).div(1000);
        } else if (podRate == 1) {
            // < 15%
            s.sys.fields[s.sys.activeField].pods = beanSupply.mul(149).div(1000);
        } else if (podRate == 2) {
            // < 25%
            s.sys.fields[s.sys.activeField].pods = beanSupply.mul(249).div(1000);
        } else {
            // > 25%
            s.sys.fields[s.sys.activeField].pods = beanSupply.mul(251).div(1000);
        }
    }

    /**
     * @notice sets the change in soil demand state of beanstalk.
     * @dev 0 = decreasing, 1 = steady, 2 = increasing.
     */
    function setChangeInSoilDemand(uint256 changeInSoilDemand) public {
        if (changeInSoilDemand == 0) {
            // decreasing demand
            s.sys.weather.lastSowTime = 600; // last season, everything was sown in 10 minutes.
            s.sys.weather.thisSowTime = 1200; // this season, everything was sown in 20 minutes.
        } else if (changeInSoilDemand == 1) {
            // steady demand
            s.sys.weather.lastSowTime = 600; // last season, everything was sown in 10 minutes.
            s.sys.weather.thisSowTime = 600; // this season, everything was sown in 10 minutes.
        } else {
            // increasing demand
            s.sys.weather.lastSowTime = type(uint32).max; // last season, no one sow'd
            s.sys.weather.thisSowTime = type(uint32).max - 1; // this season, someone sow'd
        }
    }

    /**
     * @notice sets the L2SR state of beanstalk.
     * @dev 0 = extremely low, 1 = low, 2 = high, 3 = extremely high.
     */
    function setL2SR(uint256 liquidityToSupplyRatio, address targetWell) public {
        uint256 beansInWell = C.bean().balanceOf(targetWell);
        uint256 beanSupply = C.bean().totalSupply();
        uint currentL2SR = beansInWell.mul(1e18).div(beanSupply);

        // issue beans to sender based on ratio and supply of well.
        uint256 ratio = 1e18;
        if (liquidityToSupplyRatio == 0) {
            // < 12%
            ratio = 0.119e18;
        } else if (liquidityToSupplyRatio == 1) {
            // < 40%
            ratio = 0.399e18;
        } else if (liquidityToSupplyRatio == 2) {
            // < 80%
            ratio = 0.799e18;
        } else {
            ratio = 0.801e18;
        }

        // mint new beans outside of the well for the L2SR to change.
        uint256 newSupply = beansInWell.mul(currentL2SR).div(ratio).sub(beansInWell);
        beanSupply += newSupply;

        C.bean().mint(msg.sender, newSupply);
    }

    /**
     * @notice mock updates case id and beanstalk state. disables oracle failure.
     */
    function mockCalcCaseIdandUpdate(int256 deltaB) public returns (uint256 caseId) {
        uint256 beanSupply = C.bean().totalSupply();
        // prevents infinite L2SR and podrate
        if (beanSupply == 0) {
            s.sys.weather.temp = 1;
            return 9; // Reasonably low
        }
        // Calculate Case Id
        (caseId, ) = LibEvaluate.evaluateBeanstalk(deltaB, beanSupply);
        updateTemperatureAndBeanToMaxLpGpPerBdvRatio(caseId, false);
        LibFlood.handleRain(caseId);
        return caseId;
    }

    function getSeasonStart() external view returns (uint256) {
        return s.sys.season.start;
    }

    /**
     * @notice returns the timestamp in which the next sunrise can be called.
     */
    function getNextSeasonStart() external view returns (uint256) {
        uint256 currentSeason = s.sys.season.current;
        return s.sys.season.start + ((currentSeason + 1) * 3600);
    }

    /**
     * @notice intializes the oracle for all whitelisted well lp tokens.
     * @dev should only be used if the oracle has not been initialized.
     */
    function initOracleForAllWhitelistedWells() external {
        address[] memory lp = LibWhitelistedTokens.getWhitelistedWellLpTokens();
        for (uint i = 0; i < lp.length; i++) {
            initOracleForWell(lp[i]);
        }
    }

    function initOracleForWell(address well) internal {
        require(s.sys.wellOracleSnapshots[well].length == 0, "Season: Oracle already initialized.");
        LibWellMinting.initializeOracle(well);
    }

    function getPoolDeltaBWithoutCap(address well) external view returns (int256 deltaB) {
        bytes memory lastSnapshot = LibAppStorage.diamondStorage().sys.wellOracleSnapshots[well];
        // If the length of the stored Snapshot for a given Well is 0,
        // then the Oracle is not initialized.
        if (lastSnapshot.length > 0) {
            (deltaB, , , ) = LibWellMinting.twaDeltaB(well, lastSnapshot);
        }
=======
        LibTokenSilo.incrementTotalGerminating(
            token,
            amount,
            bdv,
            germ
        );
        uint128 stalk = bdv * s.ss[token].stalkIssuedPerBdv;
        LibSilo.mintGerminatingStalk(account, stalk, germ); 
    }

    function mockSetTwaReserves(
        address well,
        uint256 reserve0,
        uint256 reserve1
    ) external {
        s.twaReserves[well].reserve0 = uint128(reserve0);
        s.twaReserves[well].reserve1 = uint128(reserve1);
    }

    function mockSetUsdTokenPrice(
        address token,
        uint256 price
    ) external {
        s.usdTokenPrice[token] = price;
    }

    function mockTestBeanPrice(address well) external view returns (uint256 beanUsdPrice) {
        uint256 beanTokenPrice = LibWell.getBeanTokenPriceFromTwaReserves(well);
        beanUsdPrice = uint256(1e30).div(
            LibWell.getUsdTokenPriceForWell(well).mul(beanTokenPrice)
        );
>>>>>>> 36b8574b
    }
}<|MERGE_RESOLUTION|>--- conflicted
+++ resolved
@@ -22,14 +22,10 @@
 import {LibWellMinting} from "contracts/libraries/Minting/LibWellMinting.sol";
 import {LibEvaluate} from "contracts/libraries/LibEvaluate.sol";
 import {LibTokenSilo} from "contracts/libraries/Silo/LibTokenSilo.sol";
-<<<<<<< HEAD
 import {IWell, Call} from "contracts/interfaces/basin/IWell.sol";
 import {ShipmentRecipient} from "contracts/beanstalk/storage/System.sol";
 import {LibReceiving} from "contracts/libraries/LibReceiving.sol";
 import {LibFlood} from "contracts/libraries/Silo/LibFlood.sol";
-=======
-import {LibSilo} from "contracts/libraries/Silo/LibSilo.sol";
->>>>>>> 36b8574b
 
 /**
  * @author Publius
@@ -44,7 +40,11 @@
 interface IMockPump {
     function update(uint256[] memory _reserves, bytes memory) external;
 
-    function update(address well, uint256[] memory _reserves, bytes memory) external;
+    function update(
+        address well,
+        uint256[] memory _reserves,
+        bytes memory
+    ) external;
 
     function readInstantaneousReserves(
         address well,
@@ -59,7 +59,11 @@
 
     event UpdateTWAPs(uint256[2] balances);
     event DeltaB(int256 deltaB);
-    event GaugePointChange(uint256 indexed season, address indexed token, uint256 gaugePoints);
+    event GaugePointChange(
+        uint256 indexed season,
+        address indexed token,
+        uint256 gaugePoints
+    );
     event Incentivization(address indexed account, uint256 beans);
     event UpdateAverageStalkPerBdvPerSeason(uint256 newStalkPerBdvPerSeason);
     event UpdateGaugeSettings(
@@ -69,7 +73,10 @@
         uint64 optimalPercentDepositedBdv
     );
     event TotalGerminatingStalkChanged(uint256 season, int256 deltaStalk);
-    event TotalStalkChangedFromGermination(int256 deltaStalk, int256 deltaRoots);
+    event TotalStalkChangedFromGermination(
+        int256 deltaStalk,
+        int256 deltaRoots
+    );
 
     function reentrancyGuardTest() public nonReentrant {
         reentrancyGuardTest();
@@ -102,7 +109,10 @@
         s.sys.season.sunriseBlock = uint32(block.number);
         // update last snapshot in beanstalk.
         stepOracle();
-        LibGerminate.endTotalGermination(s.season.current, LibWhitelistedTokens.getWhitelistedTokens());
+        LibGerminate.endTotalGermination(
+            s.sys.season.current,
+            LibWhitelistedTokens.getWhitelistedTokens()
+        );
         mockStartSop();
     }
 
@@ -111,7 +121,10 @@
         for (uint256 i; i < amount; ++i) {
             s.sys.season.current += 1;
             stepOracle();
-            LibGerminate.endTotalGermination(s.season.current, LibWhitelistedTokens.getWhitelistedTokens());
+            LibGerminate.endTotalGermination(
+                s.sys.season.current,
+                LibWhitelistedTokens.getWhitelistedTokens()
+            );
             mockStartSop();
         }
         s.sys.season.sunriseBlock = uint32(block.number);
@@ -123,12 +136,11 @@
         s.sys.season.sunriseBlock = uint32(block.number);
         // update last snapshot in beanstalk.
         stepOracle();
-<<<<<<< HEAD
+        LibGerminate.endTotalGermination(
+            s.sys.season.current,
+            LibWhitelistedTokens.getWhitelistedTokens()
+        );
         LibFlood.handleRain(2);
-=======
-        LibGerminate.endTotalGermination(s.season.current, LibWhitelistedTokens.getWhitelistedTokens());
-        handleRain(2, C.BEAN_ETH_WELL);
->>>>>>> 36b8574b
     }
 
     function rainSiloSunrise(uint256 amount) public {
@@ -137,7 +149,10 @@
         s.sys.season.sunriseBlock = uint32(block.number);
         // update last snapshot in beanstalk.
         stepOracle();
-        LibGerminate.endTotalGermination(s.season.current, LibWhitelistedTokens.getWhitelistedTokens());
+        LibGerminate.endTotalGermination(
+            s.sys.season.current,
+            LibWhitelistedTokens.getWhitelistedTokens()
+        );
         mockStartSop();
         mockStepSilo(amount);
     }
@@ -148,7 +163,10 @@
         s.sys.season.sunriseBlock = uint32(block.number);
         // update last snapshot in beanstalk.
         stepOracle();
-        LibGerminate.endTotalGermination(s.season.current, LibWhitelistedTokens.getWhitelistedTokens());
+        LibGerminate.endTotalGermination(
+            s.sys.season.current,
+            LibWhitelistedTokens.getWhitelistedTokens()
+        );
         mockStartSop();
         mockStepSilo(amount);
     }
@@ -160,27 +178,27 @@
         stepSun(deltaB, caseId);
     }
 
-<<<<<<< HEAD
+    function seedGaugeSunSunrise(
+        int256 deltaB,
+        uint256 caseId,
+        bool oracleFailure
+    ) public {
+        require(!s.sys.paused, "Season: Paused.");
+        s.sys.season.current += 1;
+        s.sys.season.sunriseBlock = uint32(block.number);
+        updateTemperatureAndBeanToMaxLpGpPerBdvRatio(caseId, oracleFailure);
+        stepSun(deltaB, caseId);
+    }
+
     function seedGaugeSunSunrise(int256 deltaB, uint256 caseId) public {
-        require(!s.sys.paused, "Season: Paused.");
-        s.sys.season.current += 1;
-        s.sys.season.sunriseBlock = uint32(block.number);
-        updateTemperatureAndBeanToMaxLpGpPerBdvRatio(caseId, false);
-=======
-    function seedGaugeSunSunriseWithOracle(int256 deltaB, uint256 caseId, bool oracleFailure) public {
-        require(!s.paused, "Season: Paused.");
-        s.season.current += 1;
-        s.season.sunriseBlock = uint32(block.number);
-        updateTemperatureAndBeanToMaxLpGpPerBdvRatio(caseId, oracleFailure);
->>>>>>> 36b8574b
-        stepSun(deltaB, caseId);
-    }
-
-    function seedGaugeSunSunrise(int256 deltaB, uint256 caseId) public {
-        seedGaugeSunSunriseWithOracle(deltaB, caseId, false);
-    }
-
-    function sunTemperatureSunrise(int256 deltaB, uint256 caseId, uint32 t) public {
+        seedGaugeSunSunrise(deltaB, caseId, false);
+    }
+
+    function sunTemperatureSunrise(
+        int256 deltaB,
+        uint256 caseId,
+        uint32 t
+    ) public {
         require(!s.sys.paused, "Season: Paused.");
         s.sys.season.current += 1;
         s.sys.weather.temp = t;
@@ -331,28 +349,29 @@
             // reserves[1] = 0.4e18 - 1;
             reserves[1] = uint256(399e18);
         } else if (L2SRState == 0) {
-<<<<<<< HEAD
             // reserves[1] = 0.12e18 - 1;
-=======
-            // reserves[1] = 0.12e18 - 1;    
->>>>>>> 36b8574b
             reserves[1] = uint256(119e18);
         }
         uint256 beanEthPrice = 1000e6;
         uint256 l2srBeans = beanEthPrice.mul(1000);
         reserves[0] = reserves[1].mul(beanEthPrice).div(1e18);
-<<<<<<< HEAD
         if (l2srBeans > C.bean().totalSupply()) {
             C.bean().mint(address(this), l2srBeans - C.bean().totalSupply());
         }
         Call[] memory pump = IWell(C.BEAN_ETH_WELL).pumps();
-        IMockPump(pump[0].target).update(pump[0].target, reserves, pump[0].data);
+        IMockPump(pump[0].target).update(
+            pump[0].target,
+            reserves,
+            pump[0].data
+        );
         s.sys.twaReserves[C.BEAN_ETH_WELL].reserve0 = uint128(reserves[0]);
         s.sys.twaReserves[C.BEAN_ETH_WELL].reserve1 = uint128(reserves[1]);
         s.sys.usdTokenPrice[C.BEAN_ETH_WELL] = 0.001e18;
         if (aboveQ) {
             // increase bean price
-            s.sys.twaReserves[C.BEAN_ETH_WELL].reserve0 = uint128(reserves[0].mul(10).div(11));
+            s.sys.twaReserves[C.BEAN_ETH_WELL].reserve0 = uint128(
+                reserves[0].mul(10).div(11)
+            );
         } else {
             // decrease bean price
             s.sys.twaReserves[C.BEAN_ETH_WELL].reserve0 = uint128(reserves[0]);
@@ -361,36 +380,13 @@
         /// FIELD ///
         s.sys.season.raining = raining;
         s.sys.rain.roots = rainRoots ? 1 : 0;
-        s.sys.fields[s.sys.activeField].pods = (pods.mul(C.bean().totalSupply()) / 1000); // previous tests used 1000 as the total supply.
+        s.sys.fields[s.sys.activeField].pods = (pods.mul(
+            C.bean().totalSupply()
+        ) / 1000); // previous tests used 1000 as the total supply.
         s.sys.weather.lastDeltaSoil = uint128(_lastDeltaSoil);
         s.sys.beanSown = beanSown;
         s.sys.soil = endSoil;
         mockCalcCaseIdandUpdate(deltaB);
-=======
-        if(l2srBeans > C.bean().totalSupply()) {
-            C.bean().mint(address(this), l2srBeans - C.bean().totalSupply());
-        }
-        IMockPump(C.BEANSTALK_PUMP).update(reserves, new bytes(0));
-        s.twaReserves[C.BEAN_ETH_WELL].reserve0 = uint128(reserves[0]);
-        s.twaReserves[C.BEAN_ETH_WELL].reserve1 = uint128(reserves[1]);
-        s.usdTokenPrice[C.BEAN_ETH_WELL] = 0.001e18;
-        if(aboveQ) {
-            // increase bean price
-            s.twaReserves[C.BEAN_ETH_WELL].reserve0 = uint128(reserves[0].mul(10).div(11));
-        } else {
-            // decrease bean price
-            s.twaReserves[C.BEAN_ETH_WELL].reserve0 = uint128(reserves[0]);
-        }
-
-        /// FIELD ///
-        s.season.raining = raining;
-        s.r.roots = rainRoots ? 1 : 0;
-        s.f.pods = (pods.mul(C.bean().totalSupply())/1000); // previous tests used 1000 as the total supply.
-        s.w.lastDSoil = uint128(_lastDSoil);
-        s.f.beanSown = beanSown;
-        s.f.soil = endSoil;
-        calcCaseIdandUpdate(deltaB);
->>>>>>> 36b8574b
     }
 
     function resetSeasonStart(uint256 amount) public {
@@ -416,7 +412,8 @@
 
     function rewardToFertilizerE(uint256 amount) external {
         // Simulate the ShipmentPlan cap.
-        uint256 unfertilizedBeans = s.sys.fert.unfertilizedIndex - s.sys.fert.fertilizedIndex;
+        uint256 unfertilizedBeans = s.sys.fert.unfertilizedIndex -
+            s.sys.fert.fertilizedIndex;
         require(
             unfertilizedBeans >= amount,
             "rewardToFertilizerE: amount greater than outstanding Fert"
@@ -449,9 +446,19 @@
         s.sys.silo.assetSettings[C.UNRIPE_BEAN].milestoneSeason = currentSeason;
         s.sys.silo.assetSettings[C.UNRIPE_BEAN].milestoneStem = 0;
 
-        s.sys.silo.assetSettings[address(C.unripeLP())].stalkEarnedPerSeason = 2 * 1e6;
-        s.sys.silo.assetSettings[address(C.unripeLP())].stalkIssuedPerBdv = 10000;
-        s.sys.silo.assetSettings[address(C.unripeLP())].milestoneSeason = currentSeason;
+        s.sys.silo.assetSettings[address(C.unripeLP())].stalkEarnedPerSeason =
+            2 *
+            1e6;
+        s
+            .sys
+            .silo
+            .assetSettings[address(C.unripeLP())]
+            .stalkIssuedPerBdv = 10000;
+        s
+            .sys
+            .silo
+            .assetSettings[address(C.unripeLP())]
+            .milestoneSeason = currentSeason;
         s.sys.silo.assetSettings[address(C.unripeLP())].milestoneStem = 0;
 
         s.sys.season.stemStartSeason = uint16(s.sys.season.current);
@@ -491,7 +498,9 @@
             );
     }
 
-    function getChainlinkTwapEthUsdPrice(uint256 lookback) external view returns (uint256) {
+    function getChainlinkTwapEthUsdPrice(
+        uint256 lookback
+    ) external view returns (uint256) {
         return
             LibChainlinkOracle.getTwap(
                 C.ETH_USD_CHAINLINK_PRICE_AGGREGATOR,
@@ -504,7 +513,9 @@
         return LibWstethUsdOracle.getWstethUsdPrice(0);
     }
 
-    function getWstethUsdTwap(uint256 lookback) external view returns (uint256) {
+    function getWstethUsdTwap(
+        uint256 lookback
+    ) external view returns (uint256) {
         return LibWstethUsdOracle.getWstethUsdPrice(lookback);
     }
 
@@ -512,7 +523,9 @@
         return LibWstethEthOracle.getWstethEthPrice(0);
     }
 
-    function getWstethEthTwap(uint256 lookback) external view returns (uint256) {
+    function getWstethEthTwap(
+        uint256 lookback
+    ) external view returns (uint256) {
         return LibWstethEthOracle.getWstethEthPrice(lookback);
     }
 
@@ -547,7 +560,10 @@
     function mockSetAverageGrownStalkPerBdvPerSeason(
         uint128 _averageGrownStalkPerBdvPerSeason
     ) external {
-        s.sys.seedGauge.averageGrownStalkPerBdvPerSeason = _averageGrownStalkPerBdvPerSeason;
+        s
+            .sys
+            .seedGauge
+            .averageGrownStalkPerBdvPerSeason = _averageGrownStalkPerBdvPerSeason;
     }
 
     /**
@@ -555,7 +571,12 @@
      * @dev used to test the updateGrownStalkPerSeason updating.
      */
     function mockUpdateAverageGrownStalkPerBdvPerSeason() external {
-        LibGauge.updateGrownStalkEarnedPerSeason(0, new LibGauge.LpGaugePointData[](0), 100e18, 0);
+        LibGauge.updateGrownStalkEarnedPerSeason(
+            0,
+            new LibGauge.LpGaugePointData[](0),
+            100e18,
+            0
+        );
     }
 
     function gaugePointsNoChange(
@@ -573,7 +594,11 @@
         uint96 gaugePoints,
         uint64 optimalPercentDepositedBdv
     ) external {
-        AssetSettings storage ss = LibAppStorage.diamondStorage().sys.silo.assetSettings[token];
+        AssetSettings storage ss = LibAppStorage
+            .diamondStorage()
+            .sys
+            .silo
+            .assetSettings[token];
         ss.gaugePointImplementation.selector = gaugePointSelector;
         ss.liquidityWeightImplementation.selector = liquidityWeightSelector;
         ss.optimalPercentDepositedBdv = optimalPercentDepositedBdv;
@@ -611,7 +636,6 @@
         uint128 bdv,
         GerminationSide side
     ) external {
-<<<<<<< HEAD
         LibTokenSilo.incrementTotalGerminating(token, amount, bdv, side);
     }
 
@@ -649,7 +673,10 @@
      * @notice sets the price state of beanstalk.
      * @dev 0 = below peg, 1 = above peg, 2 = significantly above peg.
      */
-    function setPrice(uint256 price, address targetWell) public returns (int256 deltaB) {
+    function setPrice(
+        uint256 price,
+        address targetWell
+    ) public returns (int256 deltaB) {
         // initalize beanTknPrice, and reserves.
         uint256 ethPrice = 1000e6;
         s.sys.usdTokenPrice[targetWell] = 1e24 / ethPrice;
@@ -668,7 +695,9 @@
                 // excessively above peg
 
                 // to get Q, decrease s.sys.reserve0 of the well to be >1.05.
-                s.sys.twaReserves[targetWell].reserve0 = uint128(reserves[0].mul(90).div(100));
+                s.sys.twaReserves[targetWell].reserve0 = uint128(
+                    reserves[0].mul(90).div(100)
+                );
             }
         }
     }
@@ -684,13 +713,19 @@
             s.sys.fields[s.sys.activeField].pods = beanSupply.mul(49).div(1000);
         } else if (podRate == 1) {
             // < 15%
-            s.sys.fields[s.sys.activeField].pods = beanSupply.mul(149).div(1000);
+            s.sys.fields[s.sys.activeField].pods = beanSupply.mul(149).div(
+                1000
+            );
         } else if (podRate == 2) {
             // < 25%
-            s.sys.fields[s.sys.activeField].pods = beanSupply.mul(249).div(1000);
+            s.sys.fields[s.sys.activeField].pods = beanSupply.mul(249).div(
+                1000
+            );
         } else {
             // > 25%
-            s.sys.fields[s.sys.activeField].pods = beanSupply.mul(251).div(1000);
+            s.sys.fields[s.sys.activeField].pods = beanSupply.mul(251).div(
+                1000
+            );
         }
     }
 
@@ -718,7 +753,10 @@
      * @notice sets the L2SR state of beanstalk.
      * @dev 0 = extremely low, 1 = low, 2 = high, 3 = extremely high.
      */
-    function setL2SR(uint256 liquidityToSupplyRatio, address targetWell) public {
+    function setL2SR(
+        uint256 liquidityToSupplyRatio,
+        address targetWell
+    ) public {
         uint256 beansInWell = C.bean().balanceOf(targetWell);
         uint256 beanSupply = C.bean().totalSupply();
         uint currentL2SR = beansInWell.mul(1e18).div(beanSupply);
@@ -739,7 +777,9 @@
         }
 
         // mint new beans outside of the well for the L2SR to change.
-        uint256 newSupply = beansInWell.mul(currentL2SR).div(ratio).sub(beansInWell);
+        uint256 newSupply = beansInWell.mul(currentL2SR).div(ratio).sub(
+            beansInWell
+        );
         beanSupply += newSupply;
 
         C.bean().mint(msg.sender, newSupply);
@@ -748,7 +788,9 @@
     /**
      * @notice mock updates case id and beanstalk state. disables oracle failure.
      */
-    function mockCalcCaseIdandUpdate(int256 deltaB) public returns (uint256 caseId) {
+    function mockCalcCaseIdandUpdate(
+        int256 deltaB
+    ) public returns (uint256 caseId) {
         uint256 beanSupply = C.bean().totalSupply();
         // prevents infinite L2SR and podrate
         if (beanSupply == 0) {
@@ -786,49 +828,24 @@
     }
 
     function initOracleForWell(address well) internal {
-        require(s.sys.wellOracleSnapshots[well].length == 0, "Season: Oracle already initialized.");
+        require(
+            s.sys.wellOracleSnapshots[well].length == 0,
+            "Season: Oracle already initialized."
+        );
         LibWellMinting.initializeOracle(well);
     }
 
-    function getPoolDeltaBWithoutCap(address well) external view returns (int256 deltaB) {
-        bytes memory lastSnapshot = LibAppStorage.diamondStorage().sys.wellOracleSnapshots[well];
+    function getPoolDeltaBWithoutCap(
+        address well
+    ) external view returns (int256 deltaB) {
+        bytes memory lastSnapshot = LibAppStorage
+            .diamondStorage()
+            .sys
+            .wellOracleSnapshots[well];
         // If the length of the stored Snapshot for a given Well is 0,
         // then the Oracle is not initialized.
         if (lastSnapshot.length > 0) {
             (deltaB, , , ) = LibWellMinting.twaDeltaB(well, lastSnapshot);
         }
-=======
-        LibTokenSilo.incrementTotalGerminating(
-            token,
-            amount,
-            bdv,
-            germ
-        );
-        uint128 stalk = bdv * s.ss[token].stalkIssuedPerBdv;
-        LibSilo.mintGerminatingStalk(account, stalk, germ); 
-    }
-
-    function mockSetTwaReserves(
-        address well,
-        uint256 reserve0,
-        uint256 reserve1
-    ) external {
-        s.twaReserves[well].reserve0 = uint128(reserve0);
-        s.twaReserves[well].reserve1 = uint128(reserve1);
-    }
-
-    function mockSetUsdTokenPrice(
-        address token,
-        uint256 price
-    ) external {
-        s.usdTokenPrice[token] = price;
-    }
-
-    function mockTestBeanPrice(address well) external view returns (uint256 beanUsdPrice) {
-        uint256 beanTokenPrice = LibWell.getBeanTokenPriceFromTwaReserves(well);
-        beanUsdPrice = uint256(1e30).div(
-            LibWell.getUsdTokenPriceForWell(well).mul(beanTokenPrice)
-        );
->>>>>>> 36b8574b
     }
 }