/**
 * SPDX-License-Identifier: MIT
 **/

pragma solidity =0.7.6;
pragma abicoder v2;

import "../LibAppStorage.sol";
import {C} from "../../C.sol";
import {SafeMath} from "@openzeppelin/contracts/math/SafeMath.sol";
import {SafeCast} from "@openzeppelin/contracts/utils/SafeCast.sol";
import {LibBytes} from "../LibBytes.sol";
import {LibTokenSilo} from "./LibTokenSilo.sol";
import {LibSafeMath128} from "../LibSafeMath128.sol";
import {LibSafeMath32} from "../LibSafeMath32.sol";
import {LibSafeMathSigned96} from "../LibSafeMathSigned96.sol";
import {LibGerminate} from "./LibGerminate.sol";
import {LibWhitelistedTokens} from "./LibWhitelistedTokens.sol";
import {LibTractor} from "../LibTractor.sol";

<<<<<<< HEAD

=======
>>>>>>> fca269de
/**
 * @title LibSilo
 * @author Publius
 * @notice Contains functions for minting, burning, and transferring of
 * Stalk and Roots within the Silo.
 *
 * @dev Here, we refer to "minting" as the combination of
 * increasing the total balance of Stalk/Roots, as well as allocating
 * them to a particular account. However, in other places throughout Beanstalk
 * (like during the Sunrise), Beanstalk's total balance of Stalk increases
 * without allocating to a particular account. One example is {Sun-rewardToSilo}
 * which increases `s.s.stalk` but does not allocate it to any account. The
 * allocation occurs during `{SiloFacet-plant}`. Does this change how we should
 * call "minting"?
 *
 * In the ERC20 context, "minting" increases the supply of a token and allocates
 * the new tokens to an account in one action. I've adjusted the comments below
 * to use "mint" in the same sense.
 */
library LibSilo {
    using SafeMath for uint256;
    using LibSafeMath128 for uint128;
    using LibSafeMathSigned96 for int96;
    using LibSafeMath32 for uint32;
    using SafeCast for uint256;

    uint128 internal constant PRECISION = 1e6;
    //////////////////////// EVENTS ////////////////////////

    /**
     * @notice Emitted when `account` gains or loses Stalk.
     * @param account The account that gained or lost Stalk.
     * @param delta The change in Stalk.
     * @param deltaRoots The change in Roots.
     *
     * @dev Should be emitted anytime a Deposit is added, removed or transferred
     * AND anytime an account Mows Grown Stalk.
     *
     * BIP-24 included a one-time re-emission of {StalkBalanceChanged} for
     * accounts that had executed a Deposit transfer between the Replant and
     * BIP-24 execution. For more, see:
     *
     * [BIP-24](https://bean.money/bip-24)
     * [Event-Emission](https://github.com/BeanstalkFarms/BIP-24-Event-Emission)
     */
    event StalkBalanceChanged(address indexed account, int256 delta, int256 deltaRoots);

    /**
     * @notice Emitted when a deposit is removed from the silo.
     *
     * @param account The account assoicated with the removed deposit.
     * @param token The token address of the removed deposit.
     * @param stem The stem of the removed deposit.
     * @param amount The amount of "token" removed from an deposit.
     * @param bdv The instanteous bdv removed from the deposit.
     */
    event RemoveDeposit(
        address indexed account,
        address indexed token,
        int96 stem,
        uint256 amount,
        uint256 bdv
    );

    /**
     * @notice Emitted when multiple deposits are removed from the silo.
     *
     * @param account The account assoicated with the removed deposit.
     * @param token The token address of the removed deposit.
     * @param stems A list of stems of the removed deposits.
     * @param amounts A list of amounts removed from the deposits.
     * @param amount the total summation of the amount removed.
     * @param bdvs A list of bdvs removed from the deposits.
     */
    event RemoveDeposits(
        address indexed account,
        address indexed token,
        int96[] stems,
        uint256[] amounts,
        uint256 amount,
        uint256[] bdvs
    );

    /**
     * AssetsRemoved contains the assets removed 
     * during a withdraw or convert. 
     * 
     * @dev seperated into 3 catagories:
     * active: non-germinating assets.
     * odd: odd germinating assets.
     * even: even germinating assets.
     * grownStalk from germinating deposits are seperated 
     * as that stalk is not germinating.
     */
    struct AssetsRemoved {
        Removed active;
        Removed odd; 
        Removed even;
        uint256 grownStalkFromGermDeposits;
    }

    struct Removed {
        uint256 tokens;
        uint256 stalk;
        uint256 bdv;
    }

    /**
     * @notice Equivalent to multiple {TransferSingle} events, where `operator`, `from` and `to` are the same for all
     * transfers.
     */
    event TransferBatch(
        address indexed operator,
        address indexed from,
        address indexed to,
        uint256[] ids,
        uint256[] values
    );

    //////////////////////// MINT ////////////////////////

   
    /**
     * @dev Mints Stalk and Roots to `account`.
     *
     * `roots` are an underlying accounting variable that is used to track
     * how many earned beans a user has.
     *
     * When a farmer's state is updated, the ratio should hold:
     *
     *  Total Roots     User Roots
     * ------------- = ------------
     *  Total Stalk     User Stalk
     *
     * @param account the address to mint Stalk and Roots to
     * @param stalk the amount of stalk to mint
     *
     * @dev Stalk that is not germinating are `active`, meaning that they 
     * are eligible for bean mints. To mint germinating stalk, use 
     * `mintGerminatingStalk`.
     */
    function mintActiveStalk(address account, uint256 stalk) internal {
        AppStorage storage s = LibAppStorage.diamondStorage();
        uint256 roots;
        if (s.s.roots == 0) {
            roots = uint256(stalk.mul(C.getRootsBase()));
        } else {
            // germinating assets should be considered
            // when calculating roots
            roots = s.s.roots.mul(stalk).div(s.s.stalk);
        }

        // increment user and total stalk;
        s.s.stalk = s.s.stalk.add(stalk);
        s.a[account].s.stalk = s.a[account].s.stalk.add(stalk);

        // increment user and total roots
        s.s.roots = s.s.roots.add(roots);
        s.a[account].roots = s.a[account].roots.add(roots);

        emit StalkBalanceChanged(account, int256(stalk), int256(roots));
    }

    /**
     * @notice mintGerminatingStalk contains logic for minting stalk that is germinating.
     * @dev `germinating stalk` are newly issued stalk that are not eligible for bean mints,
     * until 2 `gm` calls have passed, at which point they are considered `grown stalk`.
     *
     * Since germinating stalk are not elgible for bean mints, when calculating the roots of these
     * stalk, it should use the stalk and roots of the system once the stalk is fully germinated,
     * rather than at the time of minting.
     */
    function mintGerminatingStalk(
        address account,
        uint128 stalk,
        LibGerminate.Germinate germ
    ) internal {
        AppStorage storage s = LibAppStorage.diamondStorage();

        if (germ == LibGerminate.Germinate.ODD) {
            s.a[account].farmerGerminating.odd = s.a[account].farmerGerminating.odd.add(stalk);
        } else {
            s.a[account].farmerGerminating.even = s.a[account].farmerGerminating.even.add(stalk);
        }

        // germinating stalk are either newly germinating, or partially germinated.
        // Thus they can only be incremented in the latest or previous season.
        uint32 season = s.season.current;
        if (LibGerminate.getSeasonGerminationState() == germ) {
            s.unclaimedGerminating[season].stalk = s.unclaimedGerminating[season].stalk.add(stalk);
        } else {
            s.unclaimedGerminating[season.sub(1)].stalk = 
                s.unclaimedGerminating[season.sub(1)].stalk
                .add(stalk);
        }

        // emit event.
        emit LibGerminate.FarmerGerminatingStalkBalanceChanged(
            account,
            stalk
        );
    }

    //////////////////////// BURN ////////////////////////

    /**
     * @notice Burns Stalk and Roots from `account`.
     * @dev assumes all stalk are in the same `state`. If not the case,
     * use `burnActiveStalk` and `burnGerminatingStalk` instead.
     */
    function burnStalk(address account, uint256 stalk, LibGerminate.Germinate germ) internal {
        AppStorage storage s = LibAppStorage.diamondStorage();
        if (stalk == 0) return;

        // increment user and total stalk and roots if not germinating:
        if (germ == LibGerminate.Germinate.NOT_GERMINATING) {
            uint256 roots = burnActiveStalk(account, stalk);

            // Oversaturated was previously referred to as Raining and thus
            // code references mentioning Rain really refer to Oversaturation
            // If Beanstalk is Oversaturated, subtract Roots from both the
            // account's and Beanstalk's Oversaturated Roots balances.
            // For more info on Oversaturation, See {Weather.handleRain}
            if (s.season.raining) {
                s.r.roots = s.r.roots.sub(roots);
                s.a[account].sop.roots = s.a[account].roots;
            }
        } else {
            burnGerminatingStalk(account, uint128(stalk), germ);
        }
    }

    /**
     * @notice Burns stalk and roots from an account.
     */
    function burnActiveStalk(address account, uint256 stalk) internal returns (uint256 roots) {
        AppStorage storage s = LibAppStorage.diamondStorage();
        if (stalk == 0) return 0;

        // Calculate the amount of Roots for the given amount of Stalk.
        roots = s.s.roots.mul(stalk).div(s.s.stalk);
        if (roots > s.a[account].roots) roots = s.a[account].roots;

        // Decrease supply of Stalk; Remove Stalk from the balance of `account`
        s.s.stalk = s.s.stalk.sub(stalk);
        s.a[account].s.stalk = s.a[account].s.stalk.sub(stalk);

        // Decrease supply of Roots; Remove Roots from the balance of `account`
        s.s.roots = s.s.roots.sub(roots);
        s.a[account].roots = s.a[account].roots.sub(roots);

        // emit event.
        emit StalkBalanceChanged(account, -int256(stalk), -int256(roots));
    }

    /**
     * @notice Burns germinating stalk.
     * @dev Germinating stalk does not have any roots assoicated with it.
     */
    function burnGerminatingStalk(
        address account,
        uint128 stalk,
        LibGerminate.Germinate germ
    ) internal {
        AppStorage storage s = LibAppStorage.diamondStorage();

        if (germ == LibGerminate.Germinate.ODD) {
            s.a[account].farmerGerminating.odd = s.a[account].farmerGerminating.odd.sub(stalk);
        } else {
            s.a[account].farmerGerminating.even = s.a[account].farmerGerminating.even.sub(stalk);
        }

        // germinating stalk are either newly germinating, or partially germinated.
        // Thus they can only be decremented in the latest or previous season.
        uint32 season = s.season.current;
        if (LibGerminate.getSeasonGerminationState() == germ) {
            s.unclaimedGerminating[season].stalk = s.unclaimedGerminating[season].stalk.sub(stalk);
        } else {
            s.unclaimedGerminating[season.sub(1)].stalk = 
                s.unclaimedGerminating[season.sub(1)].stalk
                .sub(stalk);
        }

        // emit events.
        emit LibGerminate.FarmerGerminatingStalkBalanceChanged(
            account,
            -int256(stalk)
        );
    }

    //////////////////////// TRANSFER ////////////////////////

    /**
     * @notice Decrements the Stalk and Roots of `sender` and increments the Stalk
     * and Roots of `recipient` by the same amount.
     *
     */
    function transferStalk(address sender, address recipient, uint256 stalk) internal {
        AppStorage storage s = LibAppStorage.diamondStorage();
        uint256 roots;
        roots = stalk == s.a[sender].s.stalk
            ? s.a[sender].roots
            : s.s.roots.sub(1).mul(stalk).div(s.s.stalk).add(1);

        // Subtract Stalk and Roots from the 'sender' balance.
        s.a[sender].s.stalk = s.a[sender].s.stalk.sub(stalk);
        s.a[sender].roots = s.a[sender].roots.sub(roots);
        emit StalkBalanceChanged(sender, -int256(stalk), -int256(roots));

        // Add Stalk and Roots to the 'recipient' balance.
        s.a[recipient].s.stalk = s.a[recipient].s.stalk.add(stalk);
        s.a[recipient].roots = s.a[recipient].roots.add(roots);
        emit StalkBalanceChanged(recipient, int256(stalk), int256(roots));
    }

    /**
     * @notice germinating counterpart of `transferStalk`.
     * @dev assumes stalk is germinating.
     */
    function transferGerminatingStalk(
        address sender,
        address recipient,
        uint256 stalk,
        LibGerminate.Germinate GermState
    ) internal {
        AppStorage storage s = LibAppStorage.diamondStorage();
         // Subtract Germinating Stalk from the 'sender' balance, 
         // and Add to the 'recipient' balance.
        if (GermState == LibGerminate.Germinate.ODD) {
            s.a[sender].farmerGerminating.odd = s.a[sender].farmerGerminating.odd.sub(stalk.toUint128());
            s.a[recipient].farmerGerminating.odd = s.a[recipient].farmerGerminating.odd.add(stalk.toUint128());
        } else {
            s.a[sender].farmerGerminating.even = s.a[sender].farmerGerminating.even.sub(stalk.toUint128());
            s.a[recipient].farmerGerminating.even = s.a[recipient].farmerGerminating.even.add(stalk.toUint128());
        }

        // emit events.
        emit LibGerminate.FarmerGerminatingStalkBalanceChanged(
            sender,
            -int256(stalk)
        );
        emit LibGerminate.FarmerGerminatingStalkBalanceChanged(
            recipient,
            int256(stalk)
        );
    }

    /**
     * @notice transfers both stalk and Germinating Stalk.
     * @dev used in {TokenSilo._transferDeposits}
     */
    function transferStalkAndGerminatingStalk(
        address sender,
        address recipient,
        address token,
        AssetsRemoved memory ar
    ) internal {
        AppStorage storage s = LibAppStorage.diamondStorage();
        uint256 stalkPerBDV = s.ss[token].stalkIssuedPerBdv;

        // a germinating deposit may have active grown stalk,
        // but no active stalk from bdv.
        if (ar.active.stalk > 0) {
            ar.active.stalk = ar.active.stalk.add(ar.active.bdv.mul(stalkPerBDV));
            transferStalk(sender, recipient, ar.active.stalk);
        }

        if (ar.odd.bdv > 0) {
            ar.odd.stalk = ar.odd.stalk.add(ar.odd.bdv.mul(stalkPerBDV));
            transferGerminatingStalk(
                sender,
                recipient,
                ar.odd.stalk,
                LibGerminate.Germinate.ODD
            );
        }

        if (ar.even.bdv > 0) {
            ar.even.stalk = ar.even.stalk.add(ar.even.bdv.mul(stalkPerBDV));
            transferGerminatingStalk(
                sender,
                recipient,
                ar.even.stalk,
                LibGerminate.Germinate.EVEN
            );
        }
    }

    /**
     * @dev Claims the Grown Stalk for `account` and applies it to their Stalk
     * balance. Also handles Season of Plenty related rain.
     *
     * This is why `_mow()` must be called before any actions that change Seeds,
     * including:
     *  - {SiloFacet-deposit}
     *  - {SiloFacet-withdrawDeposit}
     *  - {SiloFacet-withdrawDeposits}
     *  - {_plant}
     *  - {SiloFacet-transferDeposit(s)}
     */
    function _mow(address account, address token) internal {
        AppStorage storage s = LibAppStorage.diamondStorage();
        
        // if the user has not migrated from siloV2, revert.
        (bool needsMigration, uint32 lastUpdate) = migrationNeeded(account);
        require(!needsMigration, "Silo: Migration needed");

        // if the user hasn't updated prior to the seedGauge/siloV3.1 update,
        // perform a one time `lastStem` scale.
        if (
            (lastUpdate < s.season.stemScaleSeason && lastUpdate > 0) || 
            (lastUpdate == s.season.stemScaleSeason && checkStemEdgeCase(account))
        ) {
            migrateStems(account);
        }

        // sop data only needs to be updated once per season,
        // if it started raining and it's still raining, or there was a sop
        uint32 currentSeason = s.season.current;
        if (s.season.rainStart > s.season.stemStartSeason) {
            if (lastUpdate <= s.season.rainStart && lastUpdate <= currentSeason) {
                // Increments `plenty` for `account` if a Flood has occured.
                // Saves Rain Roots for `account` if it is Raining.
                handleRainAndSops(account, lastUpdate);
            }
        }

        // End account germination.
        if (lastUpdate < currentSeason) {
            LibGerminate.endAccountGermination(account, lastUpdate, currentSeason);
        }
        // Calculate the amount of Grown Stalk claimable by `account`.
        // Increase the account's balance of Stalk and Roots.
        __mow(account, token);

        // update lastUpdate for sop and germination calculations.
        s.a[account].lastUpdate = currentSeason;
    }

    /**
     * @dev Updates the mowStatus for the given account and token,
     * and mints Grown Stalk for the given account and token.
     */
    function __mow(
        address account,
        address token
    ) private {
        AppStorage storage s = LibAppStorage.diamondStorage();

        int96 _stemTip = LibTokenSilo.stemTipForToken(token);
        int96 _lastStem = s.a[account].mowStatuses[token].lastStem;
        uint128 _bdv = s.a[account].mowStatuses[token].bdv;

        // if:
        // 1: account has no bdv (new token deposit)
        // 2: the lastStem is the same as the stemTip (implying that a user has mowed),
        // then skip calculations to save gas.
        if (_bdv > 0) {
            if (_lastStem == _stemTip) {
                return;
            }

            // grown stalk does not germinate and is immediately included for bean mints.
            mintActiveStalk(account, _balanceOfGrownStalk(_lastStem, _stemTip, _bdv));
        }

        // If this `account` has no BDV, skip to save gas. Update lastStem.
        // (happen on initial deposit, since mow is called before any deposit)
        s.a[account].mowStatuses[token].lastStem = _stemTip;
        return;
    }

    /**
     * @notice returns the last season an account interacted with the silo.
     */
    function _lastUpdate(address account) internal view returns (uint32) {
        AppStorage storage s = LibAppStorage.diamondStorage();
        return s.a[account].lastUpdate;
    }

    /**
     * @dev internal logic to handle when beanstalk is raining.
     */
    function handleRainAndSops(address account, uint32 lastUpdate) private {
        AppStorage storage s = LibAppStorage.diamondStorage();
        // If no roots, reset Sop counters variables
        if (s.a[account].roots == 0) {
            s.a[account].lastSop = s.season.rainStart;
            s.a[account].lastRain = 0;
            return;
        }
        // If a Sop has occured since last update, calculate rewards and set last Sop.
        if (s.season.lastSopSeason > lastUpdate) {
            s.a[account].sop.plenty = balanceOfPlenty(account);
            s.a[account].lastSop = s.season.lastSop;
        }
        if (s.season.raining) {
            // If rain started after update, set account variables to track rain.
            if (s.season.rainStart > lastUpdate) {
                s.a[account].lastRain = s.season.rainStart;
                s.a[account].sop.roots = s.a[account].roots;
            }
            // If there has been a Sop since rain started,
            // save plentyPerRoot in case another SOP happens during rain.
            if (s.season.lastSop == s.season.rainStart) {
                s.a[account].sop.plentyPerRoot = s.sops[s.season.lastSop];
            }
        } else if (s.a[account].lastRain > 0) {
            // Reset Last Rain if not raining.
            s.a[account].lastRain = 0;
        }
    }

    /**
     * @dev returns the balance of amount of grown stalk based on stems.
     * @param lastStem the stem assoicated with the last mow
     * @param latestStem the current stem for a given token
     * @param bdv the bdv used to calculate grown stalk
     */
    function _balanceOfGrownStalk(
        int96 lastStem,
        int96 latestStem,
        uint128 bdv
    ) internal pure returns (uint256) {
        return stalkReward(lastStem, latestStem, bdv);
    }

    /**
     * @dev returns the amount of `plenty` an account has.
     */
    function balanceOfPlenty(address account) internal view returns (uint256 plenty) {
        AppStorage storage s = LibAppStorage.diamondStorage();
        Account.State storage a = s.a[account];
        plenty = a.sop.plenty;
        uint256 previousPPR;

        // If lastRain > 0, then check if SOP occured during the rain period.
        if (s.a[account].lastRain > 0) {
            // if the last processed SOP = the lastRain processed season,
            // then we use the stored roots to get the delta.
            if (a.lastSop == a.lastRain) previousPPR = a.sop.plentyPerRoot;
            else previousPPR = s.sops[a.lastSop];
            uint256 lastRainPPR = s.sops[s.a[account].lastRain];

            // If there has been a SOP duing the rain sesssion since last update, process SOP.
            if (lastRainPPR > previousPPR) {
                uint256 plentyPerRoot = lastRainPPR - previousPPR;
                previousPPR = lastRainPPR;
                plenty = plenty.add(plentyPerRoot.mul(s.a[account].sop.roots).div(C.SOP_PRECISION));
            }
        } else {
            // If it was not raining, just use the PPR at previous SOP.
            previousPPR = s.sops[s.a[account].lastSop];
        }

        // Handle and SOPs that started + ended before after last Silo update.
        if (s.season.lastSop > _lastUpdate(account)) {
            uint256 plentyPerRoot = s.sops[s.season.lastSop].sub(previousPPR);
            plenty = plenty.add(plentyPerRoot.mul(s.a[account].roots).div(C.SOP_PRECISION));
        }
    }

    //////////////////////// REMOVE ////////////////////////

    /**
     * @dev Removes from a single Deposit, emits the RemoveDeposit event,
     * and returns the Stalk/BDV that were removed.
     *
     * Used in:
     * - {TokenSilo:_withdrawDeposit}
     * - {TokenSilo:_transferDeposit}
     */
    function _removeDepositFromAccount(
        address account,
        address token,
        int96 stem,
        uint256 amount,
        LibTokenSilo.Transfer transferType
    )
        internal
        returns (
            uint256 initalStalkRemoved,
            uint256 grownStalkRemoved,
            uint256 bdvRemoved,
            LibGerminate.Germinate germ
        )
    {
        AppStorage storage s = LibAppStorage.diamondStorage();
        int96 stemTip;
        (germ, stemTip) = LibGerminate.getGerminationState(token, stem);
        bdvRemoved = LibTokenSilo.removeDepositFromAccount(account, token, stem, amount);

        // the inital and grown stalk are as there are instances where the inital stalk is
        // germinating, but the grown stalk is not.
        initalStalkRemoved = bdvRemoved.mul(s.ss[token].stalkIssuedPerBdv);

        grownStalkRemoved = stalkReward(stem, stemTip, bdvRemoved.toUint128());
        /**
         *  {_removeDepositFromAccount} is used for both withdrawing and transferring deposits.
         *  In the case of a withdraw, only the {TransferSingle} Event needs to be emitted.
         *  In the case of a transfer, a different {TransferSingle}/{TransferBatch}
         *  Event is emitted in {TokenSilo._transferDeposit(s)},
         *  and thus, this event is ommited.
         */
        if (transferType == LibTokenSilo.Transfer.emitTransferSingle) {
            // "removing" a deposit is equivalent to "burning" an ERC1155 token.
            emit LibTokenSilo.TransferSingle(
                LibTractor._user(), // operator
                account, // from
                address(0), // to
                LibBytes.packAddressAndStem(token, stem), // depositid
                amount // token amount
            );
        }
        emit RemoveDeposit(account, token, stem, amount, bdvRemoved);
    }

    /**
     * @dev Removes from multiple Deposits, emits the RemoveDeposits
     * event, and returns the Stalk/BDV that were removed.
     *
     * Used in:
     * - {TokenSilo:_withdrawDeposits}
     * - {SiloFacet:enrootDeposits}
     *
     * @notice with the addition of germination, AssetsRemoved
     * keeps track of the germinating data.
     */
    function _removeDepositsFromAccount(
        address account,
        address token,
        int96[] calldata stems,
        uint256[] calldata amounts
    ) internal returns (AssetsRemoved memory ar) {
        AppStorage storage s = LibAppStorage.diamondStorage();

        uint256[] memory bdvsRemoved = new uint256[](stems.length);
        uint256[] memory removedDepositIDs = new uint256[](stems.length);
        LibGerminate.GermStem memory germStem = LibGerminate.getGerminatingStem(token);
        for (uint256 i; i < stems.length; ++i) {
            LibGerminate.Germinate germState = LibGerminate._getGerminationState(
                stems[i],
                germStem
            );
            uint256 crateBdv = LibTokenSilo.removeDepositFromAccount(
                account,
                token,
                stems[i],
                amounts[i]
            );
            bdvsRemoved[i] = crateBdv;
            removedDepositIDs[i] = LibBytes.packAddressAndStem(token, stems[i]);
            uint256 crateStalk = stalkReward(stems[i], germStem.stemTip, crateBdv.toUint128());

            // if the deposit is germinating, decrement germinating values,
            // otherwise increment deposited values.
            if (germState == LibGerminate.Germinate.NOT_GERMINATING) {
                ar.active.bdv = ar.active.bdv.add(crateBdv);
                ar.active.stalk = ar.active.stalk.add(crateStalk);
                ar.active.tokens = ar.active.tokens.add(amounts[i]);
            } else {
                if (germState == LibGerminate.Germinate.ODD) {
                    ar.odd.bdv = ar.odd.bdv.add(crateBdv);
                    ar.odd.tokens = ar.odd.tokens.add(amounts[i]);
                } else {
                    ar.even.bdv = ar.even.bdv.add(crateBdv);
                    ar.even.tokens = ar.even.tokens.add(amounts[i]);
                }
                // grown stalk from germinating deposits do not germinate,
                // and thus must be added to the grown stalk.
                ar.grownStalkFromGermDeposits = ar.grownStalkFromGermDeposits.add(
                    crateStalk
                );
            }
        }

        // add inital stalk deposit to all stalk removed.
        {
            uint256 stalkIssuedPerBdv = s.ss[token].stalkIssuedPerBdv;
            if (ar.active.tokens > 0) {
                ar.active.stalk = ar.active.stalk.add(ar.active.bdv.mul(stalkIssuedPerBdv));
            }

            if (ar.odd.tokens > 0) {
                ar.odd.stalk = ar.odd.bdv.mul(stalkIssuedPerBdv);
            }

            if (ar.even.tokens > 0) {
                ar.even.stalk = ar.even.bdv.mul(stalkIssuedPerBdv);
            }
        }

        // "removing" deposits is equivalent to "burning" a batch of ERC1155 tokens.
        emit TransferBatch(LibTractor._user(), account, address(0), removedDepositIDs, amounts);
        emit RemoveDeposits(
            account, 
            token, 
            stems, 
            amounts, 
            ar.active.tokens.add(ar.odd.tokens).add(ar.even.tokens), 
            bdvsRemoved
        );
    }

    //////////////////////// UTILITIES ////////////////////////

    /**
     * @notice Calculates the Stalk reward based on the start and end
     * stems, and the amount of BDV deposited. Stems represent the
     * amount of grown stalk per BDV, so the difference between the
     * start index and end index (stem) multiplied by the amount of
     * bdv deposited will give the amount of stalk earned.
     * formula: stalk = bdv * (ΔstalkPerBdv)
     * 
     * @dev endStem must be larger than startStem.
     * 
     */
    function stalkReward(
        int96 startStem,
        int96 endStem,
        uint128 bdv
    ) internal pure returns (uint256) {
        uint128 reward = uint128(endStem.sub(startStem)).mul(bdv).div(PRECISION);

        return reward;
    }

    /**
     * @dev check whether the account needs to be migrated.
     */
    function migrationNeeded(address account) internal view returns (bool needsMigration, uint32 lastUpdate) {
        AppStorage storage s = LibAppStorage.diamondStorage();
        lastUpdate = s.a[account].lastUpdate;
        needsMigration = lastUpdate > 0 && lastUpdate < s.season.stemStartSeason;
    }

    /**
     * @dev Internal function to compute `account` balance of Earned Beans.
     *
     * The number of Earned Beans is equal to the difference between:
     *  - the "expected" Stalk balance, determined from the account balance of
     *    Roots.
     *  - the "account" Stalk balance, stored in account storage.
     * divided by the number of Stalk per Bean.
     * The earned beans from the latest season
     */
    function _balanceOfEarnedBeans(
        uint256 accountStalk,
        uint256 accountRoots
    ) internal view returns (uint256 beans) {
        AppStorage storage s = LibAppStorage.diamondStorage();
        // There will be no Roots before the first Deposit is made.
        if (s.s.roots == 0) return 0;

        uint256 stalk = s.s.stalk.mul(accountRoots).div(s.s.roots);

        // Beanstalk rounds down when minting Roots. Thus, it is possible that
        // balanceOfRoots / totalRoots * totalStalk < s.a[account].s.stalk.
        // As `account` Earned Balance balance should never be negative,
        // Beanstalk returns 0 instead.
        if (stalk <= accountStalk) return 0;

        // Calculate Earned Stalk and convert to Earned Beans.
        beans = (stalk - accountStalk).div(C.STALK_PER_BEAN); // Note: SafeMath is redundant here.
        if (beans > s.earnedBeans) return s.earnedBeans;

        return beans;
    }

    /**
     * @notice performs a one time update for the
     * users lastStem for all silo Tokens.
     * @dev Due to siloV3.1 update.
     */
    function migrateStems(address account) internal {
        AppStorage storage s = LibAppStorage.diamondStorage();
        address[] memory siloTokens = LibWhitelistedTokens.getSiloTokens();
        for(uint i; i < siloTokens.length; i++) {
            // scale lastStem by 1e6, if the user has a lastStem.
            if (s.a[account].mowStatuses[siloTokens[i]].lastStem > 0) { 
                s.a[account].mowStatuses[siloTokens[i]].lastStem = 
                    s.a[account].mowStatuses[siloTokens[i]].lastStem.mul(int96(PRECISION));
            }
        }
    }

    /**
     * @dev An edge case can occur with the siloV3.1 update, where
     * A user updates their silo in the same season as the seedGauge update,
     * but prior to the seedGauge BIP execution (i.e the farmer mowed at the start of
     * the season, and the BIP was excuted mid-way through the season).
     * This function checks for that edge case and returns a boolean.
     */
    function checkStemEdgeCase(address account) internal view returns (bool) {
        AppStorage storage s = LibAppStorage.diamondStorage();
        address[] memory siloTokens = LibWhitelistedTokens.getSiloTokens();
        // for each silo token, divide the stemTip of the token with the users last stem.
        // if the answer is 1e6 or greater, the user has not updated.
        for(uint i; i < siloTokens.length; i++) {
            int96 lastStem = s.a[account].mowStatuses[siloTokens[i]].lastStem;
            if (lastStem > 0) {
                if (LibTokenSilo.stemTipForToken(siloTokens[i]).div(lastStem) >= int96(PRECISION)) {
                    return true;
                }
            }
        }
        return false;
    }
}<|MERGE_RESOLUTION|>--- conflicted
+++ resolved
@@ -18,10 +18,6 @@
 import {LibWhitelistedTokens} from "./LibWhitelistedTokens.sol";
 import {LibTractor} from "../LibTractor.sol";
 
-<<<<<<< HEAD
-
-=======
->>>>>>> fca269de
 /**
  * @title LibSilo
  * @author Publius
