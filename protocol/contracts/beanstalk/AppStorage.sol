--- conflicted
+++ resolved
@@ -573,12 +573,9 @@
  * @param sopWell Stores the well that will be used upon a SOP. Unintialized until a SOP occurs, and is kept constant afterwards.
  * @param internalTokenBalanceTotal Sum of all users internalTokenBalance.
  * @param barnRaiseWell Stores the well that the Barn Raise adds liquidity to.
-<<<<<<< HEAD
  * @param convertCapacity A mapping from block number to the amount of Beans that can be converted towards peg in this block before stalk penalty becomes applied.
-=======
  * @param fertilizedPaidIndex The total number of Fertilizer Beans that have been sent out to users.
  * @param plenty The amount of plenty token held by the contract.
->>>>>>> acc2d499
  */
 struct AppStorage {
     uint8 deprecated_index;
@@ -647,13 +644,9 @@
     mapping(uint32 => Storage.Sr) unclaimedGerminating;
     Storage.WhitelistStatus[] whitelistStatuses;
     address sopWell;
-<<<<<<< HEAD
-
     mapping(uint256 => Storage.ConvertCapacity) convertCapacity;
-=======
     // Cumulative internal Balance of tokens.
     mapping(IERC20 => uint256) internalTokenBalanceTotal;
     uint256 fertilizedPaidIndex;
     uint256 plenty;
->>>>>>> acc2d499
 }