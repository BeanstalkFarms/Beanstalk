--- conflicted
+++ resolved
@@ -15,11 +15,8 @@
 import "contracts/libraries/LibSafeMath32.sol";
 import "contracts/libraries/Convert/LibConvert.sol";
 import "../ReentrancyGuard.sol";
-<<<<<<< HEAD
 import {Invariable} from "contracts/beanstalk/Invariable.sol";
-=======
-import "contracts/libraries/LibTractor.sol";
->>>>>>> 752450d0
+import {LibTractor} from "contracts/libraries/LibTractor.sol";
 
 /**
  * @author publius, pizzaman1337
@@ -90,13 +87,8 @@
         address spender,
         address token,
         uint256 subtractedValue
-<<<<<<< HEAD
     ) public virtual fundsSafu noNetFlow noSupplyChange nonReentrant returns (bool) {
-        uint256 currentAllowance = depositAllowance(msg.sender, spender, token);
-=======
-    ) public virtual nonReentrant returns (bool) {
         uint256 currentAllowance = depositAllowance(LibTractor._user(), spender, token);
->>>>>>> 752450d0
         require(currentAllowance >= subtractedValue, "Silo: decreased allowance below zero");
         LibSiloPermit._approveDeposit(LibTractor._user(), spender, token, currentAllowance.sub(subtractedValue));
         return true;
@@ -194,18 +186,12 @@
     }
 
     // ERC1155 Approvals
-<<<<<<< HEAD
-    function setApprovalForAll(address spender, bool approved) external fundsSafu noNetFlow noSupplyChange {
-        s.a[msg.sender].isApprovedForAll[spender] = approved;
-        emit ApprovalForAll(msg.sender, spender, approved);
-=======
     function setApprovalForAll(
         address spender, 
         bool approved
-    ) external {
+    ) external fundsSafu noNetFlow noSupplyChange {
         s.a[LibTractor._user()].isApprovedForAll[spender] = approved;
         emit ApprovalForAll(LibTractor._user(), spender, approved);
->>>>>>> 752450d0
     }
 
     function isApprovedForAll(
