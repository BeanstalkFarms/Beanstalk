--- conflicted
+++ resolved
@@ -889,7 +889,6 @@
         "internalType": "uint256",
         "name": "wethAmountIn",
         "type": "uint256"
-<<<<<<< HEAD
       },
       {
         "internalType": "uint256",
@@ -898,16 +897,6 @@
       },
       {
         "internalType": "uint256",
-=======
-      },
-      {
-        "internalType": "uint256",
-        "name": "minFertilizerOut",
-        "type": "uint256"
-      },
-      {
-        "internalType": "uint256",
->>>>>>> cd9de38c
         "name": "minLPTokensOut",
         "type": "uint256"
       },
