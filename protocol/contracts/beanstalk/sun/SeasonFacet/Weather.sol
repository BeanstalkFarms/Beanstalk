--- conflicted
+++ resolved
@@ -169,22 +169,13 @@
         } else if (!s.sys.season.raining) {
             s.sys.season.raining = true;
             // Set the plenty per root equal to previous rain start.
-<<<<<<< HEAD
             s.sys.sops[s.sys.season.current] = s.sys.sops[s.sys.season.rainStart];
             s.sys.season.rainStart = s.sys.season.current;
-            s.sys.rain.pods = s.sys.fields[s.sys.activeField].pods;
-            s.sys.rain.roots = s.sys.silo.roots;
-        } else {
-            if (s.sys.rain.roots > 0) {
-=======
-            s.sops[s.season.current] = s.sops[s.season.rainStart];
-            s.season.rainStart = s.season.current;
-            s.r.pods = s.f.pods; // Store the current amount of pods into the rain struct for this rainy season
-            s.r.roots = s.s.roots; // Same for roots
+            s.sys.rain.pods = s.sys.fields[s.sys.activeField].pods; // Store the current amount of pods into the rain struct for this rainy season
+            s.sys.rain.roots = s.sys.silo.roots; // Same for roots
         } else {
             // if it's already raining, and we've capture raining roots, make sure sop well setup and do the sop
-            if (s.r.roots > 0) {
->>>>>>> e883e947
+            if (s.sys.rain.roots > 0) {
                 // initalize sopWell if it is not already set.
                 if (s.sys.sopWell == address(0)) s.sys.sopWell = well;
                 sop();
@@ -250,14 +241,9 @@
      * @dev Allocate `sop token` during a Season of Plenty.
      */
     function rewardSop(uint256 amount) private {
-<<<<<<< HEAD
+        // For this sop (which is stored based on when it started raining last), add a token amount per root
         s.sys.sops[s.sys.season.rainStart] = s.sys.sops[s.sys.season.lastSop].add(
             amount.mul(C.SOP_PRECISION).div(s.sys.rain.roots)
-=======
-        // For this sop (which is stored based on when it started raining last), add a token amount per root
-        s.sops[s.season.rainStart] = s.sops[s.season.lastSop].add(
-            amount.mul(C.SOP_PRECISION).div(s.r.roots)
->>>>>>> e883e947
         );
         s.sys.season.lastSop = s.sys.season.rainStart;
         s.sys.season.lastSopSeason = s.sys.season.current;
