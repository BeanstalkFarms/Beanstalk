--- conflicted
+++ resolved
@@ -59,21 +59,6 @@
   });
 }
 
-<<<<<<< HEAD
-
-exports.toBean = toBean
-exports.to6 = to6
-exports.toStalk = toStalk
-exports.toEther = toEther
-exports.to18 = to18
-exports.to6 = to6
-exports.parseJson = parseJson
-exports.getEthSpentOnGas = getEthSpentOnGas
-exports.incrementTime = incrementTime
-exports.advanceTime = advanceTime
-exports.toX = toX
-exports.toBN = toBN
-=======
 exports.to6 = to6;
 exports.toStalk = toStalk;
 exports.toEther = toEther;
@@ -84,5 +69,4 @@
 exports.incrementTime = incrementTime;
 exports.advanceTime = advanceTime;
 exports.toX = toX;
-exports.toBN = toBN;
->>>>>>> acc2d499
+exports.toBN = toBN;