--- conflicted
+++ resolved
@@ -1961,15 +1961,12 @@
             },
             {
                 "indexed": false,
-<<<<<<< HEAD
-=======
                 "internalType": "uint256",
                 "name": "minFillAmount",
                 "type": "uint256"
             },
             {
                 "indexed": false,
->>>>>>> 8a8b2d60
                 "internalType": "bytes",
                 "name": "pricingFunction",
                 "type": "bytes"
@@ -2087,15 +2084,12 @@
             },
             {
                 "indexed": false,
-<<<<<<< HEAD
-=======
                 "internalType": "uint256",
                 "name": "minFillAmount",
                 "type": "uint256"
             },
             {
                 "indexed": false,
->>>>>>> 8a8b2d60
                 "internalType": "bytes",
                 "name": "pricingFunction",
                 "type": "bytes"
@@ -2250,14 +2244,11 @@
                 "type": "uint256"
             },
             {
-<<<<<<< HEAD
-=======
                 "internalType": "uint256",
                 "name": "minFillAmount",
                 "type": "uint256"
             },
             {
->>>>>>> 8a8b2d60
                 "internalType": "bytes",
                 "name": "pricingFunction",
                 "type": "bytes"
@@ -2339,14 +2330,11 @@
                 "type": "uint256"
             },
             {
-<<<<<<< HEAD
-=======
                 "internalType": "uint256",
                 "name": "minFillAmount",
                 "type": "uint256"
             },
             {
->>>>>>> 8a8b2d60
                 "internalType": "bytes",
                 "name": "pricingFunction",
                 "type": "bytes"
@@ -2414,14 +2402,11 @@
                 "type": "uint256"
             },
             {
-<<<<<<< HEAD
-=======
                 "internalType": "uint256",
                 "name": "minFillAmount",
                 "type": "uint256"
             },
             {
->>>>>>> 8a8b2d60
                 "internalType": "bytes",
                 "name": "pricingFunction",
                 "type": "bytes"
@@ -2543,14 +2528,11 @@
                         "type": "uint256"
                     },
                     {
-<<<<<<< HEAD
-=======
                         "internalType": "uint256",
                         "name": "minFillAmount",
                         "type": "uint256"
                     },
                     {
->>>>>>> 8a8b2d60
                         "internalType": "enum LibTransfer.To",
                         "name": "mode",
                         "type": "uint8"
@@ -2654,14 +2636,11 @@
                         "internalType": "uint256",
                         "name": "maxPlaceInLine",
                         "type": "uint256"
-<<<<<<< HEAD
-=======
                     },
                     {
                         "internalType": "uint256",
                         "name": "minFillAmount",
                         "type": "uint256"
->>>>>>> 8a8b2d60
                     }
                 ],
                 "internalType": "struct Order.PodOrder",
@@ -2847,14 +2826,11 @@
                 "type": "uint256"
             },
             {
-<<<<<<< HEAD
-=======
                 "internalType": "uint256",
                 "name": "minFillAmount",
                 "type": "uint256"
             },
             {
->>>>>>> 8a8b2d60
                 "internalType": "bytes",
                 "name": "pricingFunction",
                 "type": "bytes"
@@ -4084,44 +4060,6 @@
         "inputs": [],
         "name": "depositPermitDomainSeparator",
         "outputs": [
-<<<<<<< HEAD
-=======
-            {
-                "internalType": "bytes32",
-                "name": "",
-                "type": "bytes32"
-            }
-        ],
-        "stateMutability": "view",
-        "type": "function"
-    },
-    {
-        "inputs": [
-            {
-                "internalType": "address",
-                "name": "owner",
-                "type": "address"
-            }
-        ],
-        "name": "depositPermitNonces",
-        "outputs": [
-            {
-                "internalType": "uint256",
-                "name": "",
-                "type": "uint256"
-            }
-        ],
-        "stateMutability": "view",
-        "type": "function"
-    },
-    {
-        "inputs": [
-            {
-                "internalType": "address",
-                "name": "token",
-                "type": "address"
-            },
->>>>>>> 8a8b2d60
             {
                 "internalType": "bytes32",
                 "name": "",
@@ -4356,102 +4294,6 @@
             }
         ],
         "stateMutability": "view",
-        "type": "function"
-    },
-    {
-        "inputs": [
-            {
-                "internalType": "address",
-                "name": "owner",
-                "type": "address"
-            },
-            {
-                "internalType": "address",
-                "name": "spender",
-                "type": "address"
-            },
-            {
-                "internalType": "address",
-                "name": "token",
-                "type": "address"
-            },
-            {
-                "internalType": "uint256",
-                "name": "value",
-                "type": "uint256"
-            },
-            {
-                "internalType": "uint256",
-                "name": "deadline",
-                "type": "uint256"
-            },
-            {
-                "internalType": "uint8",
-                "name": "v",
-                "type": "uint8"
-            },
-            {
-                "internalType": "bytes32",
-                "name": "r",
-                "type": "bytes32"
-            },
-            {
-                "internalType": "bytes32",
-                "name": "s",
-                "type": "bytes32"
-            }
-        ],
-        "name": "permitDeposit",
-        "outputs": [],
-        "stateMutability": "payable",
-        "type": "function"
-    },
-    {
-        "inputs": [
-            {
-                "internalType": "address",
-                "name": "owner",
-                "type": "address"
-            },
-            {
-                "internalType": "address",
-                "name": "spender",
-                "type": "address"
-            },
-            {
-                "internalType": "address[]",
-                "name": "tokens",
-                "type": "address[]"
-            },
-            {
-                "internalType": "uint256[]",
-                "name": "values",
-                "type": "uint256[]"
-            },
-            {
-                "internalType": "uint256",
-                "name": "deadline",
-                "type": "uint256"
-            },
-            {
-                "internalType": "uint8",
-                "name": "v",
-                "type": "uint8"
-            },
-            {
-                "internalType": "bytes32",
-                "name": "r",
-                "type": "bytes32"
-            },
-            {
-                "internalType": "bytes32",
-                "name": "s",
-                "type": "bytes32"
-            }
-        ],
-        "name": "permitDeposits",
-        "outputs": [],
-        "stateMutability": "payable",
         "type": "function"
     },
     {
@@ -5167,7 +5009,6 @@
     {
         "inputs": [
             {
-<<<<<<< HEAD
                 "internalType": "contract IERC20Permit",
                 "name": "token",
                 "type": "address"
@@ -5216,8 +5057,6 @@
     {
         "inputs": [
             {
-=======
->>>>>>> 8a8b2d60
                 "internalType": "address",
                 "name": "owner",
                 "type": "address"
