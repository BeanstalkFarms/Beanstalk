--- conflicted
+++ resolved
@@ -170,13 +170,8 @@
     describe('multiple crates', async function () {
       beforeEach(async function () {
         await this.season.teleportSunrise(10);
-<<<<<<< HEAD
         this.season.deployStemsUpgrade();
-        await this.silo.connect(user).deposit(this.unripeBean.address, to6('1000'), EXTERNAL);
-=======
-        this.season.deployGrownStalkPerBdv();
         await this.silo.connect(user).deposit(this.unripeBean.address, to6('1000'), 0x00, EXTERNAL);
->>>>>>> 9fc81663
         await this.season.siloSunrise(0);
         await this.season.siloSunrise(0);
         await this.season.siloSunrise(0);
