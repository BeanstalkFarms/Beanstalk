--- conflicted
+++ resolved
@@ -49,12 +49,7 @@
     );
 
     await this.season.siloSunrise(0);
-<<<<<<< HEAD
-    await this.silo.connect(user).deposit(this.siloToken.address, '100', EXTERNAL);
-=======
-    console.log('await this.silo.cumulativeGrownStalkPerBdv(this.siloToken.address): ', await this.silo.cumulativeGrownStalkPerBdv(this.siloToken.address));
     await this.silo.connect(user).deposit(this.siloToken.address, '100', 0x00, EXTERNAL);
->>>>>>> 9fc81663
 
     await this.season.siloSunrise(0);
 
