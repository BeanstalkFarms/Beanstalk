--- conflicted
+++ resolved
@@ -1,36 +1,14 @@
-<<<<<<< HEAD
 const { PRICE_DEPLOYER, BEANSTALK } = require("../test/hardhat/utils/constants");
-=======
-const { PRICE_DEPLOYER, BEANSTALK } = require("../test/utils/constants");
->>>>>>> 8bd11a21
 const { impersonateSigner } = require("../utils");
 const { deployAtNonce } = require("./contracts");
 const { impersonateContract } = require("./impersonate");
 
-<<<<<<< HEAD
 async function deployPriceContract(account = undefined, beanstalk = BEANSTALK, verbose = true) {
   if (account == undefined) {
     account = await impersonateSigner(PRICE_DEPLOYER, true);
   }
   const price = await deployAtNonce("BeanstalkPrice", account, (n = 3), verbose, [beanstalk]);
   return price;
-=======
-async function deployPriceContract(account = undefined, beanstalk = BEANSTALK, verbose = true, mock = true) {
-    if (account == undefined) {
-        account = await impersonateSigner(PRICE_DEPLOYER, true);
-    }
-    let price = await deployAtNonce('BeanstalkPrice', account, n = 3, verbose, [beanstalk]);
-    // impersonate at price address:
-    if (mock) {
-        const bytecode = await ethers.provider.getCode(price.address);
-        await network.provider.send("hardhat_setCode", [
-            "0x4bed6cb142b7d474242d87f4796387deb9e1e1b4",
-            bytecode,
-        ]);
-        price = await ethers.getContractAt("BeanstalkPrice", "0x4bed6cb142b7d474242d87f4796387deb9e1e1b4");
-    }
-    return price;
->>>>>>> 8bd11a21
 }
 
 exports.deployPriceContract = deployPriceContract;