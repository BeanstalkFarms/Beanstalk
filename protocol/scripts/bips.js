const { BEANSTALK } = require("../test/hardhat/utils/constants");
const { getBeanstalk, impersonateBeanstalkOwner, mintEth, impersonateSigner } = require("../utils");
const { deployContract } = require("./contracts");
const { upgradeWithNewFacets } = require("./diamond");
const { impersonatePipeline, deployPipeline } = require("./pipeline");

async function bip30(mock = true, account = undefined) {
  if (account == undefined) {
    account = await impersonateBeanstalkOwner();
    await mintEth(account.address);
  }

  await upgradeWithNewFacets({
    diamondAddress: BEANSTALK,
    facetNames: [
      "DepotFacet", // Add Depot
      "TokenSupportFacet", // Add ERC-20 permit function
      "FarmFacet", // Add AdvancedFarm
      "SeasonFacet"
    ],
    bip: false,
    object: !mock,
    verbose: true,
    account: account
  });
}

async function bip29(mock = true, account = undefined) {
  if (account == undefined) {
    account = await impersonateBeanstalkOwner();
    await mintEth(account.address);
  }

  beanstalk = await getBeanstalk();
  await upgradeWithNewFacets({
    diamondAddress: BEANSTALK,
    facetNames: [
      "MarketplaceFacet", // Marketplace V2
      "SiloFacet", // Add Deposit Permit System
      "TokenFacet" // Add ERC-20 Token Approval System
    ],
    selectorsToRemove: [
      "0xeb6fa84f",
      "0xed778f8e",
      "0x72db799f",
      "0x56e70811",
      "0x6d679775",
      "0x1aac9789"
    ],
    bip: false,
    object: !mock,
    verbose: true,
    account: account
  });
}

async function bipMorningAuction(mock = true, account = undefined) {
  if (account == undefined) {
    account = await impersonateBeanstalkOwner();
    await mintEth(account.address);
  }
<<<<<<< HEAD

=======
  
>>>>>>> 36b8574b
  await upgradeWithNewFacets({
    diamondAddress: BEANSTALK,
    facetNames: [
      "FieldFacet", // Add Morning Auction
      "SeasonFacet", // Add ERC-20 permit function
      "FundraiserFacet" // update fundraiser with new soil spec
      // 'MockAdminFacet' // Add MockAdmin for testing purposes
    ],
    initFacetName: "InitBipSunriseImprovements",
    initArgs: [],
    bip: false,
    verbose: true,
    account: account
  });
}

//BIP for Silo migration to stem
async function bipNewSilo(mock = true, account = undefined) {
  if (account == undefined) {
    account = await impersonateBeanstalkOwner();
    await mintEth(account.address);
  }

  await upgradeWithNewFacets({
    diamondAddress: BEANSTALK,
    facetNames: [
      "SeasonFacet",
      "SiloFacet",
      "ConvertFacet",
      "WhitelistFacet",
      "MetadataFacet",
      "TokenFacet",
      "ApprovalFacet",
      "LegacyClaimWithdrawalFacet"
    ],
    initFacetName: "InitBipNewSilo",
    bip: false,
    object: !mock, //if this is true, something would get spit out in the diamond cuts folder with all the data (due to gnosis safe deployment flow)
    verbose: true,
    account: account
  });
}

//BIP to integration Basin into Beanstalk
async function bipBasinIntegration(mock = true, account = undefined) {
  if (account == undefined) {
    account = await impersonateBeanstalkOwner();
    await mintEth(account.address);
  }

  await upgradeWithNewFacets({
    diamondAddress: BEANSTALK,
    facetNames: [
      "DepotFacet",
      "BDVFacet",
      "ConvertFacet",
      "ConvertGettersFacet",
      "SiloFacet",
      "EnrootFacet",
      "WhitelistFacet",
      "SeasonFacet",
      "MetadataFacet"
    ],
    initFacetName: "InitBipBasinIntegration",
    bip: false,
    object: !mock, //if this is true, something would get spit out in the diamond cuts folder with all the data (due to gnosis safe deployment flow)
    verbose: true,
    selectorsToRemove: ["0x8f742d16"],
    account: account
  });
}

async function mockBeanstalkAdmin(mock = true, account = undefined) {
  if (account == undefined) {
    account = await impersonateBeanstalkOwner();
    await mintEth(account.address);
  }

  await upgradeWithNewFacets({
    diamondAddress: BEANSTALK,
    facetNames: ["MockAdminFacet"],
    bip: false,
    object: !mock,
    verbose: true,
    account: account,
    verify: false
  });
}

async function bip34(mock = true, account = undefined) {
  if (account == undefined) {
    account = await impersonateBeanstalkOwner();
    await mintEth(account.address);
  }

  await upgradeWithNewFacets({
    diamondAddress: BEANSTALK,
    facetNames: [
      "FieldFacet", // Add Morning Auction
      "SeasonFacet", // Add ERC-20 permit function
      "FundraiserFacet" // update fundraiser with new soil spec
    ],
    initFacetName: "InitBipSunriseImprovements",
    selectorsToRemove: ["0x78309c85", "0x6c8d548e"],
    bip: false,
    object: !mock,
    verbose: true,
    account: account,
    verify: false
  });
}

async function bipMigrateUnripeBean3CrvToBeanEth(
  mock = true,
  account = undefined,
  verbose = true,
  oracleAccount = undefined
) {
  if (account == undefined) {
    account = await impersonateBeanstalkOwner();
    await mintEth(account.address);
  }

  await upgradeWithNewFacets({
    diamondAddress: BEANSTALK,
    facetNames: [
      "BDVFacet",
      "ConvertFacet",
      "ConvertGettersFacet",
      "FertilizerFacet",
      "MetadataFacet",
      "UnripeFacet"
    ],
    libraryNames: ["LibConvert", "LibLockedUnderlying"],
    facetLibraries: {
      ConvertFacet: ["LibConvert"],
      UnripeFacet: ["LibLockedUnderlying"]
    },
    initFacetName: "InitMigrateUnripeBean3CrvToBeanEth",
    selectorsToRemove: ["0x0bfca7e3", "0x8cd31ca0"],
    bip: false,
    object: !mock,
    verbose: verbose,
    account: account,
    verify: false
  });

  if (oracleAccount == undefined) {
    oracleAccount = await impersonateSigner("0x30a1976d5d087ef0BA0B4CDe87cc224B74a9c752", true); // Oracle deployer
    await mintEth(oracleAccount.address);
  }
  await deployContract("UsdOracle", oracleAccount, verbose);
}

async function bipInitTractor(mock = true, account = undefined, verbose = true) {
  if (account == undefined) {
    account = await impersonateBeanstalkOwner();
    await mintEth(account.address);
  }

  await upgradeWithNewFacets({
    diamondAddress: BEANSTALK,
    initFacetName: "InitTractor",
    bip: false,
    object: !mock,
    verbose: verbose,
    account: account,
    verify: false
  });
}

async function bipSeedGauge(mock = true, account = undefined, verbose = true) {
<<<<<<< HEAD
  if (account == undefined) {
    account = await impersonateBeanstalkOwner();
    await mintEth(account.address);
  }

  await upgradeWithNewFacets({
    diamondAddress: BEANSTALK,
    facetNames: [
      "SeasonFacet", // Add Seed Gauge system
      "SeasonGettersFacet", // season getters
      "GaugePointFacet", // gauge point function caller
      "UnripeFacet", // new view functions
      "SiloFacet", // new view functions
      "ConvertFacet", // add unripe convert
      "ConvertGettersFacet", // add unripe convert getters
      "WhitelistFacet", // update whitelist abilities.
      "MetadataFacet", // update metadata
      "BDVFacet", // update bdv functions
      "SiloGettersFacet", // add silo getters
      "LiquidityWeightFacet", // add liquidity weight facet
      "EnrootFacet", // update stem functions
      "MigrationFacet" // update migration functions
    ],
    initFacetName: "InitBipSeedGauge",
    selectorsToRemove: [
      "0xd8a6aafe", // remove old whitelist
      "0xb4f55be8", // remove old whitelistWithEncodeType
      "0x07a3b202", // remove Curve Oracle
      "0x9f9962e4", // remove getSeedsPerToken
      "0x0b2939d1" // remove InVestingPeriod
    ],
    libraryNames: [
      "LibGauge",
      "LibConvert",
      "LibLockedUnderlying",
      "LibIncentive",
      "LibGerminate",
      "LibSilo"
    ],
    facetLibraries: {
      SeasonFacet: ["LibGauge", "LibIncentive", "LibLockedUnderlying", "LibGerminate"],
      SeasonGettersFacet: ["LibLockedUnderlying"],
      ConvertFacet: ["LibConvert"],
      UnripeFacet: ["LibLockedUnderlying"],
      SiloFacet: ["LibSilo"]
    },
    bip: false,
    object: !mock,
    verbose: verbose,
    account: account,
    verify: false
  });
}

async function bipMigrateUnripeBeanEthToBeanSteth(
  mock = true,
  account = undefined,
  verbose = true,
  oracleAccount = undefined
) {
  if (account == undefined) {
    await mintEth(account.address);
    account = await impersonateBeanstalkOwner();
  }

  await upgradeWithNewFacets({
    diamondAddress: BEANSTALK,
    facetNames: [
      "BDVFacet",
      "ConvertGettersFacet",
      "ConvertFacet",
      "EnrootFacet",
      "FertilizerFacet",
      "SeasonFacet",
      "MetadataFacet",
      "SeasonGettersFacet",
      "UnripeFacet",
      "WhitelistFacet" // update whitelist abilities.
    ],
    libraryNames: [
      "LibGauge",
      "LibIncentive",
      "LibConvert",
      "LibLockedUnderlying",
      "LibWellMinting",
      "LibGerminate"
    ],
    facetLibraries: {
      UnripeFacet: ["LibConvert"],
      ConvertFacet: ["LibLockedUnderlying"],
      SeasonFacet: ["LibGauge", "LibIncentive", "LibLockedUnderlying", "LibWellMinting"],
      SeasonGettersFacet: ["LibWellMinting", "LibLockedUnderlying", "LibGerminate"]
    },
    initFacetName: "InitMigrateUnripeBeanEthToBeanSteth",
    bip: false,
    selectorsToRemove: [],
    object: !mock,
    verbose: verbose,
    account: account,
    verify: false
  });

  if (oracleAccount == undefined) {
    oracleAccount = await impersonateSigner("0x30a1976d5d087ef0BA0B4CDe87cc224B74a9c752", true); // Oracle deployer
    await mintEth(oracleAccount.address);
  }
  await deployContract("UsdOracle", oracleAccount, verbose);
}

exports.bip29 = bip29;
exports.bip30 = bip30;
exports.bip34 = bip34;
exports.bipMorningAuction = bipMorningAuction;
exports.bipNewSilo = bipNewSilo;
exports.bipBasinIntegration = bipBasinIntegration;
exports.bipSeedGauge = bipSeedGauge;
exports.mockBeanstalkAdmin = mockBeanstalkAdmin;
exports.bipMigrateUnripeBean3CrvToBeanEth = bipMigrateUnripeBean3CrvToBeanEth;
exports.bipInitTractor = bipInitTractor;
exports.bipMigrateUnripeBeanEthToBeanSteth = bipMigrateUnripeBeanEthToBeanSteth;
=======
    if (account == undefined) {
      account = await impersonateBeanstalkOwner();
      await mintEth(account.address);
    }
  
    await upgradeWithNewFacets({
      diamondAddress: BEANSTALK,
      facetNames: [
        "SeasonFacet", // Add Seed Gauge system
        "SeasonGettersFacet", // season getters
        "GaugePointFacet", // gauge point function caller
        "UnripeFacet", // new view functions
        "SiloFacet", // new view functions
        "ConvertFacet", // add unripe convert
        "ConvertGettersFacet", // add unripe convert getters
        "WhitelistFacet", // update whitelist abilities.
        "MetadataFacet", // update metadata
        "BDVFacet", // update bdv functions
        "SiloGettersFacet", // add silo getters
        "LiquidityWeightFacet", // add liquidity weight facet
        "EnrootFacet", // update stem functions
        "MigrationFacet" // update migration functions
      ],
      initFacetName: "InitBipSeedGauge",
      selectorsToRemove: [
        '0xd8a6aafe', // remove old whitelist
        '0xb4f55be8', // remove old whitelistWithEncodeType
        '0x07a3b202', // remove Curve Oracle
        '0x9f9962e4', // remove getSeedsPerToken
        '0x0b2939d1' // remove InVestingPeriod
      ],
      libraryNames: [
        'LibGauge', 'LibConvert', 'LibLockedUnderlying', 'LibIncentive', 'LibGerminate',  'LibSilo'
      ],
      facetLibraries: {
        'SeasonFacet': [
          'LibGauge',
          'LibIncentive',
          'LibLockedUnderlying',
          'LibGerminate'
        ],
        'SeasonGettersFacet': [
          'LibLockedUnderlying'
        ],
        'ConvertFacet': [
          'LibConvert'
        ],
        'UnripeFacet': [
          'LibLockedUnderlying'
        ],
        'SiloFacet': [
          'LibSilo'
        ],
        'EnrootFacet': [
          'LibSilo'
        ]
      },
      bip: false,
      object: !mock,
      verbose: verbose,
      account: account,
      verify: false
    });
  }

exports.bip29 = bip29
exports.bip30 = bip30
exports.bip34 = bip34
exports.bipMorningAuction = bipMorningAuction
exports.bipNewSilo = bipNewSilo
exports.bipBasinIntegration = bipBasinIntegration
exports.bipSeedGauge = bipSeedGauge
exports.mockBeanstalkAdmin = mockBeanstalkAdmin
exports.bipMigrateUnripeBean3CrvToBeanEth = bipMigrateUnripeBean3CrvToBeanEth
>>>>>>> 36b8574b
<|MERGE_RESOLUTION|>--- conflicted
+++ resolved
@@ -59,11 +59,6 @@
     account = await impersonateBeanstalkOwner();
     await mintEth(account.address);
   }
-<<<<<<< HEAD
-
-=======
-  
->>>>>>> 36b8574b
   await upgradeWithNewFacets({
     diamondAddress: BEANSTALK,
     facetNames: [
@@ -236,7 +231,6 @@
 }
 
 async function bipSeedGauge(mock = true, account = undefined, verbose = true) {
-<<<<<<< HEAD
   if (account == undefined) {
     account = await impersonateBeanstalkOwner();
     await mintEth(account.address);
@@ -356,80 +350,4 @@
 exports.mockBeanstalkAdmin = mockBeanstalkAdmin;
 exports.bipMigrateUnripeBean3CrvToBeanEth = bipMigrateUnripeBean3CrvToBeanEth;
 exports.bipInitTractor = bipInitTractor;
-exports.bipMigrateUnripeBeanEthToBeanSteth = bipMigrateUnripeBeanEthToBeanSteth;
-=======
-    if (account == undefined) {
-      account = await impersonateBeanstalkOwner();
-      await mintEth(account.address);
-    }
-  
-    await upgradeWithNewFacets({
-      diamondAddress: BEANSTALK,
-      facetNames: [
-        "SeasonFacet", // Add Seed Gauge system
-        "SeasonGettersFacet", // season getters
-        "GaugePointFacet", // gauge point function caller
-        "UnripeFacet", // new view functions
-        "SiloFacet", // new view functions
-        "ConvertFacet", // add unripe convert
-        "ConvertGettersFacet", // add unripe convert getters
-        "WhitelistFacet", // update whitelist abilities.
-        "MetadataFacet", // update metadata
-        "BDVFacet", // update bdv functions
-        "SiloGettersFacet", // add silo getters
-        "LiquidityWeightFacet", // add liquidity weight facet
-        "EnrootFacet", // update stem functions
-        "MigrationFacet" // update migration functions
-      ],
-      initFacetName: "InitBipSeedGauge",
-      selectorsToRemove: [
-        '0xd8a6aafe', // remove old whitelist
-        '0xb4f55be8', // remove old whitelistWithEncodeType
-        '0x07a3b202', // remove Curve Oracle
-        '0x9f9962e4', // remove getSeedsPerToken
-        '0x0b2939d1' // remove InVestingPeriod
-      ],
-      libraryNames: [
-        'LibGauge', 'LibConvert', 'LibLockedUnderlying', 'LibIncentive', 'LibGerminate',  'LibSilo'
-      ],
-      facetLibraries: {
-        'SeasonFacet': [
-          'LibGauge',
-          'LibIncentive',
-          'LibLockedUnderlying',
-          'LibGerminate'
-        ],
-        'SeasonGettersFacet': [
-          'LibLockedUnderlying'
-        ],
-        'ConvertFacet': [
-          'LibConvert'
-        ],
-        'UnripeFacet': [
-          'LibLockedUnderlying'
-        ],
-        'SiloFacet': [
-          'LibSilo'
-        ],
-        'EnrootFacet': [
-          'LibSilo'
-        ]
-      },
-      bip: false,
-      object: !mock,
-      verbose: verbose,
-      account: account,
-      verify: false
-    });
-  }
-
-exports.bip29 = bip29
-exports.bip30 = bip30
-exports.bip34 = bip34
-exports.bipMorningAuction = bipMorningAuction
-exports.bipNewSilo = bipNewSilo
-exports.bipBasinIntegration = bipBasinIntegration
-exports.bipSeedGauge = bipSeedGauge
-exports.mockBeanstalkAdmin = mockBeanstalkAdmin
-exports.bipMigrateUnripeBean3CrvToBeanEth = bipMigrateUnripeBean3CrvToBeanEth
->>>>>>> 36b8574b
+exports.bipMigrateUnripeBeanEthToBeanSteth = bipMigrateUnripeBeanEthToBeanSteth;