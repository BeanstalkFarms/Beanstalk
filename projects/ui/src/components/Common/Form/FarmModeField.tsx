import React, { useMemo } from 'react';
import { Typography, TypographyProps } from '@mui/material';
import { FarmFromMode, FarmToMode } from '~/lib/Beanstalk/Farm';
import copy from '~/constants/copy';
import AddressIcon from '../AddressIcon';
import PillSelectField, { PillSelectFieldProps } from './PillSelectField';
import { IconSize } from '../../App/muiTheme';

import { FC } from '~/types';

const FarmModeField : FC<
  Partial<PillSelectFieldProps>
  & {
    name : string;
    circDesc? : string;
    farmDesc? : string;
    baseMode? : (typeof FarmFromMode | typeof FarmToMode);
    labelProps?: TypographyProps;
    infoLabel?: string;
  }
> = ({
  circDesc: _circDesc,
  farmDesc: _farmDesc,
  label: _label,
  infoLabel: _infoLabel,
  baseMode = FarmToMode,  
  ...props
}) => {
  let circDesc : string;
  let farmDesc : string;
  let label    : string | JSX.Element;
<<<<<<< HEAD
=======
  let infoLabel: string | undefined;
>>>>>>> 0fbd2435
  if (baseMode === FarmToMode) {
    circDesc  = _circDesc  || 'Send assets to your wallet.';
    farmDesc  = _farmDesc  || 'Send assets to your internal balance within Beanstalk.';
    label     = _label     || 'Destination';
    infoLabel = _infoLabel || undefined;
  } else {
    circDesc  = _circDesc  || 'Use assets from your wallet.';
    farmDesc  = _farmDesc  || 'Use assets to your internal balance within Beanstalk.';
    label     = _label     || 'Source';
    infoLabel = _infoLabel || undefined;
  }

  const options = useMemo(() => ([
    {
      title: copy.MODES[baseMode.EXTERNAL],
      description: circDesc,
      pill: (
        <>
          <AddressIcon size={IconSize.xs} />
          <Typography variant="body1">
            {copy.MODES[baseMode.EXTERNAL]}
          </Typography>
        </>
      ),
      icon: <AddressIcon size={IconSize.small} width={IconSize.small} height={IconSize.small} />,
      value: baseMode.EXTERNAL,
    },
    {
      title: copy.MODES[baseMode.INTERNAL],
      description: farmDesc,
      pill: (
        <Typography variant="body1">
          🚜 {copy.MODES[baseMode.INTERNAL]}
        </Typography>
      ),
      icon: '🚜',
      value: baseMode.INTERNAL,
    },
    ...(props.options || [])
  ]), [baseMode.EXTERNAL, baseMode.INTERNAL, circDesc, farmDesc, props.options]);
  return (
    <PillSelectField
      label={label}
      infoLabel={infoLabel}
      {...props}          //
      options={options}   // always deterministically set options
    />
  );
};

export default FarmModeField;<|MERGE_RESOLUTION|>--- conflicted
+++ resolved
@@ -29,10 +29,7 @@
   let circDesc : string;
   let farmDesc : string;
   let label    : string | JSX.Element;
-<<<<<<< HEAD
-=======
   let infoLabel: string | undefined;
->>>>>>> 0fbd2435
   if (baseMode === FarmToMode) {
     circDesc  = _circDesc  || 'Send assets to your wallet.';
     farmDesc  = _farmDesc  || 'Send assets to your internal balance within Beanstalk.';
