/**
 * SPDX-License-Identifier: MIT
 **/

pragma solidity =0.7.6;
pragma experimental ABIEncoderV2;

import "@openzeppelin/contracts/token/ERC20/SafeERC20.sol";
import "./SiloExit.sol";
import "~/libraries/Silo/LibSilo.sol";
import "~/libraries/Silo/LibTokenSilo.sol";

/**
 * @title Silo
 * @author Publius
 * @notice Provides utility functions for claiming Silo rewards, including:
 *
 * - Grown Stalk (see "Mow")
 * - Earned Beans, Earned Stalk (see "Plant")
 * - 3CRV earned during a Flood (see "Flood")
 *
 * For backwards compatibility, a Flood is sometimes referred to by its old name
 * "Season of Plenty".
 */
 
contract Silo is SiloExit {
    using SafeMath for uint256;
    using SafeERC20 for IERC20;
    using LibSafeMath128 for uint128;


    //////////////////////// EVENTS ////////////////////////    

    /**
     * @notice Emitted when the deposit associated with the Earned Beans of
     * `account` are Planted.
     * @param account Owns the Earned Beans
     * @param beans The amount of Earned Beans claimed by `account`.
     */
    event Plant(
        address indexed account,
        uint256 beans
    );

    /**
     * @notice Emitted when 3CRV paid to `account` during a Flood is Claimed.
     * @param account Owns and receives the assets paid during a Flood.
     * @param plenty The amount of 3CRV claimed by `account`. This is the amount
     * that `account` has been paid since their last {ClaimPlenty}.
     * 
     * @dev Flood was previously called a "Season of Plenty". For backwards
     * compatibility, the event has not been changed. For more information on 
     * Flood, see: {FIXME(doc)}.
     */
    event ClaimPlenty(
        address indexed account,
        uint256 plenty
    );


    /**
     * @notice Emitted when `account` gains or loses Stalk.
     * @param account The account that gained or lost Stalk.
     * @param delta The change in Stalk.
     * @param deltaRoots The change in Roots. For more info on Roots, see: 
     * FIXME(doc)
     *   
     * @dev {StalkBalanceChanged} should be emitted anytime a Deposit is added, removed or transferred AND
     * anytime an account Mows Grown Stalk.
     * @dev BIP-24 included a one-time re-emission of {SeedsBalanceChanged} for accounts that had
     * executed a Deposit transfer between the Replant and BIP-24 execution. For more, see:
     * [BIP-24](https://github.com/BeanstalkFarms/Beanstalk-Governance-Proposals/blob/master/bip/bip-24-fungible-bdv-support.md)
     * [Event-24-Event-Emission](https://github.com/BeanstalkFarms/Event-24-Event-Emission)
     */
    event StalkBalanceChanged(
        address indexed account,
        int256 delta,
        int256 deltaRoots
    );

    //////////////////////// INTERNAL: MOW ////////////////////////

    /**
     * @dev Claims the Grown Stalk for `msg.sender`.
     */
    modifier mowSender(address token) {
        _mow(msg.sender, token);
        _;
    }

    //TODO: make function that can mow multiple tokens

    /**
     * @dev Claims the Grown Stalk for `account` and applies it to their Stalk
     * balance.
     *
     * 
     *
     * This is why `_mow()` must be called before any actions that change Seeds,
     * including:
     *  - {SiloFacet-deposit}
     *  - {SiloFacet-withdrawDeposit}
     *  - {SiloFacet-withdrawDeposits}
     *  - {_plant}
     *  - {SiloFacet-transferDeposit(s)}
     */
    function _mow(address account, address token) internal {
        uint32 _lastUpdate = lastUpdate(account);

        if (_lastUpdate >= _season()) return;


        // Increments `plenty` for `account` if a Flood has occured.
        // Saves Rain Roots for `account` if it is Raining.
        handleRainAndSops(account, _lastUpdate);

        // Calculate the amount of Grown Stalk claimable by `account`.
        // Increase the account's balance of Stalk and Roots.
        __mow(account, token);

        // Reset timer so that Grown Stalk for a particular Season can only be 
        // claimed one time. 
        s.a[account].lastUpdate = _season();
    }

<<<<<<< HEAD
    function __mow(address account, address token) private {
        console.log('__mow, current season:', s.season.current);

        //require that user account seeds be zero
        require(s.a[account].s.seeds == 0, 'silo migration needed');

        // If this `account` has no BDV, skip to save gas. Still need to update lastCumulativeGrownStalkPerBdv (happen on initial deposit, since mow is called before any deposit)
        if (s.a[account].mowStatuses[token].bdv == 0) {
            console.log('mow status bdv was zero for token: ', token);
            s.a[account].mowStatuses[token].lastCumulativeGrownStalkPerBdv = LibTokenSilo.cumulativeGrownStalkPerBdv(IERC20(token));
            return;
        }

        //TODOSEEDS handle case where mow status hasn't been init'd, if last upadte season > 0 and older than update season


        uint256 grownStalk = balanceOfGrownStalk(account, token);
        console.log('__mow grownStalk: ', grownStalk);

        LibSilo.mintStalk(account, balanceOfGrownStalk(account, token));
        s.a[account].mowStatuses[token].lastCumulativeGrownStalkPerBdv = LibTokenSilo.cumulativeGrownStalkPerBdv(IERC20(token));
    }

    //make some kind of init function for when silov3 is deployed
    //should take all their deposits, add them up and setup MowStatuses
    //will need every season
    //if the user has seeds, they havne't migrated
    //array of deposit seasons
    //array of tokens with deposit seasons
    //make sure bdv of everything lines up with the number of seeds they should have
    function _mowAndMigrate(address account, address[] calldata tokens, uint32[][] calldata seasons) internal {
        require(tokens.length == seasons.length, "inputs not same length");

        //see if msg.sender has already migrated or not by checking seed balance
        require(s.a[account].s.seeds > 0, "no migration needed");

        //TODOSEEDS: require that a season of plenty is not currently happening?
        //do a legacy mow using the old silo seasons deposits
        s.a[account].lastUpdate = _season();
        LibSilo.mintStalk(account, LibLegacyTokenSilo.balanceOfGrownStalk(account));
        //at this point we've completed the guts of the old mow function, now we need to do the migration

        uint256 seedsTotalBasedOnInputDeposits = 0;

        for (uint256 i = 0; i < tokens.length; i++) {
            address token = tokens[i];
            uint32[] memory seasonDepositsForToken = seasons[i];
            //get how many seeds there should be per bdv
            uint32 seedPerBdv = s.ss[address(token)].legacySeedsPerBdv;
            uint256 totalBdv = 0;

            for (uint256 j = 0; j < seasonDepositsForToken.length; j++) {
                uint32 season = seasonDepositsForToken[j];

                //get bdv amount for this deposit
                (, uint256 bdv) = LibLegacyTokenSilo.tokenDeposit(account, token, season);

                //add to running total of seeds
                seedsTotalBasedOnInputDeposits += bdv * seedPerBdv;

                //add to running total of bdv
                totalBdv += bdv;
            }

            console.log('totalBdv: ', totalBdv);

            //init mow status for this token
            s.a[account].mowStatuses[token].lastCumulativeGrownStalkPerBdv = LibTokenSilo.cumulativeGrownStalkPerBdv(IERC20(token));
            s.a[account].mowStatuses[token].bdv = uint128(totalBdv);
            
        }
        
        //verify user account seeds total equals seedsTotalBasedOnInputDeposits
        require(s.a[account].s.seeds == seedsTotalBasedOnInputDeposits, "seeds don't match");

        //and wipe out old seed balances (all your seeds are belong to grownStalkPerBdv)
        s.a[account].s.seeds = 0;
=======
    function __mow(address account) private {
        // If this `account` has no Seeds, skip to save gas.
        if (s.a[account].s.seeds == 0) return;

        // per the zero withdraw update, if a user plants within the morning, 
        // addtional roots will need to be issued, to properly calculate the earned beans. 
        // thus, a different mint stalk function is used to differ between deposits.
        LibSilo.mintGrownStalkAndGrownRoots(account, balanceOfGrownStalk(account));
>>>>>>> e8413825
    }


    //////////////////////// INTERNAL: PLANT ////////////////////////

    /**
     * @dev Plants the Plantable BDV of `account` associated with its Earned
     * Beans.
     * 
     * For more info on Planting, see: {SiloFacet-plant}
     */
<<<<<<< HEAD
    function _plant(address account, address token) internal returns (uint256 beans) {
        // Need to Mow for `account` before we calculate the balance of 
        // Earned Beans. //TODOSEEDS do we need to mow all tokens?
        _mow(account, token);
        uint256 accountStalk = s.a[account].s.stalk;

        // Calculate balance of Earned Beans.
=======
    function _plant(address account) internal returns (uint256 beans) {
        // per the zero withdraw update, planting is handled differently 
        // depending whether or not the user plants during the vesting period of beanstalk. 
        // during the vesting period, the earned beans are not issued to the user.
        // thus, the roots calculated for a given user is different. 
        // This is handled by the super mow function, which stores the difference in roots.
        _mow(account);
        uint256 accountStalk =  s.a[account].s.stalk;
>>>>>>> e8413825
        beans = _balanceOfEarnedBeans(account, accountStalk);

        if (beans == 0) return 0;

        // Reduce the Silo's supply of Earned Beans.
        s.earnedBeans = s.earnedBeans.sub(uint128(beans));

        // Deposit Earned Beans if there are any. Note that 1 Bean = 1 BDV.
        LibTokenSilo.addDepositToAccount(
            account,
            C.beanAddress(),
            _season(),
            beans, // amount
            beans // bdv
        );
        
        // Calculate the Plantable Seeds associated with the Earned Beans that were Deposited.
        //TODOSEEDS figure out what to do here

        // Plantable Seeds don't generate Grown Stalk until they are Planted (i.e., not auto-compounding). 
        // Plantable Seeds are not included in the Seed supply, so new Seeds must be minted during `plant()`.
        // (Notice that {Sun.sol:rewardToSilo} does not mint any Seeds, even though it updates Earned Beans.)
        // LibSilo.mintSeeds(account, seeds); // mints to `account` and updates totals

        // Earned Stalk associated with Earned Beans generate more Earned Beans automatically (i.e., auto compounding).
        // Earned Stalk are minted when Earned Beans are minted during Sunrise. See {Sun.sol:rewardToSilo} for details.
        // Similarly, `account` does not receive additional Roots from Earned Stalk during a Plant.
        // The following lines allocate Earned Stalk that has already been minted to `account`.
        uint256 stalk = beans.mul(C.getStalkPerBean());
        s.a[account].s.stalk = accountStalk.add(stalk);

        emit StalkBalanceChanged(account, int256(stalk), 0);
        emit Plant(account, beans);
    }

    //////////////////////// INTERNAL: SEASON OF PLENTY ////////////////////////

    /**
     * @dev Gas optimization: An account can call `{SiloFacet:claimPlenty}` even
     * if `s.a[account].sop.plenty == 0`. This would emit a ClaimPlenty event
     * with an amount of 0.
     */
    function _claimPlenty(address account) internal {
        // Plenty is earned in the form of 3Crv.
        uint256 plenty = s.a[account].sop.plenty;
        C.threeCrv().safeTransfer(account, plenty);
        delete s.a[account].sop.plenty;

        emit ClaimPlenty(account, plenty);
    }

    /**
     * FIXME(refactor): replace `lastUpdate()` -> `_lastUpdate()` and rename this param?
     */
    function handleRainAndSops(address account, uint32 _lastUpdate) private {
        console.log('handleRainAndSops s.a[account].lastSop: ', s.a[account].lastSop);
        // If no roots, reset Sop counters variables
        if (s.a[account].roots == 0) {
            s.a[account].lastSop = s.season.rainStart;
            s.a[account].lastRain = 0;
            return;
        }
        // If a Sop has occured since last update, calculate rewards and set last Sop.
        if (s.season.lastSopSeason > _lastUpdate) {
            s.a[account].sop.plenty = balanceOfPlenty(account);
            console.log('s.a[account].sop.plenty: ', s.a[account].sop.plenty);
            s.a[account].lastSop = s.season.lastSop;
            console.log('s.a[account].lastSop: ', s.a[account].lastSop);
        }
        if (s.season.raining) {
            // If rain started after update, set account variables to track rain.
            if (s.season.rainStart > _lastUpdate) {
                s.a[account].lastRain = s.season.rainStart;
                s.a[account].sop.roots = s.a[account].roots;
            }
            // If there has been a Sop since rain started,
            // save plentyPerRoot in case another SOP happens during rain.
            if (s.season.lastSop == s.season.rainStart) {
                s.a[account].sop.plentyPerRoot = s.sops[s.season.lastSop];
                console.log('s.a[account].sop.plentyPerRoot: ', s.a[account].sop.plentyPerRoot);
            }
        } else if (s.a[account].lastRain > 0) {
            // Reset Last Rain if not raining.
            s.a[account].lastRain = 0;
        }
        console.log('end handleRainAndSops s.a[account].lastSop: ', s.a[account].lastSop);
    }

}<|MERGE_RESOLUTION|>--- conflicted
+++ resolved
@@ -123,7 +123,6 @@
         s.a[account].lastUpdate = _season();
     }
 
-<<<<<<< HEAD
     function __mow(address account, address token) private {
         console.log('__mow, current season:', s.season.current);
 
@@ -140,10 +139,13 @@
         //TODOSEEDS handle case where mow status hasn't been init'd, if last upadte season > 0 and older than update season
 
 
-        uint256 grownStalk = balanceOfGrownStalk(account, token);
+        uint256 grownStalk = balanceOfGrownStalk(account, token); // to remove 
         console.log('__mow grownStalk: ', grownStalk);
 
-        LibSilo.mintStalk(account, balanceOfGrownStalk(account, token));
+        // per the zero withdraw update, if a user plants within the morning, 
+        // addtional roots will need to be issued, to properly calculate the earned beans. 
+        // thus, a different mint stalk function is used to differ between deposits.
+        LibSilo.mintGrownStalkAndGrownRoots(account, balanceOfGrownStalk(account));
         s.a[account].mowStatuses[token].lastCumulativeGrownStalkPerBdv = LibTokenSilo.cumulativeGrownStalkPerBdv(IERC20(token));
     }
 
@@ -201,7 +203,6 @@
 
         //and wipe out old seed balances (all your seeds are belong to grownStalkPerBdv)
         s.a[account].s.seeds = 0;
-=======
     function __mow(address account) private {
         // If this `account` has no Seeds, skip to save gas.
         if (s.a[account].s.seeds == 0) return;
@@ -210,7 +211,6 @@
         // addtional roots will need to be issued, to properly calculate the earned beans. 
         // thus, a different mint stalk function is used to differ between deposits.
         LibSilo.mintGrownStalkAndGrownRoots(account, balanceOfGrownStalk(account));
->>>>>>> e8413825
     }
 
 
@@ -222,24 +222,20 @@
      * 
      * For more info on Planting, see: {SiloFacet-plant}
      */
-<<<<<<< HEAD
+     
     function _plant(address account, address token) internal returns (uint256 beans) {
         // Need to Mow for `account` before we calculate the balance of 
         // Earned Beans. //TODOSEEDS do we need to mow all tokens?
-        _mow(account, token);
-        uint256 accountStalk = s.a[account].s.stalk;
-
-        // Calculate balance of Earned Beans.
-=======
-    function _plant(address account) internal returns (uint256 beans) {
+        
         // per the zero withdraw update, planting is handled differently 
         // depending whether or not the user plants during the vesting period of beanstalk. 
         // during the vesting period, the earned beans are not issued to the user.
         // thus, the roots calculated for a given user is different. 
         // This is handled by the super mow function, which stores the difference in roots.
-        _mow(account);
-        uint256 accountStalk =  s.a[account].s.stalk;
->>>>>>> e8413825
+        _mow(account, token);
+        uint256 accountStalk = s.a[account].s.stalk;
+
+        // Calculate balance of Earned Beans.
         beans = _balanceOfEarnedBeans(account, accountStalk);
 
         if (beans == 0) return 0;
