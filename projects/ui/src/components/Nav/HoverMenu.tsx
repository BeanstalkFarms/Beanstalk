import React from 'react';
import {
  Button,
  Box,
  Tooltip,
  Typography,
} from '@mui/material';
import DropdownIcon from '~/components/Common/DropdownIcon';
import useToggle from '~/hooks/display/useToggle';
import { RouteData } from './routes';
import MenuItem from './MenuItem';

import { FC } from '~/types';

const HoverMenu: FC<{
  items: RouteData[];
  swapOnDropdown?: boolean;
}> = ({
  children,
  items,
  swapOnDropdown
}) => {
  const [open, show, hide] = useToggle();
  return (
    <Tooltip
      components={{ Tooltip: Box }}
      title={(
        <Box 
<<<<<<< HEAD
          sx={{ border: '1px solid', borderColor: 'divider', borderRadius: 1, backgroundColor: 'white', py: 1 }} 
=======
          sx={{ border: '1px solid', borderColor: 'divider', borderRadius: 1, backgroundColor: 'white', py: 1 }}
>>>>>>> 3f901776
          data-cy="HoverMenu-MenuList"
        >
          {items.map((item) => (
            swapOnDropdown ? 
              <MenuItem key={item.path} item={item} onClick={hide} />
            : item.title !== 'Swap' ?
                <MenuItem key={item.path} item={item} onClick={hide} />
              : null
          ))}
        </Box>
      )}
      onOpen={show}
      onClose={hide}
      enterTouchDelay={50}
      leaveTouchDelay={10000}
      disableFocusListener
      placement="bottom-start"
      sx={{ 
        marginTop: 10,
        border: '1px solid',
        borderColor: 'divider'
      }}
      componentsProps={{
        popper: {
          sx: {
            // background: 'yellow',
            paddingTop: 0.5,
          }
        }
        
      }}
    >
      {/* Partial duplicate of LinkButton */}
      <Button
        size="small"
        variant="text"
        endIcon={<DropdownIcon open={open} />}
        sx={{
          color: 'text.primary',
          px: 1.5,
          fontSize: '1rem',
          fontWeight: '400',
        }}
        className={open ? 'Mui-focusVisible' : ''}
      >
        <Typography variant="subtitle1" data-cy="Navbar-More">
          {children}
        </Typography>
      </Button>
    </Tooltip>
  );
};

export default HoverMenu;<|MERGE_RESOLUTION|>--- conflicted
+++ resolved
@@ -26,11 +26,7 @@
       components={{ Tooltip: Box }}
       title={(
         <Box 
-<<<<<<< HEAD
-          sx={{ border: '1px solid', borderColor: 'divider', borderRadius: 1, backgroundColor: 'white', py: 1 }} 
-=======
           sx={{ border: '1px solid', borderColor: 'divider', borderRadius: 1, backgroundColor: 'white', py: 1 }}
->>>>>>> 3f901776
           data-cy="HoverMenu-MenuList"
         >
           {items.map((item) => (
