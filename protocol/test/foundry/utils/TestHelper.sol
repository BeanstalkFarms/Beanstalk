/**
 * SPDX-License-Identifier: MIT
 **/
pragma solidity ^0.8.20;
pragma abicoder v2;

import "forge-std/Test.sol";

////// Mocks //////
import {MockToken} from "contracts/mocks/MockToken.sol";
import {IMockFBeanstalk} from "contracts/interfaces/IMockFBeanstalk.sol";

///// TEST HELPERS //////
import {BeanstalkDeployer} from "test/foundry/utils/BeanstalkDeployer.sol";
import {BasinDeployer} from "test/foundry/utils/BasinDeployer.sol";
import {DepotDeployer} from "test/foundry/utils/DepotDeployer.sol";
import {OracleDeployer} from "test/foundry/utils/OracleDeployer.sol";
import {FertilizerDeployer} from "test/foundry/utils/FertilizerDeployer.sol";
import {ShipmentDeployer} from "test/foundry/utils/ShipmentDeployer.sol";
import {LibWell, IWell, IERC20} from "contracts/libraries/Well/LibWell.sol";
import {C} from "contracts/C.sol";
import {AppStorage} from "contracts/beanstalk/AppStorage.sol";
import {LibAppStorage} from "contracts/libraries/LibAppStorage.sol";

///// COMMON IMPORTED LIBRARIES //////
import {LibTransfer} from "contracts/libraries/Token/LibTransfer.sol";

///// ECOSYSTEM //////
import {UsdOracle} from "contracts/ecosystem/oracles/UsdOracle.sol";
import {Pipeline} from "contracts/pipeline/Pipeline.sol";

/**
 * @title TestHelper
 * @author Brean
 * @notice Test helper contract for Beanstalk tests.
 */
contract TestHelper is
    Test,
    BeanstalkDeployer,
    BasinDeployer,
    DepotDeployer,
    OracleDeployer,
    FertilizerDeployer,
    ShipmentDeployer
{

    // usdOracle contract.
    UsdOracle usdOracle;

    Pipeline pipeline;

    // ideally, timestamp should be set to 1_000_000.
    // however, beanstalk rounds down to the nearest hour.
    // 1_000_000 / 3600 * 3600 = 997200.
    uint256 constant PERIOD = 3600;
    uint256 constant START_TIMESTAMP = 1_000_000;
    uint256 constant INITIAL_TIMESTAMP = (START_TIMESTAMP / PERIOD) * PERIOD;

    // The largest deposit that can occur on the first season.
    // Given the supply of beans should starts at 0,
    // this should never occur.
    uint256 constant MAX_DEPOSIT_BOUND = 1.7e22; // 2 ** 128 / 2e16

    struct initERC20params {
        address targetAddr;
        string name;
        string symbol;
        uint8 decimals;
    }

    /**
     * @notice initializes the state of the beanstalk contracts for testing.
     */
    function initializeBeanstalkTestState(bool mock, bool verbose) public {
        // general mock interface for beanstalk.
        bs = IMockFBeanstalk(BEANSTALK);

        // initialize misc contracts.
        initMisc();

        // sets block.timestamp to 1_000_000,
        // as starting from an timestamp of 0 can cause issues.
        vm.warp(INITIAL_TIMESTAMP);

        // initalize mock tokens.
        initMockTokens(verbose);

        // initialize Depot:
        initDepot(verbose);

        // initialize Basin, deploy wells.
        initBasin(mock, verbose);

        // initialize chainlink oracles (note by default mocks).
        initChainlink(verbose);

        // initialize uniswap pools.
        initUniswapPools(verbose);

        // deploy fertilizer contract, and transfer ownership to beanstalk.
        // note: does not initailize barn raise.
        initFertilizer(verbose);
        transferFertilizerOwnership(BEANSTALK);

        // initialize Diamond, initalize users:
        setupDiamond(mock, verbose);

<<<<<<< HEAD
        // TODO: upon deployment, setup these state settings
        initStateSettings();
    }

    function initStateSettings() public {
        AppStorage storage s = LibAppStorage.diamondStorage();
        s.seedGaugeSettings.maxBeanMaxLpGpPerBdvRatio = 100e18;
        s.seedGaugeSettings.minBeanMaxLpGpPerBdvRatio = 50e18;
        s.seedGaugeSettings.targetSeasonsToCatchUp = 4320;
        s.seedGaugeSettings.podRateLowerBound = 0.05e18;
        s.seedGaugeSettings.podRateOptimal = 0.15e18;
        s.seedGaugeSettings.podRateUpperBound = 0.25e18;
        s.seedGaugeSettings.deltaPodDemandLowerBound = 0.95e18;
        s.seedGaugeSettings.deltaPodDemandUpperBound = 1.05e18;
        s.seedGaugeSettings.lpToSupplyRatioUpperBound = 0.8e18;
        s.seedGaugeSettings.lpToSupplyRatioOptimal = 0.4e18;
        s.seedGaugeSettings.lpToSupplyRatioLowerBound = 0.12e18;
        s.seedGaugeSettings.excessivePriceThreshold = 1.05e6;
=======
        // Initialize Shipment Routes and Plans.
        initShipping(verbose);
>>>>>>> 62247cef
    }

    /**
     * @notice many of fertilizer functionality requires
     * unripe assets to exist.
     */
    function initializeUnripeTokens(
        address user,
        uint256 unripeBeanAmount,
        uint256 unripeLpAmount
    ) internal {
        // mint tokens to users.
        mintTokensToUser(user, C.UNRIPE_BEAN, unripeBeanAmount);
        mintTokensToUser(user, C.UNRIPE_LP, unripeLpAmount);
    }

    /**
     * @notice deploys a list of mock tokens.
     * @dev each token is deployed with the MockToken.sol contract,
     * which allows for arbitary minting for testing purposes.
     */
    function initMockTokens(bool verbose) internal {
        initERC20params[7] memory tokens = [
            initERC20params(C.BEAN, "Bean", "BEAN", 6),
            initERC20params(C.UNRIPE_BEAN, "Unripe Bean", "UrBEAN", 6),
            initERC20params(C.UNRIPE_LP, "Unripe LP", "UrBEAN3CRV", 18),
            initERC20params(C.WETH, "Weth", "WETH", 18),
            initERC20params(C.WSTETH, "wstETH", "WSTETH", 18),
            initERC20params(C.USDC, "USDC", "USDC", 6),
            initERC20params(C.USDT, "USDT", "USDT", 6)
        ];

        for (uint i; i < tokens.length; i++) {
            address token = tokens[i].targetAddr;
            string memory name = tokens[i].name;
            string memory symbol = tokens[i].symbol;
            uint256 decimals = tokens[i].decimals;

            string memory mock = "MockToken.sol";
            // unique ERC20s should be appended here.
            if (token == C.WETH) {
                mock = "MockWETH.sol";
            } else if (token == C.WSTETH) {
                mock = "MockWsteth.sol";
            }
            deployCodeTo(mock, abi.encode(name, symbol), token);
            MockToken(token).setDecimals(decimals);
            if (verbose) console.log(name, "Deployed at:", token);
            vm.label(token, name);
        }
    }

    /**
     * @notice max approves bean for beanstalk.
     */
    function maxApproveBeanstalk(address[] memory users) public {
        for (uint i; i < users.length; i++) {
            vm.prank(users[i]);
            C.bean().approve(BEANSTALK, type(uint256).max);
        }
    }

    /**
     * @notice Mints tokens to a list of users.
     * @dev Max approves beanstalk to spend `token`.
     */
    function mintTokensToUsers(address[] memory users, address token, uint256 amount) internal {
        for (uint i; i < users.length; i++) {
            mintTokensToUser(users[i], token, amount);
        }
    }

    /**
     * @notice Mints tokens to a list of users.
     * @dev Max approves beanstalk to spend `token`.
     */
    function mintTokensToUser(address user, address token, uint256 amount) internal {
        MockToken(token).mint(user, amount);
        vm.prank(user);
        MockToken(token).approve(BEANSTALK, type(uint256).max);
    }

    function addLiquidityToWell(
        address well,
        uint256 beanAmount,
        uint256 nonBeanTokenAmount
    ) internal returns (uint256) {
        return addLiquidityToWell(users[0], well, beanAmount, nonBeanTokenAmount);
    }

    /**
     * @notice assumes a CP2 well with bean as one of the tokens.
     */
    function addLiquidityToWell(
        address user,
        address well,
        uint256 beanAmount,
        uint256 nonBeanTokenAmount
    ) internal returns (uint256 lpOut) {
        (address nonBeanToken, ) = LibWell.getNonBeanTokenAndIndexFromWell(well);

        // mint and sync.
        MockToken(C.BEAN).mint(well, beanAmount);
        MockToken(nonBeanToken).mint(well, nonBeanTokenAmount);

        lpOut = IWell(well).sync(user, 0);

        // sync again to update reserves.
        IWell(well).sync(user, 0);
    }

    /**
     * @notice sets the reserves of a well by adding/removing liquidity.
     * @dev if the reserves decrease, manually remove liquidity.
     * if the reserves incerase, add token amounts and sync.
     */
    function setReserves(
        address well,
        uint256 beanAmount,
        uint256 nonBeanTokenAmount
    ) internal prank(users[0]) {
        uint256[] memory reserves = new uint256[](2);
        IERC20[] memory tokens = new IERC20[](2);
        tokens = IWell(well).tokens();
        reserves = IWell(well).getReserves();
        uint256 beanIndex = LibWell.getBeanIndex(tokens);
        uint256 tknIndex = beanIndex == 1 ? 0 : 1;

        uint256[] memory removedTokens = new uint256[](2);

        // calculate amount of tokens to remove.
        if (reserves[beanIndex] > beanAmount) {
            removedTokens[beanIndex] = reserves[beanIndex] - beanAmount;
        }

        if (reserves[tknIndex] > nonBeanTokenAmount) {
            removedTokens[tknIndex] = reserves[tknIndex] - nonBeanTokenAmount;
        }

        // liquidity is removed first.
        IWell(well).removeLiquidityImbalanced(
            type(uint256).max,
            removedTokens,
            users[0],
            type(uint256).max
        );

        // mint amount to add to well, call sync.
        if (reserves[beanIndex] < beanAmount) {
            C.bean().mint(well, beanAmount - reserves[beanIndex]);
        }
        if (reserves[tknIndex] < nonBeanTokenAmount) {
            MockToken(address(tokens[tknIndex])).mint(
                well,
                nonBeanTokenAmount - reserves[tknIndex]
            );
        }

        IWell(well).sync(users[0], 0);
    }

    /**
     * @notice mints `amount` and deposits it to beanstalk.
     * @dev if 'token' is a well, 'amount' corresponds to the amount of non-bean tokens underlying the output amount.
     */
    function depositForUser(
        address user,
        address token,
        uint256 amount
    ) internal prank(user) returns (uint256 outputAmount) {
        address[] memory tokens = bs.getWhitelistedWellLpTokens();
        bool isWell;
        for (uint i; i < tokens.length; i++) {
            if (tokens[i] == token) {
                isWell = true;
                break;
            }
        }
        if (isWell) {
            (amount, ) = addLiquidityToWellAtCurrentPrice(user, token, amount);
        } else {
            MockToken(token).mint(user, amount);
        }
        outputAmount = amount;
        MockToken(token).approve(BEANSTALK, amount);
        bs.deposit(token, amount, 0);
    }

    /**
     * @notice adds an amount of non-bean tokens in the well,
     * and adds the amount of beans such that the well matches the price oracles.
     */
    function addLiquidityToWellAtCurrentPrice(
        address well,
        uint256 amount
    ) internal returns (uint256 lpAmountOut, address tokenInWell) {
        (lpAmountOut, tokenInWell) = addLiquidityToWellAtCurrentPrice(users[0], well, amount);
    }

    /**
     * @notice adds an amount of non-bean tokens in the well,
     * and adds the amount of beans such that the well matches the price oracles.
     */
    function addLiquidityToWellAtCurrentPrice(
        address user,
        address well,
        uint256 amount
    ) internal returns (uint256 lpAmountOut, address tokenInWell) {
        (tokenInWell, ) = LibWell.getNonBeanTokenAndIndexFromWell(well);
        uint256 beanAmount = (amount * 1e6) / usdOracle.getUsdTokenPrice(tokenInWell);
        lpAmountOut = addLiquidityToWell(user, well, beanAmount, amount);
    }

    function initMisc() internal {
        usdOracle = UsdOracle(deployCode("UsdOracle"));
        pipeline = Pipeline(PIPELINE);
    }

    function abs(int256 x) internal pure returns (int256) {
        return x >= 0 ? x : -x;
    }

    function initializeChainlinkOraclesForWhitelistedWells() internal noGasMetering {
        address[] memory lp = bs.getWhitelistedLpTokens();
        address chainlinkOracle;
        for (uint i; i < lp.length; i++) {
            // oracles will need to be added here,
            // as obtaining the chainlink oracle to well is not feasible on chain.
            if (lp[i] == C.BEAN_ETH_WELL) {
                chainlinkOracle = chainlinkOracles[0];
            } else if (lp[i] == C.BEAN_WSTETH_WELL) {
                chainlinkOracle = chainlinkOracles[1];
            }
            updateChainlinkOracleWithPreviousData(chainlinkOracle);
        }
    }

    function setDeltaBForWellsWithEntropy(
        uint256 entropy
    ) internal returns (int256[] memory deltaBPerWell) {
        address[] memory lps = bs.getWhitelistedWellLpTokens();
        deltaBPerWell = new int256[](lps.length);
        for (uint i; i < lps.length; i++) {
            // unix time is used to generate an unique deltaB upon every test.
            int256 deltaB = int256(uint256(keccak256(abi.encode(entropy, i, vm.unixTime()))));
            deltaB = bound(deltaB, -1000e6, 1000e6);
            (address tokenInWell, ) = LibWell.getNonBeanTokenAndIndexFromWell(lps[i]);
            setDeltaBforWell(deltaB, lps[i], tokenInWell);
            deltaBPerWell[i] = deltaB;
        }
    }

    /**
     * @notice update deltaB in wells. excess is minted to the well.
     * commands are called twice to update pumps, due to mocks and everything
     * executing in the same block.
     */
    function setDeltaBforWell(int256 deltaB, address wellAddress, address tokenInWell) internal {
        IWell well = IWell(wellAddress);
        IERC20 tokenOut;
        int256 initialDeltaB = bs.poolCurrentDeltaB(wellAddress);

        // find difference between initial and final deltaB
        int256 deltaBdiff = deltaB - initialDeltaB;

        if (deltaBdiff > 0) {
            uint256 tokenAmountIn = well.getSwapIn(
                IERC20(tokenInWell),
                C.bean(),
                uint256(deltaBdiff)
            );
            MockToken(tokenInWell).mint(wellAddress, tokenAmountIn);
            tokenOut = C.bean();
        } else {
            C.bean().mint(wellAddress, uint256(-deltaBdiff));
            tokenOut = IERC20(tokenInWell);
        }
        uint256 amountOut = well.shift(tokenOut, 0, users[1]);
        well.shift(tokenOut, 0, users[1]);
    }

    /**
     * @notice adds 'x' fertilizer based on the amount of sprouts.
     * @dev the amount of sprouts are a function of the humidity,
     * which is a function of the season of mint.
     * returns the actual amount of sprouts issued, as fertilizer
     * is unitless per dollar. ERC1155 is NOT issued here.
     */
    function addFertilizerBasedOnSprouts(
        uint128 season,
        uint256 sprouts
    ) public returns (uint256, uint256) {
        // calculate the amount of fertilizer needed to be issued.
        // note: fertilizer rounds down.
        uint256 humidity = bs.getHumidity(season);
        uint256 fertOut = sprouts / ((1000 + humidity) / 1000);
        // calculate the amount of the barnRaiseToken needed to equal usdAmount.
        uint256 tokenAmount = fertOut * usdOracle.getUsdTokenPrice(bs.getBarnRaiseToken());

        // add fertilizer.
        mockAddFertilizer(season, uint128(tokenAmount));

        // return the amount of sprouts minted.
        return (fertOut * (1000 + bs.getHumidity(season)) * 1000, fertOut);
    }

    /**
     * @notice adds fertilizer based on token amount in.
     * @dev 'season' determine the interest rate and id of the fertilizer.
     * {see. LibFertilizer.addFertilizer}
     */
    function mockAddFertilizer(uint128 season, uint128 tokenAmountIn) internal {
        // mint tokens to user.
        address barnRaiseToken = bs.getBarnRaiseToken();
        mintTokensToUser(address(this), barnRaiseToken, tokenAmountIn);
        // add fertilizer.
        if (tokenAmountIn > 0) {
            bs.addFertilizer(season, tokenAmountIn, 0);
        }
    }

    /**
     * @notice Calls sunrise twice to pass the germination process.
     */
    function passGermination() public {
        // call sunrise twice to end the germination process.
        bs.siloSunrise(0);
        bs.siloSunrise(0);
    }

    /**
     * @notice Set up the silo deposit test by depositing beans to the silo from multiple users.
     * @param amount The amount of beans to deposit.
     * @return _amount The actual amount of beans deposited.
     * @return stem The stem tip for the deposited beans.
     */
    function setUpSiloDepositTest(
        uint256 amount,
        address[] memory _farmers
    ) public returns (uint256 _amount, int96 stem) {
        _amount = bound(amount, 1, MAX_DEPOSIT_BOUND);

        depositForUsers(_farmers, C.BEAN, _amount, LibTransfer.From.EXTERNAL);
        stem = bs.stemTipForToken(C.BEAN);
    }

    /**
     * @notice Deposit beans to the silo from multiple users.
     * @param users The users to deposit beans from.
     * @param token The token to deposit.
     * @param amount The amount of beans to deposit.
     * @param mode The deposit mode.
     */
    function depositForUsers(
        address[] memory users,
        address token,
        uint256 amount,
        LibTransfer.From mode
    ) public {
        for (uint256 i = 0; i < users.length; i++) {
            vm.prank(users[i]);
            bs.deposit(token, amount, uint8(mode)); // switching from silo.deposit to bs.deposit, but bs does not have a From enum, so casting to uint8.
        }
    }
}<|MERGE_RESOLUTION|>--- conflicted
+++ resolved
@@ -19,8 +19,8 @@
 import {ShipmentDeployer} from "test/foundry/utils/ShipmentDeployer.sol";
 import {LibWell, IWell, IERC20} from "contracts/libraries/Well/LibWell.sol";
 import {C} from "contracts/C.sol";
-import {AppStorage} from "contracts/beanstalk/AppStorage.sol";
 import {LibAppStorage} from "contracts/libraries/LibAppStorage.sol";
+import {AppStorage} from "contracts/beanstalk/storage/AppStorage.sol";
 
 ///// COMMON IMPORTED LIBRARIES //////
 import {LibTransfer} from "contracts/libraries/Token/LibTransfer.sol";
@@ -43,7 +43,6 @@
     FertilizerDeployer,
     ShipmentDeployer
 {
-
     // usdOracle contract.
     UsdOracle usdOracle;
 
@@ -105,29 +104,27 @@
         // initialize Diamond, initalize users:
         setupDiamond(mock, verbose);
 
-<<<<<<< HEAD
+        // Initialize Shipment Routes and Plans.
+        initShipping(verbose);
+
         // TODO: upon deployment, setup these state settings
         initStateSettings();
     }
 
     function initStateSettings() public {
         AppStorage storage s = LibAppStorage.diamondStorage();
-        s.seedGaugeSettings.maxBeanMaxLpGpPerBdvRatio = 100e18;
-        s.seedGaugeSettings.minBeanMaxLpGpPerBdvRatio = 50e18;
-        s.seedGaugeSettings.targetSeasonsToCatchUp = 4320;
-        s.seedGaugeSettings.podRateLowerBound = 0.05e18;
-        s.seedGaugeSettings.podRateOptimal = 0.15e18;
-        s.seedGaugeSettings.podRateUpperBound = 0.25e18;
-        s.seedGaugeSettings.deltaPodDemandLowerBound = 0.95e18;
-        s.seedGaugeSettings.deltaPodDemandUpperBound = 1.05e18;
-        s.seedGaugeSettings.lpToSupplyRatioUpperBound = 0.8e18;
-        s.seedGaugeSettings.lpToSupplyRatioOptimal = 0.4e18;
-        s.seedGaugeSettings.lpToSupplyRatioLowerBound = 0.12e18;
-        s.seedGaugeSettings.excessivePriceThreshold = 1.05e6;
-=======
-        // Initialize Shipment Routes and Plans.
-        initShipping(verbose);
->>>>>>> 62247cef
+        s.sys.seedGaugeSettings.maxBeanMaxLpGpPerBdvRatio = 100e18;
+        s.sys.seedGaugeSettings.minBeanMaxLpGpPerBdvRatio = 50e18;
+        s.sys.seedGaugeSettings.targetSeasonsToCatchUp = 4320;
+        s.sys.seedGaugeSettings.podRateLowerBound = 0.05e18;
+        s.sys.seedGaugeSettings.podRateOptimal = 0.15e18;
+        s.sys.seedGaugeSettings.podRateUpperBound = 0.25e18;
+        s.sys.seedGaugeSettings.deltaPodDemandLowerBound = 0.95e18;
+        s.sys.seedGaugeSettings.deltaPodDemandUpperBound = 1.05e18;
+        s.sys.seedGaugeSettings.lpToSupplyRatioUpperBound = 0.8e18;
+        s.sys.seedGaugeSettings.lpToSupplyRatioOptimal = 0.4e18;
+        s.sys.seedGaugeSettings.lpToSupplyRatioLowerBound = 0.12e18;
+        s.sys.seedGaugeSettings.excessivePriceThreshold = 1.05e6;
     }
 
     /**
