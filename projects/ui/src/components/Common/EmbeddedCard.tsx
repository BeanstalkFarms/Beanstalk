--- conflicted
+++ resolved
@@ -4,15 +4,9 @@
 import { FC } from '~/types';
 import { BeanstalkPalette } from '../App/muiTheme';
 
-<<<<<<< HEAD
-const EmbeddedCard: FC<CardProps & { danger: boolean }> = ({
-  children,
-  danger,
-=======
 const EmbeddedCard: FC<CardProps & { danger?: boolean }> = ({
   children,
   danger = false,
->>>>>>> 016cff59
   ...cardProps
 }) => (
   <Card
