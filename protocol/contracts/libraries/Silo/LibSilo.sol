--- conflicted
+++ resolved
@@ -9,13 +9,10 @@
 import "../../C.sol";
 import "../LibAppStorage.sol";
 import "../LibPRBMath.sol";
-<<<<<<< HEAD
 import "~/libraries/LibSafeMathSigned128.sol";
 import "hardhat/console.sol";
-=======
 import "../LibSafeMath128.sol";
 
->>>>>>> e8413825
 
 /**
  * @title LibSilo
@@ -94,21 +91,15 @@
             roots = s.s.roots.mul(stalk).div(s.s.stalk);
         }
 
-<<<<<<< HEAD
-        // Increase supply of Stalk; Add Stalk to the balance of `account`
         console.log('mintStalk previous total stalk s.s.stalk: ', s.s.stalk);
-=======
+        
         // increment user and total stalk
->>>>>>> e8413825
         s.s.stalk = s.s.stalk.add(stalk);
         console.log('mintStalk new total stalk s.s.stalk: ', s.s.stalk);
         s.a[account].s.stalk = s.a[account].s.stalk.add(stalk);
 
-<<<<<<< HEAD
         // console.log('new total stalk s.a[account].s.stalk: ', s.a[account].s.stalk);
 
-        // Increase supply of Roots; Add Roots to the balance of `account`
-=======
         // increment user and total roots
         s.s.roots = s.s.roots.add(roots);
         s.a[account].roots = s.a[account].roots.add(roots);
@@ -148,7 +139,6 @@
         s.a[account].s.stalk = s.a[account].s.stalk.add(stalk);
 
         // increment user and total roots
->>>>>>> e8413825
         s.s.roots = s.s.roots.add(roots);
         s.a[account].roots = s.a[account].roots.add(roots);
 
@@ -166,13 +156,10 @@
         AppStorage storage s = LibAppStorage.diamondStorage();
         if (stalk == 0) return;
 
-<<<<<<< HEAD
         console.log('burnStalk burn amount: ', stalk);
         console.log('burnStalk current total stalk s.s.stalk: ', s.s.stalk);
-=======
        
         uint256 roots;
->>>>>>> e8413825
         // Calculate the amount of Roots for the given amount of Stalk.
         // We round up as it prevents an account having roots but no stalk.
         
