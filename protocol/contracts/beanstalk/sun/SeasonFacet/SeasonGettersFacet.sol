--- conflicted
+++ resolved
@@ -82,13 +82,8 @@
     /**
      * @notice Returns the Plenty per Root for `season`.
      */
-<<<<<<< HEAD
     function plentyPerRoot(uint32 _season, address well) external view returns (uint256) {
-        return s.sop.sops[_season][well];
-=======
-    function plentyPerRoot(uint32 _season) external view returns (uint256) {
-        return s.sys.sops[_season];
->>>>>>> b3bd7452
+        return s.sys.sop.sops[_season][well];
     }
 
     //////////////////// ORACLE GETTERS ////////////////////
@@ -335,13 +330,6 @@
         return well;
     }
 
-<<<<<<< HEAD
-=======
-    function getSopWell() external view returns (address) {
-        return s.sys.sopWell;
-    }
-
->>>>>>> b3bd7452
     //////////////////// CASES ////////////////////
 
     function getCases() external view returns (bytes32[144] memory cases) {
