--- conflicted
+++ resolved
@@ -138,9 +138,6 @@
         require(s.u[token].underlyingToken != address(0), "Silo: token not unripe");
         // First, remove Deposits because every deposit is in a different season,
         // we need to get the total Stalk, not just BDV.
-<<<<<<< HEAD
-        LibSilo.AssetsRemoved memory ar = LibSilo._removeDepositsFromAccount(msg.sender, token, stems, amounts);
-=======
         LibSilo.AssetsRemoved memory ar = LibSilo._removeDepositsFromAccount(
             msg.sender, 
             token, 
@@ -148,7 +145,6 @@
             amounts,
             LibSilo.ERC1155Event.NO_EMIT_BATCH_EVENT
         );
->>>>>>> ac8e681c
 
         // Get enroot data.
         EnrootData memory enrootData = _getTokenEnrootData(token, ar);
@@ -259,11 +255,7 @@
             LibSilo.stalkReward(
                 stem,
                 stemTip,
-<<<<<<< HEAD
-                uint128(bdv) // safeCast not needed because bdv is already uint128.
-=======
                 bdv.toUint128()
->>>>>>> ac8e681c
             )
         );
     }
