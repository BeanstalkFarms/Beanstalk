--- conflicted
+++ resolved
@@ -6,6 +6,8 @@
 import {MockFieldFacet} from "contracts/mocks/mockFacets/MockFieldFacet.sol";
 import {MockSeasonFacet} from "contracts/mocks/mockFacets/MockSeasonFacet.sol";
 import {C} from "contracts/C.sol";
+import {LibConstant} from "test/foundry/utils/LibConstant.sol";
+import {IBean} from "contracts/interfaces/IBean.sol";
 
 contract FieldTest is TestHelper {
     // events
@@ -14,7 +16,6 @@
 
     // Interfaces.
     MockFieldFacet field;
-    MockSeasonFacet season;
 
     // test accounts
     address[] farmers;
@@ -57,13 +58,8 @@
         soil = bound(soil, 1, beans - 1); // beans less than soil.
 
         // issue `beans` to farmers
-<<<<<<< HEAD
-        C.bean().mint(farmers[0], beans);
+        IBean(LibConstant.BEAN).mint(farmers[0], beans);
         bs.setSoilE(soil - 1);
-=======
-        bean.mint(farmers[0], beans);
-        season.setSoilE(soil - 1);
->>>>>>> d938ad76
         vm.prank(farmers[0]);
         vm.expectRevert("Field: Soil Slippage");
         field.sowWithMin(
@@ -103,13 +99,13 @@
 
         bean.mint(farmers[0], soil);
 
-        uint256 beanBalanceBefore = bs.getBalance(farmers[0], BEAN);
+        uint256 beanBalanceBefore = bs.getBalance(farmers[0], LibConstant.BEAN);
         uint256 totalBeanSupplyBefore = bean.totalSupply();
 
         if (from) {
             // if internal, transferToken to internal balances.
             vm.prank(farmers[0]);
-            bs.transferToken(BEAN, farmers[0], soil, 0, 1);
+            bs.transferToken(LibConstant.BEAN, farmers[0], soil, 0, 1);
         }
 
         _beforeEachSow(soil, soil, from == true ? 1 : 0);
@@ -129,10 +125,10 @@
         if (from) {
             // if internal, transferToken to internal balances.
             vm.prank(farmers[0]);
-            bs.transferToken(BEAN, farmers[0], beansToSow, 0, 1);
-        }
-
-        uint256 beanBalanceBefore = bs.getBalance(farmers[0], BEAN);
+            bs.transferToken(LibConstant.BEAN, farmers[0], beansToSow, 0, 1);
+        }
+
+        uint256 beanBalanceBefore = bs.getBalance(farmers[0], LibConstant.BEAN);
         uint256 totalBeanSupplyBefore = bean.totalSupply();
 
         _beforeEachSow(soil, beansToSow, from == true ? 1 : 0);
@@ -165,8 +161,8 @@
         vm.prank(farmers[0]);
 
         // transfer to their internal balance.
-        bs.transferToken(BEAN, farmers[0], beansToInternal, 0, 1);
-        uint256 beanBalanceBefore = bs.getBalance(farmers[0], BEAN);
+        bs.transferToken(LibConstant.BEAN, farmers[0], beansToInternal, 0, 1);
+        uint256 beanBalanceBefore = bs.getBalance(farmers[0], LibConstant.BEAN);
         uint256 totalBeanSupplyBefore = bean.totalSupply();
 
         _beforeEachSowInternalTolerant(soil, beansToSow, beansToInternal);
@@ -261,11 +257,7 @@
             farmer1BeansBeforeSow + farmer2BeansBeforeSow - totalAmountSown,
             "invalid bean supply"
         );
-<<<<<<< HEAD
-        assertEq(C.bean().balanceOf(address(bs)), 0, "beans remaining in beanstalk");
-=======
-        assertEq(bean.balanceOf(BEANSTALK), 0, "beans remaining in beanstalk");
->>>>>>> d938ad76
+        assertEq(IBean(LibConstant.BEAN).balanceOf(address(bs)), 0, "beans remaining in beanstalk");
 
         assertEq(field.totalPods(0), totalPodsIssued, "invalid total pods");
         assertEq(field.totalUnharvestable(0), totalPodsIssued, "invalid unharvestable");
@@ -336,15 +328,9 @@
         address farmer1,
         uint256 amount1
     ) public returns (uint256, uint256, uint256, uint256) {
-<<<<<<< HEAD
         bs.setSoilE(soil);
-        C.bean().mint(farmer0, amount0);
-        uint256 initalBeanBalance0 = C.bean().balanceOf(farmer0);
-=======
-        season.setSoilE(soil);
-        bean.mint(farmer0, amount0);
-        uint256 initalBeanBalance0 = bean.balanceOf(farmer0);
->>>>>>> d938ad76
+        IBean(LibConstant.BEAN).mint(farmer0, amount0);
+        uint256 initalBeanBalance0 = IBean(LibConstant.BEAN).balanceOf(farmer0);
         if (amount0 > soil) amount0 = soil;
         soil -= amount0;
 
@@ -376,15 +362,17 @@
         uint256 sowedAmount,
         uint256 expectedPods
     ) public view {
-<<<<<<< HEAD
-        assertEq(bs.getBalance(account, C.BEAN), preBeanBalance - sowedAmount, "balanceOf");
-        assertEq(C.bean().balanceOf(address(bs)), 0, "field balanceOf");
-        assertEq(C.bean().totalSupply(), preTotalBalance - sowedAmount, "total supply");
-=======
-        assertEq(bs.getBalance(account, BEAN), preBeanBalance - sowedAmount, "balanceOf");
-        assertEq(bean.balanceOf(BEANSTALK), 0, "field balanceOf");
-        assertEq(bean.totalSupply(), preTotalBalance - sowedAmount, "total supply");
->>>>>>> d938ad76
+        assertEq(
+            bs.getBalance(account, LibConstant.BEAN),
+            preBeanBalance - sowedAmount,
+            "balanceOf"
+        );
+        assertEq(IBean(LibConstant.BEAN).balanceOf(address(bs)), 0, "field balanceOf");
+        assertEq(
+            IBean(LibConstant.BEAN).totalSupply(),
+            preTotalBalance - sowedAmount,
+            "total supply"
+        );
 
         //// FIELD STATE ////
         assertEq(field.plot(account, 0, 0), expectedPods, "plot");
