import BigNumber from 'bignumber.js';
import { DateTime } from 'luxon';
import { TokenMap, ZERO_BN } from '~/constants';
import { BEAN, SEEDS, SILO_WHITELIST, STALK } from '~/constants/tokens';
import {
  FarmerSiloRewardsQuery,
  SeasonalInstantPriceQuery,
  WhitelistTokenRewardsQuery,
} from '~/generated/graphql';
import {
  // bnToTokenValue,
  secondsToDate,
  toTokenUnitsBN,
  // tokenValueToBN,
} from '~/util';
import { BaseDataPoint } from '~/components/Common/Charts/ChartPropProvider';
import { FarmerSiloTokenBalance } from '~/state/farmer/silo';
import { BeanstalkSDK } from '@beanstalk/sdk';

export type Snapshot = {
  id: string;
  season: number;
  timestamp: string;
  hourlyDepositedBDV: string;
};

/**
 * snapshot type from Beanstalk subgraph
 */
export type SnapshotBeanstalk = {
  id: string;
  season: number;
  createdAt: string;
  hourlyDepositedBDV: string;
};

/**
 *
 */
export const addBufferSeasons = (
  points: BaseDataPoint[],
  num: number = 24,
  itemizeByToken: boolean = false
) => {
  if (points.length === 0) return [];
  const d = DateTime.fromJSDate(points[0].date);
  const n =
    points[0].season < num
      ? Math.max(points[0].season - 1, 0) // season 1 = fill with 0 points
      : num;
  return n > 0
    ? [
        ...new Array(n).fill(null).map(
          (_, i) =>
            ({
              season: points[0].season + (i - n),
              date: d.plus({ hours: i - n }).toJSDate(),
              value: 0,
              // FIXME: have the chart default to zero if a key isn't provided?
              ...(itemizeByToken
                ? SILO_WHITELIST.reduce<TokenMap<number>>((prev, curr) => {
                    prev[curr[1].address] = 0;
                    return prev;
                  }, {})
                : undefined),
            }) as BaseDataPoint
        ),
        ...points,
      ]
    : points;
};

/**
 * Interpolate a Farmer's stalk in a Season using past snapshots.
 * This calculates the amount of Grown Stalk a Farmer gains each season using their Seeds.
 */
export const interpolateFarmerStalk = (
  snapshots: FarmerSiloRewardsQuery['snapshots'],
  whitelistSnapshots: WhitelistTokenRewardsQuery['snapshots'],
  season: BigNumber,
  bufferSeasons: number = 24,
  farmerSiloBalances: TokenMap<FarmerSiloTokenBalance>,
  sdk: BeanstalkSDK
) => {
  // Sequence
  let j = 0;
  const siloWhitelist = sdk.tokens.siloWhitelist;
  const minSeason = snapshots[j].season;
  const maxSeason = season.toNumber(); // current season
  let currStalk: BigNumber = ZERO_BN;
  let currSeeds: BigNumber = ZERO_BN;
  let currGrownStalk: BigNumber = ZERO_BN;
  let currTimestamp = DateTime.fromJSDate(
    secondsToDate(snapshots[j].createdAt)
  );
  let nextSeason: number | undefined = minSeason;
  
  // HACK: temporary setup for initial deployment, change this 
  // to the actual seed gauge deployment season later
  const deploySeason = snapshots.length > 9 ? snapshots[9].season : 99999;
  
  // Add buffer points before the first snapshot
  const stalk: BaseDataPoint[] = [];
  const seeds: BaseDataPoint[] = [];
  const grownStalk: BaseDataPoint[] = [];

  function getSeedsPerBdv(_season: number) {
    let _output: BigNumber = ZERO_BN;
    siloWhitelist.forEach((token) => {
      if (farmerSiloBalances[token.address]) {
        const deposits = farmerSiloBalances[token.address].deposited;
        const index = whitelistSnapshots.findLastIndex((snapshot) => snapshot.season <= _season && snapshot.token.id === token.address.toLowerCase());
        if (index >= 0) {
          const seedsPerBdv = BigNumber(whitelistSnapshots[index].stalkEarnedPerSeason).div(1_000_000);
          _output = (seedsPerBdv).multipliedBy(deposits.bdv).plus(_output);
        };
      };
    });
    return _output;
  };

  let lastSeedsSnapshot: BigNumber = ZERO_BN;
  for (let s = minSeason; s <= maxSeason; s += 1) {
    if (s === nextSeason) {
      // Reached a data point for which we have a snapshot.
      // Use the corresponding total stalk value.
      currStalk = toTokenUnitsBN(snapshots[j].stalk, STALK.decimals);
<<<<<<< HEAD
      currSeeds = toTokenUnitsBN(
        snapshots[j].grownStalkPerSeason,
        SEEDS.decimals
      );
=======
      currSeeds = toTokenUnitsBN(snapshots[j].seeds, SEEDS.decimals);
      lastSeedsSnapshot = toTokenUnitsBN(snapshots[j].seeds, SEEDS.decimals);
      currGrownStalk = toTokenUnitsBN(BigNumber(0), STALK.decimals);
>>>>>>> 016cff59
      currTimestamp = DateTime.fromJSDate(
        secondsToDate(snapshots[j].createdAt)
      );
      j += 1;
      nextSeason = snapshots[j]?.season || undefined;
    } else {
      currSeeds = getSeedsPerBdv(s);
      // Estimate actual amount of stalk / grown stalk using seeds
      // Each Seed grows 1/10,000 Stalk per Season
      currGrownStalk = currGrownStalk.plus((currSeeds).multipliedBy(1 / 10_000));
      if (s < deploySeason) {
        currSeeds = lastSeedsSnapshot;
      };
      currTimestamp = currTimestamp.plus({ hours: 1 });
    };
    stalk.push({
      season: s,
      date: currTimestamp.toJSDate(),
      value: currStalk.toNumber(),
    } as BaseDataPoint);
    grownStalk.push({
      season: s,
      date: currTimestamp.toJSDate(),
      value: currGrownStalk.toNumber(),
    } as BaseDataPoint);
    seeds.push({
      season: s,
      date: currTimestamp.toJSDate(),
      value: currSeeds.toNumber(),
    } as BaseDataPoint);
  }

  return [
    addBufferSeasons(stalk, bufferSeasons, false),
    addBufferSeasons(seeds, bufferSeasons, false),
    addBufferSeasons(grownStalk, bufferSeasons, false),
  ] as const;
};

/**
 * Interpolate the total USD value of a Farmer's deposits
 * using (a) snapshots of their Silo (which contain `hourlyDepositedBDV`)
 * and   (b) seasonal Bean price data.
 */
export const interpolateFarmerDepositedValue = (
  snapshots: SnapshotBeanstalk[], // oldest season first
  _prices: SeasonalInstantPriceQuery['seasons'], // most recent season first
  itemizeByToken: boolean = true,
  bufferSeasons: number = 24
) => {
  const prices = Array.from(_prices).reverse(); // FIXME: inefficient
  if (prices.length === 0) return [];

  // Sequence
  let j = 0;
  const minSeason = snapshots[j].season;
  const maxSeason = prices[prices.length - 1].season;
  let currBDV: BigNumber = ZERO_BN;
  let nextSnapshotSeason: number | undefined = minSeason;

  // null if we don't need to itemize by token
  const currBDVByToken = itemizeByToken
    ? SILO_WHITELIST.reduce<{ [address: string]: BigNumber }>((prev, curr) => {
        prev[curr[1].address] = ZERO_BN;
        return prev;
      }, {})
    : null;

  // Price data goes all the way back to season 0, find the price index
  // where we should start iterating based on the user's oldest deposit
  let currPriceIndex = prices.findIndex((p) => p && minSeason <= p.season) + 1;
  if (currPriceIndex < 0) currPriceIndex = 0;

  // FIXME: p returning null sometimes during state transitions
  if (!prices[currPriceIndex]) return [];

  // if the subgraph misses some prices or something happens in the frontend
  // we use the last known price until we encounter a price at the current season
  const points: BaseDataPoint[] = [];

  for (let s = minSeason; s <= maxSeason; s += 1) {
    const thisPriceEntity = prices[currPriceIndex];
    const nextPriceEntity = prices[currPriceIndex + 1];
    const thisPriceBN = new BigNumber(thisPriceEntity.price);
    const thisTimestamp = DateTime.fromJSDate(
      secondsToDate(thisPriceEntity.timestamp)
    );
    let thisBDV = currBDV;

    // If there's another price and the season associated with the price is
    // either [the price for this season OR in the past], we'll save this price
    // and use it next time in case some data points are missed
    if (nextPriceEntity && nextPriceEntity?.season <= s) {
      currPriceIndex += 1;
    }

    if (s === nextSnapshotSeason) {
      // Reached a data point for which we have a snapshot.
      // Use the corresponding total deposited BDV.
      // Since we combined multiple tokens together, we may have a deposit for multiple
      // tokens in the same season. Loop through all deposits of any token in season `s`
      // and sum up their BDV as `thisBDV`. Note that this assumes snapshots are sorted by season ascending.
      for (j; snapshots[j]?.season === nextSnapshotSeason; j += 1) {
        const thisSnapshotBDV = toTokenUnitsBN(
          snapshots[j].hourlyDepositedBDV,
          BEAN[1].decimals
        );
        thisBDV = thisBDV.plus(thisSnapshotBDV);

        if (currBDVByToken) {
          const tokenAddr = snapshots[j]?.id.split('-')[1].toLowerCase();
          if (tokenAddr && currBDVByToken[tokenAddr]) {
            currBDVByToken[tokenAddr] =
              currBDVByToken[tokenAddr].plus(thisSnapshotBDV);
          }
        }
      }
      nextSnapshotSeason = snapshots[j]?.season || undefined; // next season for which BDV changes
    }

    points.push({
      season: s,
      date: thisTimestamp.toJSDate(),
      value: thisBDV.multipliedBy(thisPriceBN).toNumber(),
      ...(currBDVByToken
        ? SILO_WHITELIST.reduce<TokenMap<number>>((prev, token) => {
            const addr = token[1].address;
            prev[addr] = currBDVByToken[addr]
              .multipliedBy(thisPriceBN)
              .toNumber();
            return prev;
          }, {})
        : undefined),
    } as BaseDataPoint);

    currBDV = thisBDV;
  }

  return addBufferSeasons(points, bufferSeasons, Boolean(currBDVByToken));
};<|MERGE_RESOLUTION|>--- conflicted
+++ resolved
@@ -125,16 +125,9 @@
       // Reached a data point for which we have a snapshot.
       // Use the corresponding total stalk value.
       currStalk = toTokenUnitsBN(snapshots[j].stalk, STALK.decimals);
-<<<<<<< HEAD
-      currSeeds = toTokenUnitsBN(
-        snapshots[j].grownStalkPerSeason,
-        SEEDS.decimals
-      );
-=======
       currSeeds = toTokenUnitsBN(snapshots[j].seeds, SEEDS.decimals);
       lastSeedsSnapshot = toTokenUnitsBN(snapshots[j].seeds, SEEDS.decimals);
       currGrownStalk = toTokenUnitsBN(BigNumber(0), STALK.decimals);
->>>>>>> 016cff59
       currTimestamp = DateTime.fromJSDate(
         secondsToDate(snapshots[j].createdAt)
       );
