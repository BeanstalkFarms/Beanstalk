/*
 * SPDX-License-Identifier: MIT
 */

pragma solidity 0.7.6;
pragma experimental ABIEncoderV2;

import "@openzeppelin/contracts/cryptography/MerkleProof.sol";
import {IERC20} from "@openzeppelin/contracts/token/ERC20/IERC20.sol";
import {SafeERC20} from "@openzeppelin/contracts/token/ERC20/SafeERC20.sol";
import {SafeMath} from "@openzeppelin/contracts/math/SafeMath.sol";
import {IBean} from "contracts/interfaces/IBean.sol";
import {LibDiamond} from "contracts/libraries/LibDiamond.sol";
import {LibUnripe} from "contracts/libraries/LibUnripe.sol";
import {LibTransfer} from "contracts/libraries/Token/LibTransfer.sol";
import "contracts/C.sol";
import "contracts/beanstalk/ReentrancyGuard.sol";
import "contracts/libraries/LibUnripe.sol";

/// @author ZrowGz, Publius
/// @title VestingFacet
/// @notice Manage the logic of the vesting process for the Barnraised Funds

contract UnripeFacet is ReentrancyGuard {
    using SafeERC20 for IERC20;
    using LibTransfer for IERC20;
    using SafeMath for uint256;

    uint256 constant DECIMALS = 1e6;

    event AddUnripeToken(
        address indexed unripeToken,
        address indexed underlyingToken,
        bytes32 merkleRoot
    );

    event ChangeUnderlying(address indexed token, int256 underlying);

    event Chop(
        address indexed account,
        address indexed token,
        uint256 amount,
        uint256 underlying
    );

    event Pick(
        address indexed account,
        address indexed token,
        uint256 amount
    );

    function chop(
        address unripeToken,
        uint256 amount,
        LibTransfer.From fromMode,
        LibTransfer.To toMode
    ) external payable nonReentrant returns (uint256 underlyingAmount) {
        uint256 unripeSupply = IERC20(unripeToken).totalSupply();

        amount = LibTransfer.burnToken(IBean(unripeToken), amount, msg.sender, fromMode);

        underlyingAmount = _getPenalizedUnderlying(unripeToken, amount, unripeSupply);

        require(underlyingAmount > 0, "Chop: no underlying");

        LibUnripe.decrementUnderlying(unripeToken, underlyingAmount);

        address underlyingToken = s.u[unripeToken].underlyingToken;

        IERC20(underlyingToken).sendToken(underlyingAmount, msg.sender, toMode);

        emit Chop(msg.sender, unripeToken, amount, underlyingAmount);
    }

    function pick(
        address token,
        uint256 amount,
        bytes32[] memory proof,
        LibTransfer.To mode
    ) external payable nonReentrant {
        bytes32 root = s.u[token].merkleRoot;
        require(root != bytes32(0), "UnripeClaim: invalid token");
        require(
            !picked(msg.sender, token),
            "UnripeClaim: already picked"
        );

        bytes32 leaf = keccak256(abi.encodePacked(msg.sender, amount));
        require(
            MerkleProof.verify(proof, root, leaf),
            "UnripeClaim: invalid proof"
        );
        s.unripeClaimed[token][msg.sender] = true;

        LibTransfer.sendToken(IERC20(token), amount, msg.sender, mode);

        emit Pick(msg.sender, token, amount);
    }

    function picked(address account, address token)
        public
        view
        returns (bool)
    {
        return s.unripeClaimed[token][account];
    }

    function getUnderlying(address unripeToken, uint256 amount)
        public
        view
        returns (uint256 redeem)
    {
        return LibUnripe._getUnderlying(unripeToken, amount, IERC20(unripeToken).totalSupply());
    }

    function getPenalty(address unripeToken)
        external
        view
        returns (uint256 penalty)
    {
        return getPenalizedUnderlying(unripeToken, DECIMALS);
    }

    function getPenalizedUnderlying(address unripeToken, uint256 amount)
        public
        view
        returns (uint256 redeem)
    {
        return _getPenalizedUnderlying(unripeToken, amount, IERC20(unripeToken).totalSupply());
    }

    function _getPenalizedUnderlying(address unripeToken, uint256 amount, uint256 supply)
        public
        view
        returns (uint256 redeem)
    {
        return LibUnripe._getPenalizedUnderlying(unripeToken, amount, supply);
    }

    function isUnripe(address unripeToken) external view returns (bool unripe) {
        return LibUnripe.isUnripe(unripeToken);
    }

    function balanceOfUnderlying(address unripeToken, address account)
        external
        view
        returns (uint256 underlying)
    {
        return
            getUnderlying(unripeToken, IERC20(unripeToken).balanceOf(account));
    }

    function balanceOfPenalizedUnderlying(address unripeToken, address account)
        external
        view
        returns (uint256 underlying)
    {
        return
            getPenalizedUnderlying(
                unripeToken,
                IERC20(unripeToken).balanceOf(account)
            );
    }

    function getRecapFundedPercent(address unripeToken)
        public
        view
        returns (uint256 percent)
    {
        if (unripeToken == C.UNRIPE_BEAN) {
            return LibUnripe.percentBeansRecapped();
        } else if (unripeToken == C.UNRIPE_LP) {
            return LibUnripe.percentLPRecapped();
        }
        revert("not vesting");
    }

    function getPercentPenalty(address unripeToken)
        external
        view
        returns (uint256 penalty)
    {
        return LibUnripe.getRecapPaidPercentAmount(getRecapFundedPercent(unripeToken));
    }

    function getRecapPaidPercent() external view returns (uint256 penalty) {
        penalty = LibUnripe.getRecapPaidPercentAmount(DECIMALS);
    }

    function getUnderlyingPerUnripeToken(address unripeToken)
        external
        view
        returns (uint256 underlyingPerToken)
    {
        underlyingPerToken = s
            .u[unripeToken]
            .balanceOfUnderlying
            .mul(DECIMALS)
            .div(IERC20(unripeToken).totalSupply());
    }

    function getTotalUnderlying(address unripeToken)
        external
        view
        returns (uint256 underlying)
    {
        return s.u[unripeToken].balanceOfUnderlying;
    }

    function addUnripeToken(
        address unripeToken,
        address underlyingToken,
        bytes32 root
    ) external payable nonReentrant {
        LibDiamond.enforceIsOwnerOrContract();
        s.u[unripeToken].underlyingToken = underlyingToken;
        s.u[unripeToken].merkleRoot = root;
        emit AddUnripeToken(unripeToken, underlyingToken, root);
    }

    function getUnderlyingToken(address unripeToken)
        external
        view
        returns (address underlyingToken)
    {
        return s.u[unripeToken].underlyingToken;
    }

<<<<<<< HEAD
    function getLockedBeans() public view returns (uint256) {
        return LibUnripe.getLockedBeans();
=======
    /////////////// UNDERLYING TOKEN MIGRATION //////////////////

    /**
     * @notice Adds underlying tokens to an Unripe Token.
     * @param unripeToken The Unripe Token to add underlying tokens to.
     * @param amount The amount of underlying tokens to add.
     * @dev Used to migrate the underlying token of an Unripe Token to a new token.
     * Only callable by the contract owner.
     */
    function addMigratedUnderlying(address unripeToken, uint256 amount) external payable nonReentrant {
        LibDiamond.enforceIsContractOwner();
        IERC20(s.u[unripeToken].underlyingToken).safeTransferFrom(
            msg.sender,
            address(this),
            amount
        );
        LibUnripe.incrementUnderlying(unripeToken, amount);
>>>>>>> 12c608a2
    }
}<|MERGE_RESOLUTION|>--- conflicted
+++ resolved
@@ -226,10 +226,6 @@
         return s.u[unripeToken].underlyingToken;
     }
 
-<<<<<<< HEAD
-    function getLockedBeans() public view returns (uint256) {
-        return LibUnripe.getLockedBeans();
-=======
     /////////////// UNDERLYING TOKEN MIGRATION //////////////////
 
     /**
@@ -247,6 +243,9 @@
             amount
         );
         LibUnripe.incrementUnderlying(unripeToken, amount);
->>>>>>> 12c608a2
+    }
+
+    function getLockedBeans() public view returns (uint256) {
+        return LibUnripe.getLockedBeans();
     }
 }