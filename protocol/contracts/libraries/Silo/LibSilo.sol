/**
 * SPDX-License-Identifier: MIT
 **/

pragma solidity ^0.8.20;
pragma abicoder v2;

import {LibAppStorage} from "../LibAppStorage.sol";
import {AppStorage} from "contracts/beanstalk/storage/AppStorage.sol";
import {GerminationSide} from "contracts/beanstalk/storage/System.sol";
import {Account} from "contracts/beanstalk/storage/Account.sol";
import {C} from "../../C.sol";
import {LibRedundantMath256} from "contracts/libraries/LibRedundantMath256.sol";
import {SafeCast} from "@openzeppelin/contracts/utils/math/SafeCast.sol";
import {LibBytes} from "../LibBytes.sol";
import {LibTokenSilo} from "./LibTokenSilo.sol";
import {LibRedundantMath128} from "../LibRedundantMath128.sol";
import {LibRedundantMath32} from "../LibRedundantMath32.sol";
import {LibRedundantMathSigned96} from "../LibRedundantMathSigned96.sol";
import {LibGerminate} from "./LibGerminate.sol";
import {LibWhitelistedTokens} from "./LibWhitelistedTokens.sol";
import {LibTractor} from "../LibTractor.sol";
import {IERC20} from "@openzeppelin/contracts/token/ERC20/IERC20.sol";
import {IWell} from "contracts/interfaces/basin/IWell.sol";

/**
 * @title LibSilo
 * @author Publius
 * @notice Contains functions for minting, burning, and transferring of
 * Stalk and Roots within the Silo.
 *
 * @dev Here, we refer to "minting" as the combination of
 * increasing the total balance of Stalk/Roots, as well as allocating
 * them to a particular account. However, in other places throughout Beanstalk
 * (like during the Sunrise), Beanstalk's total balance of Stalk increases
 * without allocating to a particular account. One example is {Sun-rewardToSilo}
 * which increases `s.silo.stalk` but does not allocate it to any account. The
 * allocation occurs during `{SiloFacet-plant}`. Does this change how we should
 * call "minting"?
 *
 * In the ERC20 context, "minting" increases the supply of a token and allocates
 * the new tokens to an account in one action. I've adjusted the comments below
 * to use "mint" in the same sense.
 */
library LibSilo {
    using LibRedundantMath256 for uint256;
    using LibRedundantMath128 for uint128;
    using LibRedundantMathSigned96 for int96;
    using LibRedundantMath32 for uint32;
    using SafeCast for uint256;

    uint128 internal constant PRECISION = 1e6;
    //////////////////////// EVENTS ////////////////////////

    /**
     * @notice Emitted when `account` gains or loses Stalk.
     * @param account The account that gained or lost Stalk.
     * @param delta The change in Stalk.
     * @param deltaRoots The change in Roots.
     *
     * @dev Should be emitted anytime a Deposit is added, removed or transferred
     * AND anytime an account Mows Grown Stalk.
     *
     * BIP-24 included a one-time re-emission of {StalkBalanceChanged} for
     * accounts that had executed a Deposit transfer between the Replant and
     * BIP-24 execution. For more, see:
     *
     * [BIP-24](https://bean.money/bip-24)
     * [Event-Emission](https://github.com/BeanstalkFarms/BIP-24-Event-Emission)
     */
    event StalkBalanceChanged(address indexed account, int256 delta, int256 deltaRoots);

    /**
     * @notice Emitted when a deposit is removed from the silo.
     *
     * @param account The account assoicated with the removed deposit.
     * @param token The token address of the removed deposit.
     * @param stem The stem of the removed deposit.
     * @param amount The amount of "token" removed from an deposit.
     * @param bdv The instanteous bdv removed from the deposit.
     */
    event RemoveDeposit(
        address indexed account,
        address indexed token,
        int96 stem,
        uint256 amount,
        uint256 bdv
    );

    /**
     * @notice Emitted when multiple deposits are removed from the silo.
     *
     * @param account The account assoicated with the removed deposit.
     * @param token The token address of the removed deposit.
     * @param stems A list of stems of the removed deposits.
     * @param amounts A list of amounts removed from the deposits.
     * @param amount the total summation of the amount removed.
     * @param bdvs A list of bdvs removed from the deposits.
     */
    event RemoveDeposits(
        address indexed account,
        address indexed token,
        int96[] stems,
        uint256[] amounts,
        uint256 amount,
        uint256[] bdvs
    );

    /**
     * AssetsRemoved contains the assets removed
     * during a withdraw or convert.
     *
     * @dev seperated into 3 catagories:
     * active: non-germinating assets.
     * odd: odd germinating assets.
     * even: even germinating assets.
     * grownStalk from germinating depoists are seperated
     * as that stalk is not germinating.
     */
    struct AssetsRemoved {
        Removed active;
        Removed odd;
        Removed even;
        uint256 grownStalkFromGermDeposits;
    }

    struct Removed {
        uint256 tokens;
        uint256 stalk;
        uint256 bdv;
    }

    /**
     * @notice Equivalent to multiple {TransferSingle} events, where `operator`, `from` and `to` are the same for all
     * transfers.
     */
    event TransferBatch(
        address indexed operator,
        address indexed from,
        address indexed to,
        uint256[] ids,
        uint256[] values
    );

    //////////////////////// MINT ////////////////////////

    /**
     * @dev Mints Stalk and Roots to `account`.
     *
     * `roots` are an underlying accounting variable that is used to track
     * how many earned beans a user has.
     *
     * When a farmer's state is updated, the ratio should hold:
     *
     *  Total Roots     User Roots
     * ------------- = ------------
     *  Total Stalk     User Stalk
     *
     * @param account the address to mint Stalk and Roots to
     * @param stalk the amount of stalk to mint
     *
     * @dev Stalk that is not germinating are `active`, meaning that they
     * are eligible for bean mints. To mint germinating stalk, use
     * `mintGerminatingStalk`.
     */
    function mintActiveStalk(address account, uint256 stalk) internal {
        AppStorage storage s = LibAppStorage.diamondStorage();
        uint256 roots;
        if (s.sys.silo.roots == 0) {
            roots = uint256(stalk.mul(C.getRootsBase()));
        } else {
            // germinating assets should be considered
            // when calculating roots
            roots = s.sys.silo.roots.mul(stalk).div(s.sys.silo.stalk);
        }

        // increment user and total stalk;
        s.sys.silo.stalk = s.sys.silo.stalk.add(stalk);
        s.accts[account].stalk = s.accts[account].stalk.add(stalk);

        // increment user and total roots
        s.sys.silo.roots = s.sys.silo.roots.add(roots);
        s.accts[account].roots = s.accts[account].roots.add(roots);

        emit StalkBalanceChanged(account, int256(stalk), int256(roots));
    }

    /**
     * @notice mintGerminatingStalk contains logic for minting stalk that is germinating.
     * @dev `germinating stalk` are newly issued stalk that are not eligible for bean mints,
     * until 2 `gm` calls have passed, at which point they are considered `grown stalk`.
     *
     * Since germinating stalk are not elgible for bean mints, when calculating the roots of these
     * stalk, it should use the stalk and roots of the system once the stalk is fully germinated,
     * rather than at the time of minting.
     */
    function mintGerminatingStalk(address account, uint128 stalk, GerminationSide side) internal {
        AppStorage storage s = LibAppStorage.diamondStorage();

        s.accts[account].germinatingStalk[side] += stalk;

        // germinating stalk are either newly germinating, or partially germinated.
        // Thus they can only be incremented in the latest or previous season.
        uint32 season = s.sys.season.current;
        if (LibGerminate.getSeasonGerminationSide() == side) {
            s.sys.silo.unclaimedGerminating[season].stalk += stalk;
        } else {
            s.sys.silo.unclaimedGerminating[season - 1].stalk += stalk;
        }

        // emit event.
        emit LibGerminate.FarmerGerminatingStalkBalanceChanged(account, int256(uint256(stalk)));
    }

    //////////////////////// BURN ////////////////////////

    /**
     * @notice Burns Stalk and Roots from `account`.
     * @dev assumes all stalk are in the same `state`. If not the case,
     * use `burnActiveStalk` and `burnGerminatingStalk` instead.
     */
    function burnStalk(address account, uint256 stalk, GerminationSide side) internal {
        AppStorage storage s = LibAppStorage.diamondStorage();
        if (stalk == 0) return;

        // increment user and total stalk and roots if not germinating:
        if (side == GerminationSide.NOT_GERMINATING) {
            uint256 roots = burnActiveStalk(account, stalk);

            // Oversaturated was previously referred to as Raining and thus
            // code references mentioning Rain really refer to Oversaturation
            // If Beanstalk is Oversaturated, subtract Roots from both the
            // account's and Beanstalk's Oversaturated Roots balances.
            // For more info on Oversaturation, See {Weather.handleRain}
<<<<<<< HEAD
            if (s.season.raining) {
                s.r.roots = s.r.roots.sub(roots);
                s.a[account].sop.rainRoots = s.a[account].roots;
=======
            if (s.sys.season.raining) {
                s.sys.rain.roots = s.sys.rain.roots.sub(roots);
                s.accts[account].sop.roots = s.accts[account].roots;
>>>>>>> b3bd7452
            }
        } else {
            burnGerminatingStalk(account, uint128(stalk), side);
        }
    }

    /**
     * @notice Burns stalk and roots from an account.
     */
    function burnActiveStalk(address account, uint256 stalk) internal returns (uint256 roots) {
        AppStorage storage s = LibAppStorage.diamondStorage();
        if (stalk == 0) return 0;

        // Calculate the amount of Roots for the given amount of Stalk.
        roots = s.sys.silo.roots.mul(stalk).div(s.sys.silo.stalk);
        if (roots > s.accts[account].roots) roots = s.accts[account].roots;

        // Decrease supply of Stalk; Remove Stalk from the balance of `account`
        s.sys.silo.stalk = s.sys.silo.stalk.sub(stalk);
        s.accts[account].stalk = s.accts[account].stalk.sub(stalk);

        // Decrease supply of Roots; Remove Roots from the balance of `account`
        s.sys.silo.roots = s.sys.silo.roots.sub(roots);
        s.accts[account].roots = s.accts[account].roots.sub(roots);

        // emit event.
        emit StalkBalanceChanged(account, -int256(stalk), -int256(roots));
    }

    /**
     * @notice Burns germinating stalk.
     * @dev Germinating stalk does not have any roots assoicated with it.
     */
    function burnGerminatingStalk(address account, uint128 stalk, GerminationSide side) internal {
        AppStorage storage s = LibAppStorage.diamondStorage();

        s.accts[account].germinatingStalk[side] -= stalk;

        // germinating stalk are either newly germinating, or partially germinated.
        // Thus they can only be decremented in the latest or previous season.
        uint32 season = s.sys.season.current;
        if (LibGerminate.getSeasonGerminationSide() == side) {
            s.sys.silo.unclaimedGerminating[season].stalk -= stalk;
        } else {
            s.sys.silo.unclaimedGerminating[season - 1].stalk -= stalk;
        }

        // emit events.
        emit LibGerminate.FarmerGerminatingStalkBalanceChanged(account, -int256(uint256(stalk)));
    }

    //////////////////////// TRANSFER ////////////////////////

    /**
     * @notice Decrements the Stalk and Roots of `sender` and increments the Stalk
     * and Roots of `recipient` by the same amount.
     *
     */
    function transferStalk(address sender, address recipient, uint256 stalk) internal {
        AppStorage storage s = LibAppStorage.diamondStorage();
        uint256 roots;
        roots = stalk == s.accts[sender].stalk
            ? s.accts[sender].roots
            : s.sys.silo.roots.sub(1).mul(stalk).div(s.sys.silo.stalk).add(1);

        // Subtract Stalk and Roots from the 'sender' balance.
        s.accts[sender].stalk = s.accts[sender].stalk.sub(stalk);
        s.accts[sender].roots = s.accts[sender].roots.sub(roots);
        emit StalkBalanceChanged(sender, -int256(stalk), -int256(roots));

        // Add Stalk and Roots to the 'recipient' balance.
        s.accts[recipient].stalk = s.accts[recipient].stalk.add(stalk);
        s.accts[recipient].roots = s.accts[recipient].roots.add(roots);
        emit StalkBalanceChanged(recipient, int256(stalk), int256(roots));
    }

    /**
     * @notice germinating counterpart of `transferStalk`.
     * @dev assumes stalk is germinating.
     */
    function transferGerminatingStalk(
        address sender,
        address recipient,
        uint256 stalk,
        GerminationSide side
    ) internal {
        AppStorage storage s = LibAppStorage.diamondStorage();
        // Subtract Germinating Stalk from the 'sender' balance,
        // and Add to the 'recipient' balance.
        s.accts[sender].germinatingStalk[side] -= stalk.toUint128();
        s.accts[recipient].germinatingStalk[side] += stalk.toUint128();

        // emit events.
        emit LibGerminate.FarmerGerminatingStalkBalanceChanged(sender, -int256(stalk));
        emit LibGerminate.FarmerGerminatingStalkBalanceChanged(recipient, int256(stalk));
    }

    /**
     * @notice transfers both stalk and Germinating Stalk.
     * @dev used in {TokenSilo._transferDeposits}
     */
    function transferStalkAndGerminatingStalk(
        address sender,
        address recipient,
        address token,
        AssetsRemoved memory ar
    ) internal {
        AppStorage storage s = LibAppStorage.diamondStorage();
        uint256 stalkPerBDV = s.sys.silo.assetSettings[token].stalkIssuedPerBdv;

        // a germinating deposit may have active grown stalk,
        // but no active stalk from bdv.
        if (ar.active.stalk > 0) {
            ar.active.stalk = ar.active.stalk.add(ar.active.bdv.mul(stalkPerBDV));
            transferStalk(sender, recipient, ar.active.stalk);
        }

        if (ar.odd.bdv > 0) {
            ar.odd.stalk = ar.odd.stalk.add(ar.odd.bdv.mul(stalkPerBDV));
            transferGerminatingStalk(sender, recipient, ar.odd.stalk, GerminationSide.ODD);
        }

        if (ar.even.bdv > 0) {
            ar.even.stalk = ar.even.stalk.add(ar.even.bdv.mul(stalkPerBDV));
            transferGerminatingStalk(sender, recipient, ar.even.stalk, GerminationSide.EVEN);
        }
    }

    /**
     * @dev Claims the Grown Stalk for `account` and applies it to their Stalk
     * balance. Also handles Season of Plenty related rain.
     *
     * This is why `_mow()` must be called before any actions that change Seeds,
     * including:
     *  - {SiloFacet-deposit}
     *  - {SiloFacet-withdrawDeposit}
     *  - {SiloFacet-withdrawDeposits}
     *  - {_plant}
     *  - {SiloFacet-transferDeposit(s)}
     */
    function _mow(address account, address token) internal {
        AppStorage storage s = LibAppStorage.diamondStorage();

        // if the user has not migrated from siloV2, revert.
        (bool needsMigration, uint32 lastUpdate) = migrationNeeded(account);
        require(!needsMigration, "Silo: Migration needed");

        // if the user hasn't updated prior to the seedGauge/siloV3.1 update,
        // perform a one time `lastStem` scale.
        if (
            (lastUpdate < s.sys.season.stemScaleSeason && lastUpdate > 0) ||
            (lastUpdate == s.sys.season.stemScaleSeason && checkStemEdgeCase(account))
        ) {
            migrateStems(account);
        }

        // sop data only needs to be updated once per season,
        // if it started raining and it's still raining, or there was a sop
        uint32 currentSeason = s.sys.season.current;
        if (s.sys.season.rainStart > s.sys.season.stemStartSeason) {
            if (lastUpdate <= s.sys.season.rainStart && lastUpdate <= currentSeason) {
                // Increments `plenty` for `account` if a Flood has occured.
                // Saves Rain Roots for `account` if it is Raining.
                handleRainAndSops(account, lastUpdate);
            }
        }

        // End account germination.
        if (lastUpdate < currentSeason) {
            LibGerminate.endAccountGermination(account, lastUpdate, currentSeason);
        }
        // Calculate the amount of Grown Stalk claimable by `account`.
        // Increase the account's balance of Stalk and Roots.
        __mow(account, token);

        // update lastUpdate for sop and germination calculations.
        s.accts[account].lastUpdate = currentSeason;
    }

    /**
     * @dev Updates the mowStatus for the given account and token,
     * and mints Grown Stalk for the given account and token.
     */
    function __mow(address account, address token) private {
        AppStorage storage s = LibAppStorage.diamondStorage();

        int96 _stemTip = LibTokenSilo.stemTipForToken(token);
        int96 _lastStem = s.accts[account].mowStatuses[token].lastStem;
        uint128 _bdv = s.accts[account].mowStatuses[token].bdv;

        // if:
        // 1: account has no bdv (new token deposit)
        // 2: the lastStem is the same as the stemTip (implying that a user has mowed),
        // then skip calculations to save gas.
        if (_bdv > 0) {
            if (_lastStem == _stemTip) {
                return;
            }

            // grown stalk does not germinate and is immediately included for bean mints.
            mintActiveStalk(account, _balanceOfGrownStalk(_lastStem, _stemTip, _bdv));
        }

        // If this `account` has no BDV, skip to save gas. Update lastStem.
        // (happen on initial deposit, since mow is called before any deposit)
        s.accts[account].mowStatuses[token].lastStem = _stemTip;
        return;
    }

    /**
     * @notice returns the last season an account interacted with the silo.
     */
    function _lastUpdate(address account) internal view returns (uint32) {
        AppStorage storage s = LibAppStorage.diamondStorage();
        return s.accts[account].lastUpdate;
    }

<<<<<<< HEAD
=======
    // TODO: Monitor incompatibilities (esp wrt initialization) when generalized flood merges in.
    /**
     * @notice returns the token paid out by Season of Plenty.
     */
    function getSopToken() internal view returns (IERC20) {
        AppStorage storage s = LibAppStorage.diamondStorage();
        // sopWell may not yet be initialized.
        if (s.sys.sopWell == address(0)) return IERC20(address(0));
        IWell well = IWell(s.sys.sopWell);
        IERC20[] memory tokens = well.tokens();
        return tokens[0] != C.bean() ? tokens[0] : tokens[1];
    }

>>>>>>> b3bd7452
    /**
     * @dev internal logic to handle when beanstalk is raining.
     */
    function handleRainAndSops(address account, uint32 lastUpdate) private {
        AppStorage storage s = LibAppStorage.diamondStorage();
        // If no roots, reset Sop counters variables
        if (s.accts[account].roots == 0) {
            s.accts[account].lastSop = s.sys.season.rainStart;
            s.accts[account].lastRain = 0;
            return;
        }
        // If a Sop has occured since last update, calculate rewards and set last Sop.
<<<<<<< HEAD
        if (s.season.lastSopSeason > lastUpdate) {
            address[] memory tokens = LibWhitelistedTokens.getWhitelistedWellLpTokens();
            for (uint i; i < tokens.length; i++) {
                s.a[account].sop.perWellPlenty[tokens[i]].plenty = balanceOfPlenty(
                    account,
                    tokens[i]
                );
            }
            s.a[account].lastSop = s.season.lastSop;
=======
        if (s.sys.season.lastSopSeason > lastUpdate) {
            s.accts[account].sop.plenty = balanceOfPlenty(account);
            s.accts[account].lastSop = s.sys.season.lastSop;
>>>>>>> b3bd7452
        }
        if (s.sys.season.raining) {
            // If rain started after update, set account variables to track rain.
<<<<<<< HEAD
            if (s.season.rainStart > lastUpdate) {
                s.a[account].lastRain = s.season.rainStart;
                s.a[account].sop.rainRoots = s.a[account].roots;
            }
            // If there has been a Sop since rain started,
            // save plentyPerRoot in case another SOP happens during rain.
            if (s.season.lastSop == s.season.rainStart) {
                address[] memory tokens = LibWhitelistedTokens.getWhitelistedWellLpTokens();
                for (uint i; i < tokens.length; i++) {
                    s.a[account].sop.perWellPlenty[tokens[i]].plentyPerRoot = s.sop.sops[
                        s.season.lastSop
                    ][tokens[i]];
                }
=======
            if (s.sys.season.rainStart > lastUpdate) {
                s.accts[account].lastRain = s.sys.season.rainStart;
                s.accts[account].sop.roots = s.accts[account].roots;
            }
            // If there has been a Sop since rain started,
            // save plentyPerRoot in case another SOP happens during rain.
            if (s.sys.season.lastSop == s.sys.season.rainStart) {
                s.accts[account].sop.plentyPerRoot = s.sys.sops[s.sys.season.lastSop];
>>>>>>> b3bd7452
            }
        } else if (s.accts[account].lastRain > 0) {
            // Reset Last Rain if not raining.
            s.accts[account].lastRain = 0;
        }
    }

    /**
     * @dev returns the balance of amount of grown stalk based on stems.
     * @param lastStem the stem assoicated with the last mow
     * @param latestStem the current stem for a given token
     * @param bdv the bdv used to calculate grown stalk
     */
    function _balanceOfGrownStalk(
        int96 lastStem,
        int96 latestStem,
        uint128 bdv
    ) internal pure returns (uint256) {
        return stalkReward(lastStem, latestStem, bdv);
    }

    /**
     * @dev returns the amount of `plenty` an account has.
     */
    function balanceOfPlenty(address account, address well) internal view returns (uint256 plenty) {
        AppStorage storage s = LibAppStorage.diamondStorage();
<<<<<<< HEAD
        Account.State storage a = s.a[account];
        plenty = a.sop.perWellPlenty[well].plenty;
=======
        Account storage a = s.accts[account];
        plenty = a.sop.plenty;
>>>>>>> b3bd7452
        uint256 previousPPR;

        // If lastRain > 0, then check if SOP occured during the rain period.
        if (s.accts[account].lastRain > 0) {
            // if the last processed SOP = the lastRain processed season,
            // then we use the stored roots to get the delta.
<<<<<<< HEAD
            if (a.lastSop == a.lastRain) {
                previousPPR = a.sop.perWellPlenty[well].plentyPerRoot;
            } else {
                previousPPR = s.sop.sops[a.lastSop][well];
            }
            uint256 lastRainPPR = s.sop.sops[s.a[account].lastRain][well];
=======
            if (a.lastSop == a.lastRain) previousPPR = a.sop.plentyPerRoot;
            else previousPPR = s.sys.sops[a.lastSop];
            uint256 lastRainPPR = s.sys.sops[s.accts[account].lastRain];
>>>>>>> b3bd7452

            // If there has been a SOP duing the rain sesssion since last update, process SOP.
            if (lastRainPPR > previousPPR) {
                uint256 plentyPerRoot = lastRainPPR - previousPPR;
                previousPPR = lastRainPPR;
                plenty = plenty.add(
<<<<<<< HEAD
                    plentyPerRoot.mul(s.a[account].sop.rainRoots).div(C.SOP_PRECISION)
=======
                    plentyPerRoot.mul(s.accts[account].sop.roots).div(C.SOP_PRECISION)
>>>>>>> b3bd7452
                );
            }
        } else {
            // If it was not raining, just use the PPR at previous SOP.
<<<<<<< HEAD
            previousPPR = s.sop.sops[s.a[account].lastSop][well];
        }

        // Handle and SOPs that started + ended before after last Silo update.
        if (s.season.lastSop > _lastUpdate(account)) {
            uint256 plentyPerRoot = s.sop.sops[s.season.lastSop][well].sub(previousPPR);
            plenty = plenty.add(plentyPerRoot.mul(s.a[account].roots).div(C.SOP_PRECISION));
=======
            previousPPR = s.sys.sops[s.accts[account].lastSop];
        }

        // Handle and SOPs that started + ended before after last Silo update.
        if (s.sys.season.lastSop > _lastUpdate(account)) {
            uint256 plentyPerRoot = s.sys.sops[s.sys.season.lastSop].sub(previousPPR);
            plenty = plenty.add(plentyPerRoot.mul(s.accts[account].roots).div(C.SOP_PRECISION));
>>>>>>> b3bd7452
        }
    }

    //////////////////////// REMOVE ////////////////////////

    /**
     * @dev Removes from a single Deposit, emits the RemoveDeposit event,
     * and returns the Stalk/BDV that were removed.
     *
     * Used in:
     * - {TokenSilo:_withdrawDeposit}
     * - {TokenSilo:_transferDeposit}
     */
    function _removeDepositFromAccount(
        address account,
        address token,
        int96 stem,
        uint256 amount,
        LibTokenSilo.Transfer transferType
    )
        internal
        returns (
            uint256 initalStalkRemoved,
            uint256 grownStalkRemoved,
            uint256 bdvRemoved,
            GerminationSide side
        )
    {
        AppStorage storage s = LibAppStorage.diamondStorage();
        int96 stemTip;
        (side, stemTip) = LibGerminate.getGerminationState(token, stem);
        bdvRemoved = LibTokenSilo.removeDepositFromAccount(account, token, stem, amount);

        // the inital and grown stalk are as there are instances where the inital stalk is
        // germinating, but the grown stalk is not.
        initalStalkRemoved = bdvRemoved.mul(s.sys.silo.assetSettings[token].stalkIssuedPerBdv);

        grownStalkRemoved = stalkReward(stem, stemTip, bdvRemoved.toUint128());
        /**
         *  {_removeDepositFromAccount} is used for both withdrawing and transferring deposits.
         *  In the case of a withdraw, only the {TransferSingle} Event needs to be emitted.
         *  In the case of a transfer, a different {TransferSingle}/{TransferBatch}
         *  Event is emitted in {TokenSilo._transferDeposit(s)},
         *  and thus, this event is ommited.
         */
        if (transferType == LibTokenSilo.Transfer.emitTransferSingle) {
            // "removing" a deposit is equivalent to "burning" an ERC1155 token.
            emit LibTokenSilo.TransferSingle(
                LibTractor._user(), // operator
                account, // from
                address(0), // to
                LibBytes.packAddressAndStem(token, stem), // depositid
                amount // token amount
            );
        }
        emit RemoveDeposit(account, token, stem, amount, bdvRemoved);
    }

    /**
     * @dev Removes from multiple Deposits, emits the RemoveDeposits
     * event, and returns the Stalk/BDV that were removed.
     *
     * Used in:
     * - {TokenSilo:_withdrawDeposits}
     * - {SiloFacet:enrootDeposits}
     *
     * @notice with the addition of germination, AssetsRemoved
     * keeps track of the germinating data.
     */
    function _removeDepositsFromAccount(
        address account,
        address token,
        int96[] calldata stems,
        uint256[] calldata amounts
    ) internal returns (AssetsRemoved memory ar) {
        AppStorage storage s = LibAppStorage.diamondStorage();

        uint256[] memory bdvsRemoved = new uint256[](stems.length);
        uint256[] memory removedDepositIDs = new uint256[](stems.length);
        LibGerminate.GermStem memory germStem = LibGerminate.getGerminatingStem(token);
        for (uint256 i; i < stems.length; ++i) {
            GerminationSide side = LibGerminate._getGerminationState(stems[i], germStem);
            uint256 crateBdv = LibTokenSilo.removeDepositFromAccount(
                account,
                token,
                stems[i],
                amounts[i]
            );
            bdvsRemoved[i] = crateBdv;
            removedDepositIDs[i] = LibBytes.packAddressAndStem(token, stems[i]);
            uint256 crateStalk = stalkReward(stems[i], germStem.stemTip, crateBdv.toUint128());

            // if the deposit is germinating, decrement germinating values,
            // otherwise increment deposited values.
            if (side == GerminationSide.NOT_GERMINATING) {
                ar.active.bdv = ar.active.bdv.add(crateBdv);
                ar.active.stalk = ar.active.stalk.add(crateStalk);
                ar.active.tokens = ar.active.tokens.add(amounts[i]);
            } else {
                if (side == GerminationSide.ODD) {
                    ar.odd.bdv = ar.odd.bdv.add(crateBdv);
                    ar.odd.tokens = ar.odd.tokens.add(amounts[i]);
                } else {
                    ar.even.bdv = ar.even.bdv.add(crateBdv);
                    ar.even.tokens = ar.even.tokens.add(amounts[i]);
                }
                // grown stalk from germinating deposits do not germinate,
                // and thus must be added to the grown stalk.
                ar.grownStalkFromGermDeposits = ar.grownStalkFromGermDeposits.add(crateStalk);
            }
        }

        // add inital stalk deposit to all stalk removed.
        {
            uint256 stalkIssuedPerBdv = s.sys.silo.assetSettings[token].stalkIssuedPerBdv;
            if (ar.active.tokens > 0) {
                ar.active.stalk = ar.active.stalk.add(ar.active.bdv.mul(stalkIssuedPerBdv));
            }

            if (ar.odd.tokens > 0) {
                ar.odd.stalk = ar.odd.bdv.mul(stalkIssuedPerBdv);
            }

            if (ar.even.tokens > 0) {
                ar.even.stalk = ar.even.bdv.mul(stalkIssuedPerBdv);
            }
        }

        // "removing" deposits is equivalent to "burning" a batch of ERC1155 tokens.
        emit TransferBatch(LibTractor._user(), account, address(0), removedDepositIDs, amounts);
        emit RemoveDeposits(
            account,
            token,
            stems,
            amounts,
            ar.active.tokens.add(ar.odd.tokens).add(ar.even.tokens),
            bdvsRemoved
        );
    }

    //////////////////////// UTILITIES ////////////////////////

    /**
     * @notice Calculates the Stalk reward based on the start and end
     * stems, and the amount of BDV deposited. Stems represent the
     * amount of grown stalk per BDV, so the difference between the
     * start index and end index (stem) multiplied by the amount of
     * bdv deposited will give the amount of stalk earned.
     * formula: stalk = bdv * (ΔstalkPerBdv)
     *
     * @dev endStem must be larger than startStem.
     *
     */
    function stalkReward(
        int96 startStem,
        int96 endStem,
        uint128 bdv
    ) internal pure returns (uint256) {
        uint128 reward = uint128(uint96(endStem.sub(startStem))).mul(bdv).div(PRECISION);

        return reward;
    }

    /**
     * @dev check whether the account needs to be migrated.
     */
    function migrationNeeded(
        address account
    ) internal view returns (bool needsMigration, uint32 lastUpdate) {
        AppStorage storage s = LibAppStorage.diamondStorage();
        lastUpdate = s.accts[account].lastUpdate;
        needsMigration = lastUpdate > 0 && lastUpdate < s.sys.season.stemStartSeason;
    }

    /**
     * @dev Internal function to compute `account` balance of Earned Beans.
     *
     * The number of Earned Beans is equal to the difference between:
     *  - the "expected" Stalk balance, determined from the account balance of
     *    Roots.
     *  - the "account" Stalk balance, stored in account storage.
     * divided by the number of Stalk per Bean.
     * The earned beans from the latest season
     */
    function _balanceOfEarnedBeans(
        uint256 accountStalk,
        uint256 accountRoots
    ) internal view returns (uint256 beans) {
        AppStorage storage s = LibAppStorage.diamondStorage();
        // There will be no Roots before the first Deposit is made.
        if (s.sys.silo.roots == 0) return 0;

        uint256 stalk = s.sys.silo.stalk.mul(accountRoots).div(s.sys.silo.roots);

        // Beanstalk rounds down when minting Roots. Thus, it is possible that
        // balanceOfRoots / totalRoots * totalStalk < s.accts[account].stalk.
        // As `account` Earned Balance balance should never be negative,
        // Beanstalk returns 0 instead.
        if (stalk <= accountStalk) return 0;

        // Calculate Earned Stalk and convert to Earned Beans.
        beans = (stalk - accountStalk).div(C.STALK_PER_BEAN);
        if (beans > s.sys.silo.earnedBeans) return s.sys.silo.earnedBeans;

        return beans;
    }

    /**
     * @notice performs a one time update for the
     * users lastStem for all silo Tokens.
     * @dev Due to siloV3.1 update.
     */
    function migrateStems(address account) internal {
        AppStorage storage s = LibAppStorage.diamondStorage();
        address[] memory siloTokens = LibWhitelistedTokens.getSiloTokens();
        for (uint i; i < siloTokens.length; i++) {
            // scale lastStem by 1e6, if the user has a lastStem.
            if (s.accts[account].mowStatuses[siloTokens[i]].lastStem > 0) {
                s.accts[account].mowStatuses[siloTokens[i]].lastStem = s
                    .accts[account]
                    .mowStatuses[siloTokens[i]]
                    .lastStem
                    .mul(int96(uint96(PRECISION)));
            }
        }
    }

    /**
     * @dev An edge case can occur with the siloV3.1 update, where
     * A user updates their silo in the same season as the seedGauge update,
     * but prior to the seedGauge BIP execution (i.e the farmer mowed at the start of
     * the season, and the BIP was excuted mid-way through the season).
     * This function checks for that edge case and returns a boolean.
     */
    function checkStemEdgeCase(address account) internal view returns (bool) {
        AppStorage storage s = LibAppStorage.diamondStorage();
        address[] memory siloTokens = LibWhitelistedTokens.getSiloTokens();
        // for each silo token, divide the stemTip of the token with the users last stem.
        // if the answer is 1e6 or greater, the user has not updated.
        for (uint i; i < siloTokens.length; i++) {
            int96 lastStem = s.accts[account].mowStatuses[siloTokens[i]].lastStem;
            if (lastStem > 0) {
                if (
                    LibTokenSilo.stemTipForToken(siloTokens[i]).div(lastStem) >=
                    int96(uint96(PRECISION))
                ) {
                    return true;
                }
            }
        }
        return false;
    }
}<|MERGE_RESOLUTION|>--- conflicted
+++ resolved
@@ -232,15 +232,9 @@
             // If Beanstalk is Oversaturated, subtract Roots from both the
             // account's and Beanstalk's Oversaturated Roots balances.
             // For more info on Oversaturation, See {Weather.handleRain}
-<<<<<<< HEAD
-            if (s.season.raining) {
-                s.r.roots = s.r.roots.sub(roots);
-                s.a[account].sop.rainRoots = s.a[account].roots;
-=======
             if (s.sys.season.raining) {
                 s.sys.rain.roots = s.sys.rain.roots.sub(roots);
-                s.accts[account].sop.roots = s.accts[account].roots;
->>>>>>> b3bd7452
+                s.accts[account].sop.rainRoots = s.accts[account].roots;
             }
         } else {
             burnGerminatingStalk(account, uint128(stalk), side);
@@ -458,22 +452,6 @@
         return s.accts[account].lastUpdate;
     }
 
-<<<<<<< HEAD
-=======
-    // TODO: Monitor incompatibilities (esp wrt initialization) when generalized flood merges in.
-    /**
-     * @notice returns the token paid out by Season of Plenty.
-     */
-    function getSopToken() internal view returns (IERC20) {
-        AppStorage storage s = LibAppStorage.diamondStorage();
-        // sopWell may not yet be initialized.
-        if (s.sys.sopWell == address(0)) return IERC20(address(0));
-        IWell well = IWell(s.sys.sopWell);
-        IERC20[] memory tokens = well.tokens();
-        return tokens[0] != C.bean() ? tokens[0] : tokens[1];
-    }
-
->>>>>>> b3bd7452
     /**
      * @dev internal logic to handle when beanstalk is raining.
      */
@@ -486,48 +464,31 @@
             return;
         }
         // If a Sop has occured since last update, calculate rewards and set last Sop.
-<<<<<<< HEAD
-        if (s.season.lastSopSeason > lastUpdate) {
+        if (s.sys.season.lastSopSeason > lastUpdate) {
             address[] memory tokens = LibWhitelistedTokens.getWhitelistedWellLpTokens();
             for (uint i; i < tokens.length; i++) {
-                s.a[account].sop.perWellPlenty[tokens[i]].plenty = balanceOfPlenty(
+                s.accts[account].sop.perWellPlenty[tokens[i]].plenty = balanceOfPlenty(
                     account,
                     tokens[i]
                 );
             }
-            s.a[account].lastSop = s.season.lastSop;
-=======
-        if (s.sys.season.lastSopSeason > lastUpdate) {
-            s.accts[account].sop.plenty = balanceOfPlenty(account);
             s.accts[account].lastSop = s.sys.season.lastSop;
->>>>>>> b3bd7452
         }
         if (s.sys.season.raining) {
             // If rain started after update, set account variables to track rain.
-<<<<<<< HEAD
-            if (s.season.rainStart > lastUpdate) {
-                s.a[account].lastRain = s.season.rainStart;
-                s.a[account].sop.rainRoots = s.a[account].roots;
-            }
-            // If there has been a Sop since rain started,
-            // save plentyPerRoot in case another SOP happens during rain.
-            if (s.season.lastSop == s.season.rainStart) {
-                address[] memory tokens = LibWhitelistedTokens.getWhitelistedWellLpTokens();
-                for (uint i; i < tokens.length; i++) {
-                    s.a[account].sop.perWellPlenty[tokens[i]].plentyPerRoot = s.sop.sops[
-                        s.season.lastSop
-                    ][tokens[i]];
-                }
-=======
             if (s.sys.season.rainStart > lastUpdate) {
                 s.accts[account].lastRain = s.sys.season.rainStart;
-                s.accts[account].sop.roots = s.accts[account].roots;
+                s.accts[account].sop.rainRoots = s.accts[account].roots;
             }
             // If there has been a Sop since rain started,
             // save plentyPerRoot in case another SOP happens during rain.
             if (s.sys.season.lastSop == s.sys.season.rainStart) {
-                s.accts[account].sop.plentyPerRoot = s.sys.sops[s.sys.season.lastSop];
->>>>>>> b3bd7452
+                address[] memory tokens = LibWhitelistedTokens.getWhitelistedWellLpTokens();
+                for (uint i; i < tokens.length; i++) {
+                    s.accts[account].sop.perWellPlenty[tokens[i]].plentyPerRoot = s.sys.sop.sops[
+                        s.sys.season.lastSop
+                    ][tokens[i]];
+                }
             }
         } else if (s.accts[account].lastRain > 0) {
             // Reset Last Rain if not raining.
@@ -554,63 +515,38 @@
      */
     function balanceOfPlenty(address account, address well) internal view returns (uint256 plenty) {
         AppStorage storage s = LibAppStorage.diamondStorage();
-<<<<<<< HEAD
-        Account.State storage a = s.a[account];
+        Account storage a = s.accts[account];
         plenty = a.sop.perWellPlenty[well].plenty;
-=======
-        Account storage a = s.accts[account];
-        plenty = a.sop.plenty;
->>>>>>> b3bd7452
         uint256 previousPPR;
 
         // If lastRain > 0, then check if SOP occured during the rain period.
         if (s.accts[account].lastRain > 0) {
             // if the last processed SOP = the lastRain processed season,
             // then we use the stored roots to get the delta.
-<<<<<<< HEAD
             if (a.lastSop == a.lastRain) {
                 previousPPR = a.sop.perWellPlenty[well].plentyPerRoot;
             } else {
-                previousPPR = s.sop.sops[a.lastSop][well];
-            }
-            uint256 lastRainPPR = s.sop.sops[s.a[account].lastRain][well];
-=======
-            if (a.lastSop == a.lastRain) previousPPR = a.sop.plentyPerRoot;
-            else previousPPR = s.sys.sops[a.lastSop];
-            uint256 lastRainPPR = s.sys.sops[s.accts[account].lastRain];
->>>>>>> b3bd7452
+                previousPPR = s.sys.sop.sops[a.lastSop][well];
+            }
+            uint256 lastRainPPR = s.sys.sop.sops[s.accts[account].lastRain][well];
 
             // If there has been a SOP duing the rain sesssion since last update, process SOP.
             if (lastRainPPR > previousPPR) {
                 uint256 plentyPerRoot = lastRainPPR - previousPPR;
                 previousPPR = lastRainPPR;
                 plenty = plenty.add(
-<<<<<<< HEAD
-                    plentyPerRoot.mul(s.a[account].sop.rainRoots).div(C.SOP_PRECISION)
-=======
-                    plentyPerRoot.mul(s.accts[account].sop.roots).div(C.SOP_PRECISION)
->>>>>>> b3bd7452
+                    plentyPerRoot.mul(s.accts[account].sop.rainRoots).div(C.SOP_PRECISION)
                 );
             }
         } else {
             // If it was not raining, just use the PPR at previous SOP.
-<<<<<<< HEAD
-            previousPPR = s.sop.sops[s.a[account].lastSop][well];
-        }
-
-        // Handle and SOPs that started + ended before after last Silo update.
-        if (s.season.lastSop > _lastUpdate(account)) {
-            uint256 plentyPerRoot = s.sop.sops[s.season.lastSop][well].sub(previousPPR);
-            plenty = plenty.add(plentyPerRoot.mul(s.a[account].roots).div(C.SOP_PRECISION));
-=======
-            previousPPR = s.sys.sops[s.accts[account].lastSop];
+            previousPPR = s.sys.sop.sops[s.accts[account].lastSop][well];
         }
 
         // Handle and SOPs that started + ended before after last Silo update.
         if (s.sys.season.lastSop > _lastUpdate(account)) {
-            uint256 plentyPerRoot = s.sys.sops[s.sys.season.lastSop].sub(previousPPR);
+            uint256 plentyPerRoot = s.sys.sop.sops[s.sys.season.lastSop][well].sub(previousPPR);
             plenty = plenty.add(plentyPerRoot.mul(s.accts[account].roots).div(C.SOP_PRECISION));
->>>>>>> b3bd7452
         }
     }
 
