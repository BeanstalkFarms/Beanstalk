const { ZERO_ADDRESS } = require("@openzeppelin/test-helpers/src/constants");
const { expect } = require('chai');
const { deploy } = require('../scripts/deploy.js')
const { BigNumber } = require('bignumber.js')
const { print } = require('./utils/print.js')

let user,user2,owner;
let userAddress, ownerAddress, user2Address;

describe('Claim', function () {
  before(async function () {
    [owner,user,user2] = await ethers.getSigners();
    userAddress = user.address;
    user2Address = user2.address;
    const contracts = await deploy("Test", false, true);
    ownerAddress = contracts.account;
    this.diamond = contracts.beanstalkDiamond;
    this.season = await ethers.getContractAt('MockSeasonFacet', this.diamond.address)
    this.claim = await ethers.getContractAt('MockClaimFacet', this.diamond.address)
    this.silo = await ethers.getContractAt('MockSiloFacet', this.diamond.address)
    this.field = await ethers.getContractAt('MockFieldFacet', this.diamond.address)
    this.pair = await ethers.getContractAt('MockUniswapV2Pair', contracts.pair)
    this.pegPair = await ethers.getContractAt('MockUniswapV2Pair', contracts.pegPair)
    this.bean = await ethers.getContractAt('MockToken', contracts.bean)
    this.weth = await ethers.getContractAt('MockToken', contracts.weth)
    this.seed = await ethers.getContractAt('MockToken', contracts.seed)

    await this.season.siloSunrise(0)
    await this.bean.mint(userAddress, '1000000000')
    await this.bean.mint(user2Address, '1000000000')
    await this.bean.mint(this.pair.address, '100000')
    await this.weth.mint(this.pair.address, '100')
    await this.pair.connect(user).approve(this.silo.address, '100000000000')
    await this.pair.connect(user2).approve(this.silo.address, '100000000000')
    await this.bean.connect(user).approve(this.silo.address, '100000000000')
    await this.bean.connect(user2).approve(this.silo.address, '100000000000')
    await this.seed.connect(user).approve(this.silo.address, '100000000000')
    await this.seed.connect(user2).approve(this.silo.address, '100000000000')
    await this.pair.faucet(userAddress, '100');
    await this.pair.set('100000', '100','1');

    await user.sendTransaction({
        to: this.weth.address,
        value: ethers.utils.parseEther("1.0")
    });
  });

  beforeEach (async function () {
    await this.season.resetAccount(userAddress)
    await this.season.resetAccount(user2Address)
    await this.season.resetAccount(ownerAddress)
    await this.season.resetState()
    await this.season.siloSunrise(0)
  });

  describe('claim', function () {
    beforeEach(async function () {
      await this.silo.connect(user).depositBeans('1000', [false, false, false])
      await this.silo.connect(user).depositLP('1', [false, false, false])
      await this.season.setSoilE('5000')
      await this.field.connect(user).sowBeans('1000')
      await this.field.incrementTotalHarvestableE('1000')
<<<<<<< HEAD
      await this.silo.connect(user).withdrawBeans([2],['1000'], [false, false, false])
      await this.silo.connect(user).withdrawLP([2],['1'], [false, false, false])
=======
      await this.silo.connect(user).withdrawBeans([2],['1000'])
      await this.silo.connect(user).withdraw(this.pair.address, [2],['1'])
>>>>>>> b999a348
      await this.season.farmSunrises('25')
    });

    describe('claim beans', async function () {
      it('reverts when deposit is empty', async function () {
        await expect(this.claim.connect(user).claimBeans(['0'])).to.be.revertedWith('Claim: Bean withdrawal is empty.')
      });

      it('successfully claims beans', async function () {
        const beans = await this.bean.balanceOf(userAddress)
        await this.claim.connect(user).claimBeans(['27'])
        const newBeans = await this.bean.balanceOf(userAddress)
        expect(await this.silo.beanDeposit(userAddress, '27')).to.be.equal('0');
        expect(newBeans.sub(beans)).to.be.equal('1000');
      })
    });

    describe('harvest beans', async function () {
      it('reverts when plot is not harvestable', async function () {
        await expect(this.claim.connect(user).harvest(['1'])).to.be.revertedWith('Claim: Plot not harvestable.')
        await expect(this.claim.connect(user).harvest(['1000000'])).to.be.revertedWith('Claim: Plot not harvestable.')
      });

      it('successfully harvests beans', async function () {
        const beans = await this.bean.balanceOf(userAddress)
        await this.claim.connect(user).harvest(['0'])
        const newBeans = await this.bean.balanceOf(userAddress)
        expect(await this.field.plot(userAddress, '27')).to.be.equal('0');
        expect(newBeans.sub(beans)).to.be.equal('1000');
      })
    });

    describe('claim LP', async function () {
      it('reverts when deposit is not claimable', async function () {
        await expect(this.claim.connect(user).claimLP(['0'])).to.be.revertedWith('Claim: LP withdrawal is empty.')
      });

      it('successfully claims lp', async function () {
        const lp = await this.pair.balanceOf(userAddress)
        await this.claim.connect(user).claimLP(['27'])
        const newLP = await this.pair.balanceOf(userAddress)
        const lpDeposit = await this.silo.tokenDeposit(this.pair.address, userAddress, '27')
        expect(lpDeposit[0]).to.be.equal('0');
        expect(lpDeposit[1]).to.be.equal('0');
        expect(newLP.sub(lp)).to.be.equal('1');
      })
    });

    describe('claim all', async function () {
      describe('No Beans to wallet', async function () {  
        beforeEach(async function () {
          const beans = await this.bean.balanceOf(userAddress)
          this.result = await this.claim.connect(user).claim([['27'],[],[],false,true,'0','0', false])
          const newBeans = await this.bean.balanceOf(userAddress)
          this.claimedBeans = newBeans.sub(beans)
          this.wrappedBeans = await this.claim.connect(user).wrappedBeans(userAddress)
        });

        it('properly sends beans to wallet', async function () {
          expect(this.claimedBeans.toString()).to.equal('0');
        });

        // Before partial claiming, was claimedBeans and not wrappedBeans
        it('properly claims beans', async function () {
          expect(this.wrappedBeans.toString()).to.equal('1000');
        });
        it('no beans created or destroyed', async function () {
          expect(this.claimedBeans.add(this.wrappedBeans).toString()).to.equal('1000');
        });
      });

      describe('Beans to wallet', async function () {  
        beforeEach(async function () {
          const beans = await this.bean.balanceOf(userAddress)
          this.result = await this.claim.connect(user).claim([['27'],[],[],false,true,'0','0', true])
          const newBeans = await this.bean.balanceOf(userAddress)
          this.claimedBeans = newBeans.sub(beans)
          this.wrappedBeans = await this.claim.connect(user).wrappedBeans(userAddress)
        });

        it('properly sends beans to wallet', async function () {
          expect(this.claimedBeans.toString()).to.equal('1000');
        });

        // Before partial claiming, was claimedBeans and not wrappedBeans
        it('properly claims beans', async function () {
          expect(this.wrappedBeans.toString()).to.equal('0');
        });
        it('no beans created or destroyed', async function () {
          expect(this.claimedBeans.add(this.wrappedBeans).toString()).to.equal('1000');
        });
      });
    });

    describe('claim and allocate', function () {
      describe('exact allocate', async function () {
        beforeEach(async function () {
          const beans = await this.bean.balanceOf(userAddress)
          this.result = await this.claim.connect(user).claimWithAllocationE([['27'],[],[],false,true,'0','0', false], '1000')
          const newBeans = await this.bean.balanceOf(userAddress)
          this.claimedBeans = newBeans.sub(beans)
	        this.wrappedBeans = await this.claim.connect(user).wrappedBeans(userAddress)
        });
        it('properly claims beans', async function () {
          expect(this.claimedBeans.toString()).to.equal('0');
          expect(this.wrappedBeans.toString()).to.equal('0');
        });
        it('properly allocates beans', async function () {
          expect(this.result).to.emit(this.claim, 'BeanAllocation').withArgs(userAddress, '1000');
        });
	      it('no beans created or destroyed', async function () {
          expect(this.claimedBeans.add(this.wrappedBeans).toString()).to.equal('0');
        });
      });

      describe('exact LP allocate', async function () {
        beforeEach(async function () {
          const beans = await this.bean.balanceOf(userAddress)
          this.result = await this.claim.connect(user).claimWithAllocationE([[],['27'],[],false, true, '1', '1', false], '1000')
          const newBeans = await this.bean.balanceOf(userAddress)
          this.claimedBeans = newBeans.sub(beans)
          this.wrappedBeans = await this.claim.connect(user).wrappedBeans(userAddress)
	      });
        it('properly claims beans', async function () {
          expect(this.claimedBeans.toString()).to.equal('0');
          expect(this.wrappedBeans.toString()).to.equal('0');
        });
        it('properly claims eth', async function () {
          await expect(this.result).to.changeEtherBalance(user,'1')
        })
        it('properly allocates beans', async function () {
          expect(this.result).to.emit(this.claim, 'BeanAllocation').withArgs(userAddress, '1000');
        });
	      it('no beans created or destroyed', async function () {
          expect(this.claimedBeans.add(this.wrappedBeans).toString()).to.equal('0');
        });
      });

      describe('under allocate', async function () {
        beforeEach(async function () {
          const beans = await this.bean.balanceOf(userAddress)
          this.result = await this.claim.connect(user).claimWithAllocationE([['27'],[],[],false,true,'0','0', false], '500')
          const newBeans = await this.bean.balanceOf(userAddress)
          this.claimedBeans = newBeans.sub(beans)
          this.wrappedBeans = await this.claim.connect(user).wrappedBeans(userAddress)
        });

        it('properly claims beans', async function () {
          expect(this.claimedBeans.toString()).to.equal('0');
          expect(this.wrappedBeans.toString()).to.equal('500');
        });
        it('properly allocates beans', async function () {
          expect(this.result).to.emit(this.claim, 'BeanAllocation').withArgs(userAddress, '500');
        });
	      it('no beans created or destroyed', async function () {
          expect(this.claimedBeans.add(this.wrappedBeans).toString()).to.equal('500');
        });
      });

      describe('over allocate', async function () {
        beforeEach(async function () {
          const beans = await this.bean.balanceOf(userAddress)
          this.result = await this.claim.connect(user).claimWithAllocationE([['27'],[],[],false,true,'0','0', false], '1500')
          const newBeans = await this.bean.balanceOf(userAddress)
          this.claimedBeans = newBeans.sub(beans)
	        this.wrappedBeans = await this.claim.connect(user).wrappedBeans(userAddress)
	      });
        it('properly claims beans', async function () {
          expect(this.claimedBeans.toString()).to.equal('-500');
          expect(this.wrappedBeans.toString()).to.equal('0');
        });
        it('properly allocates beans', async function () {
          expect(this.result).to.emit(this.claim, 'BeanAllocation').withArgs(userAddress, '1000');
        });
	      it('no beans created or destroyed', async function () {
          expect(this.claimedBeans.add(this.wrappedBeans).toString()).to.equal('-500');
        });
      });

      describe('multiple allocate', async function () {
        beforeEach(async function () {
          const beans = await this.bean.balanceOf(userAddress)
          this.result = await this.claim.connect(user).claimWithAllocationE([['27'],[],['0'],false,true,'0','0', false], '1500')
          const newBeans = await this.bean.balanceOf(userAddress)
          this.claimedBeans = newBeans.sub(beans)
          this.wrappedBeans = await this.claim.connect(user).wrappedBeans(userAddress)
        });
        it('properly claims beans', async function () {
          expect(this.claimedBeans.toString()).to.equal('0');
          expect(this.wrappedBeans.toString()).to.equal('500');
        });
        it('properly allocates beans', async function () {
          expect(this.result).to.emit(this.claim, 'BeanAllocation').withArgs(userAddress, '1500');
        });
	      it('no beans created or destroyed', async function () {
          expect(this.claimedBeans.add(this.wrappedBeans).toString()).to.equal('500');
        });
      });

      describe('allocate with beans to wallet', async function () {
        beforeEach(async function () {
          const beans = await this.bean.balanceOf(userAddress)
          this.result = await this.claim.connect(user).claimWithAllocationE([['27'],[],[],false,true,'0','0', true], '500')
          const newBeans = await this.bean.balanceOf(userAddress)
          this.claimedBeans = newBeans.sub(beans)
	        this.wrappedBeans = await this.claim.connect(user).wrappedBeans(userAddress)
        });
        
        it('properly claims beans', async function () {
          expect(this.claimedBeans.toString()).to.equal('500');
          expect(this.wrappedBeans.toString()).to.equal('0');
        });

	      it('no beans created or destroyed', async function () {
          expect(this.claimedBeans.add(this.wrappedBeans).toString()).to.equal('500');
        });
      });
    });

    describe('claim and deposit Beans', function () {
      beforeEach(async function () {
        const beans = await this.bean.balanceOf(userAddress)
        this.result = await this.silo.connect(user).claimAndDepositBeans('1000', [['27'],[],[],false,true,'0','0', '0'], [false, false, false])
        const newBeans = await this.bean.balanceOf(userAddress)
        this.claimedBeans = newBeans.sub(beans)
        this.wrappedBeans = await this.claim.connect(user).wrappedBeans(userAddress)
      });
      it('properly claims beans', async function () {
        expect(this.claimedBeans.toString()).to.equal('0');
      });
      it('properly allocates beans', async function () {
        expect(this.result).to.emit(this.claim, 'BeanAllocation').withArgs(userAddress, '1000');
        expect(this.result).to.emit(this.silo , 'BeanDeposit').withArgs(userAddress, '27', '1000');
      });
      it('no beans created or destroyed', async function () {
        expect(this.claimedBeans.add(this.wrappedBeans).toString()).to.equal('0');
      });
    });

    describe('claim buy and deposit Beans', function () {
      beforeEach(async function () {
        const beans = await this.bean.balanceOf(userAddress)
        this.result = await this.silo.connect(user).claimBuyAndDepositBeans('1000', '990', [['27'],[],[],false,true,'0','0', '0'], [false, false, false], {value: '1'})
        const newBeans = await this.bean.balanceOf(userAddress)
        this.claimedBeans = newBeans.sub(beans)
        this.wrappedBeans = await this.claim.connect(user).wrappedBeans(userAddress)
      });
      it('properly claims beans', async function () {
        expect(this.claimedBeans.toString()).to.equal('0');
      });
      it('properly allocates beans', async function () {
        expect(this.result).to.emit(this.claim, 'BeanAllocation').withArgs(userAddress, '1000');
        expect(this.result).to.emit(this.silo, 'BeanDeposit').withArgs(userAddress, '27', '1990');
      });
      it('no beans created or destroyed', async function () {
        expect(this.claimedBeans.add(this.wrappedBeans).toString()).to.equal('0');
      });
    });

    describe('claim and sow Beans', function () {
      beforeEach(async function () {
        const beans = await this.bean.balanceOf(userAddress)
        this.result = await this.field.connect(user).claimAndSowBeans('1000', [['27'],[],[],false,true,'0','0', false])
        const newBeans = await this.bean.balanceOf(userAddress)
        this.claimedBeans = newBeans.sub(beans)
        this.wrappedBeans = await this.claim.connect(user).wrappedBeans(userAddress)
      });
      it('properly claims beans', async function () {
        expect(this.claimedBeans.toString()).to.equal('0');
      });
      it('properly allocates beans', async function () {
        expect(this.result).to.emit(this.claim, 'BeanAllocation').withArgs(userAddress, '1000');
        expect(this.result).to.emit(this.field, 'Sow').withArgs(userAddress, '1000', '1000', '1000');
      });
      it('no beans created or destroyed', async function () {
        expect(this.claimedBeans.add(this.wrappedBeans).toString()).to.equal('0');
      });
    });

    describe('claim, buy and sow Beans', function () {
      beforeEach(async function () {
        const beans = await this.bean.balanceOf(userAddress)
        this.result = await this.field.connect(user).claimBuyAndSowBeans('1000', '990', [['27'],[],[],false,true,'0','0', false], {value: '1'})
        const newBeans = await this.bean.balanceOf(userAddress)
        this.claimedBeans = newBeans.sub(beans)
        this.wrappedBeans = await this.claim.connect(user).wrappedBeans(userAddress)
      });
      it('properly claims beans', async function () {
        expect(this.claimedBeans.toString()).to.equal('0');
      });
      it('properly allocates beans', async function () {
        expect(this.result).to.emit(this.claim, 'BeanAllocation').withArgs(userAddress, '1000');
        expect(this.result).to.emit(this.field, 'Sow').withArgs(userAddress, '1000', '1990', '1990');
      });
      it('no beans created or destroyed', async function () {
        expect(this.claimedBeans.add(this.wrappedBeans).toString()).to.equal('0');
      });
    });

    describe('claim and deposit LP', function () {
      beforeEach(async function () {
        const beans = await this.bean.balanceOf(userAddress)
        this.silo.connect(user).claimAndDepositLP('1',[['27'],[],[],false,true,'0','0', '0'], [false, false, false]);
        const newBeans = await this.bean.balanceOf(userAddress)
        this.claimedBeans = newBeans.sub(beans)
        this.wrappedBeans = await this.claim.connect(user).wrappedBeans(userAddress)
      });
      it('properly claims beans', async function () {
        expect(this.wrappedBeans.toString()).to.equal('1000');
      });
      it('no beans created or destroyed', async function () {
        expect(this.claimedBeans.add(this.wrappedBeans).toString()).to.equal('1000');
      });
    });

    describe('claim add and deposit LP, exact allocation', function () {
      beforeEach(async function () {
        const beans = await this.bean.balanceOf(userAddress)
        this.result = this.silo.connect(user).claimAddAndDepositLP('0','0','0', ['1000','1000','1'],[['27'],[],[],false,true,'0','0', '0'], [false, false, false], {value: '1'});
        const newBeans = await this.bean.balanceOf(userAddress)
        this.claimedBeans = newBeans.sub(beans)
        this.wrappedBeans = await this.claim.connect(user).wrappedBeans(userAddress)
      });
      it('properly claims beans', async function () {
        expect(this.claimedBeans.toString()).to.equal('0');
      });
      it('properly allocates beans', async function () {
        expect(this.result).to.emit(this.claim, 'BeanAllocation').withArgs(userAddress, '1000');
      });
      it('no beans created or destroyed', async function () {
        expect(this.claimedBeans.add(this.wrappedBeans).toString()).to.equal('0');
      });
    });

    describe('claim add and deposit LP, over allocation', function () {
      beforeEach(async function () {
        const beans = await this.bean.balanceOf(userAddress)
        this.result = this.silo.connect(user).claimAddAndDepositLP('0','0','0', ['1000','1000','1'],[['27'],[],['0'],false,true,'0','0', '0'], [false, false, false], {value: '1'});
        const newBeans = await this.bean.balanceOf(userAddress)
        this.claimedBeans = newBeans.sub(beans)
        this.wrappedBeans = await this.claim.connect(user).wrappedBeans(userAddress)
      });

      // Before partial claiming, was claimedBeans and not wrappedBeans
      it('properly claims beans', async function () {
        expect(this.wrappedBeans.toString()).to.equal('1000');
      });
      it('properly allocates beans', async function () {
        expect(this.result).to.emit(this.claim, 'BeanAllocation').withArgs(userAddress, '1000');
      });
      it('no beans created or destroyed', async function () {
        expect(this.claimedBeans.add(this.wrappedBeans).toString()).to.equal('1000');
      });
    });

    describe('claim add and deposit LP, under allocation', function () {
      beforeEach(async function () {
        const beans = await this.bean.balanceOf(userAddress)
        this.result = this.silo.connect(user).claimAddAndDepositLP('0','0','0', ['2000','2000','2'],[['27'],[],[],false,true,'0','0', '0'], [false, false, false], {value: '2'});
        const newBeans = await this.bean.balanceOf(userAddress)
        this.claimedBeans = newBeans.sub(beans)
        this.wrappedBeans = await this.claim.connect(user).wrappedBeans(userAddress)
      });
      it('properly claims beans', async function () {
        expect(this.claimedBeans.toString()).to.equal('-1000');
      });
      it('properly allocates beans', async function () {
        expect(this.result).to.emit(this.claim, 'BeanAllocation').withArgs(userAddress, '1000');
      });
      it('no beans created or destroyed', async function () {
        expect(this.claimedBeans.add(this.wrappedBeans).toString()).to.equal('-1000');
      });
    });

    describe('claim add buy Beans and deposit LP, exact allocation', function () {
      beforeEach(async function () {
        const beans = await this.bean.balanceOf(userAddress)
        this.result = this.silo.connect(user).claimAddAndDepositLP('0','1000','0', ['2000','2000','2'],[['27'],[],[],false,true,'0','0', '0'], [false, false, false], {value: '4'});
        const newBeans = await this.bean.balanceOf(userAddress)
        this.claimedBeans = newBeans.sub(beans)
        this.wrappedBeans = await this.claim.connect(user).wrappedBeans(userAddress)
      });
      it('properly claims beans', async function () {
        expect(this.claimedBeans.toString()).to.equal('0');
      });
      it('properly allocates beans', async function () {
        expect(this.result).to.emit(this.claim, 'BeanAllocation').withArgs(userAddress, '1000');
      });
      it('no beans created or destroyed', async function () {
        expect(this.claimedBeans.add(this.wrappedBeans).toString()).to.equal('0');
      });
    });

    describe('claim add buy ETH and deposit LP, exact allocation', function () {
      beforeEach(async function () {
        const beans = await this.bean.balanceOf(userAddress)
        this.result = this.silo.connect(user).claimAddAndDepositLP('0','0','1',['2000','2000','2'],[['27'],[],['0'],false,true,'0','0', '0'], [false, false, false], {value: '1'});
        const newBeans = await this.bean.balanceOf(userAddress)
        this.claimedBeans = newBeans.sub(beans)
        this.wrappedBeans = await this.claim.connect(user).wrappedBeans(userAddress)
      });
      it('properly claims beans', async function () {
        expect(this.claimedBeans.toString()).to.equal('-1011');
      });
      it('properly allocates beans', async function () {
        expect(this.result).to.emit(this.claim, 'BeanAllocation').withArgs(userAddress, '2000');
      });
      it('no beans created or destroyed', async function () {
        expect(this.claimedBeans.add(this.wrappedBeans).toString()).to.equal('-1011');
      });
    });
  });

  describe('wrap/unwrap', function () {
    beforeEach(async function () {
      const beans = await this.bean.balanceOf(userAddress)
      this.result = this.claim.connect(user).wrapBeans('1000');
      const newBeans = await this.bean.balanceOf(userAddress)
      this.deltaBeans = newBeans.sub(beans)
    });

    it('wraps beans', async function () {
      expect(this.deltaBeans).to.be.equal('-1000');
      expect(await this.claim.wrappedBeans(userAddress)).to.be.equal('1000')
      expect(await this.bean.balanceOf(this.claim.address)).to.be.equal('1000')
    })

    it('unwraps all beans', async function () {
      const beansBefore = await this.bean.balanceOf(userAddress)
      await this.claim.connect(user).unwrapBeans('1000')
      const newBeans = await this.bean.balanceOf(userAddress)
      expect(await this.claim.wrappedBeans(userAddress)).to.be.equal('0')
      expect(await this.bean.balanceOf(this.claim.address)).to.be.equal('0')
      expect(newBeans.sub(beansBefore)).to.be.equal('1000')
    });

    it('unwraps some beans', async function () {
      const beansBefore = await this.bean.balanceOf(userAddress)
      await this.claim.connect(user).unwrapBeans('500')
      const newBeans = await this.bean.balanceOf(userAddress)
      expect(await this.claim.wrappedBeans(userAddress)).to.be.equal('500')
      expect(await this.bean.balanceOf(this.claim.address)).to.be.equal('500')
      expect(newBeans.sub(beansBefore)).to.be.equal('500')
    });

    it('unwraps too many beans', async function () {
      const beansBefore = await this.bean.balanceOf(userAddress)
      await this.claim.connect(user).unwrapBeans('1500')
      const newBeans = await this.bean.balanceOf(userAddress)
      expect(await this.claim.wrappedBeans(userAddress)).to.be.equal('0')
      expect(await this.bean.balanceOf(this.claim.address)).to.be.equal('0')
      expect(newBeans.sub(beansBefore)).to.be.equal('1000')
    });

    it('unwraps too many beans', async function () {
      const beansBefore = await this.bean.balanceOf(userAddress)
      await this.claim.connect(user).unwrapBeans('1500')
      const newBeans = await this.bean.balanceOf(userAddress)
      expect(await this.claim.wrappedBeans(userAddress)).to.be.equal('0')
      expect(await this.bean.balanceOf(this.claim.address)).to.be.equal('0')
      expect(newBeans.sub(beansBefore)).to.be.equal('1000')
    });

    it ('claims and unwraps beans', async function () {
      await this.season.setSoilE('5000')
      await this.field.connect(user).sowBeans('1000')
      await this.field.incrementTotalHarvestableE('1000')
      const beansBefore = await this.bean.balanceOf(userAddress)
      this.result = await this.claim.connect(user).claimAndUnwrapBeans([[],[],['0'],false,true,'0','0', true], '1000')
      const newBeans = await this.bean.balanceOf(userAddress)
      expect(await this.bean.balanceOf(this.claim.address)).to.be.equal('0')
      expect(await this.claim.wrappedBeans(userAddress)).to.be.equal('0')
      expect(newBeans.sub(beansBefore)).to.be.equal('2000')
    })
  });
});<|MERGE_RESOLUTION|>--- conflicted
+++ resolved
@@ -60,13 +60,8 @@
       await this.season.setSoilE('5000')
       await this.field.connect(user).sowBeans('1000')
       await this.field.incrementTotalHarvestableE('1000')
-<<<<<<< HEAD
-      await this.silo.connect(user).withdrawBeans([2],['1000'], [false, false, false])
-      await this.silo.connect(user).withdrawLP([2],['1'], [false, false, false])
-=======
       await this.silo.connect(user).withdrawBeans([2],['1000'])
       await this.silo.connect(user).withdraw(this.pair.address, [2],['1'])
->>>>>>> b999a348
       await this.season.farmSunrises('25')
     });
 
