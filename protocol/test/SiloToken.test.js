const { expect } = require("chai");
const { deploy } = require("../scripts/deploy.js");
const { readPrune, toBN, signSiloDepositTokenPermit, signSiloDepositTokensPermit } = require("../utils");
const { EXTERNAL, INTERNAL, INTERNAL_EXTERNAL, INTERNAL_TOLERANT } = require("./utils/balances.js");
const { BEAN, THREE_POOL, BEAN_3_CURVE, UNRIPE_LP, UNRIPE_BEAN, THREE_CURVE } = require("./utils/constants");
const { to18, to6, toStalk, toBean } = require("./utils/helpers.js");
const { takeSnapshot, revertToSnapshot } = require("./utils/snapshot");
const { time, mineUpTo, mine } = require("@nomicfoundation/hardhat-network-helpers");
const ZERO_BYTES = ethers.utils.formatBytes32String('0x0')

let user, user2, owner;
let userAddress, ownerAddress, user2Address;

let pru;


function pruneToStalk(value) {
  return prune(value).mul(toBN("10000"));
}

function prune(value) {
  return toBN(value).mul(toBN(pru)).div(to18("1"));
}

describe("Silo Token", function () {
  before(async function () {
    pru = await readPrune();
    [owner,user,user2,flashLoanExploiter] = await ethers.getSigners();
    userAddress = user.address;
    user2Address = user2.address;
    flashLoanExploiterAddress = flashLoanExploiter.address;
    const contracts = await deploy("Test", false, true);
    ownerAddress = contracts.account;
    this.diamond = contracts.beanstalkDiamond;
    this.season = await ethers.getContractAt('MockSeasonFacet', this.diamond.address);
    this.silo = await ethers.getContractAt('MockSiloFacet', this.diamond.address);
    this.siloGetters = await ethers.getContractAt('SiloGettersFacet', this.diamond.address);
    this.seasonGetters = await ethers.getContractAt('SeasonGettersFacet', this.diamond.address);
    this.migrate = await ethers.getContractAt('MigrationFacet', this.diamond.address);
    this.convert = await ethers.getContractAt('ConvertFacet', this.diamond.address);
    this.approval = await ethers.getContractAt('ApprovalFacet', this.diamond.address);
    this.convert = await ethers.getContractAt('MockConvertFacet', this.diamond.address);
    this.unripe = await ethers.getContractAt('MockUnripeFacet', this.diamond.address);
    this.enroot = await ethers.getContractAt('EnrootFacet', this.diamond.address)

    this.threeCurve = await ethers.getContractAt("MockToken", THREE_CURVE);
    this.beanMetapool = await ethers.getContractAt("IMockCurvePool", BEAN_3_CURVE);
    await this.beanMetapool.set_supply(ethers.utils.parseUnits("2000000", 6));
    await this.beanMetapool.set_balances([ethers.utils.parseUnits("1000000", 6), ethers.utils.parseEther("1000000")]);

    const SiloToken = await ethers.getContractFactory("MockToken");
    this.siloToken = await SiloToken.deploy("Silo", "SILO");
    await this.siloToken.deployed();

    this.siloToken2 = await SiloToken.deploy("Silo", "SILO");
    await this.siloToken2.deployed();

    await this.season.teleportSunrise(10);
    this.season.deployStemsUpgrade();

    await this.silo.mockWhitelistToken(
      this.siloToken.address, 
      this.silo.interface.getSighash("mockBDV(uint256 amount)"), 
      '10000',
      1e6 //aka "1 seed"
      );

    await this.season.siloSunrise(0);
    await this.siloToken.connect(user).approve(this.silo.address, "100000000000");
    await this.siloToken.connect(user2).approve(this.silo.address, "100000000000");
    await this.siloToken.connect(flashLoanExploiter).approve(this.silo.address, '100000000000'); 
    await this.siloToken.connect(owner).approve(this.silo.address, to18("100000000000"));
    await this.siloToken.mint(userAddress, "10000");
    await this.siloToken.mint(user2Address, "10000");
    await this.siloToken.mint(flashLoanExploiterAddress, '10000');
    await this.siloToken.mint(ownerAddress, to18("100000000000"));
    
    await this.siloToken2.connect(user).approve(this.silo.address, "100000000000");
    await this.siloToken2.mint(userAddress, "10000");


    this.unripeBeans = await ethers.getContractAt("MockToken", UNRIPE_BEAN);
    await this.unripeBeans.mint(userAddress, to6("10000"));
    await this.unripeBeans.connect(user).approve(this.silo.address, to18("10000"));
    await this.unripe.addUnripeToken(UNRIPE_BEAN, this.siloToken.address, ZERO_BYTES);
    await this.unripe.connect(owner).addUnderlying(UNRIPE_BEAN, to6("10000").mul(toBN(pru)).div(to18("1")));

    this.unripeLP = await ethers.getContractAt("MockToken", UNRIPE_LP);
    await this.unripeLP.mint(userAddress, to6("10000"));
    await this.unripeLP.connect(user).approve(this.silo.address, to18("10000"));
    await this.unripe.addUnripeToken(UNRIPE_LP, this.siloToken.address, ZERO_BYTES);
    await this.unripe.connect(owner).addUnderlying(UNRIPE_LP, toBN(pru).mul(toBN("10000")));

    this.beanThreeCurve = await ethers.getContractAt("MockMeta3Curve", BEAN_3_CURVE);
    await this.beanThreeCurve.set_supply(ethers.utils.parseEther("2000000"));
    await this.beanThreeCurve.set_balances([ethers.utils.parseUnits("1000000", 6), ethers.utils.parseEther("1000000")]);
    await this.beanThreeCurve.set_balances([ethers.utils.parseUnits("1200000", 6), ethers.utils.parseEther("1000000")]);
  });

  beforeEach(async function () {
    snapshotId = await takeSnapshot();
  });

  afterEach(async function () {
    await revertToSnapshot(snapshotId);
  });

  describe("deposit", function () {
    describe("reverts", function () {
      it("reverts if BDV is 0", async function () {
        await expect(this.silo.connect(user).deposit(this.siloToken.address, "0", EXTERNAL)).to.revertedWith("Silo: No Beans under Token.");
      });

      it('reverts if deposits a non whitelisted token', async function () {
        await expect(this.silo.connect(user).deposit(this.siloToken2.address, '0', EXTERNAL)).to.revertedWith('Silo: Token not whitelisted');
      });
    });

    describe("single deposit", function () {
      beforeEach(async function () {
        this.result = await this.silo.connect(user).deposit(this.siloToken.address, '1000', EXTERNAL)

        // with the germination update, the users deposit will not be active until the remainder of the season + 1 has passed.
        await this.season.siloSunrise(to6('0'))
        await this.season.siloSunrise(to6('0'))
        // because siloToken is not in LibWhitelist, the germination process will need to be manually triggered.
        await this.season.mockEndTotalGerminationForToken(this.siloToken.address);
      });
  
      it('properly updates the total balances', async function () {
        expect(await this.siloGetters.getTotalDeposited(this.siloToken.address)).to.eq('1000');
        expect(await this.siloGetters.getGerminatingTotalDeposited(this.siloToken.address)).to.eq('0')
        expect(await this.siloGetters.getTotalDepositedBdv(this.siloToken.address)).to.eq('1000');
        expect(await this.siloGetters.getGerminatingTotalDepositedBdv(this.siloToken.address)).to.eq('0');
        expect(await this.siloGetters.totalStalk()).to.eq('10000000');
      });
  
      it('properly updates the user balance', async function () {
        expect(await this.siloGetters.balanceOfStalk(userAddress)).to.eq('10000000');
      });
  
      it('properly adds the crate', async function () {
        const season = await this.seasonGetters.season();
        const stemOfDeposit = await this.silo.mockSeasonToStem(this.siloToken.address, toBN(season).sub('2'));

        const deposit = await this.siloGetters.getDeposit(userAddress, this.siloToken.address, stemOfDeposit);

        expect(deposit[0]).to.eq('1000');
        expect(deposit[1]).to.eq('1000');
      })

      it('emits Deposit event', async function () {
        const season = await this.seasonGetters.season();
        const stemOfDeposit = await this.silo.mockSeasonToStem(this.siloToken.address, toBN(season).sub('2'));
        await expect(this.result).to.emit(this.silo, 'AddDeposit').withArgs(userAddress, this.siloToken.address, stemOfDeposit, '1000', '1000');
      });

      //it uses grownStalkForDeposit to verify the deposit amount is correct
      it('verifies the grown stalk for deposit is correct', async function () {
        const season = await this.seasonGetters.season();
        const stemOfDeposit = await this.silo.mockSeasonToStem(this.siloToken.address, toBN(season).sub('2'));
        // deposit has grown 2 seeds worth of stalk, as 2 seasons has elasped.
        expect(await this.siloGetters.grownStalkForDeposit(
          userAddress, 
          this.siloToken.address, 
          stemOfDeposit
        )).to.eq('2000');
        //verify still correct after one season
        await this.season.lightSunrise();
        expect(await this.siloGetters.grownStalkForDeposit(
          userAddress, 
          this.siloToken.address, 
          stemOfDeposit
        )).to.eq('3000');
      });
    });
  
    describe('2 deposits same grown stalk per bdv', function () {
      beforeEach(async function () {
        this.result = await this.silo.connect(user).deposit(this.siloToken.address, '1000', EXTERNAL)
        this.result = await this.silo.connect(user).deposit(this.siloToken.address, '1000', EXTERNAL)

        // with the germination update, the users deposit will not be active until the remainder of the season + 1 has passed.
        await this.season.siloSunrise(to6('0'))
        await this.season.siloSunrise(to6('0'))
        // because siloToken is not in LibWhitelist, the germination process will need to be manually triggered.
        await this.season.mockEndTotalGerminationForToken(this.siloToken.address);
      });
  
      it('properly updates the total balances', async function () {
        expect(await this.siloGetters.getTotalDeposited(this.siloToken.address)).to.eq('2000');
        expect(await this.siloGetters.getGerminatingTotalDeposited(this.siloToken.address)).to.eq('0')
        expect(await this.siloGetters.getTotalDepositedBdv(this.siloToken.address)).to.eq('2000');
        expect(await this.siloGetters.getGerminatingTotalDepositedBdv(this.siloToken.address)).to.eq('0');
        expect(await this.siloGetters.totalStalk()).to.eq('20000000');
      });
  
      it('properly updates the user balance', async function () {
        expect(await this.siloGetters.balanceOfStalk(userAddress)).to.eq('20000000');
      });
  
      it('properly adds the crate', async function () {
        const season = await this.seasonGetters.season();
        const stemOfDeposit = await this.silo.mockSeasonToStem(this.siloToken.address, toBN(season).sub('2'));
        const deposit = await this.siloGetters.getDeposit(userAddress, this.siloToken.address, stemOfDeposit);
        expect(deposit[0]).to.eq('2000');
        expect(deposit[1]).to.eq('2000');
      })
    });

    describe("2 deposits 2 users", function () {
      beforeEach(async function () {
        this.result = await this.silo.connect(user).deposit(this.siloToken.address, '1000', EXTERNAL);
        this.result = await this.silo.connect(user2).deposit(this.siloToken.address, '1000', EXTERNAL);

        // with the germination update, the users deposit will not be active until the remainder of the season + 1 has passed.
        await this.season.siloSunrise(to6('0'))
        await this.season.siloSunrise(to6('0'))
        // because siloToken is not in LibWhitelist, the germination process will need to be manually triggered.
        await this.season.mockEndTotalGerminationForToken(this.siloToken.address);
      });
  
      it('properly updates the total balances', async function () {
        expect(await this.siloGetters.getTotalDeposited(this.siloToken.address)).to.eq('2000');
        expect(await this.siloGetters.getGerminatingTotalDeposited(this.siloToken.address)).to.eq('0')
        expect(await this.siloGetters.getTotalDepositedBdv(this.siloToken.address)).to.eq('2000');
        expect(await this.siloGetters.getGerminatingTotalDepositedBdv(this.siloToken.address)).to.eq('0');
        expect(await this.siloGetters.totalStalk()).to.eq('20000000');
      });
  
      it('properly updates the user balance', async function () {
        expect(await this.siloGetters.balanceOfStalk(userAddress)).to.eq('10000000');
      });
      it('properly updates the user2 balance', async function () {
        expect(await this.siloGetters.balanceOfStalk(user2Address)).to.eq('10000000');
      });
  
      it('properly adds the crate', async function () {
        const season = await this.seasonGetters.season();
        const stemOfDeposit = await this.silo.mockSeasonToStem(this.siloToken.address, toBN(season).sub('2'));
        let deposit = await this.siloGetters.getDeposit(userAddress, this.siloToken.address, stemOfDeposit);
        expect(deposit[0]).to.eq('1000');
        expect(deposit[1]).to.eq('1000');
        deposit = await this.siloGetters.getDeposit(user2Address, this.siloToken.address, stemOfDeposit);
        expect(deposit[0]).to.eq('1000');
        expect(deposit[1]).to.eq('1000');
      });
    });
  });

  describe("withdraw", function () {
    beforeEach(async function () {
      await this.silo.connect(user).deposit(this.siloToken.address, '1000', EXTERNAL);
      await mineUpTo((await ethers.provider.getBlockNumber()) + 11 + 1);
    })
    describe('reverts', function () {
      it('reverts if amount is 0', async function () {
        const stem = await this.silo.mockSeasonToStem(this.siloToken.address, '10');
        await expect(this.silo.connect(user).withdrawDeposit(this.siloToken.address, stem, '1001', EXTERNAL)).to.revertedWith('Silo: Crate balance too low.');
      });

      it('reverts if deposits + withdrawals is a different length', async function () {
        await expect(this.silo.connect(user).withdrawDeposits(this.siloToken.address, ['1', '2'], ['1001'], EXTERNAL)).to.revertedWith('Silo: Crates, amounts are diff lengths.');
      });
    });

    describe("withdraw token by season", async function () {
      describe("withdraw 1 Bean crate", async function () {
        beforeEach(async function () {
          const season = await this.seasonGetters.season();
          const stem = await this.silo.mockSeasonToStem(this.siloToken.address, toBN(season));
          userBalanceBefore = await this.siloToken.balanceOf(userAddress);
          this.result = await this.silo.connect(user).withdrawDeposit(this.siloToken.address, stem, '1000', EXTERNAL);
        });
    
        it('properly updates the total balances', async function () {
          expect(await this.siloGetters.getTotalDeposited(this.siloToken.address)).to.eq('0');
          expect(await this.siloGetters.getTotalDepositedBdv(this.siloToken.address)).to.eq('0');
          expect(await this.siloGetters.totalStalk()).to.eq('0');
        });

        it('properly updates the user balance', async function () {
          expect(await this.siloGetters.balanceOfStalk(userAddress)).to.eq('0');
          expect((await this.siloToken.balanceOf(userAddress)).sub(userBalanceBefore)).to.eq('1000');
        });

        it('properly removes the deposit', async function () {
          const season = await this.seasonGetters.season();
          const stem = await this.silo.mockSeasonToStem(this.siloToken.address, toBN(season));
          const deposit = await this.siloGetters.getDeposit(userAddress, this.siloToken.address, stem);
          expect(deposit[0]).to.eq('0');
          expect(deposit[1]).to.eq('0');
        });

    
        it('emits RemoveDeposit event', async function () {
          const season = await this.seasonGetters.season();
          const stem = await this.silo.mockSeasonToStem(this.siloToken.address, toBN(season));
          await expect(this.result).to.emit(this.silo, 'RemoveDeposit').withArgs(userAddress, this.siloToken.address, stem, '1000', '1000');
        });
      });

      describe("withdraw part of a bean crate", function () {
        beforeEach(async function () {
          const season = await this.seasonGetters.season();
          const stem = await this.silo.mockSeasonToStem(this.siloToken.address, toBN(season));
          this.result = await this.silo.connect(user).withdrawDeposit(this.siloToken.address, stem, '500', EXTERNAL);
        });
    
        it('properly updates the total balances', async function () {
          expect(await this.siloGetters.getGerminatingTotalDeposited(this.siloToken.address)).to.eq('500');
          expect(await this.siloGetters.getGerminatingTotalDepositedBdv(this.siloToken.address)).to.eq('500');
          // no stalk is active as the deposit is in the germinating period.
          expect(await this.siloGetters.totalStalk()).to.eq('0');
          expect((await this.siloGetters.getGerminatingStalkAndRootsForSeason(
            await this.seasonGetters.season()
          ))[0]).to.eq('5000000');
        });

        it('properly updates the user balance', async function () {
          // user should not have any stalk, but should have germinating stalk.
          expect(await this.siloGetters.balanceOfStalk(userAddress)).to.eq('0');
          expect(await this.siloGetters.balanceOfGerminatingStalk(userAddress)).to.eq('5000000');
          expect((await this.siloToken.balanceOf(userAddress)).sub(userBalanceBefore)).to.eq('500');
        });

        it('properly removes the deposit', async function () {
          const season = await this.seasonGetters.season();
          const stem = await this.silo.mockSeasonToStem(this.siloToken.address, toBN(season));
          const deposit = await this.siloGetters.getDeposit(userAddress, this.siloToken.address, stem);
          expect(deposit[0]).to.eq('500');
          expect(deposit[1]).to.eq('500');
        });

        it('emits RemoveDeposit event', async function () {
          const season = await this.seasonGetters.season();
          const stem = await this.silo.mockSeasonToStem(this.siloToken.address, toBN(season));
          await expect(this.result).to.emit(this.silo, 'RemoveDeposit').withArgs(userAddress, this.siloToken.address, stem, '500', '500');
        });
      });
    });

    describe("withdraw token by seasons", async function () {
      describe("1 full and 1 partial token crates", function () {
        beforeEach(async function () {
          const stem0 = await this.silo.mockSeasonToStem(
            this.siloToken.address, 
            toBN(await this.seasonGetters.season())
          );
          await this.season.siloSunrise(0);
          const stem1 = await this.silo.mockSeasonToStem(
            this.siloToken.address, 
            toBN(await this.seasonGetters.season())
          );
          await this.silo.connect(user).deposit(this.siloToken.address, '1000', EXTERNAL);
          userBalanceBefore = await this.siloToken.balanceOf(userAddress);
<<<<<<< HEAD
          this.result = await this.silo.connect(user).withdrawDeposits(this.siloToken.address, [stem0,stem1],['500','1000'], EXTERNAL);
=======
          await mineUpTo((await ethers.provider.getBlockNumber()) + 11 + 1);
          this.result = await this.silo.connect(user).withdrawDeposits(this.siloToken.address, [0,1],['500','1000'], EXTERNAL);
>>>>>>> a24abee5
        });
    
        it('properly updates the total balances', async function () {
          expect(await this.siloGetters.getTotalDeposited(this.siloToken.address)).to.eq('0');
          expect(await this.siloGetters.getTotalDepositedBdv(this.siloToken.address)).to.eq('0');
          expect(await this.siloGetters.getGerminatingTotalDeposited(this.siloToken.address)).to.eq('500');
          expect(await this.siloGetters.getGerminatingTotalDepositedBdv(this.siloToken.address)).to.eq('500');
          expect(await this.siloGetters.totalStalk()).to.eq('500');
          expect((await this.siloGetters.getGerminatingStalkAndRootsForSeason(
            toBN(await this.seasonGetters.season()).sub('1')
          ))[0]).to.eq('5000000');
        });
        it('properly updates the user balance', async function () {
          // the user should have 500 microStalk, and 5e6 germinating stalk.
          expect(await this.siloGetters.balanceOfStalk(userAddress)).to.eq('500');
          expect(await this.siloGetters.balanceOfGerminatingStalk(userAddress)).to.eq('5000000');
          expect((await this.siloToken.balanceOf(userAddress)).sub(userBalanceBefore)).to.eq('1500');

        });
        it('properly removes the crate', async function () {
          const stem0 = await this.silo.mockSeasonToStem(
            this.siloToken.address, 
            toBN(await this.seasonGetters.season()).sub('1')
          );
          const stem1 = await this.silo.mockSeasonToStem(
            this.siloToken.address, 
            toBN(await this.seasonGetters.season())
          );
          let dep = await this.siloGetters.getDeposit(userAddress, this.siloToken.address, stem0);
          expect(dep[0]).to.equal('500')
          expect(dep[1]).to.equal('500')
          dep = await this.siloGetters.getDeposit(userAddress, this.siloToken.address, stem1);
          expect(dep[0]).to.equal('0')
          expect(dep[1]).to.equal('0')
        });
        
        it('emits RemoveDeposits event', async function () {
          const stem0 = await this.silo.mockSeasonToStem(
            this.siloToken.address, 
            toBN(await this.seasonGetters.season()).sub('1')
          );
          const stem1 = await this.silo.mockSeasonToStem(
            this.siloToken.address, 
            toBN(await this.seasonGetters.season())
          );
          await expect(this.result).to.emit(this.silo, 'RemoveDeposits').withArgs(
            userAddress,
            this.siloToken.address, 
            [stem0, stem1],
            ['500', '1000'], 
            '1500', 
            ['500', '1000']
          );
        });
      });

      describe("2 token crates", function () {
        beforeEach(async function () {
          const stem0 = await this.silo.mockSeasonToStem(
            this.siloToken.address, 
            toBN(await this.seasonGetters.season())
          );
          await this.season.siloSunrise(0);
          const stem1 = await this.silo.mockSeasonToStem(
            this.siloToken.address, 
            toBN(await this.seasonGetters.season())
          );

          await this.silo.connect(user).deposit(this.siloToken.address, '1000', EXTERNAL);
          userBalanceBefore = await this.siloToken.balanceOf(userAddress);
<<<<<<< HEAD
          this.result = await this.silo.connect(user).withdrawDeposits(
            this.siloToken.address, 
            [stem0, stem1],
            ['1000','1000'], 
            EXTERNAL
          );
=======
          await mineUpTo((await ethers.provider.getBlockNumber()) + 11 + 1);
          this.result = await this.silo.connect(user).withdrawDeposits(this.siloToken.address, [0,1],['1000','1000'], EXTERNAL);
>>>>>>> a24abee5
        });
    
        it('properly updates the total balances', async function () {
          expect(await this.siloGetters.getTotalDeposited(this.siloToken.address)).to.eq('0');
          expect(await this.siloGetters.getTotalDepositedBdv(this.siloToken.address)).to.eq('0');
          expect(await this.siloGetters.totalStalk()).to.eq('0');
        });

        it('properly updates the user balance', async function () {
          expect(await this.siloGetters.balanceOfStalk(userAddress)).to.eq('0');
          expect((await this.siloToken.balanceOf(userAddress)).sub(userBalanceBefore)).to.eq('2000');
        });

        it('properly removes the crate', async function () {
          let dep = await this.siloGetters.getDeposit(userAddress, this.siloToken.address, 0);
          expect(dep[0]).to.equal('0')
          expect(dep[1]).to.equal('0')
          dep = await this.siloGetters.getDeposit(userAddress, this.siloToken.address, 1);
          expect(dep[0]).to.equal('0')
          expect(dep[1]).to.equal('0')
        });
        it('emits RemoveDeposits event', async function () {
          const stem0 = await this.silo.mockSeasonToStem(
            this.siloToken.address, 
            toBN(await this.seasonGetters.season()).sub('1')
          );
          const stem1 = await this.silo.mockSeasonToStem(
            this.siloToken.address, 
            toBN(await this.seasonGetters.season())
          );
          await expect(this.result).to.emit(this.silo, 'RemoveDeposits').withArgs(
            userAddress, 
            this.siloToken.address, 
            [stem0, stem1], 
            ['1000', '1000'], 
            '2000', 
            ['1000', '1000']
          );
        });
      });
    });
  });

  describe("Transfer", async function () {
    describe("reverts", async function () {
      beforeEach(async function () {
        
        await this.silo.connect(user).deposit(this.siloToken.address, '100', EXTERNAL)
        await this.season.siloSunrise('0')
        await this.silo.connect(user).deposit(this.siloToken.address, '100', EXTERNAL)
      })

      it("reverts if the amounts array is empty", async function () {
        await expect(this.silo.connect(user).transferDeposits(userAddress, user2Address, this.siloToken.address, [], [])).to.revertedWith(
          "Silo: amounts array is empty"
        );
      });

      it("reverts if the amount in array is 0", async function () {
        await expect(
          this.silo.connect(user).transferDeposits(userAddress, user2Address, this.siloToken.address, ["2", "3"], ["100", "0"])
        ).to.revertedWith("Silo: amount in array is 0");
      });
    });
    describe("Single", async function () {

      beforeEach(async function () {
        await this.silo.connect(user).deposit(this.siloToken.address, '100', EXTERNAL)
        this.stem = await this.silo.mockSeasonToStem(this.siloToken.address, await this.seasonGetters.season());

        // call sunrise twice to trigger germination.
        await this.season.siloSunrise('0')
        await this.season.siloSunrise('0')
        await this.season.mockEndTotalGerminationForToken(this.siloToken.address);

        this.previousTotalStalk = await this.siloGetters.totalStalk();
        await this.silo.connect(user).transferDeposit(userAddress, user2Address, this.siloToken.address, this.stem, '50')
      })

      it('returns the correct value', async function () {
        this.result = await this.silo.connect(user).callStatic.transferDeposit(
          userAddress, 
          user2Address, 
          this.siloToken.address, 
          this.stem, 
          '50'
        )
        expect(this.result).to.be.equal('50')
      })

      it('removes the deposit from the sender', async function () {
        const deposit = await this.siloGetters.getDeposit(userAddress, this.siloToken.address, this.stem)
        expect(deposit[0]).to.equal('50');
        expect(deposit[0]).to.equal('50');
      })

      it('updates users stalk', async function () {
        expect(await this.siloGetters.balanceOfStalk(userAddress)).to.be.equal('500100')
      })

      it('add the deposit to the recipient', async function () {
        const deposit = await this.siloGetters.getDeposit(user2Address, this.siloToken.address, this.stem)
        expect(deposit[0]).to.equal('50');
        expect(deposit[0]).to.equal('50');
      })

      it('updates users stalk and seeds', async function () {
        expect(await this.siloGetters.balanceOfStalk(user2Address)).to.be.equal('500100')
      })

      it('totalStalk is unchanged', async function () {
        // 200 grown stalk is added due to germination period growing stalk.
        expect(await this.siloGetters.totalStalk()).to.be.equal(toBN(this.previousTotalStalk).add('200'))
      })
    })

    describe("Single all", async function () {
      beforeEach(async function () {
        await this.silo.connect(user).deposit(this.siloToken.address, '100', EXTERNAL)
        this.stem = await this.silo.mockSeasonToStem(this.siloToken.address, this.seasonGetters.season());

        // call sunrise twice to trigger germination.
        await this.season.siloSunrise('0')
        await this.season.siloSunrise('0')
        await this.season.mockEndTotalGerminationForToken(this.siloToken.address);

        this.previousTotalStalk = await this.siloGetters.totalStalk();

        await this.silo.connect(user).transferDeposit(userAddress, user2Address, this.siloToken.address, this.stem, '100')
      })

      it('removes the deposit from the sender', async function () {
        const deposit = await this.siloGetters.getDeposit(userAddress, this.siloToken.address, this.stem)
        expect(deposit[0]).to.equal('0');
        expect(deposit[0]).to.equal('0');
      })

      it('updates users stalk and seeds', async function () {
        expect(await this.siloGetters.balanceOfStalk(userAddress)).to.be.equal('0')
      })

      it('add the deposit to the recipient', async function () {
        const deposit = await this.siloGetters.getDeposit(user2Address, this.siloToken.address, this.stem)
        expect(deposit[0]).to.equal('100');
        expect(deposit[0]).to.equal('100');
      })

      it('updates users stalk and seeds', async function () {
        expect(await this.siloGetters.balanceOfStalk(user2Address)).to.be.equal('1000200')
      })

      it('totalStalk is unchanged', async function () {
        // 200 grown stalk is added due to germination period growing stalk.
        expect(await this.siloGetters.totalStalk()).to.be.equal(toBN(this.previousTotalStalk).add('200'))
      })
    })

    describe("Multiple", async function () {

      beforeEach(async function () {
        await this.silo.connect(user).deposit(this.siloToken.address, '100', EXTERNAL)
        this.stem10 = await this.silo.mockSeasonToStem(this.siloToken.address, await this.seasonGetters.season());
        await this.season.siloSunrise('0')
        await this.silo.connect(user).deposit(this.siloToken.address, '100', EXTERNAL)
        this.stem11 = await this.silo.mockSeasonToStem(this.siloToken.address, await this.seasonGetters.season());
       
        await this.season.siloSunrise('0')
        await this.season.mockEndTotalGerminationForToken(this.siloToken.address);
        await this.season.siloSunrise('0')
        await this.season.mockEndTotalGerminationForToken(this.siloToken.address);

        this.staticResult = await this.silo.connect(user).callStatic.transferDeposits(userAddress, user2Address, this.siloToken.address, [this.stem10, this.stem11], ['50','25'])
        await this.silo.connect(user).transferDeposits(
          userAddress, 
          user2Address, 
          this.siloToken.address, 
          [this.stem10, this.stem11], 
          ['50','25']
        )
      })

      it('returns the correct value', async function () {
        expect(this.staticResult[0]).to.eq('50')
        expect(this.staticResult[1]).to.eq('25')
      })

      it('removes the deposit from the sender', async function () {
        let deposit = await this.siloGetters.getDeposit(userAddress, this.siloToken.address, this.stem10)
        expect(deposit[0]).to.equal('50');
        expect(deposit[1]).to.equal('50');
        deposit = await this.siloGetters.getDeposit(userAddress, this.siloToken.address, this.stem11)
        expect(deposit[0]).to.equal('75');
        expect(deposit[1]).to.equal('75');
      })

      it('updates users stalk and seeds', async function () {
        // 3 seasons have passed for 1 deposit and 2 season for the other. (500 total stalk)
        // (300 * 50%) + (200 * 75%) = 300
        expect(await this.siloGetters.balanceOfStalk(userAddress)).to.be.equal('1250300')
      })

      it('add the deposit to the recipient', async function () {
        let deposit = await this.siloGetters.getDeposit(user2Address, this.siloToken.address, this.stem10)
        expect(deposit[0]).to.equal('50');
        expect(deposit[1]).to.equal('50');

        deposit = await this.siloGetters.getDeposit(user2Address, this.siloToken.address, this.stem11)
        expect(deposit[0]).to.equal('25');
        expect(deposit[1]).to.equal('25');
      })

      it('updates users stalk and seeds', async function () {
        // 3 seasons have passed for 1 deposit and 2 season for the other. (500 total stalk)
        // (300 * 50%) + (200 * 25%) = 200
        expect(await this.siloGetters.balanceOfStalk(user2Address)).to.be.equal('750200')
      })

      it('updates total stalk and seeds', async function () {
        expect(await this.siloGetters.totalStalk()).to.be.equal('2000500')
      })
    })

    describe("Single with allowance", async function () {
      beforeEach(async function () {
        await this.silo.connect(user).deposit(this.siloToken.address, '100', EXTERNAL)
        await this.approval.connect(user).increaseDepositAllowance(ownerAddress, this.siloToken.address, '100');
        this.stem = await this.silo.mockSeasonToStem(this.siloToken.address, await this.seasonGetters.season());

        // call sunrise twice to trigger germination.
        await this.season.siloSunrise('0')
        await this.season.siloSunrise('0')
        await this.season.mockEndTotalGerminationForToken(this.siloToken.address);

        await this.silo.connect(owner).transferDeposit(userAddress, user2Address, this.siloToken.address, this.stem, '50')
      })

      it('removes the deposit from the sender', async function () {
        const deposit = await this.siloGetters.getDeposit(userAddress, this.siloToken.address, this.stem)
        expect(deposit[0]).to.equal('50');
        expect(deposit[1]).to.equal('50');
      })

      it('updates users stalk and seeds', async function () {
        expect(await this.siloGetters.balanceOfStalk(userAddress)).to.be.equal('500100')
      })

      it('add the deposit to the recipient', async function () {
        const deposit = await this.siloGetters.getDeposit(user2Address, this.siloToken.address, this.stem)
        expect(deposit[0]).to.equal('50');
        expect(deposit[1]).to.equal('50');
      })

      it('updates users stalk and seeds', async function () {
        expect(await this.siloGetters.balanceOfStalk(user2Address)).to.be.equal('500100')
      })

      it('updates total stalk and seeds', async function () {
        expect(await this.siloGetters.totalStalk()).to.be.equal('1000200')
      })

      it('properly updates users token allowance', async function () {
        expect(await this.approval.depositAllowance(userAddress, ownerAddress, this.siloToken.address)).to.be.equal('50')
      })
    })

    describe("Single with no allowance", async function () {
      beforeEach(async function () {
        await this.silo.connect(user).deposit(this.siloToken.address, '100', EXTERNAL)
      })

      it('reverts with no allowance', async function () {
        const stem = await this.silo.mockSeasonToStem(this.siloToken.address, await this.seasonGetters.season());
        await expect(this.silo.connect(owner).transferDeposit(userAddress, user2Address, this.siloToken.address, stem, '50')).to.revertedWith('Silo: insufficient allowance');
      })
    })

    describe("Single all with allowance", async function () {
      beforeEach(async function () {
        await this.silo.connect(user).deposit(this.siloToken.address, '100', EXTERNAL)
        await this.approval.connect(user).increaseDepositAllowance(ownerAddress, this.siloToken.address, '100');
        this.stem = await this.silo.mockSeasonToStem(this.siloToken.address, await this.seasonGetters.season());
        // call sunrise twice to trigger germination.
        await this.season.siloSunrise('0')
        await this.season.siloSunrise('0')
        await this.season.mockEndTotalGerminationForToken(this.siloToken.address);

        await this.silo.connect(owner).transferDeposit(userAddress, user2Address, this.siloToken.address, this.stem, '100');
      })

      it('removes the deposit from the sender', async function () {
        const deposit = await this.siloGetters.getDeposit(userAddress, this.siloToken.address, this.stem)
        expect(deposit[0]).to.equal('0');
        expect(deposit[1]).to.equal('0');
      })

      it('updates users stalk and seeds', async function () {
        expect(await this.siloGetters.balanceOfStalk(userAddress)).to.be.equal('0')
      })

      it('add the deposit to the recipient', async function () {
        const deposit = await this.siloGetters.getDeposit(user2Address, this.siloToken.address, this.stem)
        expect(deposit[0]).to.equal('100');
        expect(deposit[1]).to.equal('100');
      })

      it('updates users stalk and seeds', async function () {
        expect(await this.siloGetters.balanceOfStalk(user2Address)).to.be.equal('1000200')
      })

      it('updates total stalk and seeds', async function () {
        expect(await this.siloGetters.totalStalk()).to.be.equal('1000200')
      })

      it('properly updates users token allowance', async function () {
        expect(await this.approval.depositAllowance(userAddress, ownerAddress, this.siloToken.address)).to.be.equal('0')
      })
    })

    describe("Multiple with allowance", async function () {
      beforeEach(async function () {
        
        await this.silo.connect(user).deposit(this.siloToken.address, '100', EXTERNAL)
        this.stem1 = await this.silo.mockSeasonToStem(this.siloToken.address, await this.seasonGetters.season());
        await this.season.siloSunrise('0')
        await this.silo.connect(user).deposit(this.siloToken.address, '100', EXTERNAL)
        this.stem2 = await this.silo.mockSeasonToStem(this.siloToken.address, await this.seasonGetters.season());
        
        // call sunrise twice to trigger germination.
        await this.season.siloSunrise('0')
        await this.season.mockEndTotalGerminationForToken(this.siloToken.address);
        await this.season.siloSunrise('0')
        await this.season.mockEndTotalGerminationForToken(this.siloToken.address);

        await this.approval.connect(user).increaseDepositAllowance(ownerAddress, this.siloToken.address, '200');
        await this.silo.connect(owner).transferDeposits(userAddress, user2Address, this.siloToken.address, [this.stem1, this.stem2], ['50','25'])
      })

      it('removes the deposit from the sender', async function () {
        let deposit = await this.siloGetters.getDeposit(userAddress, this.siloToken.address, this.stem1)
        expect(deposit[0]).to.equal('50');
        expect(deposit[1]).to.equal('50');
        deposit = await this.siloGetters.getDeposit(userAddress, this.siloToken.address, this.stem2)
        expect(deposit[0]).to.equal('75');
        expect(deposit[1]).to.equal('75');
      })

      it('updates users stalk and seeds', async function () {
        expect(await this.siloGetters.balanceOfStalk(userAddress)).to.be.equal('1250300')
      })

      it('add the deposit to the recipient', async function () {
        let deposit = await this.siloGetters.getDeposit(user2Address, this.siloToken.address, this.stem1)
        expect(deposit[0]).to.equal('50');
        expect(deposit[0]).to.equal('50');
        deposit = await this.siloGetters.getDeposit(user2Address, this.siloToken.address, this.stem2)
        expect(deposit[0]).to.equal('25');
        expect(deposit[0]).to.equal('25');
      })

      it('updates users stalk and seeds', async function () {
        expect(await this.siloGetters.balanceOfStalk(user2Address)).to.be.equal('750200')
      })

      it('updates total stalk and seeds', async function () {
        expect(await this.siloGetters.totalStalk()).to.be.equal('2000500')
      })

      it('properly updates users token allowance', async function () {
        expect(await this.approval.depositAllowance(userAddress, ownerAddress, this.siloToken.address)).to.be.equal('125')
      })
    })

    describe("Multiple with no allowance", async function () {
      beforeEach(async function () {
        
        await this.silo.connect(user).deposit(this.siloToken.address, '100', EXTERNAL)
        await this.season.siloSunrise('0')
        await this.silo.connect(user).deposit(this.siloToken.address, '100', EXTERNAL)
      })

      it('reverts with no allowance', async function () {
        const stem10 = await this.silo.mockSeasonToStem(this.siloToken.address, '10');
        const stem11 = await this.silo.mockSeasonToStem(this.siloToken.address, '11');
        await expect(this.silo.connect(owner).transferDeposits(userAddress, user2Address, this.siloToken.address, [stem10, stem11], ['50','25'])).to.revertedWith('Silo: insufficient allowance');
      })
    })
  })

  describe("Update Unripe Deposit", async function () {

    it("enrootDeposit fails if not unripe token", async function () {
      await expect(this.enroot.connect(user).enrootDeposit(BEAN, '1', '1')).to.be.revertedWith("Silo: token not unripe")
    })

    it("enrootDeposits fails if not unripe token", async function () {
      await expect(this.enroot.connect(user).enrootDeposits(BEAN, ['1'], ['1'])).to.be.revertedWith("Silo: token not unripe")
    })

    describe("1 deposit, some", async function () {
      beforeEach(async function () {
        // we teleport back to season 10 to deposit in season 10.
        await this.season.teleportSunrise(10);
        this.season.deployStemsUpgrade();
        
        await this.silo.connect(user).depositLegacy(UNRIPE_BEAN, to6('5'), EXTERNAL)
        await this.silo.connect(user).mockUnripeBeanDeposit('10', to6('5'))

        await this.unripe.connect(owner).addUnderlying(
          UNRIPE_BEAN,
          to6('1000')
        )

        this.unripeSeason = await this.seasonGetters.season();
        this.stem10 = await this.silo.mockSeasonToStem(UNRIPE_BEAN, this.unripeSeason);

        //migrate to new deposit system since the mock stuff deposits in old one (still useful to test)
        await this.migrate.mowAndMigrate(user.address, [UNRIPE_BEAN], [['10']], [[to6('10')]], 0, 0, []);
        
        this.result = await this.enroot.connect(user).enrootDeposit(UNRIPE_BEAN, this.stem10, to6('5'));
      })

      it('properly updates the total balances', async function () {
        expect(await this.siloGetters.getTotalDeposited(UNRIPE_BEAN)).to.eq(to6('10'));
        expect(await this.siloGetters.totalStalk()).to.eq(pruneToStalk(to6('10')).add(toStalk('0.5')));
      });

      it('properly updates the user balance', async function () {
        expect(await this.siloGetters.balanceOfStalk(userAddress)).to.eq(pruneToStalk(to6('10')).add(toStalk('0.5')));
      });

      it('properly removes the crate', async function () {
        const stem10 = await this.silo.mockSeasonToStem(this.siloToken.address, '10');
        let dep = await this.siloGetters.getDeposit(userAddress, UNRIPE_BEAN, stem10);
        
        expect(dep[0]).to.equal(to6('10'))
        expect(dep[1]).to.equal(prune(to6('10')).add(to6('0.5')))
      });

      it('emits Remove and Add Deposit event', async function () {
        const stem10 = await this.silo.mockSeasonToStem(this.siloToken.address, '10');
        await expect(this.result).to.emit(this.enroot, 'RemoveDeposit').withArgs(userAddress, UNRIPE_BEAN, stem10, to6('5'), '927823');
        await expect(this.result).to.emit(this.silo, 'AddDeposit').withArgs(userAddress, UNRIPE_BEAN, stem10, to6('5'), prune(to6('5')).add(to6('0.5')));
      });

      it('audit small unripe bean withdrawals dont decrease BDV and Stalks', async function () {
        // dev: call sunrise twice to finish germination. In practice, deposits from migration 
        // can never be germinating, but tests are set up such that they are deposited in the same season as migration.
        await this.season.siloSunrise('0');
        await this.season.siloSunrise('0');

        await this.silo.mow(user.address, UNRIPE_BEAN);

        let initialUnripeBeanDeposited    = to6('10');
        let initialUnripeBeanDepositedBdv = '2355646';
        let initialTotalStalk = pruneToStalk(initialUnripeBeanDeposited).add(toStalk('0.5')).mul(toBN(10004)).div(toBN(10000));
        
        // verify initial state
        expect(await this.siloGetters.getTotalDeposited(UNRIPE_BEAN)).to.eq(initialUnripeBeanDeposited);
        expect(await this.siloGetters.getTotalDepositedBdv(UNRIPE_BEAN)).to.eq(initialUnripeBeanDepositedBdv);
        expect(await this.siloGetters.totalStalk()).to.eq(initialTotalStalk);        
        
        // snapshot EVM state as we want to restore it after testing the normal
        // case works as expected
        let snapshotId = await network.provider.send('evm_snapshot');        
        
        // normal case: withdrawing total UNRIPE_BEAN correctly decreases BDV & removes stalks
        const stem = await this.siloGetters.seasonToStem(UNRIPE_BEAN, '10');
        await this.silo.connect(user).withdrawDeposit(UNRIPE_BEAN, stem, initialUnripeBeanDeposited, EXTERNAL);
        
        // verify UNRIPE_BEAN totalDeposited == 0
        expect(await this.siloGetters.getTotalDeposited(UNRIPE_BEAN)).to.eq('0');
        // verify UNRIPE_BEAN totalDepositedBDV == 0
        expect(await this.siloGetters.getTotalDepositedBdv(UNRIPE_BEAN)).to.eq('0');
        // verify silo.totalStalk() == 0
        expect(await this.siloGetters.totalStalk()).to.eq('0');
        
        // restore EVM state to snapshot prior to testing normal case
        await network.provider.send("evm_revert", [snapshotId]);
        
        // re-verify initial state
        expect(await this.siloGetters.getTotalDeposited(UNRIPE_BEAN)).to.eq(initialUnripeBeanDeposited);
        expect(await this.siloGetters.getTotalDepositedBdv(UNRIPE_BEAN)).to.eq(initialUnripeBeanDepositedBdv);
        expect(await this.siloGetters.totalStalk()).to.eq(initialTotalStalk);
        
        // attacker case: withdrawing small amounts of UNRIPE_BEAN doesn't decrease
        // BDV and doesn't remove stalks. This lets an attacker withdraw their deposits
        // without losing Stalks & breaks the invariant that the totalDepositedBDV should
        // equal the sum of the BDV of all individual deposits
        let smallWithdrawAmount = '4';
        await this.silo.connect(user).withdrawDeposit(UNRIPE_BEAN, stem, smallWithdrawAmount, EXTERNAL);
        
        // verify UNRIPE_BEAN totalDeposited has been correctly decreased
        expect(await this.siloGetters.getTotalDeposited(UNRIPE_BEAN)).to.eq(initialUnripeBeanDeposited.sub(smallWithdrawAmount));
        // verify unripeBean totalDepositedBDV decreases.
        expect(await this.siloGetters.getTotalDepositedBdv(UNRIPE_BEAN)).to.eq(toBN(initialUnripeBeanDepositedBdv).sub(1));
        // verify silo.totalStalk() decreases.
        expect(await this.siloGetters.totalStalk()).to.lt(toBN(initialTotalStalk));
      });
    });

    describe("1 deposit after 1 season, all", async function () {
      beforeEach(async function () {
         // we teleport back to season 10 to deposit in season 10.
         await this.season.teleportSunrise(10);
         this.season.deployStemsUpgrade();
        
        await this.silo.connect(user).depositLegacy(UNRIPE_BEAN, to6('5'), EXTERNAL) //need to do legacy deposit to simulate pre-stems upgrade
        await this.silo.connect(user).mockUnripeBeanDeposit('10', to6('5'))
        
        await this.season.lightSunrise()

        await this.unripe.connect(owner).addUnderlying(
          UNRIPE_BEAN,
          to6('5000').sub(to6('10000').mul(toBN(pru)).div(to18('1')))
        )

        await this.migrate.mowAndMigrate(user.address, [UNRIPE_BEAN], [['10']], [[to6('10')]], 0, 0, []);

        this.result = await this.enroot.connect(user).enrootDeposit(UNRIPE_BEAN, '0', to6('10'));
      })

      it('properly updates the total balances', async function () {
        expect(await this.siloGetters.getTotalDeposited(UNRIPE_BEAN)).to.eq(to6('10'));
        expect(await this.siloGetters.totalStalk()).to.eq(toStalk('5.001'));
      });

      it('properly updates the user balance', async function () {
        expect(await this.siloGetters.balanceOfStalk(userAddress)).to.eq(toStalk('5.001'));
      });

      it('properly removes the crate', async function () {
        const stem10 = await this.silo.mockSeasonToStem(UNRIPE_BEAN, '10');
        let dep = await this.siloGetters.getDeposit(userAddress, UNRIPE_BEAN, stem10);
        expect(dep[0]).to.equal(to6('10'))
        expect(dep[1]).to.equal(to6('5'))
      });

      it('emits Remove and Add Deposit event', async function () {
        const stem10 = await this.silo.mockSeasonToStem(UNRIPE_BEAN, '10');
        await expect(this.result).to.emit(this.enroot, 'RemoveDeposit').withArgs(userAddress, UNRIPE_BEAN, stem10, to6('10'), '1855646');
        await expect(this.result).to.emit(this.silo, 'AddDeposit').withArgs(userAddress, UNRIPE_BEAN, stem10, to6('10'), to6('5'));
      });
    });

    describe("2 deposit, all", async function () {
      beforeEach(async function () {
        await this.season.teleportSunrise(10);
        await this.silo.connect(user).mockUnripeBeanDeposit('10', to6('5'))

        await this.season.lightSunrise()
        await this.silo.connect(user).depositLegacy(UNRIPE_BEAN, to6('5'), EXTERNAL)
        
        this.season.deployStemsUpgrade();
        
        await this.unripe.connect(owner).addUnderlying(
          UNRIPE_BEAN,
          to6('5000').sub(to6('10000').mul(toBN(pru)).div(to18('1')))
        )

        await this.migrate.mowAndMigrate(user.address, [UNRIPE_BEAN], [['10', '11']], [[to6('5'), to6('5')]], 0, 0, []);

        const stem10 = await this.silo.mockSeasonToStem(UNRIPE_BEAN, '10');

        const stem11 = await this.silo.mockSeasonToStem(UNRIPE_BEAN, '11');
        this.result = await this.enroot.connect(user).enrootDeposits(UNRIPE_BEAN, [stem10, stem11], [to6('5'), to6('5')]);
      })

      it('properly updates the total balances', async function () {
        expect(await this.siloGetters.getTotalDeposited(UNRIPE_BEAN)).to.eq(to6('10'));
        expect(await this.siloGetters.totalStalk()).to.eq(toStalk('5.0005'));
      });

      it('properly updates the user balance', async function () {
        expect(await this.siloGetters.balanceOfStalk(userAddress)).to.eq(toStalk('5.0005'));
      });

      it('properly removes the crate', async function () {
        const stem10 = await this.silo.mockSeasonToStem(UNRIPE_BEAN, '10');
        let dep = await this.siloGetters.getDeposit(userAddress, UNRIPE_BEAN, stem10);
        expect(dep[0]).to.equal(to6('5'))
        expect(dep[1]).to.equal(to6('2.5'))
      });

      it('emits Remove and Add Deposits event', async function () {
        const stem10 = await this.silo.mockSeasonToStem(UNRIPE_BEAN, '10');
        const stem11 = await this.silo.mockSeasonToStem(UNRIPE_BEAN, '11');
        await expect(this.result).to.emit(this.silo, 'RemoveDeposits').withArgs(userAddress, UNRIPE_BEAN, [stem10,stem11], [to6('5'), to6('5')], to6('10'), ['927823', '927823']);
        await expect(this.result).to.emit(this.silo, 'AddDeposit').withArgs(userAddress, UNRIPE_BEAN, stem10, to6('5'), to6('2.5'));
        await expect(this.result).to.emit(this.silo, 'AddDeposit').withArgs(userAddress, UNRIPE_BEAN, stem11, to6('5'), to6('2.5'));
      });
    });
  });

  describe("Deposit Approval", async function () {
    describe("approve allowance", async function () {
      beforeEach(async function () {
        this.result = await this.approval.connect(user).increaseDepositAllowance(user2Address, this.siloToken.address, '100');
      })

      it('properly updates users token allowance', async function () {
        expect(await this.approval.depositAllowance(userAddress, user2Address, this.siloToken.address)).to.be.equal('100')
      })

      it('emits DepositApproval event', async function () {
        await expect(this.result).to.emit(this.approval, 'DepositApproval').withArgs(userAddress ,user2Address, this.siloToken.address, '100');
      });
    });

    describe("increase and decrease allowance", async function () {
      beforeEach(async function () {
        await this.approval.connect(user).increaseDepositAllowance(user2Address, this.siloToken.address, '100');
      })

      it('properly increase users token allowance', async function () {
        await this.approval.connect(user).increaseDepositAllowance(user2Address, this.siloToken.address, '100');
        expect(await this.approval.depositAllowance(userAddress, user2Address, this.siloToken.address)).to.be.equal('200')
      })

      it('properly decrease users token allowance', async function () {
        await this.approval.connect(user).decreaseDepositAllowance(user2Address, this.siloToken.address, '25')
        expect(await this.approval.depositAllowance(userAddress, user2Address, this.siloToken.address)).to.be.equal('75')
      })

      it('decrease users token allowance below zero', async function () {
        await expect(this.approval.connect(user).decreaseDepositAllowance(user2Address, this.siloToken.address, '101')).to.revertedWith('Silo: decreased allowance below zero');
      })

      it('emits DepositApproval event on increase', async function () {
        const result = await this.approval.connect(user).increaseDepositAllowance(user2Address, this.siloToken.address, '25');
        await expect(result).to.emit(this.approval, 'DepositApproval').withArgs(userAddress ,user2Address, this.siloToken.address, '125');
      });

      it('emits DepositApproval event on decrease', async function () {
        const result = await this.approval.connect(user).decreaseDepositAllowance(user2Address, this.siloToken.address, '25');
        await expect(result).to.emit(this.approval, 'DepositApproval').withArgs(userAddress ,user2Address, this.siloToken.address, '75');
      });
    });

    describe("Approve Deposit Permit", async function () {
      describe('reverts', function () {
        it('reverts if depositPermitDomainSeparator is invalid', async function () {
          expect(await this.approval.connect(user).depositPermitDomainSeparator()).to.be.equal("0xf47372c4b0d604ded919ee3604a1b1e88c7cd7d7d2fcfffc36f016e19bede4ef");
        });
      });
  
      describe("single token permit", async function() {
        describe('reverts', function () {
          it('reverts if permit expired', async function () {
            const nonce = await this.approval.connect(user).depositPermitNonces(userAddress);
            const signature = await signSiloDepositTokenPermit(user, userAddress, user2Address, this.siloToken.address, '1000', nonce, 1000);
            await expect(this.approval.connect(user).permitDeposit(
              signature.owner, 
              signature.spender, 
              signature.token, 
              signature.value, 
              signature.deadline, 
              signature.split.v, 
              signature.split.r, 
              signature.split.s
            )).to.be.revertedWith("Silo: permit expired deadline")
          });
  
          it('reverts if permit invalid signature', async function () {
            const nonce = await this.approval.connect(user).depositPermitNonces(userAddress);
            const signature = await signSiloDepositTokenPermit(user, userAddress, user2Address, this.siloToken.address, '1000', nonce);
            await expect(this.approval.connect(user).permitDeposit(
              user2Address, 
              signature.spender, 
              signature.token, 
              signature.value, 
              signature.deadline, 
              signature.split.v, 
              signature.split.r, 
              signature.split.s
            )).to.be.revertedWith("Silo: permit invalid signature")
          });
  
          it("reverts when transfer too much", async function() {
            await this.season.teleportSunrise(10);
            this.season.deployStemsUpgrade();
            await this.silo.connect(user).deposit(this.siloToken.address, '1000', EXTERNAL)
            const nonce = await this.approval.connect(user).depositPermitNonces(userAddress);
            const signature = await signSiloDepositTokenPermit(user, userAddress, user2Address, this.siloToken.address, '500', nonce);
            await this.approval.connect(user2).permitDeposit(
              signature.owner, 
              signature.spender, 
              signature.token, 
              signature.value, 
              signature.deadline, 
              signature.split.v, 
              signature.split.r, 
              signature.split.s
            )
  
            const stem10 = await this.silo.mockSeasonToStem(UNRIPE_BEAN, '10');
            await expect(
              this.silo.connect(user2).transferDeposit(userAddress, user2Address, this.siloToken.address, stem10, '1000')
            ).to.be.revertedWith("Silo: insufficient allowance")
  
            await expect(
              this.silo.connect(user2).transferDeposits(userAddress, user2Address, this.siloToken.address, [stem10], ['1000'])
            ).to.be.revertedWith("Silo: insufficient allowance")
          });
        });

        describe("approve permit", async function () {
          beforeEach(async function () {
            // Create permit
            await this.season.teleportSunrise(10);
            this.season.deployStemsUpgrade();
            const nonce = await this.approval.connect(user).depositPermitNonces(userAddress);
            const signature = await signSiloDepositTokenPermit(user, userAddress, user2Address, this.siloToken.address, '1000', nonce);
            this.result = await this.approval.connect(user).permitDeposit(
              signature.owner, 
              signature.spender, 
              signature.token, 
              signature.value, 
              signature.deadline, 
              signature.split.v, 
              signature.split.r, 
              signature.split.s
            );
          });
  
          it("allow transfer all single deposit", async function() {
            const stem10 = await this.silo.mockSeasonToStem(UNRIPE_BEAN, '10');
            await this.silo.connect(user).deposit(this.siloToken.address, '1000', EXTERNAL)
            await this.silo.connect(user2).transferDeposit(userAddress, user2Address, this.siloToken.address, stem10, '1000')
  
            const user1Deposit = await this.siloGetters.getDeposit(userAddress, this.siloToken.address, stem10)
            expect(user1Deposit[0]).to.equal('0');
            expect(user1Deposit[1]).to.equal('0');
  
            const user2Deposit = await this.siloGetters.getDeposit(user2Address, this.siloToken.address, stem10)
            expect(user2Deposit[0]).to.equal('1000');
            expect(user2Deposit[1]).to.equal('1000');
          });
  
          it("allow transfer all multiple deposits", async function() {
            const stem10 = await this.silo.mockSeasonToStem(UNRIPE_BEAN, '10');
            await this.silo.connect(user).deposit(this.siloToken.address, '1000', EXTERNAL)
            await this.silo.connect(user2).transferDeposits(userAddress, user2Address, this.siloToken.address, [stem10], ['1000'])
  
            const user1Deposit = await this.siloGetters.getDeposit(userAddress, this.siloToken.address, stem10)
            expect(user1Deposit[0]).to.equal('0');
            expect(user1Deposit[1]).to.equal('0');
  
            const user2Deposit = await this.siloGetters.getDeposit(user2Address, this.siloToken.address, stem10)
            expect(user2Deposit[0]).to.equal('1000');
            expect(user2Deposit[1]).to.equal('1000');
          });
  
          it("allow transfer some deposit", async function() {
            const stem10 = await this.silo.mockSeasonToStem(UNRIPE_BEAN, '10');
            await this.silo.connect(user).deposit(this.siloToken.address, '1000', EXTERNAL)
            await this.silo.connect(user2).transferDeposit(userAddress, user2Address, this.siloToken.address, stem10, '400')
  
            const user1Deposit = await this.siloGetters.getDeposit(userAddress, this.siloToken.address, stem10)
            expect(user1Deposit[0]).to.equal('600');
            expect(user1Deposit[1]).to.equal('600');
  
            const user2Deposit = await this.siloGetters.getDeposit(user2Address, this.siloToken.address, stem10)
            expect(user2Deposit[0]).to.equal('400');
            expect(user2Deposit[1]).to.equal('400');
          });
  
          it("properly updates user permit nonce", async function() {
            expect(await this.approval.depositPermitNonces(userAddress)).to.be.equal('1')
          });
  
          it('properly updates user token allowance', async function () {
            expect(await this.approval.depositAllowance(userAddress, user2Address, this.siloToken.address)).to.be.equal('1000')
          });
  
          it('emits DepositApproval event', async function () {
            await expect(this.result).to.emit(this.approval, 'DepositApproval').withArgs(userAddress ,user2Address, this.siloToken.address, '1000');
          });
        });
      });
  
      describe("multiple tokens permit", async function() {
        describe('reverts', function () {
          beforeEach(async function () {
            await this.season.teleportSunrise(10);
            this.season.deployStemsUpgrade();
          });

          it('reverts if permit expired', async function () {
            const nonce = await this.approval.connect(user).depositPermitNonces(userAddress);
            const signature = await signSiloDepositTokensPermit(user, userAddress, user2Address, [this.siloToken.address], ['1000'], nonce, 1000);
            await expect(this.approval.connect(user).permitDeposits(
              signature.owner, 
              signature.spender, 
              signature.tokens, 
              signature.values, 
              signature.deadline, 
              signature.split.v, 
              signature.split.r, 
              signature.split.s
            )).to.be.revertedWith("Silo: permit expired deadline")
          });
  
          it('reverts if permit invalid signature', async function () {
            const nonce = await this.approval.connect(user).depositPermitNonces(userAddress);
            const signature = await signSiloDepositTokensPermit(user, userAddress, user2Address, [this.siloToken.address], ['1000'], nonce);
            await expect(this.approval.connect(user).permitDeposits(
              user2Address, 
              signature.spender, 
              signature.tokens, 
              signature.values, 
              signature.deadline, 
              signature.split.v, 
              signature.split.r, 
              signature.split.s
            )).to.be.revertedWith("Silo: permit invalid signature")
          });
  
          it("reverts when transfer too much", async function() {
            await this.silo.connect(user).deposit(this.siloToken.address, '1000', EXTERNAL)
            const nonce = await this.approval.connect(user).depositPermitNonces(userAddress);
            const signature = await signSiloDepositTokensPermit(user, userAddress, user2Address, [this.siloToken.address], ['500'], nonce);
            await this.approval.connect(user2).permitDeposits(
              signature.owner, 
              signature.spender, 
              signature.tokens, 
              signature.values, 
              signature.deadline, 
              signature.split.v, 
              signature.split.r, 
              signature.split.s
            )

            const stem10 = await this.silo.mockSeasonToStem(UNRIPE_BEAN, '10');
  
            await expect(
              this.silo.connect(user2).transferDeposit(userAddress, user2Address, this.siloToken.address, stem10, '1000')
            ).to.be.revertedWith("Silo: insufficient allowance")
  
            await expect(
              this.silo.connect(user2).transferDeposits(userAddress, user2Address, this.siloToken.address, [stem10], ['1000'])
            ).to.be.revertedWith("Silo: insufficient allowance")
          });
        });

        describe("approve permit", async function () {
          beforeEach(async function () {
            await this.season.teleportSunrise(10);
            this.season.deployStemsUpgrade();

            // Create permit
            const nonce = await this.approval.connect(user).depositPermitNonces(userAddress);
            const signature = await signSiloDepositTokensPermit(user, userAddress, user2Address, [this.siloToken.address], ['1000'], nonce);
            this.result = await this.approval.connect(user).permitDeposits(
              signature.owner, 
              signature.spender, 
              signature.tokens, 
              signature.values, 
              signature.deadline, 
              signature.split.v, 
              signature.split.r, 
              signature.split.s
            );
          });
  
          it("allow transfer all deposit", async function() {
            const stem10 = await this.silo.mockSeasonToStem(UNRIPE_BEAN, '10');
            await this.silo.connect(user).deposit(this.siloToken.address, '1000', EXTERNAL)
            await this.silo.connect(user2).transferDeposit(userAddress, user2Address, this.siloToken.address, stem10, '1000')
  
            const user1Deposit = await this.siloGetters.getDeposit(userAddress, this.siloToken.address, stem10)
            expect(user1Deposit[0]).to.equal('0');
            expect(user1Deposit[1]).to.equal('0');
  
            const user2Deposit = await this.siloGetters.getDeposit(user2Address, this.siloToken.address, stem10)
            expect(user2Deposit[0]).to.equal('1000');
            expect(user2Deposit[1]).to.equal('1000');
          });
  
          it("allow transfer all deposits", async function() {
            const stem10 = await this.silo.mockSeasonToStem(UNRIPE_BEAN, '10');
            await this.silo.connect(user).deposit(this.siloToken.address, '1000', EXTERNAL)
            await this.silo.connect(user2).transferDeposits(userAddress, user2Address, this.siloToken.address, [stem10], ['1000'])
  
            const user1Deposit = await this.siloGetters.getDeposit(userAddress, this.siloToken.address, stem10)
            expect(user1Deposit[0]).to.equal('0');
            expect(user1Deposit[1]).to.equal('0');
  
            const user2Deposit = await this.siloGetters.getDeposit(user2Address, this.siloToken.address, stem10)
            expect(user2Deposit[0]).to.equal('1000');
            expect(user2Deposit[1]).to.equal('1000');
          });
  
          it("allow transfer some deposit", async function() {
            const stem10 = await this.silo.mockSeasonToStem(UNRIPE_BEAN, '10');
            await this.silo.connect(user).deposit(this.siloToken.address, '1000', EXTERNAL)
            await this.silo.connect(user2).transferDeposit(userAddress, user2Address, this.siloToken.address, stem10, '400')
  
            const user1Deposit = await this.siloGetters.getDeposit(userAddress, this.siloToken.address, stem10)
            expect(user1Deposit[0]).to.equal('600');
            expect(user1Deposit[1]).to.equal('600');
  
            const user2Deposit = await this.siloGetters.getDeposit(user2Address, this.siloToken.address, stem10)
            expect(user2Deposit[0]).to.equal('400');
            expect(user2Deposit[1]).to.equal('400');
          });
  
          it("properly updates user permit nonce", async function() {
            expect(await this.approval.depositPermitNonces(userAddress)).to.be.equal('1')
          });
  
          it('properly updates user token allowance', async function () {
            expect(await this.approval.depositAllowance(userAddress, user2Address, this.siloToken.address)).to.be.equal('1000')
          });
  
          it('emits DepositApproval event', async function () {
            await expect(this.result).to.emit(this.approval, 'DepositApproval').withArgs(userAddress ,user2Address, this.siloToken.address, '1000');
          });
        });
      });
    });
  });

<<<<<<< HEAD
  // the germination update prevents the flash loan exploit where 
  // a user can deposit, call sunrise, withdraw and earn beans. 
  // however, there is an edge case where the first deposit earns the beans,
  // with the grown stalk, as roots are not initialized. This is acceptable 
  // given that it only occurs with no deposits and is highly unlikely to occur.
  // additionally, a fresh beanstalk can prevent this from occuring by depositing beans 
  // and burning the deposit on the init contract.
  describe("flash loan exploit", async function () {
=======
  /**
   * Vesting period now reverts and thus tests are skipped/invalid.
   */
  describe.skip("flash loan exploit", async function () {
>>>>>>> a24abee5
    before(async function () {
      // user 1 and user 2 deposits 1000 beans into the silo.
      await this.silo.connect(user).deposit(this.siloToken.address, '1000', EXTERNAL)
      await this.silo.connect(user2).deposit(this.siloToken.address, '1000', EXTERNAL)
      // call sunrise twice and end germination process for mock silo token.
      await this.season.siloSunrise(0);
      await this.season.siloSunrise(0);
      await this.season.mockEndTotalGerminationForToken(this.siloToken.address);
    })
    beforeEach(async function () {
      await network.provider.send("evm_setAutomine", [false]);
      await this.silo.connect(flashLoanExploiter).deposit(this.siloToken.address, '1000', EXTERNAL);
      stem = await this.silo.mockSeasonToStem(this.siloToken.address, toBN(await this.seasonGetters.season()));
      await this.season.connect(user).siloSunrise(100);
      await this.silo.connect(flashLoanExploiter).withdrawDeposit(this.siloToken.address, stem, '1000', EXTERNAL)
      await network.provider.send("evm_mine");
      await network.provider.send("evm_setAutomine", [true]);
    });

    it('does not allocate bean mints to the user', async function () {
      await expect( await this.siloGetters.balanceOfEarnedBeans(flashLoanExploiterAddress)).to.eq('0');
    });

    it('loses all stalk', async function () {
      await expect(await this.siloGetters.balanceOfGrownStalk(flashLoanExploiterAddress, this.siloToken.address)).to.eq('0');
      await expect(await this.siloGetters.balanceOfStalk(flashLoanExploiterAddress)).to.eq('0');
      await expect(await this.siloGetters.balanceOfRoots(flashLoanExploiterAddress)).to.eq('0');
    });
  });

  ///////////// LEGACY TESTS ////////////////////
  /*
  //can no longer withdraw unripe beans without doing the stems migration
  describe('Withdraw Unripe Beans', async function () {
    describe("Just legacy Bean Deposit", async function () {
      beforeEach(async function () {
        //fast forward to season 10 because that's the zero point for our stem index
        

        await this.silo.connect(user).mockUnripeBeanDeposit('10', to6('10')) //deposit in season 10
        
      })

      it("Check mock works", async function () {
        expect(await this.siloGetters.getTotalDeposited(UNRIPE_BEAN)).to.eq(to6('10'));
        expect(await this.siloGetters.totalStalk()).to.eq(pruneToStalk(to6('10')));
        //expect(await this.silo.totalSeeds()).to.eq(pruneToSeeds(to6('10')));
      })

      it('get Deposit', async function () {
        //if the deposit season was 2, what should the stem be?
        //call silo.stemToSeason()
        const stem = await this.silo.mockSeasonToStem(UNRIPE_BEAN, '10');

        const deposit = await this.siloGetters.getDeposit(user.address, UNRIPE_BEAN, stem)
        expect(deposit[0]).to.equal(to6('10'))
        expect(deposit[1]).to.equal(prune(to6('10')))
      })
      
      it('revert if withdrawn too much', async function () {
        const stem = await this.silo.mockSeasonToStem(UNRIPE_BEAN, '10');
        await expect(this.silo.connect(user).withdrawDeposit(UNRIPE_BEAN, stem, to6('11'), EXTERNAL)).to.be.revertedWith('Silo: Crate balance too low.')
      });

      it("revert if withdrawn too much", async function () {
        await expect(this.silo.connect(user).withdrawDeposit(UNRIPE_BEAN, "2", to6("11"))).to.be.revertedWith(
          "Silo: Crate balance too low."
        );
      });

      describe("Withdraw", async function () {
        beforeEach(async function () {
          userBalanceBefore = await this.unripeBeans.balanceOf(userAddress);

          const stem = await this.silo.mockSeasonToStem(UNRIPE_BEAN, '10');

          this.result = await this.silo.connect(user).withdrawDeposit(UNRIPE_BEAN, stem, to6('1'), EXTERNAL)
        })

        it('properly updates the total balances', async function () {
          expect(await this.siloGetters.getTotalDeposited(UNRIPE_BEAN)).to.eq(to6('9'));
          expect(await this.siloGetters.totalStalk()).to.eq(pruneToStalk(to6('9')));
        });
        it('properly updates the user balance', async function () {
          expect(await this.siloGetters.balanceOfStalk(userAddress)).to.eq(pruneToStalk(to6('9')));
          //expect(await this.siloGetters.balanceOfSeeds(userAddress)).to.eq(pruneToSeeds(to6('9')));
          expect((await this.unripeBeans.balanceOf(userAddress)).sub(userBalanceBefore)).to.eq(to6('1'));
        });
        
        it('properly removes the crate', async function () {
          const stem = await this.silo.mockSeasonToStem(UNRIPE_BEAN, '10');
          let dep = await this.siloGetters.getDeposit(userAddress, UNRIPE_BEAN, stem);
          expect(dep[0]).to.equal(to6('9'))
          expect(dep[1]).to.equal(prune(to6('9')))
        });
        it('emits RemoveDeposit event', async function () {
          const stem = await this.silo.mockSeasonToStem(UNRIPE_BEAN, '10');

          await expect(this.result).to.emit(this.silo, 'RemoveDeposit').withArgs(userAddress, UNRIPE_BEAN, stem, to6('1'), '185564');
        });
      });
    });
    describe("Legacy and new Bean Deposit", async function () {
      beforeEach(async function () {
        //fast forward to season 10 because that's the zero point for our stem index
        

        await this.silo.connect(user).deposit(UNRIPE_BEAN, to6('10'), EXTERNAL)

        await this.silo.connect(user).mockUnripeBeanDeposit('10', to6('10'))

      })

      it("Check mock works", async function () {
        expect(await this.siloGetters.getTotalDeposited(UNRIPE_BEAN)).to.eq(to6('20'));
        expect(await this.siloGetters.totalStalk()).to.eq(pruneToStalk(to6('10')).add(pruneToStalk(to6('10'))));
        //expect(await this.silo.totalSeeds()).to.eq(pruneToSeeds(to6('10')).add(pruneToSeeds(to6('10'))));
      })

      it('get Deposit', async function () {
        const stem = await this.silo.mockSeasonToStem(UNRIPE_BEAN, '10');
        const deposit = await this.siloGetters.getDeposit(user.address, UNRIPE_BEAN, stem)
        expect(deposit[0]).to.equal(to6('20'))
        expect(deposit[1]).to.equal(prune(to6('10')).add(prune(to6('10'))))
      })
      
      it('revert if withdrawn too much', async function () {
        const stem = await this.silo.mockSeasonToStem(UNRIPE_BEAN, '10');
        await expect(this.silo.connect(user).withdrawDeposit(UNRIPE_BEAN, stem, to6('21'), EXTERNAL)).to.be.revertedWith('Silo: Crate balance too low.')
      });

      it("revert if withdrawn too much", async function () {
        await expect(this.silo.connect(user).withdrawDeposit(UNRIPE_BEAN, "2", to6("21"))).to.be.revertedWith(
          "Silo: Crate balance too low."
        );
      });

      describe("Withdraw", async function () {
        beforeEach(async function () {
          userBalanceBefore = await this.unripeBeans.balanceOf(userAddress);


          const stem = await this.silo.mockSeasonToStem(UNRIPE_BEAN, '10');
          this.result = await this.silo.connect(user).withdrawDeposit(UNRIPE_BEAN, stem, to6('11'), EXTERNAL);


        })

        it('properly updates the total balances', async function () {
          
          expect(await this.siloGetters.getTotalDeposited(UNRIPE_BEAN)).to.eq(to6('9'));
          
          expect(await this.siloGetters.totalStalk()).to.eq(pruneToStalk(to6('9')));
          //expect(await this.silo.totalSeeds()).to.eq(pruneToSeeds(to6('9')));
        });
        it('properly updates the user balance', async function () {
          expect(await this.siloGetters.balanceOfStalk(userAddress)).to.eq(pruneToStalk(to6('9')));
          //expect(await this.siloGetters.balanceOfSeeds(userAddress)).to.eq(pruneToSeeds(to6('9')));
          expect((await this.unripeBeans.balanceOf(userAddress)).sub(userBalanceBefore)).to.eq(to6('11'));
        });
        it('properly removes the crate', async function () {
          const stem = await this.silo.mockSeasonToStem(UNRIPE_BEAN, '10');
          let dep = await this.siloGetters.getDeposit(userAddress, UNRIPE_BEAN, stem);
          expect(dep[0]).to.equal(to6('9'))
          expect(dep[1]).to.equal(prune(to6('9')))
        });
        it('emits RemoveDeposit event', async function () {
          const stem = await this.silo.mockSeasonToStem(UNRIPE_BEAN, '10');
          await expect(this.result).to.emit(this.silo, 'RemoveDeposit').withArgs(userAddress, UNRIPE_BEAN, stem, to6('11'), '2041210');
        });
      })
    })
  });*/

  /*
  describe('Withdraw Unripe LP from BDV', async function () {
    describe("Just legacy LP Deposit BDV", async function () {
      beforeEach(async function () {
        
        await this.silo.connect(user).mockUnripeLPDeposit('0', '10', to18('0.000000083406453'), to6('10'))
      })

      it("Check mock works", async function () {
        expect(await this.siloGetters.getTotalDeposited(UNRIPE_LP)).to.eq(to6('10'));
        expect(await this.siloGetters.totalStalk()).to.eq(pruneToStalk(to6('10')));
        //expect(await this.silo.totalSeeds()).to.eq(pruneToSeeds(to6('10'), 4));
      })

      it('get Deposit', async function () {
        const stem = await this.silo.mockSeasonToStem(UNRIPE_LP, '10');
        const deposit = await this.siloGetters.getDeposit(user.address, UNRIPE_LP, stem)
        expect(deposit[0]).to.equal(to6('10'))
        expect(deposit[1]).to.equal(prune(to6('10')))
      })
      
      it('revert if withdrawn too much', async function () {
        userBalanceBefore = await this.unripeLP.balanceOf(userAddress);
        const stem = await this.silo.mockSeasonToStem(UNRIPE_LP, '10');
        await expect(this.silo.connect(user).withdrawDeposit(UNRIPE_LP, stem, to6('11'), EXTERNAL)).to.be.revertedWith('Silo: Crate balance too low.')
      });

      it("revert if withdrawn too much", async function () {
        await expect(this.silo.connect(user).withdrawDeposit(UNRIPE_LP, "2", to6("11"))).to.be.revertedWith("Silo: Crate balance too low.");
      });

      describe("Withdraw", async function () {
        beforeEach(async function () {
          const stem = await this.silo.mockSeasonToStem(UNRIPE_LP, '10');
          this.result = await this.silo.connect(user).withdrawDeposit(UNRIPE_LP, stem, to6('1'), EXTERNAL)
        })

        it('properly updates the total balances', async function () {
          expect(await this.siloGetters.getTotalDeposited(UNRIPE_LP)).to.eq(to6('9'));
          expect(await this.siloGetters.totalStalk()).to.eq(pruneToStalk(to6('9')));
          //expect(await this.silo.totalSeeds()).to.eq(pruneToSeeds(to6('9'), 4));
        });

        it('properly updates the user balance', async function () {
          expect(await this.siloGetters.balanceOfStalk(userAddress)).to.eq(pruneToStalk(to6('9')));
          //expect(await this.siloGetters.balanceOfSeeds(userAddress)).to.eq(pruneToSeeds(to6('9'), 4));
          expect((await this.unripeLP.balanceOf(userAddress)).sub(userBalanceBefore)).to.eq(to6('1'));
        });

        it('properly removes the crate', async function () {
          const stem = await this.silo.mockSeasonToStem(UNRIPE_LP, '10');
          let dep = await this.siloGetters.getDeposit(userAddress, UNRIPE_LP, stem);
          expect(dep[0]).to.equal(to6('9'))
          expect(dep[1]).to.equal(prune(to6('9')))
        });

        it('emits RemoveDeposit event', async function () {
          const stem = await this.silo.mockSeasonToStem(UNRIPE_LP, '10');
          await expect(this.result).to.emit(this.silo, 'RemoveDeposit').withArgs(userAddress, UNRIPE_LP, stem, to6('1'), '185564');
        });
      });
    });

    describe("Just 3CRV LP Deposit", async function () {
      beforeEach(async function () {
        await this.season.teleportSunrise(10);

        const stemTip = await this.silo.stemTipForToken(this.unripeLP.address);

        // const seasonToDepositIn = await this.silo.stemToSeason(this.unripeLP.address, stemTip);

        await this.silo.connect(user).mockUnripeLPDeposit('1', '10', to18('10.08028951'), to6('10'))
      })

      it("Check mock works", async function () {
        expect(await this.siloGetters.getTotalDeposited(UNRIPE_LP)).to.eq(to6('10'));
        expect(await this.siloGetters.totalStalk()).to.eq(pruneToStalk(to6('10')));
        //expect(await this.silo.totalSeeds()).to.eq(pruneToSeeds(to6('10'), 4));
      })

      it('get Deposit', async function () {
        const stem = await this.silo.mockSeasonToStem(UNRIPE_LP, '10');

        const deposit = await this.siloGetters.getDeposit(user.address, UNRIPE_LP, stem);
        expect(deposit[0]).to.equal(to6('10'))
        expect(deposit[1]).to.equal(prune(to6('10')))
      })
      
      it('revert if withdrawn too much', async function () {
        const stem = await this.silo.mockSeasonToStem(UNRIPE_LP, '10');
        await expect(this.silo.connect(user).withdrawDeposit(UNRIPE_LP, stem, to6('11'), EXTERNAL)).to.be.revertedWith('Silo: Crate balance too low.')
      });

      it("revert if withdrawn too much", async function () {
        await expect(this.silo.connect(user).withdrawDeposit(UNRIPE_LP, "2", to6("11"))).to.be.revertedWith("Silo: Crate balance too low.");
      });

      describe("Withdraw", async function () {
        beforeEach(async function () {
          userBalanceBefore = await this.unripeLP.balanceOf(userAddress);
          const stem = await this.silo.mockSeasonToStem(UNRIPE_LP, '10');
          this.result = await this.silo.connect(user).withdrawDeposit(UNRIPE_LP, stem, to6('1'), EXTERNAL)
        })

        it('properly updates the total balances', async function () {
          expect(await this.siloGetters.getTotalDeposited(UNRIPE_LP)).to.eq(to6('9'));
          expect(await this.siloGetters.totalStalk()).to.eq(pruneToStalk(to6('9')));
          //expect(await this.silo.totalSeeds()).to.eq(pruneToSeeds(to6('9'), 4));
        });

        it('properly updates the user balance', async function () {
          expect(await this.siloGetters.balanceOfStalk(userAddress)).to.eq(pruneToStalk(to6('9')));
          //expect(await this.siloGetters.balanceOfSeeds(userAddress)).to.eq(pruneToSeeds(to6('9'), 4));
          expect((await this.unripeLP.balanceOf(userAddress)).sub(userBalanceBefore)).to.eq(to6('1'));
        });

        it('properly removes the crate', async function () {
          const stem = await this.silo.mockSeasonToStem(UNRIPE_LP, '10');
          let dep = await this.siloGetters.getDeposit(userAddress, UNRIPE_LP, stem);
          expect(dep[0]).to.equal(to6('9'))
          expect(dep[1]).to.equal(prune(to6('9')))
        });

        it('emits RemoveDeposit event', async function () {
          const stem = await this.silo.mockSeasonToStem(UNRIPE_LP, '10');
          await expect(this.result).to.emit(this.silo, 'RemoveDeposit').withArgs(userAddress, UNRIPE_LP, stem, to6('1'), '185564');
        });
      });
    });

    describe("Just BEAN:LUSD LP Deposit", async function () {
      beforeEach(async function () {
        
        await this.silo.connect(user).mockUnripeLPDeposit('2', '10', to18('10.17182243'), to6('10'))
      })

      it("Check mock works", async function () {
        expect(await this.siloGetters.getTotalDeposited(UNRIPE_LP)).to.eq(to6('10'));
        expect(await this.siloGetters.totalStalk()).to.eq(pruneToStalk(to6('10')));
        //expect(await this.silo.totalSeeds()).to.eq(pruneToSeeds(to6('10'), 4));
      })

      it('get Deposit', async function () {
        const stem = await this.silo.mockSeasonToStem(UNRIPE_LP, '10');
        const deposit = await this.siloGetters.getDeposit(user.address, UNRIPE_LP, stem)
        expect(deposit[0]).to.equal(to6('10'))
        expect(deposit[1]).to.equal(prune(to6('10')))
      })
      
      it('revert if withdrawn too much', async function () {
        const stem = await this.silo.mockSeasonToStem(UNRIPE_LP, '10');
        await expect(this.silo.connect(user).withdrawDeposit(UNRIPE_LP, stem, to6('11'), EXTERNAL)).to.be.revertedWith('Silo: Crate balance too low.')
      });

      it("revert if withdrawn too much", async function () {
        await expect(this.silo.connect(user).withdrawDeposit(UNRIPE_LP, "2", to6("11"))).to.be.revertedWith("Silo: Crate balance too low.");
      });

      describe("Withdraw", async function () {
        beforeEach(async function () {
          userBalanceBefore = await this.unripeLP.balanceOf(userAddress);
          const stem = await this.silo.mockSeasonToStem(UNRIPE_LP, '10');
          this.result = await this.silo.connect(user).withdrawDeposit(UNRIPE_LP, stem, to6('1'), EXTERNAL)
        })

        it('properly updates the total balances', async function () {
          expect(await this.siloGetters.getTotalDeposited(UNRIPE_LP)).to.eq(to6('9'));
          expect(await this.siloGetters.totalStalk()).to.eq(pruneToStalk(to6('9')));
          //expect(await this.silo.totalSeeds()).to.eq(pruneToSeeds(to6('9'), 4));
        });

        it('properly updates the user balance', async function () {
          expect(await this.siloGetters.balanceOfStalk(userAddress)).to.eq(pruneToStalk(to6('9')));
          //expect(await this.siloGetters.balanceOfSeeds(userAddress)).to.eq(pruneToSeeds(to6('9'), 4));
          expect((await this.unripeLP.balanceOf(userAddress)).sub(userBalanceBefore)).to.eq(to6('1'));

        });

        it('properly removes the crate', async function () {
          const stem = await this.silo.mockSeasonToStem(UNRIPE_LP, '10');
          let dep = await this.siloGetters.getDeposit(userAddress, UNRIPE_LP, stem);
          expect(dep[0]).to.equal(to6('9'))
          expect(dep[1]).to.equal(prune(to6('9')))
        });

        it('emits RemoveDeposit event', async function () {
          const stem = await this.silo.mockSeasonToStem(UNRIPE_LP, '10');
          await expect(this.result).to.emit(this.silo, 'RemoveDeposit').withArgs(userAddress, UNRIPE_LP, stem, to6('1'), '185564');
        });
      });
    });

    describe("All 4 LP Deposit", async function () {
      beforeEach(async function () {
        
        await this.silo.connect(user).mockUnripeLPDeposit('0', '10', to18('0.000000020851613'), to6('2.5'))
        await this.silo.connect(user).mockUnripeLPDeposit('1', '10', to18('2.5200723775'), to6('2.5'))
        await this.silo.connect(user).mockUnripeLPDeposit('2', '10', to18('2.5429556075'), to6('2.5'))
        await this.silo.connect(user).deposit(UNRIPE_LP, to6('2.5'), EXTERNAL)
      })

      it("Check mock works", async function () {
        expect(await this.siloGetters.getTotalDeposited(UNRIPE_LP)).to.eq(to6('10'));
        expect(await this.siloGetters.totalStalk()).to.eq(pruneToStalk(to6('2.5')).mul(toBN('4')).sub(toBN('10000')));
        //expect(await this.silo.totalSeeds()).to.eq(pruneToSeeds(to6('2.5'), 4).mul(toBN('4')).sub(toBN('4')));
      })

      it('get Deposit', async function () {
        const stem = await this.silo.mockSeasonToStem(UNRIPE_LP, '10');
        const deposit = await this.siloGetters.getDeposit(user.address, UNRIPE_LP, stem)
        expect(deposit[0]).to.equal(to6('10'))
        expect(deposit[1]).to.equal(prune(to6('7.5')).add(prune(to6('2.5'))).sub(toBN('1')))
      })
      
      it('revert if withdrawn too much', async function () {
        const stem = await this.silo.mockSeasonToStem(UNRIPE_LP, '10');
        await expect(this.silo.connect(user).withdrawDeposit(UNRIPE_LP, stem, to6('11'), EXTERNAL)).to.be.revertedWith('Silo: Crate balance too low.')
      });

      it("revert if withdrawn too much", async function () {
        await expect(this.silo.connect(user).withdrawDeposit(UNRIPE_LP, "2", to6("11"))).to.be.revertedWith("Silo: Crate balance too low.");
      });

      describe("Withdraw", async function () {
        beforeEach(async function () {
          userBalanceBefore = await this.unripeLP.balanceOf(userAddress);
          const stem = await this.silo.mockSeasonToStem(UNRIPE_LP, '10');
          this.result = await this.silo.connect(user).withdrawDeposit(UNRIPE_LP, stem, to6('9'), EXTERNAL)
        })

        it('properly updates the total balances', async function () {
          expect(await this.siloGetters.getTotalDeposited(UNRIPE_LP)).to.eq(to6('1'));
          expect(await this.siloGetters.totalStalk()).to.eq(pruneToStalk(to6('1')).sub(toBN('10000')));
          //expect(await this.silo.totalSeeds()).to.eq(pruneToSeeds(to6('1'), 4).sub(toBN('4')));
        });

        it('properly updates the user balance', async function () {
          expect(await this.siloGetters.balanceOfStalk(userAddress)).to.eq(pruneToStalk(to6('1')).sub(toBN('10000')));
          //expect(await this.siloGetters.balanceOfSeeds(userAddress)).to.eq(pruneToSeeds(to6('1'), 4).sub(toBN('4')));
          expect((await this.unripeLP.balanceOf(userAddress)).sub(userBalanceBefore)).to.eq(to6('9'));
        });

        it('properly removes the crate', async function () {
          const stem = await this.silo.mockSeasonToStem(UNRIPE_LP, '10');
          let dep = await this.siloGetters.getDeposit(userAddress, UNRIPE_LP, stem);
          expect(dep[0]).to.equal(to6('1'))
          expect(dep[1]).to.equal(this.bdvBefore.sub(this.bdvBefore.mul('9').div('10')))
        });

        it('emits RemoveDeposit event', async function () {
          const stem = await this.silo.mockSeasonToStem(UNRIPE_LP, '10');
          await expect(this.result).to.emit(this.silo, 'RemoveDeposit').withArgs(userAddress, UNRIPE_LP, stem, to6('9'), '1670080');
        });
      })
    })
  })*/
});<|MERGE_RESOLUTION|>--- conflicted
+++ resolved
@@ -354,12 +354,7 @@
           );
           await this.silo.connect(user).deposit(this.siloToken.address, '1000', EXTERNAL);
           userBalanceBefore = await this.siloToken.balanceOf(userAddress);
-<<<<<<< HEAD
           this.result = await this.silo.connect(user).withdrawDeposits(this.siloToken.address, [stem0,stem1],['500','1000'], EXTERNAL);
-=======
-          await mineUpTo((await ethers.provider.getBlockNumber()) + 11 + 1);
-          this.result = await this.silo.connect(user).withdrawDeposits(this.siloToken.address, [0,1],['500','1000'], EXTERNAL);
->>>>>>> a24abee5
         });
     
         it('properly updates the total balances', async function () {
@@ -430,17 +425,12 @@
 
           await this.silo.connect(user).deposit(this.siloToken.address, '1000', EXTERNAL);
           userBalanceBefore = await this.siloToken.balanceOf(userAddress);
-<<<<<<< HEAD
           this.result = await this.silo.connect(user).withdrawDeposits(
             this.siloToken.address, 
             [stem0, stem1],
             ['1000','1000'], 
             EXTERNAL
           );
-=======
-          await mineUpTo((await ethers.provider.getBlockNumber()) + 11 + 1);
-          this.result = await this.silo.connect(user).withdrawDeposits(this.siloToken.address, [0,1],['1000','1000'], EXTERNAL);
->>>>>>> a24abee5
         });
     
         it('properly updates the total balances', async function () {
@@ -1363,7 +1353,6 @@
     });
   });
 
-<<<<<<< HEAD
   // the germination update prevents the flash loan exploit where 
   // a user can deposit, call sunrise, withdraw and earn beans. 
   // however, there is an edge case where the first deposit earns the beans,
@@ -1372,12 +1361,6 @@
   // additionally, a fresh beanstalk can prevent this from occuring by depositing beans 
   // and burning the deposit on the init contract.
   describe("flash loan exploit", async function () {
-=======
-  /**
-   * Vesting period now reverts and thus tests are skipped/invalid.
-   */
-  describe.skip("flash loan exploit", async function () {
->>>>>>> a24abee5
     before(async function () {
       // user 1 and user 2 deposits 1000 beans into the silo.
       await this.silo.connect(user).deposit(this.siloToken.address, '1000', EXTERNAL)
