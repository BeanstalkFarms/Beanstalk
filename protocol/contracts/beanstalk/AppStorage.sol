--- conflicted
+++ resolved
@@ -8,27 +8,6 @@
 import "@openzeppelin/contracts/utils/Counters.sol";
 
 /**
-<<<<<<< HEAD
- * @author Publius, Brean
- * @title App Storage defines the state object for Beanstalk.
- */
-
-
-/**
- * @dev {Account} stores all Farmer-specific data.
- * 
- * NOTE that "Account" and "Farmer" are synonymous in future descriptions.
- * 
- * Account.State is the primary struct that is referenced in the greater Storage.State struct.
- * All other structs in Account are stored in Account.State.
- */
-contract Account {
-
-    /*
-     * @dev {Account.Field} stores a Farmer's Plots and Pod allowances.
-     * 
-     * This is used within {Account.State}.
-=======
  * @title Account
  * @author Publius
  * @notice Stores Farmer-level Beanstalk state.
@@ -41,7 +20,6 @@
      * @notice Stores a Farmer's Plots and Pod allowances.
      * @param plots A Farmer's Plots. Maps from Plot index to Pod amount.
      * @param podAllowances An allowance mapping for Pods similar to that of the ERC-20 standard. Maps from spender address to allowance amount.
->>>>>>> 6e52517d
      */
     struct Field {
         mapping(uint256 => uint256) plots;
@@ -59,11 +37,6 @@
         mapping(uint32 => uint256) deposits;
         mapping(uint32 => uint256) depositSeeds;
     }
-<<<<<<< HEAD
- 
-    // Deposit represents a Deposit in the Silo of a given Token at a given Season.
-    // Stored as two uint128 state variables to save gas.
-=======
 
     /**
      * @notice Represents a Deposit of a given Token in the Silo at a given Season.
@@ -71,7 +44,6 @@
      * @param bdv The Bean-denominated value of the total amount of Tokens in the Deposit.
      * @dev `amount` and `bdv` are packed as uint128 to save gas.
      */
->>>>>>> 6e52517d
     struct Deposit {
         uint128 amount; // ───┐ 16
         uint128 bdv; // ──────┘ 16
@@ -87,22 +59,18 @@
         uint256 seeds;
     }
 
-<<<<<<< HEAD
     // This struct stores the mow status for each Silo-able token, for each farmer. This gets updated each time a farmer mows, or adds/removes deposits.
     struct MowStatus {
         int96 lastStem; // the last cumulative grown stalk per bdv index at which the farmer mowed
         uint128 bdv; // bdv of all of a farmer's deposits of this token type
     }
 
-    // Season Of Plenty stores Season of Plenty (SOP) related balances
-=======
     /**
      * @notice Stores a Farmer's Season of Plenty (SOP) balances.
      * @param roots The number of Roots a Farmer had when it started Raining.
      * @param plentyPerRoot The global Plenty Per Root index at the last time a Farmer updated their Silo.
      * @param plenty The balance of a Farmer's plenty. Plenty can be claimed directly for 3CRV.
      */
->>>>>>> 6e52517d
     struct SeasonOfPlenty {
         uint256 roots;
         uint256 plentyPerRoot;
@@ -133,7 +101,6 @@
      * @param tokenPermitNonces A Farmer's current token permit nonce
      */
     struct State {
-<<<<<<< HEAD
         Field field; // A Farmer's Field storage.
 
         /*
@@ -187,28 +154,6 @@
         mapping(bytes32 => Deposit) deposits; // SiloV3 Deposits stored as a map from bytes32 to Deposit. This is an concat of the token address and the CGSPBDV for a ERC20 deposit, and a hash for an ERC721/1155 deposit.
         mapping(address => MowStatus) mowStatuses; //Store a MowStatus for each Silo-able token
         mapping(address => bool) isApprovedForAll; // ERC1155 isApprovedForAll mapping (TODO: this approves all ERC20, and in the future ERC721, ERC1155 deposits)
-=======
-        Field field;
-        AssetSilo bean;
-        AssetSilo lp;
-        Silo s;
-        uint32 deprecated_votedUntil; // ─────┐ 4
-        uint32 lastUpdate; //                 │ 4
-        uint32 lastSop; //                    │ 4
-        uint32 lastRain; //                   │ 4
-        uint32 deprecated_lastSIs; //         │ 4
-        uint32 deprecated_proposedUntil; // ──┘ 4
-        SeasonOfPlenty deprecated_sop;
-        uint256 roots;
-        uint256 deprecated_wrappedBeans;
-        mapping(address => mapping(uint32 => Deposit)) deposits;
-        mapping(address => mapping(uint32 => uint256)) withdrawals;
-        SeasonOfPlenty sop;
-        mapping(address => mapping(address => uint256)) depositAllowances;
-        mapping(address => mapping(IERC20 => uint256)) tokenAllowances;
-        uint256 depositPermitNonces;
-        uint256 tokenPermitNonces;
->>>>>>> 6e52517d
     }
 }
 
@@ -218,11 +163,6 @@
  * @notice Stores system-level Beanstalk state.
  */
 contract Storage {
-<<<<<<< HEAD
-
-    /**
-     *
-=======
     /**
      * @notice DEPRECATED: System-level contract addresses.
      * @dev After Replant, Beanstalk stores Token addresses as constants to save gas.
@@ -241,7 +181,6 @@
      * @param pods The pod index; the total number of Pods ever minted.
      * @param harvested The harvested index; the total number of Pods that have ever been Harvested.
      * @param harvestable The harvestable index; the total number of Pods that have ever been Harvestable. Included previously Harvested Beans.
->>>>>>> 6e52517d
      */
     struct Field {
         uint128 soil; // ──────┐ 16
@@ -252,17 +191,6 @@
     }
 
     /**
-<<<<<<< HEAD
-     * @dev DEPRECATED: Replant moved governance off-chain.
-     * @dev {Storage.Bip} stored BIP-related data.
-     */
-    struct Bip {
-        address proposer;
-        uint32 start;
-        uint32 period;
-        bool executed;
-        int pauseOrUnpause;
-=======
      * @notice DEPRECATED: Contained data about each BIP (Beanstalk Improvement Proposal).
      * @dev Replant moved governance off-chain. This struct is left for future reference.
      * 
@@ -274,20 +202,15 @@
         uint32 period; //       │ 4
         bool executed; // ──────┘ 1
         int pauseOrUnpause; 
->>>>>>> 6e52517d
         uint128 timestamp;
         uint256 roots;
         uint256 endTotalRoots;
     }
 
     /**
-<<<<<<< HEAD
-     * @dev DEPRECATED: Replant moved governance off-chain.
-     * @dev {Storage.DiamondCut} stored DiamondCut-related data for each {Bip}.
-=======
      * @notice DEPRECATED: Contained data for the DiamondCut associated with each BIP.
      * @dev Replant moved governance off-chain. This struct is left for future reference.
->>>>>>> 6e52517d
+     * @dev {Storage.DiamondCut} stored DiamondCut-related data for each {Bip}.
      */
     struct DiamondCut {
         IDiamondCut.FacetCut[] diamondCut;
@@ -296,13 +219,9 @@
     }
 
     /**
-<<<<<<< HEAD
-     * @dev DEPRECATED: Replant moved governance off-chain.
-     * @dev {Storage.Governance} stored all BIPs and Farmer voting information.
-=======
      * @notice DEPRECATED: Contained all governance-related data, including a list of BIPs, votes for each BIP, and the DiamondCut needed to execute each BIP.
      * @dev Replant moved governance off-chain. This struct is left for future reference.
->>>>>>> 6e52517d
+     * @dev {Storage.Governance} stored all BIPs and Farmer voting information.
      */
     struct Governance {
         uint32[] activeBips;
@@ -333,15 +252,9 @@
      * @param roots The total amount of Roots.
      */
     struct Silo {
-<<<<<<< HEAD
-        uint256 stalk; // The total amount of active Stalk (including Earned Stalk, excluding Grown Stalk).
+        uint256 stalk;
         uint256 deprecated_seeds; // The total amount of active Seeds (excluding Earned Seeds). No longer used. Balance is wiped to 0 on mowAndMigrate.
         uint256 roots; // Total amount of Roots.
-=======
-        uint256 stalk;
-        uint256 seeds;
-        uint256 roots;
->>>>>>> 6e52517d
     }
 
     /**
@@ -367,15 +280,9 @@
      * @param roots The number of Roots when it last started Raining.
      */
     struct Rain {
-<<<<<<< HEAD
-        uint256 deprecated; // Ocupies a storage slot in place of a deprecated State variable.
-        uint256 pods; // The number of Pods when it last started Raining.
-        uint256 roots; // The number of Roots when it last started Raining.
-=======
         uint256 deprecated;
         uint256 pods;
         uint256 roots;
->>>>>>> 6e52517d
     }
 
     /**
@@ -394,24 +301,6 @@
      * @param timestamp The timestamp of the start of the current Season.
      */
     struct Season {
-<<<<<<< HEAD
-        // The first storage slot in Season is filled with a variety of somewhat unrelated storage variables.
-        // Given that they are all smaller numbers, they are stored together for gas efficient read/write operations. 
-        // Apologies if this makes it confusing :(
-        uint32 current; // The current Season in Beanstalk.
-        uint32 lastSop; // The Season in which the most recent consecutive series of Seasons of Plenty started.
-        uint8 withdrawSeasons; //  DEPRECATED: Was removed with 0 withdraw timer.
-        uint32 lastSopSeason; // The Season in which the most recent consecutive series of Seasons of Plenty ended.
-        uint32 rainStart; // rainStart stores the most recent Season in which Rain started.
-        bool raining; // True if it is Raining (P < 1, Pod Rate Excessively Low).
-        bool fertilizing; // True if Beanstalk has Fertilizer left to be paid off.
-        uint16 stemStartSeason; //season in which the stem storage method was introduced
-        uint32 sunriseBlock;
-        bool abovePeg;
-        uint256 start; // The timestamp of the Beanstalk deployment rounded down to the nearest hour.
-        uint256 period; // The length of each season in Beanstalk.
-        uint256 timestamp; // The timestamp of the start of the current Season.
-=======
         uint32 current; // ───────┐ 4  
         uint32 lastSop; //        │ 4
         uint8 withdrawSeasons; // │ 1
@@ -421,10 +310,10 @@
         bool fertilizing; //      │ 1
         uint32 sunriseBlock; //   │ 4
         bool abovePeg; // ────────┘ 1
+        uint16 stemStartSeason; //season in which the stem storage method was introduced
         uint256 start;
         uint256 period;
         uint256 timestamp;
->>>>>>> 6e52517d
     }
 
     /**
@@ -460,11 +349,19 @@
     }
 
     /**
-<<<<<<< HEAD
-     * @notice SiloSettings stores the settings for each Token that has been Whitelisted into the Silo.
-     * @dev:
-     * 
-     * A Token is considered whitelisted in the Silo if there exists a non-zero SiloSettings selector.
+     * @notice Describes the settings for each Token that is Whitelisted in the Silo.
+     * @param selector The encoded BDV function selector for the Token.
+     * @param seeds The Seeds Per BDV that the Silo mints in exchange for Depositing this Token.
+     * @param stalk The Stalk Per BDV that the Silo mints in exchange for Depositing this Token.
+     * @dev A Token is considered Whitelisted if there exists a non-zero {SiloSettings} selector.
+     * 
+     * Note: `selector` is an encoded function selector that pertains to an 
+     * external view function with the following signature:
+     * 
+     * `function tokenToBdv(uint256 amount) public view returns (uint256);`
+     * 
+     * It is called by {LibTokenSilo} through the use of delegate call to calculate 
+     * the BDV of Tokens at the time of Deposit.
      */
     struct SiloSettings {
         /*
@@ -503,26 +400,6 @@
          */
 		int96 milestoneStem;
         /// @dev  7 bytes of additional storage space is available here.
-=======
-     * @notice Describes the settings for each Token that is Whitelisted in the Silo.
-     * @param selector The encoded BDV function selector for the Token.
-     * @param seeds The Seeds Per BDV that the Silo mints in exchange for Depositing this Token.
-     * @param stalk The Stalk Per BDV that the Silo mints in exchange for Depositing this Token.
-     * @dev A Token is considered Whitelisted if there exists a non-zero {SiloSettings} selector.
-     * 
-     * Note: `selector` is an encoded function selector that pertains to an 
-     * external view function with the following signature:
-     * 
-     * `function tokenToBdv(uint256 amount) public view returns (uint256);`
-     * 
-     * It is called by {LibTokenSilo} through the use of delegate call to calculate 
-     * the BDV of Tokens at the time of Deposit.
-     */
-    struct SiloSettings {
-        bytes4 selector; // ───┐ 4
-        uint32 seeds; //       │ 4
-        uint32 stalk; // ──────┘ 4
->>>>>>> 6e52517d
     }
 
     /**
@@ -609,52 +486,6 @@
  * @param ownerCandidate Stores a candidate address to transfer ownership to. The owner must claim the ownership transfer.
  */
 struct AppStorage {
-<<<<<<< HEAD
-    uint8 index; // DEPRECATED - Was the index of the Bean token in the BEAN:ETH Uniswap v2 pool, which has been deprecated.
-    int8[32] cases; // The 24 Weather cases (array has 32 items, but caseId = 3 (mod 4) are not cases).
-    bool paused; // True if Beanstalk is Paused.
-    uint128 pausedAt; // The timestamp at which Beanstalk was last paused. 
-    Storage.Season season; // The Season storage struct found above.
-    uint256[4] deprecated; // DEPRECATED - Previously stored the Contracts State struct. Removed when contract addresses were moved to constants in C.sol.
-    Storage.Field f; // The Field storage struct found above.
-    Storage.Governance g; // The Governance storage struct found above.
-    Storage.Oracle co; // The Oracle storage struct found above.
-    Storage.Rain r; // The Rain storage struct found above.
-    Storage.Silo s; // The Silo storage struct found above.
-    uint256 reentrantStatus; // An intra-transaction state variable to protect against reentrance.
-    Storage.Weather w; // The Weather storage struct found above.
-
-    //////////////////////////////////
-
-    uint128 earnedBeans; // The number of Beans distributed to the Silo that have not yet been Deposited as a result of the Earn function being called.
-    uint128 newEarnedStalk; // The number of stalk distrubuted to the silo that has not been deposited.    
-    uint256[14] deprecated2; // DEPRECATED - 14 slots that used to store state variables which have been deprecated through various updates. Storage slots can be left alone or reused.
-    mapping (address => Account.State) a; // A mapping from Farmer address to Account state.
-    uint32 bip0Start; // DEPRECATED - bip0Start was used to aid in a migration that occured alongside BIP-0.
-    uint32 hotFix3Start; // DEPRECATED - hotFix3Start was used to aid in a migration that occured alongside HOTFIX-3.
-    mapping (uint32 => Storage.Fundraiser) fundraisers; // A mapping from Fundraiser Id to Fundraiser storage.
-    uint32 fundraiserIndex; // The number of Fundraisers that have occured.
-    mapping (address => bool) isBudget; // DEPRECATED - Budget Facet was removed in BIP-14. 
-    mapping(uint256 => bytes32) podListings; // A mapping from Plot Index to the hash of the Pod Listing.
-    mapping(bytes32 => uint256) podOrders; // A mapping from the hash of a Pod Order to the amount of Pods that the Pod Order is still willing to buy.
-    mapping(address => Storage.AssetSilo) siloBalances; // A mapping from Token address to Silo Balance storage (amount deposited and withdrawn).
-
-    /*
-     * @notice Storage.SiloSettings (ss)
-     * @dev A mapping from Token address to Silo Settings for each Whitelisted Token.
-     * 
-     * If a non-zero element exists at `address`, that address is whitelisted in Silo.
-     */
-    mapping(address => Storage.SiloSettings) ss;
-    
-    /*
-     * @dev DEPRECATED
-     * @dev 3 slots that used to store state variables which have been deprecated through various updates.
-     * 
-     * Storage slots can be left alone or reused.
-     */
-    uint256[3] deprecated3;
-=======
     uint8 deprecated_index;
     int8[32] cases; 
     bool paused; // ────────┐ 1
@@ -682,8 +513,8 @@
     mapping(address => Storage.AssetSilo) siloBalances;
     mapping(address => Storage.SiloSettings) ss;
     uint256[3] deprecated2;
->>>>>>> 6e52517d
-
+
+    uint128 newEarnedStalk; // The number of stalk distrubuted to the silo that has not been deposited.    
     // New Sops
     mapping (uint32 => uint256) sops;
 
@@ -695,7 +526,6 @@
     mapping(address => Storage.UnripeSettings) u;
 
     // Fertilizer
-<<<<<<< HEAD
     mapping(uint128 => uint256) fertilizer; // A mapping from Fertilizer Id to the supply of Fertilizer for each Id.
     mapping(uint128 => uint128) nextFid; // A linked list of Fertilizer Ids ordered by Id number. Fertilizer Id is the Beans Per Fertilzer level at which the Fertilizer no longer receives Beans. Sort in order by which Fertilizer Id expires next.
     uint256 activeFertilizer; // The number of active Fertilizer.
@@ -709,17 +539,4 @@
     uint256 isFarm; // Stores whether the function is wrapped in the `farm` function (1 if not, 2 if it is).
     address ownerCandidate; // Stores a candidate address to transfer ownership to. The owner must claim the ownership transfer.
     mapping(bytes32 => Storage.Metadata) metadata; // mapping of ERC1155 deposit to metadata of the deposit
-=======
-    mapping(uint128 => uint256) fertilizer;
-    mapping(uint128 => uint128) nextFid;
-    uint256 activeFertilizer;
-    uint256 fertilizedIndex;
-    uint256 unfertilizedIndex;
-    uint128 fFirst; // ───┐ 16
-    uint128 fLast; // ────┘ 16
-    uint128 bpf;
-    uint256 recapitalized;
-    uint256 isFarm;
-    address ownerCandidate;
->>>>>>> 6e52517d
 }