/*
 SPDX-License-Identifier: MIT
*/

pragma solidity ^0.8.20;

import {LibRedundantMath256} from "contracts/libraries/LibRedundantMath256.sol";
import {ICumulativePump} from "contracts/interfaces/basin/pumps/ICumulativePump.sol";
import {IERC20} from "@openzeppelin/contracts/token/ERC20/IERC20.sol";
import {IWell, Call} from "contracts/interfaces/basin/IWell.sol";
import {C} from "contracts/C.sol";
import {LibAppStorage} from "../LibAppStorage.sol";
import {AppStorage} from "contracts/beanstalk/storage/AppStorage.sol";
import {LibUsdOracle} from "contracts/libraries/Oracle/LibUsdOracle.sol";
import {LibRedundantMath128} from "contracts/libraries/LibRedundantMath128.sol";

/**
 * @title Well Library
 * Contains helper functions for common Well related functionality.
 **/
library LibWell {
    using LibRedundantMath256 for uint256;
    using LibRedundantMath128 for uint128;

    // The BDV Selector that all Wells should be whitelisted with.
    bytes4 internal constant WELL_BDV_SELECTOR = 0xc84c7727;

    function getRatiosAndBeanIndex(
        IERC20[] memory tokens
    ) internal view returns (uint[] memory ratios, uint beanIndex, bool success) {
        return getRatiosAndBeanIndex(tokens, 0);
    }

    /**
     * @dev Returns the price ratios between `tokens` and the index of Bean in `tokens`.
     * These actions are combined into a single function for gas efficiency.
     */
    function getRatiosAndBeanIndex(
        IERC20[] memory tokens,
        uint256 lookback
    ) internal view returns (uint[] memory ratios, uint beanIndex, bool success) {
        success = true;
        ratios = new uint[](tokens.length);
        beanIndex = type(uint256).max;
        for (uint i; i < tokens.length; ++i) {
            if (C.BEAN == address(tokens[i])) {
                beanIndex = i;
                ratios[i] = 1e6;
            } else {
                ratios[i] = LibUsdOracle.getUsdPrice(address(tokens[i]), lookback);
                if (ratios[i] == 0) {
                    success = false;
                }
            }
        }
        require(beanIndex != type(uint256).max, "Bean not in Well.");
    }

    /**
     * @dev Returns the index of Bean in a list of tokens.
     */
    function getBeanIndex(IERC20[] memory tokens) internal pure returns (uint beanIndex) {
        for (beanIndex; beanIndex < tokens.length; ++beanIndex) {
            if (C.BEAN == address(tokens[beanIndex])) {
                return beanIndex;
            }
        }
        revert("Bean not in Well.");
    }

    /**
     * @dev Returns the index of Bean given a Well.
     */
    function getBeanIndexFromWell(address well) internal view returns (uint beanIndex) {
        IERC20[] memory tokens = IWell(well).tokens();
        beanIndex = getBeanIndex(tokens);
    }

    /**
     * @dev Returns the non-Bean token within a Well.
     * Assumes a well with 2 tokens only, with Bean being one of them.
     * Cannot fail (and thus revert), as wells cannot have 2 of the same tokens as the pairing.
     */
    function getNonBeanTokenAndIndexFromWell(
        address well
    ) internal view returns (address, uint256) {
        IERC20[] memory tokens = IWell(well).tokens();
        for (uint256 i; i < tokens.length; i++) {
            if (address(tokens[i]) != C.BEAN) {
                return (address(tokens[i]), i);
            }
        }
        revert("LibWell: invalid well:");
    }

    /**
     * @dev Returns whether an address is a whitelisted Well by checking
     * if the BDV function selector is the `wellBdv` function.
     */
    function isWell(address well) internal view returns (bool _isWell) {
        AppStorage storage s = LibAppStorage.diamondStorage();
        return s.sys.silo.assetSettings[well].selector == WELL_BDV_SELECTOR;
    }

    /**
     * @notice gets the non-bean usd liquidity of a well,
     * using the twa reserves and price in storage.
     *
     * @dev this is done for gas efficency purposes, rather than calling the pump multiple times.
     * This function should be called after the reserves for the well have been set.
     * Currently this is only done in {seasonFacet.sunrise}.
     *
     * if LibWell.getUsdTokenPriceForWell() returns 1, then this function is called without the reserves being set.
     * if s.sys.usdTokenPrice[well] or s.sys.twaReserves[well] returns 0, then the oracle failed to compute
     * a valid price this Season, and thus beanstalk cannot calculate the usd liquidity.
     */
    function getWellTwaUsdLiquidityFromReserves(
        address well,
        uint256[] memory twaReserves
    ) internal view returns (uint256 usdLiquidity) {
        uint256 tokenUsd = getUsdTokenPriceForWell(well);
        (address token, uint256 j) = getNonBeanTokenAndIndexFromWell(well);
        if (tokenUsd > 1) {
            return twaReserves[j].mul(1e18).div(tokenUsd);
        }

        // if tokenUsd == 0, then the beanstalk could not compute a valid eth price,
        // and should return 0. if s.sys.twaReserves[C.BEAN_ETH_WELL].reserve1 is 0, the previous if block will return 0.
        if (tokenUsd == 0) {
            return 0;
        }

        // if the function reaches here, then this is called outside the sunrise function
        // (i.e, seasonGetterFacet.getLiquidityToSupplyRatio()).We use LibUsdOracle
        // to get the price. This should never be reached during sunrise and thus
        // should not impact gas.
        return LibUsdOracle.getTokenPrice(token).mul(twaReserves[j]).div(1e6);
    }

    /**
     * @dev Sets the price in {AppStorage.usdTokenPrice} given a set of ratios.
     * It assumes that the ratios correspond to the Constant Product Well indexes.
     */
    function setUsdTokenPriceForWell(address well, uint256[] memory ratios) internal {
        AppStorage storage s = LibAppStorage.diamondStorage();

        // If the reserves length is 0, then {LibWellMinting} failed to compute
        // valid manipulation resistant reserves and thus the price is set to 0
        // indicating that the oracle failed to compute a valid price this Season.
        if (ratios.length == 0) {
            s.sys.usdTokenPrice[well] = 0;
        } else {
            (, uint256 j) = getNonBeanTokenAndIndexFromWell(well);
            s.sys.usdTokenPrice[well] = ratios[j];
        }
    }

    /**
     * @notice Returns the USD / TKN price stored in {AppStorage.usdTokenPrice}.
     * @dev assumes TKN has 18 decimals.
     */
    function getUsdTokenPriceForWell(address well) internal view returns (uint tokenUsd) {
        tokenUsd = LibAppStorage.diamondStorage().sys.usdTokenPrice[well];
    }

    /**
     * @notice resets token price for a well to 1.
     * @dev must be called at the end of sunrise() once the
     * price is not needed anymore to save gas.
     */
    function resetUsdTokenPriceForWell(address well) internal {
        LibAppStorage.diamondStorage().sys.usdTokenPrice[well] = 1;
    }

    /**
     * @dev Sets the twaReserves in {AppStorage.usdTokenPrice}.
     * assumes the twaReserve indexes correspond to the Constant Product Well indexes.
     * if the length of the twaReserves is 0, then the minting oracle is off.
     *
     */
    function setTwaReservesForWell(address well, uint256[] memory twaReserves) internal {
        AppStorage storage s = LibAppStorage.diamondStorage();
        // if the length of twaReserves is 0, then return 0.
        // the length of twaReserves should never be 1, but
        // is added to prevent revert.
        if (twaReserves.length <= 1) {
            delete s.sys.twaReserves[well].reserve0;
            delete s.sys.twaReserves[well].reserve1;
        } else {
            // safeCast not needed as the reserves are uint128 in the wells.
            s.sys.twaReserves[well].reserve0 = uint128(twaReserves[0]);
            s.sys.twaReserves[well].reserve1 = uint128(twaReserves[1]);
        }
    }

    /**
     * @notice Returns the TKN / USD price stored in {AppStorage.usdTokenPrice}.
     * @dev assumes TKN has 18 decimals.
     */
    function getTwaReservesForWell(
        address well
    ) internal view returns (uint256[] memory twaReserves) {
        AppStorage storage s = LibAppStorage.diamondStorage();
        twaReserves = new uint256[](2);
        twaReserves[0] = s.sys.twaReserves[well].reserve0;
        twaReserves[1] = s.sys.twaReserves[well].reserve1;
    }

    /**
     * @notice resets token price for a well to 1.
     * @dev must be called at the end of sunrise() once the
     * price is not needed anymore to save gas.
     */
    function resetTwaReservesForWell(address well) internal {
        AppStorage storage s = LibAppStorage.diamondStorage();
        s.sys.twaReserves[well].reserve0 = 1;
        s.sys.twaReserves[well].reserve1 = 1;
    }

    function getWellPriceFromTwaReserves(address well) internal view returns (uint256 price) {
        AppStorage storage s = LibAppStorage.diamondStorage();
        // s.sys.twaReserve[well] should be set prior to this function being called.
        // 'price' is in terms of reserve0:reserve1.
        if (s.sys.twaReserves[well].reserve0 == 0 || s.sys.twaReserves[well].reserve1 == 0) {
            price = 0;
        } else {
<<<<<<< HEAD
            price = s.sys.twaReserves[well].reserve0.mul(1e18).div(
                s.sys.twaReserves[well].reserve1
            );
=======
            // fetch the bean index from the well in order to properly return the bean price.
            if (getBeanIndexFromWell(well) == 0) { 
                price = uint256(s.twaReserves[well].reserve0).mul(1e18).div(s.twaReserves[well].reserve1);
            } else { 
                price = uint256(s.twaReserves[well].reserve1).mul(1e18).div(s.twaReserves[well].reserve0);
            }
>>>>>>> e883e947
        }
    }

    function getTwaReservesFromStorageOrBeanstalkPump(
        address well
    ) internal view returns (uint256[] memory twaReserves) {
        twaReserves = getTwaReservesForWell(well);
        if (twaReserves[0] == 1) {
            twaReserves = getTwaReservesFromBeanstalkPump(well);
        }
    }

    /**
     * @notice gets the TwaReserves of a given well.
     * @dev only supports wells that are whitelisted in beanstalk.
     * the inital timestamp and reserves is the timestamp of the start
     * of the last season. wrapped in try/catch to return gracefully.
     */
    function getTwaReservesFromBeanstalkPump(
        address well
    ) internal view returns (uint256[] memory) {
        AppStorage storage s = LibAppStorage.diamondStorage();
        Call[] memory pumps = IWell(well).pumps();
        try
            ICumulativePump(pumps[0].target).readTwaReserves(
                well,
                s.sys.wellOracleSnapshots[well],
                uint40(s.sys.season.timestamp),
                pumps[0].data
            )
        returns (uint[] memory twaReserves, bytes memory) {
            return twaReserves;
        } catch {
            return (new uint256[](2));
        }
    }

    /**
     * @notice gets the TwaLiquidity of a given well.
     * @dev only supports wells that are whitelisted in beanstalk.
     * the inital timestamp and reserves is the timestamp of the start
     * of the last season.
     */
    function getTwaLiquidityFromBeanstalkPump(
        address well,
        uint256 tokenUsdPrice
    ) internal view returns (uint256 usdLiquidity) {
        AppStorage storage s = LibAppStorage.diamondStorage();
        (, uint256 j) = getNonBeanTokenAndIndexFromWell(well);
        Call[] memory pumps = IWell(well).pumps();
        try
            ICumulativePump(pumps[0].target).readTwaReserves(
                well,
                s.sys.wellOracleSnapshots[well],
                uint40(s.sys.season.timestamp),
                pumps[0].data
            )
        returns (uint[] memory twaReserves, bytes memory) {
            usdLiquidity = tokenUsdPrice.mul(twaReserves[j]).div(1e6);
        } catch {
            // if pump fails to return a value, return 0.
            usdLiquidity = 0;
        }
    }
}<|MERGE_RESOLUTION|>--- conflicted
+++ resolved
@@ -224,18 +224,12 @@
         if (s.sys.twaReserves[well].reserve0 == 0 || s.sys.twaReserves[well].reserve1 == 0) {
             price = 0;
         } else {
-<<<<<<< HEAD
-            price = s.sys.twaReserves[well].reserve0.mul(1e18).div(
-                s.sys.twaReserves[well].reserve1
-            );
-=======
             // fetch the bean index from the well in order to properly return the bean price.
             if (getBeanIndexFromWell(well) == 0) { 
-                price = uint256(s.twaReserves[well].reserve0).mul(1e18).div(s.twaReserves[well].reserve1);
+                price = uint256(s.sys.twaReserves[well].reserve0).mul(1e18).div(s.sys.twaReserves[well].reserve1);
             } else { 
-                price = uint256(s.twaReserves[well].reserve1).mul(1e18).div(s.twaReserves[well].reserve0);
-            }
->>>>>>> e883e947
+                price = uint256(s.sys.twaReserves[well].reserve1).mul(1e18).div(s.sys.twaReserves[well].reserve0);
+            }
         }
     }
 
