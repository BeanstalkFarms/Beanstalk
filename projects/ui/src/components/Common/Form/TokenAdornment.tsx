import React from 'react';
import {
  Box,
  Button,
  ButtonProps,
  InputAdornment,
  Typography,
} from '@mui/material';
import KeyboardArrowDownIcon from '@mui/icons-material/KeyboardArrowDown';
import { Token } from '@beanstalk/sdk';
import TokenOld from '~/classes/Token';
import { BeanstalkPalette, IconSize } from '../../App/muiTheme';
import { hexToRgba } from '~/util/UI';
import Row from '~/components/Common/Row';

import { FC } from '~/types';
import { BalanceFrom } from './BalanceFromRow';
import AddressIcon from '../AddressIcon';

export type TokenAdornmentProps = {
  token: Token | TokenOld;
  balanceFrom?: BalanceFrom;
  buttonLabel?: string | JSX.Element;
  iconSize?: keyof typeof IconSize;
  downArrowIconSize?: keyof typeof IconSize;
} & ButtonProps;

const wrappedVariantSx = {
  px: 1,
  py: 0.1,
  height: 'unset',
<<<<<<< HEAD
  border: ''
=======
  border: '1px solid',
  borderColor: 'text.light',
  ':hover': {
    borderColor: 'text.light',
    backgroundColor: BeanstalkPalette.lightestBlue,
  },
>>>>>>> 38550b8d
};

const TokenAdornment: FC<TokenAdornmentProps> = ({
  // Config
  token,
  balanceFrom,
  // Button
  size,
  sx,
  buttonLabel,
  disabled,
  onClick,
  iconSize: _iconSize = 'small',
  downArrowIconSize = 'small',
  ...props
}) => {
  const iconSize = size && size === 'small' ? 'xs' : _iconSize;
  const textVariant = size && size === 'small' ? 'body2' : 'bodyMedium';
  return (
    <InputAdornment position="end">
      <Button
        variant={!balanceFrom ? 'text' : 'outlined-secondary'}
        color={!balanceFrom ? 'primary' : 'secondary'}
        size={size}
        sx={{
          display: 'inline-flex',
          alignItems: 'center',
          cursor: 'pointer',
          border: '1px solid transparent',
          fontWeight: 'normal',
          color: 'text.primary',
          boxSizing: 'border-box',
          ...(balanceFrom ? wrappedVariantSx : {}),
          ...sx,
        }}
        // If no click handler is provided, disable so that
        // no mouse events work (i.e. no hover bg)
        disabled={disabled || !onClick}
        onClick={onClick}
        {...props}
      >
        <Row gap={0.5}>
          {balanceFrom ? (
            <>
              {balanceFrom !== BalanceFrom.INTERNAL ? (
                <AddressIcon size={IconSize[iconSize]} />
              ) : null}
              {balanceFrom !== BalanceFrom.EXTERNAL ? (
                <Typography>🚜</Typography>
              ) : null}
              <Box
                sx={{
                  borderRight: `1px solid ${BeanstalkPalette.lightestGrey}`,
                  height: textVariant === 'body2' ? 12 : 16,
                  mx: 0.3,
                }}
              />
            </>
          ) : null}
          {token.logo ? (
            <Box
              component="img"
              src={token.logo}
              alt=""
              sx={{
                minWidth: IconSize[iconSize],
                width: IconSize[iconSize],
                height: IconSize[iconSize],
              }}
            />
          ) : null}
          <Box sx={{ color: 'text.primary' }}>
            <Typography
              variant={textVariant}
              fontWeight="fontWeightRegular"
              color="text.primary"
            >
              {buttonLabel || token.symbol}
            </Typography>
          </Box>
          {onClick && (
            <KeyboardArrowDownIcon
              sx={{
                fontSize: downArrowIconSize || 18,
                color: hexToRgba(BeanstalkPalette.textBlue, 0.87),
                mb: size === 'small' ? '2px' : 0,
              }}
            />
          )}
        </Row>
      </Button>
    </InputAdornment>
  );
};

export default TokenAdornment;<|MERGE_RESOLUTION|>--- conflicted
+++ resolved
@@ -29,16 +29,7 @@
   px: 1,
   py: 0.1,
   height: 'unset',
-<<<<<<< HEAD
   border: ''
-=======
-  border: '1px solid',
-  borderColor: 'text.light',
-  ':hover': {
-    borderColor: 'text.light',
-    backgroundColor: BeanstalkPalette.lightestBlue,
-  },
->>>>>>> 38550b8d
 };
 
 const TokenAdornment: FC<TokenAdornmentProps> = ({
