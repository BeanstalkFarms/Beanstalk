--- conflicted
+++ resolved
@@ -3,12 +3,8 @@
 pragma solidity =0.7.6;
 pragma experimental ABIEncoderV2;
 
-<<<<<<< HEAD
 import "./LibConvertData.sol";
 import "~/libraries/LibInternal.sol";
-=======
-import {LibConvertData} from "./LibConvertData.sol";
->>>>>>> 6e52517d
 
 /**
  * @title LibLambdaConvert
@@ -26,16 +22,11 @@
             uint256 amountIn
         )
     {
-<<<<<<< HEAD
-        (inAmount, tokenIn) = convertData.lambdaConvert();
+        (amountIn, tokenIn) = convertData.lambdaConvert();
         LibInternal.mow(msg.sender, tokenIn);
         if (tokenIn != tokenOut) {
             LibInternal.mow(msg.sender, tokenOut);
         }
-        
-=======
-        (amountIn, tokenIn) = convertData.lambdaConvert();
->>>>>>> 6e52517d
         tokenOut = tokenIn;
         amountOut = amountIn;
     }
