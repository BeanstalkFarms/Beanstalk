import React, { useCallback, useEffect, useState } from 'react';
import { Box, Link } from '@mui/material';
import { useProposalsQuery } from '~/generated/graphql';
import useTabs from '~/hooks/display/useTabs';
import { GovSpace, SNAPSHOT_SPACES } from '~/lib/Beanstalk/Governance';
import {
  GOV_SLUGS,
  GOV_SLUGS_TAB_MAP,
  Proposal,
  getGovSpaceLabel,
  getGovSpaceWithTab,
} from '~/util/Governance';
import { StyledTab, ChipLabel } from '~/components/Common/Tabs';
import { useAppSelector } from '~/state';
import useFarmerVotingPower from '~/hooks/farmer/useFarmerVotingPower';
import ProposalList from './Proposals/ProposalList';
import { Module, ModuleTabs, ModuleContent } from '../Common/Module';

const GovernanceSpaces: React.FC<{}> = () => {
  const [tab, handleChange] = useTabs(GOV_SLUGS, 'type');
  const farmerDelegations = useAppSelector((s) => s._farmer.delegations);
  const votingPower = useFarmerVotingPower(getGovSpaceWithTab(tab));

  // Query Proposals
  const { loading, data } = useProposalsQuery({
    variables: { space_in: SNAPSHOT_SPACES },
    fetchPolicy: 'cache-and-network',
    context: { subgraph: 'snapshot' },
  });

  const [oldBips, setOldBips] = useState<Proposal[]>([]);
  const [ebips, setEbips] = useState<Proposal[]>([]);
  const [loadingOtherBips, setLoadingOtherBips] = useState(true);
  useEffect(() => {
    (async () => {
      try {
        const getOldBips = await fetch(
          `/.netlify/functions/oldbipdata?getOldBip=all`
        ).then((response) => response.json());
        const getEbips = await fetch(
          `/.netlify/functions/ebipdata?getEbip=all`
        ).then((response) => response.json());
        setOldBips(getOldBips);
        setEbips(getEbips);
        setLoadingOtherBips(false);
      } catch (err) {
        console.error(err);
      }
    })();
  }, []);

  /// Helpers
  const filterBySpace = useCallback(
    (t: number) => {
      if (!loading && data?.proposals) {
        if (t < 999) {
          const output = data.proposals.filter(
            (p) =>
              p !== null &&
              p?.space?.id === SNAPSHOT_SPACES[t] &&
              (((p.title.startsWith('BIP') || p.title.startsWith('BOP')) &&
                p.space.id === 'beanstalkdao.eth') ||
                ((p.title.startsWith('Temp-Check') ||
                  p.title.startsWith('BFCP')) &&
                  p.space.id === 'beanstalkfarms.eth') ||
                (p.title.startsWith('BSP') &&
                  p.space.id === 'wearebeansprout.eth') ||
                (p.title.startsWith('BNP') && p.space.id === 'beanft.eth') ||
                (p.title.startsWith('BFBP') &&
                  p.space.id === 'beanstalkfarmsbudget.eth') ||
                (p.title.startsWith('BIR') &&
                  p.space.id === 'beanstalkbugbounty.eth'))
          );

          if (t === 0 && oldBips) {
            const onchainBips = [...oldBips];
            onchainBips.reverse();
<<<<<<< HEAD
            // @ts-ignore
            const withOldBips = output.concat(onchainBips);
            // @ts-ignore
            return withOldBips as Proposal[];
          };
=======
            const withOldBips = output.concat(onchainBips as any);

            return withOldBips as unknown as Proposal[];
          }
>>>>>>> 86e65500

          if (t === 99 && ebips) {
            const ebipList = [...ebips];
            ebipList.reverse();
<<<<<<< HEAD
            return ebipList as Proposal[];
          };
          // @ts-ignore
          return output as Proposal[];
=======
            return ebipList as unknown as Proposal[];
          }

          return output as unknown as Proposal[];
>>>>>>> 86e65500
        }

        if (t === 999) {
          // @ts-ignore
          return data.proposals.filter(
            (p) =>
              p !== null &&
              !p.title.startsWith('BIP') &&
              !p.title.startsWith('BOP') &&
              !p.title.startsWith('BFCP') &&
              !p.title.startsWith('Temp-Check') &&
              !p.title.startsWith('BNP') &&
              !p.title.startsWith('BFBP') &&
              !p.title.startsWith('BIR')
          ) as unknown as Proposal[];
        }
      }
      return [];
    },
    [data, oldBips, ebips, loading]
  );

  const hasActive = (proposals: Proposal[]) => {
    // true if any proposals are active
    if (proposals) {
      return proposals.filter((p) => p?.state === 'active').length > 0;
    }
    return false;
  };

  const numActive = (proposals: Proposal[]) => {
    // number of active proposals
    if (proposals) {
      return proposals.filter((p) => p?.state === 'active').length;
    }
    return 0;
  };

  // Filter proposals & check if there are any active ones
  const filterProposals = useCallback(
    (t: number) => {
      // All proposals for a given space
      const allProposals = filterBySpace(t);
      // Number of active proposals in this space
      const activeProposals: number = numActive(allProposals);
      // True if there are any active proposals
      const hasActiveProposals = hasActive(allProposals);

      return { allProposals, activeProposals, hasActiveProposals } as const;
    },
    [filterBySpace]
  );

  const getSnapshotLink = () => {
    const space =
      GOV_SLUGS_TAB_MAP[tab as keyof typeof GOV_SLUGS_TAB_MAP].toString();
    return `https://snapshot.org/#/${space}`;
  };

  const daoProposals = filterProposals(0);
  const beanstalkFarmsProposals = filterProposals(1);
  const beaNFTDaoProposals = filterProposals(3);
  const budgetProposals = filterProposals(4);
  const bugBountyProposals = filterProposals(5);
  const ebipProposals = filterProposals(99);
  const archiveProposals = filterProposals(999);

  return (
    <Module>
      <ModuleTabs value={tab} onChange={handleChange} sx={{ minHeight: 0 }}>
        <StyledTab
          label={
            <ChipLabel name={getGovSpaceLabel(GovSpace.BeanstalkDAO)}>
              {daoProposals.activeProposals || null}
            </ChipLabel>
          }
        />
        <StyledTab
          label={
            <ChipLabel name={getGovSpaceLabel(GovSpace.BeanstalkFarms)}>
              {beanstalkFarmsProposals.activeProposals || null}
            </ChipLabel>
          }
        />
        <StyledTab
          label={
            <ChipLabel name={getGovSpaceLabel(GovSpace.BeanNFT)}>
              {beaNFTDaoProposals.activeProposals || null}
            </ChipLabel>
          }
        />
        <StyledTab
          label={
            <ChipLabel name={getGovSpaceLabel(GovSpace.BeanstalkFarmsBudget)}>
              {null}
            </ChipLabel>
          }
        />
        <StyledTab
          label={
            <ChipLabel name={getGovSpaceLabel(GovSpace.BeanstalkBugBounty)}>
              {null}
            </ChipLabel>
          }
        />
        <StyledTab label={<ChipLabel name="EBIP">{null}</ChipLabel>} />
        <StyledTab label={<ChipLabel name="Archive">{null}</ChipLabel>} />
      </ModuleTabs>
      {tab !== 5 && (
        <Box
          sx={({ breakpoints: bp }) => ({
            position: 'absolute',
            top: '15px',
            right: '20px',
            [bp.down('md')]: {
              display: 'none',
            },
          })}
        >
          <Link
            component="a"
            variant="subtitle1"
            href={getSnapshotLink()}
            target="_blank"
            rel="noreferrer"
          >
            View on Snapshot
          </Link>
        </Box>
      )}
      <ModuleContent>
        {tab === 0 && (
          <ProposalList
            tab={0}
            votingPower={votingPower.votingPower}
            farmerDelegations={farmerDelegations}
            proposals={daoProposals.allProposals}
            isLoading={loading || loadingOtherBips}
          />
        )}
        {tab === 1 && (
          <ProposalList
            tab={1}
            votingPower={votingPower.votingPower}
            farmerDelegations={farmerDelegations}
            proposals={beanstalkFarmsProposals.allProposals}
            isLoading={loading || loadingOtherBips}
          />
        )}
        {tab === 2 && (
          <ProposalList
            tab={2}
            votingPower={votingPower.votingPower}
            farmerDelegations={farmerDelegations}
            proposals={beaNFTDaoProposals.allProposals}
            isLoading={loading || loadingOtherBips}
          />
        )}
        {tab === 3 && (
          <ProposalList
            tab={3}
            proposals={budgetProposals.allProposals}
            isLoading={loading || loadingOtherBips}
          />
        )}
        {tab === 4 && (
          <ProposalList
            tab={4}
            proposals={bugBountyProposals.allProposals}
            isLoading={loading || loadingOtherBips}
          />
        )}
        {tab === 5 && (
          <ProposalList
            tab={5}
            proposals={ebipProposals.allProposals}
            isLoading={loading || loadingOtherBips}
          />
        )}
        {tab === 6 && (
          <ProposalList
            tab={6}
            proposals={archiveProposals.allProposals}
            isLoading={loading || loadingOtherBips}
          />
        )}
      </ModuleContent>
    </Module>
  );
};

export default GovernanceSpaces;<|MERGE_RESOLUTION|>--- conflicted
+++ resolved
@@ -75,33 +75,19 @@
           if (t === 0 && oldBips) {
             const onchainBips = [...oldBips];
             onchainBips.reverse();
-<<<<<<< HEAD
             // @ts-ignore
             const withOldBips = output.concat(onchainBips);
             // @ts-ignore
             return withOldBips as Proposal[];
-          };
-=======
-            const withOldBips = output.concat(onchainBips as any);
-
-            return withOldBips as unknown as Proposal[];
-          }
->>>>>>> 86e65500
+          }
 
           if (t === 99 && ebips) {
             const ebipList = [...ebips];
             ebipList.reverse();
-<<<<<<< HEAD
             return ebipList as Proposal[];
-          };
+          }
           // @ts-ignore
           return output as Proposal[];
-=======
-            return ebipList as unknown as Proposal[];
-          }
-
-          return output as unknown as Proposal[];
->>>>>>> 86e65500
         }
 
         if (t === 999) {
