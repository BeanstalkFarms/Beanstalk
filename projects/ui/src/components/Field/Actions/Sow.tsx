--- conflicted
+++ resolved
@@ -1,15 +1,3 @@
-<<<<<<< HEAD
-import {
-  Accordion,
-  AccordionDetails,
-  Alert,
-  Box,
-  Divider,
-  Link,
-  Stack,
-  Typography,
-} from '@mui/material';
-=======
 import React, { useCallback, useEffect, useMemo, useRef } from 'react';
 import {
   ERC20Token,
@@ -17,9 +5,9 @@
   FarmToMode,
   NativeToken,
   Token,
+  TokenValue,
 } from '@beanstalk/sdk';
 import { Box, Divider, Link, Stack, Typography } from '@mui/material';
->>>>>>> 3829bec1
 import BigNumber from 'bignumber.js';
 import { Formik, FormikHelpers, FormikProps } from 'formik';
 import { useSelector } from 'react-redux';
@@ -52,59 +40,19 @@
 import TransactionToast from '~/components/Common/TxnToast';
 import { ZERO_BN } from '~/constants';
 import usePrice from '~/hooks/beanstalk/usePrice';
-import useTemperature from '~/hooks/beanstalk/useTemperature';
 import useTokenMap from '~/hooks/chain/useTokenMap';
 import useToggle from '~/hooks/display/useToggle';
 import useFarmerFormTxnsActions from '~/hooks/farmer/form-txn/useFarmerFormTxnActions';
 import useFarmerBalances from '~/hooks/farmer/useFarmerBalances';
-<<<<<<< HEAD
-import useGetChainToken from '~/hooks/chain/useGetChainToken';
-import usePreferredToken, {
-  PreferredToken,
-} from '~/hooks/farmer/usePreferredToken';
-import { QuoteHandler } from '~/hooks/ledger/useQuote';
-import useTokenMap from '~/hooks/chain/useTokenMap';
-import Farm, {
-  ChainableFunction,
-  FarmFromMode,
-  FarmToMode,
-} from '~/lib/Beanstalk/Farm';
-import {
-  displayBN,
-  displayFullBN,
-  MinBN,
-  tokenResult,
-  toStringBaseUnitBN,
-  toTokenUnitsBN,
-} from '~/util';
-import { useSigner } from '~/hooks/ledger/useSigner';
-import usePrice from '~/hooks/beanstalk/usePrice';
-import { optimizeFromMode } from '~/util/Farm';
-import { useFetchFarmerField } from '~/state/farmer/field/updater';
-import { useFetchFarmerBalances } from '~/state/farmer/balances/updater';
-import { useFetchBeanstalkField } from '~/state/beanstalk/field/updater';
-import { useFetchPools } from '~/state/bean/pools/updater';
-=======
 import usePreferredToken from '~/hooks/farmer/usePreferredToken';
 import useAccount from '~/hooks/ledger/useAccount';
 import useFormMiddleware from '~/hooks/ledger/useFormMiddleware';
 import { QuoteHandlerWithParams } from '~/hooks/ledger/useQuoteWithParams';
 import useSdk, { getNewToOldToken } from '~/hooks/sdk';
->>>>>>> 3829bec1
 import { AppState } from '~/state';
 import { useFetchPools } from '~/state/bean/pools/updater';
 import { useFetchBeanstalkField } from '~/state/beanstalk/field/updater';
 import { FC } from '~/types';
-<<<<<<< HEAD
-import useFormMiddleware from '~/hooks/ledger/useFormMiddleware';
-import { BeanstalkField } from '~/state/beanstalk/field';
-
-type SowFormValues = FormState & {
-  settings: SlippageSettingsFragment & {
-    minTemperature: BigNumber | undefined;
-  };
-  maxAmountIn: BigNumber | undefined;
-=======
 import {
   MinBN,
   displayBN,
@@ -120,7 +68,9 @@
 import { ClaimAndDoX, FormTxn, SowFarmStep } from '~/lib/Txn';
 
 type SowFormValues = FormStateNew & {
-  settings: SlippageSettingsFragment;
+  settings: SlippageSettingsFragment & {
+    minTemperature: BigNumber | undefined;
+  };
 } & FormTxnsFormState &
   BalanceFromFragment & {
     claimableBeans: FormTokenStateNew;
@@ -134,27 +84,17 @@
   preset: 'claim',
   primary: undefined,
   secondary: undefined,
->>>>>>> 3829bec1
 };
 
 const SowForm: FC<
   FormikProps<SowFormValues> & {
-<<<<<<< HEAD
-    handleQuote: QuoteHandler;
+    handleQuote: QuoteHandlerWithParams<SowFormQuoteParams>;
     balances: ReturnType<typeof useFarmerBalances>;
-    beanstalk: Beanstalk;
     temperature: BigNumber;
     soil: BigNumber;
-    farm: Farm;
-    beanstalkField: BeanstalkField;
-=======
-    handleQuote: QuoteHandlerWithParams<SowFormQuoteParams>;
-    balances: ReturnType<typeof useFarmerBalances>;
-    weather: BigNumber;
-    soil: BigNumber;
     tokenList: (ERC20Token | NativeToken)[];
+    beanstalkField: AppState['_beanstalk']['field'];
     // formRef: React.MutableRefObject<HTMLDivElement | null>;
->>>>>>> 3829bec1
   }
 > = ({
   // Formik
@@ -164,12 +104,7 @@
   //
   beanstalkField,
   balances,
-<<<<<<< HEAD
-  beanstalk,
   temperature,
-=======
-  weather,
->>>>>>> 3829bec1
   soil,
   tokenList,
   handleQuote,
@@ -180,51 +115,15 @@
   const formRef = useRef<HTMLDivElement | null>(null);
 
   /// Chain
-<<<<<<< HEAD
-  const getChainToken = useGetChainToken();
-  const Bean = getChainToken(BEAN);
-  const Eth = getChainToken<NativeToken>(ETH);
-  const Weth = getChainToken<ERC20Token>(WETH);
-  const erc20TokenMap = useTokenMap<ERC20Token | NativeToken>([
-    BEAN,
-    ETH,
-    WETH,
-  ]);
+  const Bean = sdk.tokens.BEAN;
+  const erc20TokenMap = useTokenMap<ERC20Token | NativeToken>(tokenList);
 
   ///
   const beanPrice = usePrice();
-=======
-  const Bean = sdk.tokens.BEAN;
-  const erc20TokenMap = useTokenMap<ERC20Token | NativeToken>(tokenList);
-
-  ///
-  const beanPrice = usePrice();
-  const beanstalkField = useSelector<AppState, AppState['_beanstalk']['field']>(
-    (state) => state._beanstalk.field
-  );
->>>>>>> 3829bec1
 
   /// Derived
   const tokenIn = values.tokens[0].token; // converting from token
   const amountIn = values.tokens[0].amount; // amount of from token
-<<<<<<< HEAD
-  const tokenOut = Bean; // converting to token
-  const amountOut = values.tokens[0].amountOut; // amount of to token
-  const maxAmountIn = values.maxAmountIn;
-  const tokenInBalance = balances[tokenIn.address];
-
-  /// Calculations
-  const hasSoil = soil.gt(0);
-  const beans = tokenIn === Bean ? amountIn || ZERO_BN : amountOut || ZERO_BN;
-  const isSubmittable = hasSoil && beans?.gt(0);
-  const numPods = beans.multipliedBy(temperature.div(100).plus(1));
-  const podLineLength = beanstalkField.podIndex.minus(
-    beanstalkField.harvestableIndex
-  );
-
-  const maxAmountUsed =
-    amountIn && maxAmountIn ? amountIn.div(maxAmountIn) : null;
-=======
   const amountOut = values.tokens[0].amountOut; // amount of to token
   const maxAmountIn = values.tokens[0].maxAmountIn;
   const tokenInBalance =
@@ -238,7 +137,7 @@
     : amountOut || ZERO_BN;
   const totalBeansAmount = beans.plus(claimedBeansUsed || ZERO_BN);
   const isSubmittable = hasSoil && totalBeansAmount?.gt(0);
-  const numPods = totalBeansAmount.multipliedBy(weather.div(100).plus(1));
+  const numPods = totalBeansAmount.multipliedBy(temperature.div(100).plus(1));
   const podLineLength = beanstalkField.podIndex.minus(
     beanstalkField.harvestableIndex
   );
@@ -255,7 +154,6 @@
     },
     [setFieldValue]
   );
->>>>>>> 3829bec1
 
   /// Token select
   const handleSelectTokens = useCallback(
@@ -269,19 +167,10 @@
         return _tokens.has(x.token);
       });
       setFieldValue('tokens', [
-<<<<<<< HEAD
-        ...newValue,
-=======
->>>>>>> 3829bec1
         ...Array.from(copy).map((_token) => ({
           token: _token,
           amount: undefined,
         })),
-<<<<<<< HEAD
-      ]);
-    },
-    [values.tokens, setFieldValue]
-=======
         ...newValue,
       ]);
       setFieldValue('farmActions', defaultFarmActionsFormState);
@@ -291,7 +180,6 @@
       });
     },
     [values.tokens, setFieldValue, Bean]
->>>>>>> 3829bec1
   );
 
   /// FIXME: standardized `maxAmountIn` approach?
@@ -299,30 +187,6 @@
   /// max amount that the user can input of `tokenIn`.
   useEffect(() => {
     (async () => {
-<<<<<<< HEAD
-      if (hasSoil) {
-        if (tokenIn === Bean) {
-          /// 1 SOIL is consumed by 1 BEAN
-          setFieldValue('maxAmountIn', soil);
-        } else if (tokenIn === Eth || tokenIn === Weth) {
-          /// Estimate how many ETH it will take to buy `soil` BEAN.
-          /// TODO: across different forms of `tokenIn`.
-          /// This (obviously) only works for Eth and Weth.
-          const estimate = await Farm.estimate(
-            farm.buyBeans(),
-            [ethers.BigNumber.from(Bean.stringify(soil))],
-            false // forward = false -> run the calc backwards
-          );
-          setFieldValue(
-            'maxAmountIn',
-            toTokenUnitsBN(estimate.amountOut.toString(), tokenIn.decimals)
-          );
-        } else {
-          throw new Error(`Unsupported tokenIn: ${tokenIn.symbol}`);
-        }
-      } else {
-        setFieldValue('maxAmountIn', ZERO_BN);
-=======
       console.debug('[Sow][finding max for token]...');
       if (!account) {
         console.debug(
@@ -337,7 +201,6 @@
       if (!isSupportedToken) {
         setFieldValue('tokens.0.maxAmountIn', ZERO_BN);
         throw new Error(`Unsupported tokenIn: ${tokenIn.symbol}`);
->>>>>>> 3829bec1
       }
 
       const max = await SowFarmStep.getMaxForToken(
@@ -350,20 +213,6 @@
 
       setFieldValue('tokens.0.maxAmountIn', tokenValueToBN(max));
     })();
-<<<<<<< HEAD
-  }, [
-    Bean,
-    Eth,
-    Weth,
-    beanstalk,
-    hasSoil,
-    farm,
-    setFieldValue,
-    soil,
-    tokenIn,
-    tokenOut,
-  ]);
-=======
   }, [account, sdk, setFieldValue, soil, tokenIn, tokenList]);
 
   const quoteHandlerParams = useMemo(
@@ -384,7 +233,6 @@
     const isEth = tokenIn.equals(sdk.tokens.ETH);
     return isEth ? [FormTxn.ENROOT] : undefined;
   }, [tokenIn, sdk.tokens.ETH]);
->>>>>>> 3829bec1
 
   return (
     <FormWithDrawer autoComplete="off" siblingRef={formRef}>
@@ -421,19 +269,7 @@
         {hasSoil && <ClaimBeanDrawerToggle />}
         {!hasSoil ? (
           <Box>
-<<<<<<< HEAD
-            <Alert
-              color="warning"
-              icon={
-                <IconWrapper boxSize={IconSize.medium}>
-                  <WarningAmberIcon sx={{ fontSize: IconSize.small }} />
-                </IconWrapper>
-              }
-              sx={{ color: 'black' }}
-            >
-=======
             <WarningAlert sx={{ color: 'black' }}>
->>>>>>> 3829bec1
               There is currently no Soil.{' '}
               <Link
                 href="https://docs.bean.money/almanac/farm/field#soil"
@@ -442,58 +278,12 @@
               >
                 Learn more
               </Link>
-<<<<<<< HEAD
-            </Alert>
-=======
             </WarningAlert>
->>>>>>> 3829bec1
           </Box>
         ) : null}
         {isSubmittable ? (
           <>
             <TxnSeparator />
-<<<<<<< HEAD
-            <TokenOutputField
-              token={PODS}
-              amount={numPods}
-              override={
-                <Row gap={0.5}>
-                  <TokenIcon
-                    token={PODS}
-                    css={{
-                      height: IconSize.small,
-                    }}
-                  />
-                  <Typography variant="bodyMedium">
-                    <Typography
-                      display={{ xs: 'none', sm: 'inline' }}
-                      variant="bodyMedium"
-                    >
-                      {PODS.symbol}{' '}
-                    </Typography>
-                    @ {displayBN(podLineLength)}
-                  </Typography>
-                </Row>
-              }
-            />
-            {maxAmountUsed && maxAmountUsed.gt(0.9) ? (
-              <Box>
-                <Alert
-                  color="warning"
-                  icon={
-                    <IconWrapper boxSize={IconSize.medium}>
-                      <WarningAmberIcon sx={{ fontSize: IconSize.small }} />
-                    </IconWrapper>
-                  }
-                  sx={{ color: 'black' }}
-                >
-                  If there is less Soil at the time of execution, this
-                  transaction will Sow Beans into the remaining Soil and send
-                  any unused Beans to your Farm Balance.
-                  {/* You are Sowing {displayFullBN(maxAmountUsed.times(100), 4, 0)}% of remaining Soil.  */}
-                </Alert>
-              </Box>
-=======
             <TokenOutput>
               <TokenOutput.Row
                 token={sdk.tokens.PODS}
@@ -508,61 +298,9 @@
                 to your Farm Balance.
                 {/* You are Sowing {displayFullBN(maxAmountUsed.times(100), 4, 0)}% of remaining Soil.  */}
               </WarningAlert>
->>>>>>> 3829bec1
             ) : null}
             <AdditionalTxnsAccordion filter={disabledActions} />
             <Box>
-<<<<<<< HEAD
-              <Accordion variant="outlined" color="primary">
-                <StyledAccordionSummary title="Transaction Details" />
-                <AccordionDetails>
-                  <TxnPreview
-                    actions={[
-                      {
-                        type: ActionType.BUY_BEANS,
-                        beanAmount: beans,
-                        beanPrice: beanPrice,
-                        token: tokenIn,
-                        tokenAmount: amountIn || ZERO_BN,
-                      },
-                      {
-                        type: ActionType.BURN_BEANS,
-                        amount: beans,
-                      },
-                      {
-                        type: ActionType.RECEIVE_PODS,
-                        podAmount: numPods,
-                        placeInLine: podLineLength,
-                      },
-                    ]}
-                  />
-                  <Divider sx={{ my: 2, opacity: 0.4 }} />
-                  <Box pb={1}>
-                    <Typography variant="body2" alignItems="center">
-                      Pods become <strong>Harvestable</strong> on a first in,
-                      first out{' '}
-                      <Link
-                        href="https://docs.bean.money/almanac/protocol/glossary#fifo"
-                        target="_blank"
-                        rel="noreferrer"
-                        underline="hover"
-                      >
-                        (FIFO)
-                      </Link>{' '}
-                      basis. Upon <strong>Harvest</strong>, each Pod is redeemed
-                      for{' '}
-                      <span>
-                        <TokenIcon
-                          token={BEAN[1]}
-                          css={{ height: IconSize.xs, marginTop: 2.6 }}
-                        />
-                      </span>
-                      1.
-                    </Typography>
-                  </Box>
-                </AccordionDetails>
-              </Accordion>
-=======
               <TxnAccordion defaultExpanded={false}>
                 <TxnPreview
                   actions={[
@@ -610,7 +348,6 @@
                   </Typography>
                 </Box>
               </TxnAccordion>
->>>>>>> 3829bec1
             </Box>
           </>
         ) : null}
@@ -646,36 +383,9 @@
 
 // ---------------------------------------------------
 
-<<<<<<< HEAD
-const PREFERRED_TOKENS: PreferredToken[] = [
-  {
-    token: BEAN,
-    minimum: new BigNumber(1), // $1
-  },
-  {
-    token: ETH,
-    minimum: new BigNumber(0.001), // ~$2-4
-  },
-  {
-    token: WETH,
-    minimum: new BigNumber(0.001), // ~$2-4
-  },
-];
-
-const Sow: FC<{}> = () => {
-  /// Tokens
-  const getChainToken = useGetChainToken();
-  const Bean = getChainToken(BEAN);
-  const Eth = getChainToken(ETH);
-  const Weth = getChainToken(WETH);
-
-  /// Ledger
-  const { data: signer } = useSigner();
-  const provider = useProvider();
-  const beanstalk = useBeanstalkContract(signer);
-
-  /// Farm
-  const farm = useMemo(() => new Farm(provider), [provider]);
+const SowFormContainer: FC<{}> = () => {
+  const sdk = useSdk();
+  const account = useAccount();
 
   /// Beanstalk
   const beanstalkField = useSelector<AppState, AppState['_beanstalk']['field']>(
@@ -683,27 +393,6 @@
   );
   const temperature = beanstalkField.temperature.scaled;
   const soil = beanstalkField.soil;
-
-  /// Farmer
-  const balances = useFarmerBalances();
-  const [refetchBeanstalkField] = useFetchBeanstalkField();
-  const [refetchPools] = useFetchPools();
-  const [refetchFarmerField] = useFetchFarmerField();
-  const [refetchFarmerBalances] = useFetchFarmerBalances();
-
-  /// Form
-  const middleware = useFormMiddleware();
-  const baseToken = usePreferredToken(PREFERRED_TOKENS, 'use-best');
-=======
-const SowFormContainer: FC<{}> = () => {
-  const sdk = useSdk();
-  const account = useAccount();
-
-  /// Beanstalk
-  const temperature = useTemperature();
-  const soil = useSelector<AppState, AppState['_beanstalk']['field']['soil']>(
-    (state) => state._beanstalk.field.soil
-  );
 
   /// Farmer
   const balances = useFarmerBalances();
@@ -724,24 +413,11 @@
   }, [sdk]);
 
   const baseToken = usePreferredToken(preferredTokens, 'use-best');
->>>>>>> 3829bec1
   const initialValues: SowFormValues = useMemo(
     () => ({
       settings: {
-        slippage: 0.1, // 0.1%
-<<<<<<< HEAD
-        minTemperature: ZERO_BN,
-      },
-      tokens: [
-        {
-          token: baseToken as ERC20Token | NativeToken,
-          amount: undefined,
-        },
-      ],
-      maxAmountIn: undefined,
-    }),
-    [baseToken]
-=======
+        slippage: 0.1, // 0.1%,
+        minTemperature: undefined,
       },
       tokens: [
         {
@@ -764,47 +440,11 @@
       balanceFrom: BalanceFrom.TOTAL,
     }),
     [baseToken, sdk.tokens.BEAN]
->>>>>>> 3829bec1
   );
 
   /// Handlers
   // This handler does not run when _tokenIn = _tokenOut
   // _tokenOut === Bean
-<<<<<<< HEAD
-  const handleQuote = useCallback<QuoteHandler>(
-    async (_tokenIn, _amountIn, _tokenOut) => {
-      const steps: ChainableFunction[] = [];
-
-      if (_tokenIn === Eth) {
-        steps.push(
-          ...[
-            farm.wrapEth(FarmToMode.INTERNAL), // wrap ETH to WETH (internal)
-            ...farm.buyBeans(FarmFromMode.INTERNAL), // buy Beans using internal WETH
-          ]
-        );
-      } else if (_tokenIn === Weth) {
-        steps.push(
-          ...farm.buyBeans(optimizeFromMode(_amountIn, balances[Weth.address]))
-        );
-      } else {
-        throw new Error(
-          `Sowing via ${_tokenIn.symbol} is not currently supported`
-        );
-      }
-
-      const amountIn = ethers.BigNumber.from(
-        toStringBaseUnitBN(_amountIn, _tokenIn.decimals)
-      );
-      const estimate = await Farm.estimate(steps, [amountIn]);
-
-      return {
-        amountOut: toTokenUnitsBN(
-          estimate.amountOut.toString(),
-          _tokenOut.decimals
-        ),
-        value: estimate.value,
-        steps: estimate.steps,
-=======
   const handleQuote = useCallback<QuoteHandlerWithParams<SowFormQuoteParams>>(
     async (_tokenIn, _amountIn, _tokenOut, { fromMode: _fromMode }) => {
       if (!account) {
@@ -821,7 +461,6 @@
 
       return {
         amountOut: tokenValueToBN(result),
->>>>>>> 3829bec1
       };
     },
     [account, sdk]
@@ -835,35 +474,6 @@
       let txToast;
       try {
         middleware.before();
-<<<<<<< HEAD
-
-        const formData = values.tokens[0];
-        const tokenIn = formData.token;
-        const amountBeans =
-          tokenIn === Bean ? formData.amount : formData.amountOut;
-        if (values.tokens.length > 1)
-          throw new Error('Only one token supported at this time');
-        if (!amountBeans || amountBeans.eq(0)) throw new Error('No amount set');
-
-        /// ensure we have the most updated temperature
-        const _temperature = await beanstalk
-          .temperature()
-          .then(tokenResult(BEAN));
-
-        const _minTemperature = values.settings.minTemperature || ZERO_BN;
-        const minTemperature = BigNumber.max(_temperature, _minTemperature);
-
-        const data: string[] = [];
-        const amountPods = amountBeans.times(minTemperature.div(100).plus(1));
-        const minSoil = amountBeans.times(1 - values.settings.slippage / 100);
-
-        let finalFromMode: FarmFromMode;
-
-        txToast = new TransactionToast({
-          loading: `Sowing ${displayFullBN(
-            amountBeans,
-            Bean.decimals
-=======
         const { BEAN: bean, PODS } = sdk.tokens;
 
         const formData = values.tokens[0];
@@ -888,6 +498,16 @@
           throw new Error('Slippage required');
         }
 
+        const _scaledTemp = await sdk.contracts.beanstalk.temperature();
+        const scaledTemp = TokenValue.fromBlockchain(_scaledTemp, 6);
+        console.log('scaledSoil: ', scaledTemp);
+
+        const _minTemp = values.settings.minTemperature || ZERO_BN;
+        const minTemp = _minTemp.gt(scaledTemp.toHuman())
+          ? _minTemp
+          : new BigNumber(scaledTemp.toHuman());
+        const minSoil = amountBeans.mul(1 - values.settings.slippage / 100);
+
         const amountPods = totalBeans.mul(
           temperature.div(100).plus(1).toNumber()
         );
@@ -896,63 +516,10 @@
           loading: `Sowing ${displayFullBN(
             totalBeans,
             bean.decimals
->>>>>>> 3829bec1
           )} Beans for ${displayFullBN(amountPods, PODS.decimals)} Pods...`,
           success: 'Sow successful.',
         });
 
-<<<<<<< HEAD
-        /// Sow directly from BEAN
-        if (tokenIn === Bean) {
-          // No swap occurs, so we know exactly how many beans are going in.
-          // We can select from INTERNAL, EXTERNAL, INTERNAL_EXTERNAL.
-          finalFromMode = optimizeFromMode(amountBeans, balances[Bean.address]);
-        }
-
-        /// Swap to BEAN and Sow
-        else if (tokenIn === Eth || tokenIn === Weth) {
-          // Require a quote
-          if (!formData.steps || !formData.amountOut)
-            throw new Error(`No quote available for ${formData.token.symbol}`);
-
-          const encoded = Farm.encodeStepsWithSlippage(
-            formData.steps,
-            values.settings.slippage / 100
-          ); //
-          data.push(...encoded);
-
-          // At the end of the Swap step, the assets will be in our INTERNAL balance.
-          // The Swap decides where to route them from (see handleQuote).
-          finalFromMode = FarmFromMode.INTERNAL_TOLERANT;
-        } else {
-          throw new Error(
-            `Sowing via ${tokenIn.symbol} is not currently supported`
-          );
-        }
-
-        data.push(
-          beanstalk.interface.encodeFunctionData('sowWithMin', [
-            toStringBaseUnitBN(amountBeans, Bean.decimals),
-            toStringBaseUnitBN(minTemperature, 6),
-            toStringBaseUnitBN(minSoil, Bean.decimals),
-            finalFromMode,
-          ])
-        );
-
-        const overrides = { value: formData.value };
-        const txn = await beanstalk.farm(data, overrides);
-        txToast.confirming(txn);
-
-        const receipt = await txn.wait();
-        await Promise.all([
-          refetchFarmerField(), // get farmer's plots
-          refetchFarmerBalances(), // get farmer's token balances
-          refetchBeanstalkField(), // get beanstalk field data (ex. amount of Soil left)
-          refetchPools(), // get price data [TODO: optimize if we bought beans]
-        ]);
-        txToast.success(receipt);
-        txToast.success();
-=======
         const sowTxn = new SowFarmStep(sdk, account);
         const claimAndDoX = new ClaimAndDoX(
           sdk,
@@ -960,8 +527,19 @@
           normaliseTV(bean, claimData.amount),
           values.farmActions.transferToMode || FarmToMode.INTERNAL
         );
+
+        console.log('num beans: ', amountBeans.toHuman());
+        console.log('minTemp: ', minTemp.toString());
+        console.log('minSoil: ', minSoil.toHuman());
+        console.log(
+          'finaltemp: ',
+          TokenValue.fromBlockchain(minTemp.times(1e6).toString(), 0)
+        );
+
         sowTxn.build(
           tokenIn,
+          TokenValue.fromBlockchain(minTemp.times(1e6).toString(), 0),
+          minSoil,
           balanceFromToMode(values.balanceFrom),
           claimAndDoX
         );
@@ -988,7 +566,6 @@
         );
 
         txToast.success(reciept);
->>>>>>> 3829bec1
         formActions.resetForm();
       } catch (err) {
         console.error(err);
@@ -1004,17 +581,6 @@
     },
     [
       middleware,
-<<<<<<< HEAD
-      Bean,
-      Eth,
-      Weth,
-      beanstalk,
-      refetchFarmerField,
-      refetchFarmerBalances,
-      refetchBeanstalkField,
-      refetchPools,
-      balances,
-=======
       sdk,
       account,
       temperature,
@@ -1022,7 +588,6 @@
       refetch,
       refetchBeanstalkField,
       refetchPools,
->>>>>>> 3829bec1
     ]
   );
 
@@ -1031,7 +596,6 @@
       {(formikProps: FormikProps<SowFormValues>) => (
         <>
           <TxnSettings placement="form-top-right">
-<<<<<<< HEAD
             <>
               <SettingInput
                 name="settings.slippage"
@@ -1043,24 +607,12 @@
                 label="Min Temperature"
               />
             </>
-=======
-            <SettingInput
-              name="settings.slippage"
-              label="Slippage Tolerance"
-              endAdornment="%"
-            />
->>>>>>> 3829bec1
           </TxnSettings>
           <SowForm
             beanstalkField={beanstalkField}
             handleQuote={handleQuote}
             balances={balances}
-<<<<<<< HEAD
-            beanstalk={beanstalk}
             temperature={temperature}
-=======
-            weather={temperature}
->>>>>>> 3829bec1
             soil={soil}
             tokenList={tokenList}
             {...formikProps}
