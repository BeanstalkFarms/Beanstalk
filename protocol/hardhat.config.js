require("@nomiclabs/hardhat-waffle")
require("@nomiclabs/hardhat-ethers")
require('hardhat-contract-sizer')
require("hardhat-gas-reporter")
require("solidity-coverage")
require("@openzeppelin/hardhat-upgrades")
require('dotenv').config();
const fs = require('fs')
<<<<<<< HEAD
const { impersonateSigner, mintUsdc, mintBeans, getBeanMetapool, getUsdc, getBean, getBeanstalkAdminControls, buyBuysInBeanEth, sellBeansInBeanEth, printPools, toBN } = require('./utils');
=======
const { upgradeWithNewFacets } = require("./scripts/diamond")
const { impersonateSigner, mintUsdc, mintBeans, getBeanMetapool, getUsdc, getBean, getBeanstalkAdminControls, impersonateBeanstalkOwner, mintEth } = require('./utils');
>>>>>>> 90298752
const { EXTERNAL, INTERNAL, INTERNAL_EXTERNAL, INTERNAL_TOLERANT } = require('./test/utils/balances.js')
const { BEANSTALK, PUBLIUS, BEAN_3_CURVE } = require('./test/utils/constants.js')  
const { to6 } = require('./test/utils/helpers.js')
const { replant } = require("./replant/replant.js")
<<<<<<< HEAD
const { deployWells } = require("./scripts/wells.js")
=======
const { task } = require("hardhat/config")
>>>>>>> 90298752

task('buyBeansCurve').addParam("amount", "The amount of USDC to buy with").setAction(async(args) => {
  await mintUsdc(PUBLIUS, args.amount)
  const signer = await impersonateSigner(PUBLIUS)
  await (await getUsdc()).connect(signer).approve(BEAN_3_CURVE, ethers.constants.MaxUint256)
  await (await getBeanMetapool()).connect(signer).exchange_underlying('2', '0', args.amount, '0')
})

task('sellBeansCurve').addParam("amount", "The amount of Beans to sell").setAction(async(args) => {
  await mintBeans(PUBLIUS, args.amount)
  const signer = await impersonateSigner(PUBLIUS)
  await (await getBean()).connect(signer).approve(BEAN_3_CURVE, ethers.constants.MaxUint256)
  await (await getBeanMetapool()).connect(signer).connect(await impersonateSigner(PUBLIUS)).exchange_underlying('0', '2', args.amount, '0')
})

task('ripen').addParam("amount", "The amount of Pods to ripen").setAction(async(args) => {
  const beanstalkAdmin = await getBeanstalkAdminControls()
  await beanstalkAdmin.ripen(args.amount)
})

task('fertilize').addParam("amount", "The amount of Beans to fertilize").setAction(async(args) => {
  const beanstalkAdmin = await getBeanstalkAdminControls()
  await beanstalkAdmin.fertilize(args.amount)
})

task('rewardSilo').addParam("amount", "The amount of Beans to distribute to Silo").setAction(async(args) => {
  const beanstalkAdmin = await getBeanstalkAdminControls()
  await beanstalkAdmin.rewardSilo(args.amount)
})

task('sunrise', async function () {
  const beanstalkAdmin = await getBeanstalkAdminControls()
  await beanstalkAdmin.forceSunrise()
})

task('replant', async () => {
  const account = await impersonateSigner(PUBLIUS)
  await replant(account)
})


// Wells

task('wells', async function () {
  await deployWells()
})

task('pools', async function () {
  await printPools()
})

// buys amount Beans. Pads amount with 6 zeros. change to6 to toBN to not pad with zeros.
task('buyBeansWell')
  .addParam("amount", "The amount of Beans to buy")
  .addParam("account", "The account to buy beans with")
  .setAction(async(args) => {
    await sellBeansInBeanEth(args.account, to6(args.amount))
})

// Sells X Beans. Pads amount with 6 zeros. change to6 to toBN to not pad with zeros.
task("sellBeansWell")
  .addParam("amount", "The amount of Beans to sell")
  .addParam("account", "The account to sell beans with")
  .setAction(async(args) => {
    await sellBeansInBeanEth(args.account, to6(args.amount))
})

task('diamondABI', 'Generates ABI file for diamond, includes all ABIs of facets', async () => {
  const basePath = '/contracts/farm/facets/'
  const libraryBasePath = '/contracts/farm/libraries/'
  let files = fs.readdirSync('.' + basePath)
  let abi = []
  for (var file of files) {
    var file2
    var jsonFile
    if (file.includes('Facet')) {
      if (!file.includes('.sol')) {
        jsonFile = `${file}.json`
        file = `${file}/${file}.sol`
      } else {
        jsonFile = file.replace('sol', 'json');
      }
      let json = fs.readFileSync(`./artifacts${basePath}${file}/${jsonFile}`)
      json = JSON.parse(json)
      abi.push(...json.abi)
    }
  }
  abi = JSON.stringify(abi.filter((item, pos) => abi.map((a)=>a.name).indexOf(item.name) == pos), null, 4)
  fs.writeFileSync('./abi/Beanstalk.json', abi)
  console.log('ABI written to abi/Beanstalk.json')
})

task('marketplace', async function () {
  const owner = await impersonateBeanstalkOwner();
  await mintEth(owner.address);
  await upgradeWithNewFacets({
    diamondAddress: BEANSTALK,
    facetNames:
    ['MarketplaceFacet'],
    bip: false,
    verbose: false,
    account: owner
  });
})

module.exports = {
  defaultNetwork: "hardhat",
  networks: {
    hardhat: {
      chainId: 1337,
      forking: process.env.FORKING_RPC ? {
        url: process.env.FORKING_RPC,
        blockNumber: parseInt(process.env.BLOCK_NUMBER) || undefined
      } : undefined,
      allowUnlimitedContractSize:true
    },
    localhost: {
      chainId: 1337,
      url: "http://127.0.0.1:8545/",
      timeout: 100000
    },
    mainnet: {
      chainId: 1,
      url: process.env.MAINNET_RPC || '',
      timeout: 100000
    },
    custom: {
      chainId: 133137,
      url: "<CUSTOM_URL>",
      timeout: 100000
    },
  },
  etherscan: {
    apiKey: process.env.ETHERSCAN_KEY
  },
  solidity: {
    version: "0.7.6",
    settings: {
      optimizer: {
        enabled: true,
        runs: 1000
      }
    }
  },
  gasReporter: {
    enabled: true
  },
  mocha: {
    timeout: 100000000
  }
}<|MERGE_RESOLUTION|>--- conflicted
+++ resolved
@@ -6,21 +6,13 @@
 require("@openzeppelin/hardhat-upgrades")
 require('dotenv').config();
 const fs = require('fs')
-<<<<<<< HEAD
 const { impersonateSigner, mintUsdc, mintBeans, getBeanMetapool, getUsdc, getBean, getBeanstalkAdminControls, buyBuysInBeanEth, sellBeansInBeanEth, printPools, toBN } = require('./utils');
-=======
 const { upgradeWithNewFacets } = require("./scripts/diamond")
-const { impersonateSigner, mintUsdc, mintBeans, getBeanMetapool, getUsdc, getBean, getBeanstalkAdminControls, impersonateBeanstalkOwner, mintEth } = require('./utils');
->>>>>>> 90298752
 const { EXTERNAL, INTERNAL, INTERNAL_EXTERNAL, INTERNAL_TOLERANT } = require('./test/utils/balances.js')
 const { BEANSTALK, PUBLIUS, BEAN_3_CURVE } = require('./test/utils/constants.js')  
 const { to6 } = require('./test/utils/helpers.js')
 const { replant } = require("./replant/replant.js")
-<<<<<<< HEAD
 const { deployWells } = require("./scripts/wells.js")
-=======
-const { task } = require("hardhat/config")
->>>>>>> 90298752
 
 task('buyBeansCurve').addParam("amount", "The amount of USDC to buy with").setAction(async(args) => {
   await mintUsdc(PUBLIUS, args.amount)
@@ -166,7 +158,7 @@
     }
   },
   gasReporter: {
-    enabled: true
+    enabled: false
   },
   mocha: {
     timeout: 100000000
