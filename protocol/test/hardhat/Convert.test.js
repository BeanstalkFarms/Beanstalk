--- conflicted
+++ resolved
@@ -6,11 +6,7 @@
 const { takeSnapshot, revertToSnapshot } = require("./utils/snapshot");
 const { getAllBeanstalkContracts } = require("../../utils/contracts");
 const { getBean } = require("../../utils/contracts.js");
-<<<<<<< HEAD
 const { initializeUsersForToken, endGermination } = require("./utils/testHelpers.js");
-=======
-const { initalizeUsersForToken, endGermination } = require("./utils/testHelpers.js");
->>>>>>> d795bc4a
 let user, user2, owner;
 
 describe("Convert", function () {
@@ -18,11 +14,7 @@
     [owner, user, user2] = await ethers.getSigners();
     const contracts = await deploy((verbose = false), (mock = true), (reset = true));
     ownerAddress = contracts.account;
-<<<<<<< HEAD
     userAddress = user.address;
-=======
-    userAddress = user.address
->>>>>>> d795bc4a
     this.diamond = contracts.beanstalkDiamond;
     // `beanstalk` contains all functions that the regular beanstalk has.
     // `mockBeanstalk` has functions that are only available in the mockFacets.
@@ -280,25 +272,17 @@
     describe("Revert", async function () {
       it("Reverts if BDV is 0", async function () {
         await expect(
-<<<<<<< HEAD
           mockBeanstalk
             .connect(user)
             .depositForConvertE(this.siloToken.address, "100", "0", "100000000")
-=======
-          mockBeanstalk.connect(user).depositForConvertE(this.siloToken.address, "100", "0", "100", )
->>>>>>> d795bc4a
         ).to.be.revertedWith("Convert: BDV or amount is 0.");
       });
 
       it("Reverts if amount is 0", async function () {
         await expect(
-<<<<<<< HEAD
           mockBeanstalk
             .connect(user)
             .depositForConvertE(this.siloToken.address, "0", "100", "100000000")
-=======
-          mockBeanstalk.connect(user).depositForConvertE(this.siloToken.address, "0", "100", "100", )
->>>>>>> d795bc4a
         ).to.be.revertedWith("Convert: BDV or amount is 0.");
       });
     });
@@ -317,11 +301,7 @@
         expect(await beanstalk.getTotalGerminatingStalk()).to.equal("0");
         this.result = await mockBeanstalk
           .connect(user2)
-<<<<<<< HEAD
           .depositForConvertE(this.siloToken.address, "100", "100", "100000000");
-=======
-          .depositForConvertE(this.siloToken.address, "100", "100", "100", );
->>>>>>> d795bc4a
       });
 
       it("Emits event", async function () {
@@ -365,11 +345,7 @@
         expect(await beanstalk.getTotalGerminatingStalk()).to.equal("0");
         this.result = await mockBeanstalk
           .connect(user2)
-<<<<<<< HEAD
           .depositForConvertE(this.siloToken.address, "100", "100", "300000000");
-=======
-          .depositForConvertE(this.siloToken.address, "100", "100", "300", );
->>>>>>> d795bc4a
       });
 
       it("Emits event", async function () {
@@ -469,27 +445,16 @@
   //  ------------------------------ ANTI LAMBDA CONVERT ----------------------------------
 
   describe("anti lambda convert bdv decrease", async function () {
-<<<<<<< HEAD
     beforeEach(async function () {
       // ----------------------- SETUP ------------------------
       // user deposits 100 new silo token at stem 0 so 1000000 bdv
       await this.newSiloToken.mint(userAddress, "10000000");
       await this.newSiloToken.connect(user).approve(mockBeanstalk.address, "1000000000");
       await mockBeanstalk.connect(user).deposit(this.newSiloToken.address, "100", EXTERNAL);
-=======
-
-    beforeEach(async function () {
-      // ----------------------- SETUP ------------------------
-      // user deposits 100 new silo token at stem 0 so 1000000 bdv
-      await this.newSiloToken.mint(userAddress, '10000000');
-      await this.newSiloToken.connect(user).approve(mockBeanstalk.address, '1000000000');
-      await mockBeanstalk.connect(user).deposit(this.newSiloToken.address, '100', EXTERNAL);
->>>>>>> d795bc4a
       this.stem = await mockBeanstalk.stemTipForToken(this.newSiloToken.address);
       await endGermination();
 
       // simulate deposit bdv decrease for user by changing bdv selector to newMockBDVDecrease ie 0.9e6
-<<<<<<< HEAD
       await mockBeanstalk.mockChangeBDVSelector(
         this.newSiloToken.address,
         mockBeanstalk.interface.getSighash("newMockBDVDecrease()")
@@ -505,21 +470,10 @@
       console.log("stem tip for new silo token: ", this.stem);
       console.log("current bdv: ", currentBdv);
       console.log("deposit bdv: ", depositBdv);
-=======
-      await mockBeanstalk.mockChangeBDVSelector(this.newSiloToken.address, mockBeanstalk.interface.getSighash("newMockBDVDecrease()"))
-      const currentBdv = await mockBeanstalk.newMockBDVDecrease()
-      let depositResult = await mockBeanstalk.getDeposit(userAddress, this.newSiloToken.address, this.stem)
-      const depositBdv = depositResult[1]
-
-      console.log("stem tip for new silo token: ", this.stem)
-      console.log("current bdv: ", currentBdv)
-      console.log("deposit bdv: ", depositBdv)
->>>>>>> d795bc4a
 
       // ----------------------- CONVERT ------------------------
       this.result = await mockBeanstalk.connect(user2).convert(
         // CALLDATA                              // amount, token ,account
-<<<<<<< HEAD
         ConvertEncoder.convertAntiLambdaToLambda("100", this.newSiloToken.address, userAddress),
         // STEMS []
         [this.stem],
@@ -566,46 +520,6 @@
       await this.newSiloToken.mint(userAddress, "10000000");
       await this.newSiloToken.connect(user).approve(mockBeanstalk.address, "1000000000");
       await mockBeanstalk.connect(user).deposit(this.newSiloToken.address, "100", EXTERNAL);
-=======
-        ConvertEncoder.convertAntiLambdaToLambda('100', this.newSiloToken.address , userAddress),
-        // STEMS []
-        [this.stem],
-        // AMOUNTS []
-        ['100']
-      )
-      this.newStem = 1777778
-    })
-
-    it('Correctly updates deposit stats', async function () {
-      let deposit = await mockBeanstalk.getDeposit(userAddress, this.newSiloToken.address, this.newStem);
-      expect(deposit[0]).to.eq('100'); // deposit[0] = amount of tokens
-      expect(deposit[1]).to.eq('900000');  // deposit[1] = bdv
-    })
-
-    it('Correctly updates totals', async function () {
-      expect(await mockBeanstalk.getTotalDeposited(this.newSiloToken.address)).to.equal('100');
-      expect(await mockBeanstalk.getTotalDepositedBdv(this.newSiloToken.address)).to.eq('900000');
-      // 100000 stalk removed = 1 stalk/bdv for newSiloToken * 100000 bdv removed from convert
-      expect(await mockBeanstalk.totalStalk()).to.equal('4900100');
-    })
-
-    it('Emits events', async function () {
-      await expect(this.result).to.emit(mockBeanstalk, 'RemoveDeposits').withArgs(userAddress, this.newSiloToken.address, [this.stem], ['100'], '100', ['1000000']);
-      await expect(this.result).to.emit(mockBeanstalk, 'AddDeposit').withArgs(userAddress, this.newSiloToken.address, this.newStem, '100', '900000'); // last param = updated bdv
-      await expect(this.result).to.emit(mockBeanstalk, 'Convert').withArgs(userAddress, this.newSiloToken.address, this.newSiloToken.address, '100', '100');
-    })
-
-  })
-
-  describe("anti lambda convert bdv increase", async function () {
-
-    beforeEach(async function () {
-      // ----------------------- SETUP ------------------------
-      // user deposits 100 new silo token at stem 0 so 1000000 bdv
-      await this.newSiloToken.mint(userAddress, '10000000');
-      await this.newSiloToken.connect(user).approve(mockBeanstalk.address, '1000000000');
-      await mockBeanstalk.connect(user).deposit(this.newSiloToken.address, '100', EXTERNAL);
->>>>>>> d795bc4a
       this.stem = await mockBeanstalk.stemTipForToken(this.newSiloToken.address);
 
       // end germination:
@@ -613,7 +527,6 @@
       await mockBeanstalk.siloSunrise(0);
 
       // simulate deposit bdv increase for user2 by changing bdv selector to mockBdvIncrease ie 1.1e6
-<<<<<<< HEAD
       await mockBeanstalk.mockChangeBDVSelector(
         this.newSiloToken.address,
         mockBeanstalk.interface.getSighash("newMockBDVIncrease()")
@@ -625,18 +538,11 @@
         this.stem
       );
       const depositBdv = depositResult[1];
-=======
-      await mockBeanstalk.mockChangeBDVSelector(this.newSiloToken.address, mockBeanstalk.interface.getSighash("newMockBDVIncrease()"))
-      currentBdv = await mockBeanstalk.newMockBDVIncrease()
-      let depositResult = await mockBeanstalk.getDeposit(userAddress, this.newSiloToken.address,  this.stem)
-      const depositBdv = depositResult[1]
->>>>>>> d795bc4a
 
       // ----------------------- CONVERT ------------------------
       this.result = await mockBeanstalk.connect(user2).convert(
         // CALLDATA
         // amount, token ,account
-<<<<<<< HEAD
         ConvertEncoder.convertAntiLambdaToLambda("100", this.newSiloToken.address, userAddress),
         // STEMS []
         [this.stem],
@@ -683,45 +589,6 @@
       await this.newSiloToken.mint(userAddress, "10000000");
       await this.newSiloToken.connect(user).approve(mockBeanstalk.address, "1000000000");
       await mockBeanstalk.connect(user).deposit(this.newSiloToken.address, "100", EXTERNAL);
-=======
-        ConvertEncoder.convertAntiLambdaToLambda('100', this.newSiloToken.address , userAddress),
-        // STEMS []
-        [this.stem],
-        // AMOUNTS []
-        ['100']
-      )
-      this.newStem = 2181819
-    })
-
-    it('Correctly updates deposit stats', async function () {
-      let deposit = await mockBeanstalk.getDeposit(userAddress, this.newSiloToken.address, this.newStem);
-      expect(deposit[0]).to.eq('100'); // deposit[0] = amount of tokens
-      expect(deposit[1]).to.eq('1100000');  // deposit[1] = bdv
-    })
-
-    it('Correctly updates totals', async function () {
-      expect(await mockBeanstalk.getTotalDeposited(this.newSiloToken.address)).to.equal('100');
-      expect(await mockBeanstalk.getTotalDepositedBdv(this.newSiloToken.address)).to.eq('1100000');
-      // 100000 stalk added = 1 stalk/bdv for newSiloToken * 100000 bdv added from convert
-      expect(await mockBeanstalk.totalStalk()).to.equal('5100100');
-    })
-
-    it('Emits events', async function () {
-      await expect(this.result).to.emit(mockBeanstalk, 'RemoveDeposits').withArgs(userAddress, this.newSiloToken.address, [this.stem], ['100'], '100', ['1000000']);
-      await expect(this.result).to.emit(mockBeanstalk, 'AddDeposit').withArgs(userAddress, this.newSiloToken.address, this.newStem, '100', '1100000'); // last param = updated bdv
-      await expect(this.result).to.emit(mockBeanstalk, 'Convert').withArgs(userAddress, this.newSiloToken.address, this.newSiloToken.address, '100', '100');
-    })
-  })
-
-  describe("anti lambda convert revert on multiple deposit update", async function () {
-
-    it("Reverts on multiple deposit input", async function () {
-      // ----------------------- SETUP ------------------------
-      // user deposits 100 new silo token at stem 0 so 1000000 bdv
-      await this.newSiloToken.mint(userAddress, '10000000');
-      await this.newSiloToken.connect(user).approve(mockBeanstalk.address, '1000000000');
-      await mockBeanstalk.connect(user).deposit(this.newSiloToken.address, '100', EXTERNAL);
->>>>>>> d795bc4a
       this.stem = await mockBeanstalk.stemTipForToken(this.newSiloToken.address);
 
       // end germination:
@@ -729,7 +596,6 @@
       await mockBeanstalk.siloSunrise(0);
 
       // ----------------------- CONVERT ------------------------
-<<<<<<< HEAD
       await expect(
         mockBeanstalk.connect(user2).convert(
           // CALLDATA
@@ -743,17 +609,4 @@
       ).to.be.revertedWith("Convert: DecreaseBDV only supports updating one deposit.");
     });
   });
-=======
-      await expect(mockBeanstalk.connect(user2).convert(
-        // CALLDATA
-        // amount, token ,account
-        ConvertEncoder.convertAntiLambdaToLambda('100', this.newSiloToken.address , userAddress),
-        // STEMS []
-        [this.stem, this.stem],
-        // AMOUNTS []
-        ['100', '100']
-      )).to.be.revertedWith("Convert: DecreaseBDV only supports updating one deposit.")
-    })
-  })
->>>>>>> d795bc4a
 });